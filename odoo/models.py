--- conflicted
+++ resolved
@@ -1037,12 +1037,8 @@
                     check(self)
                 except ValidationError as e:
                     raise
-<<<<<<< HEAD
                 except Exception as e:
-=======
-                except Exception, e:
                     _logger.exception('Exception while validating constraint')
->>>>>>> 1f1fa35c
                     raise ValidationError("%s\n\n%s" % (_("Error while validating constraint"), tools.ustr(e)))
 
     @api.model
