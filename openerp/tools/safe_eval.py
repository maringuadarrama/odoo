--- conflicted
+++ resolved
@@ -311,7 +311,6 @@
         locals_dict.update(globals_dict.get('__builtins__'))
     c = test_expr(expr, _SAFE_OPCODES, mode=mode)
     try:
-<<<<<<< HEAD
         return eval(c, globals_dict, locals_dict)
     except openerp.osv.orm.except_orm:
         raise
@@ -322,15 +321,10 @@
     except openerp.exceptions.AccessDenied:
         raise
     except openerp.exceptions.AccessError:
-=======
-        return eval(test_expr(expr, _SAFE_OPCODES, mode=mode), globals_dict, locals_dict)
+        raise
     except OperationalError:
         # Do not hide PostgreSQL low-level exceptions, to let the auto-replay
         # of serialized transactions work its magic
-        raise
-    except Exception:
-        _logger.exception('Cannot eval %r', expr)
->>>>>>> 4c2706d6
         raise
     except Exception, e:
         import sys
