#openerp.loggers.handlers. -*- coding: utf-8 -*-
##############################################################################
#
#    OpenERP, Open Source Management Solution
#    Copyright (C) 2004-2009 Tiny SPRL (<http://tiny.be>).
#    Copyright (C) 2010-2014 OpenERP s.a. (<http://openerp.com>).
#
#    This program is free software: you can redistribute it and/or modify
#    it under the terms of the GNU Affero General Public License as
#    published by the Free Software Foundation, either version 3 of the
#    License, or (at your option) any later version.
#
#    This program is distributed in the hope that it will be useful,
#    but WITHOUT ANY WARRANTY; without even the implied warranty of
#    MERCHANTABILITY or FITNESS FOR A PARTICULAR PURPOSE.  See the
#    GNU Affero General Public License for more details.
#
#    You should have received a copy of the GNU Affero General Public License
#    along with this program.  If not, see <http://www.gnu.org/licenses/>.
#
##############################################################################

import ConfigParser
import optparse
import os
import sys
import openerp
import openerp.conf
import openerp.loglevels as loglevels
import logging
import openerp.release as release
import appdirs

class MyOption (optparse.Option, object):
    """ optparse Option with two additional attributes.

    The list of command line options (getopt.Option) is used to create the
    list of the configuration file options. When reading the file, and then
    reading the command line arguments, we don't want optparse.parse results
    to override the configuration file values. But if we provide default
    values to optparse, optparse will return them and we can't know if they
    were really provided by the user or not. A solution is to not use
    optparse's default attribute, but use a custom one (that will be copied
    to create the default values of the configuration file).

    """
    def __init__(self, *opts, **attrs):
        self.my_default = attrs.pop('my_default', None)
        super(MyOption, self).__init__(*opts, **attrs)

DEFAULT_LOG_HANDLER = ':INFO'
def _get_default_datadir():
    home = os.path.expanduser('~')
    if os.path.isdir(home):
        func = appdirs.user_data_dir
    else:
        if sys.platform in ['win32', 'darwin']:
            func = appdirs.site_data_dir
        else:
            func = lambda **kwarg: "/var/lib/%s" % kwarg['appname'].lower()
    # No "version" kwarg as session and filestore paths are shared against series
    return func(appname=release.product_name, appauthor=release.author)

def _deduplicate_loggers(loggers):
    """ Avoid saving multiple logging levels for the same loggers to a save
    file, that just takes space and the list can potentially grow unbounded
    if for some odd reason people use :option`odoo.py --save`` all the time.
    """
    # dict(iterable) -> the last item of iterable for any given key wins,
    # which is what we want and expect. Output order should not matter as
    # there are no duplicates within the output sequence
    return (
        '{}:{}'.format(logger, level)
        for logger, level in dict(it.split(':') for it in loggers).iteritems()
    )


class configmanager(object):
    def __init__(self, fname=None):
        """Constructor.

        :param fname: a shortcut allowing to instantiate :class:`configmanager`
                      from Python code without resorting to environment
                      variable
        """
        # Options not exposed on the command line. Command line options will be added
        # from optparse's parser.
        self.options = {
            'admin_passwd': 'admin',
            'csv_internal_sep': ',',
            'publisher_warranty_url': 'http://services.openerp.com/publisher-warranty/',
            'reportgz': False,
            'root_path': None,
        }

        # Not exposed in the configuration file.
        self.blacklist_for_save = set([
            'publisher_warranty_url', 'load_language', 'root_path',
            'init', 'save', 'config', 'update', 'stop_after_init'
        ])

        # dictionary mapping option destination (keys in self.options) to MyOptions.
        self.casts = {}

        self.misc = {}
        self.config_file = fname

        self._LOGLEVELS = dict([
            (getattr(loglevels, 'LOG_%s' % x), getattr(logging, x)) 
            for x in ('CRITICAL', 'ERROR', 'WARNING', 'INFO', 'DEBUG', 'NOTSET')
        ])

        version = "%s %s" % (release.description, release.version)
        self.parser = parser = optparse.OptionParser(version=version, option_class=MyOption)

        # Server startup config
        group = optparse.OptionGroup(parser, "Common options")
        group.add_option("-c", "--config", dest="config", help="specify alternate config file")
        group.add_option("-s", "--save", action="store_true", dest="save", default=False,
                          help="save configuration to ~/.openerp_serverrc")
        group.add_option("-i", "--init", dest="init", help="install one or more modules (comma-separated list, use \"all\" for all modules), requires -d")
        group.add_option("-u", "--update", dest="update",
                          help="update one or more modules (comma-separated list, use \"all\" for all modules). Requires -d.")
        group.add_option("--without-demo", dest="without_demo",
                          help="disable loading demo data for modules to be installed (comma-separated, use \"all\" for all modules). Requires -d and -i. Default is %default",
                          my_default=False)
        group.add_option("-P", "--import-partial", dest="import_partial", my_default='',
                        help="Use this for big data importation, if it crashes you will be able to continue at the current state. Provide a filename to store intermediate importation states.")
        group.add_option("--pidfile", dest="pidfile", help="file where the server pid will be stored")
        group.add_option("--addons-path", dest="addons_path",
                         help="specify additional addons paths (separated by commas).",
                         action="callback", callback=self._check_addons_path, nargs=1, type="string")
        group.add_option("--load", dest="server_wide_modules", help="Comma-separated list of server-wide modules default=web")

        group.add_option("-D", "--data-dir", dest="data_dir", my_default=_get_default_datadir(),
                         help="Directory where to store Odoo data")
        parser.add_option_group(group)

        # XML-RPC / HTTP
        group = optparse.OptionGroup(parser, "XML-RPC Configuration")
        group.add_option("--xmlrpc-interface", dest="xmlrpc_interface", my_default='',
                         help="Specify the TCP IP address for the XML-RPC protocol. The empty string binds to all interfaces.")
        group.add_option("--xmlrpc-port", dest="xmlrpc_port", my_default=8069,
                         help="specify the TCP port for the XML-RPC protocol", type="int")
        group.add_option("--no-xmlrpc", dest="xmlrpc", action="store_false", my_default=True,
                         help="disable the XML-RPC protocol")
        group.add_option("--proxy-mode", dest="proxy_mode", action="store_true", my_default=False,
                         help="Enable correct behavior when behind a reverse proxy")
        group.add_option("--longpolling-port", dest="longpolling_port", my_default=8072,
                         help="specify the TCP port for longpolling requests", type="int")
        parser.add_option_group(group)

        # WEB
        group = optparse.OptionGroup(parser, "Web interface Configuration")
        group.add_option("--db-filter", dest="dbfilter", my_default='.*',
                         help="Filter listed database", metavar="REGEXP")
        parser.add_option_group(group)

        # Testing Group
        group = optparse.OptionGroup(parser, "Testing Configuration")
        group.add_option("--test-file", dest="test_file", my_default=False,
                         help="Launch a python or YML test file.")
        group.add_option("--test-report-directory", dest="test_report_directory", my_default=False,
                         help="If set, will save sample of all reports in this directory.")
        group.add_option("--test-enable", action="store_true", dest="test_enable",
                         my_default=False, help="Enable YAML and unit tests.")
        group.add_option("--test-commit", action="store_true", dest="test_commit",
                         my_default=False, help="Commit database changes performed by YAML or XML tests.")
        parser.add_option_group(group)

        # Logging Group
        group = optparse.OptionGroup(parser, "Logging Configuration")
        group.add_option("--logfile", dest="logfile", help="file where the server log will be stored")
        group.add_option("--logrotate", dest="logrotate", action="store_true", my_default=False, help="enable logfile rotation")
        group.add_option("--syslog", action="store_true", dest="syslog", my_default=False, help="Send the log to the syslog server")
        group.add_option('--log-handler', action="append", default=[], my_default=DEFAULT_LOG_HANDLER, metavar="PREFIX:LEVEL", help='setup a handler at LEVEL for a given PREFIX. An empty PREFIX indicates the root logger. This option can be repeated. Example: "openerp.orm:DEBUG" or "werkzeug:CRITICAL" (default: ":INFO")')
        group.add_option('--log-request', action="append_const", dest="log_handler", const="openerp.http.rpc.request:DEBUG", help='shortcut for --log-handler=openerp.http.rpc.request:DEBUG')
        group.add_option('--log-response', action="append_const", dest="log_handler", const="openerp.http.rpc.response:DEBUG", help='shortcut for --log-handler=openerp.http.rpc.response:DEBUG')
        group.add_option('--log-web', action="append_const", dest="log_handler", const="openerp.http:DEBUG", help='shortcut for --log-handler=openerp.http:DEBUG')
        group.add_option('--log-sql', action="append_const", dest="log_handler", const="openerp.sql_db:DEBUG", help='shortcut for --log-handler=openerp.sql_db:DEBUG')
        group.add_option('--log-db', dest='log_db', help="Logging database", my_default=False)
        group.add_option('--log-db-level', dest='log_db_level', my_default='warning', help="Logging database level")
        # For backward-compatibility, map the old log levels to something
        # quite close.
        levels = [
            'info', 'debug_rpc', 'warn', 'test', 'critical',
            'debug_sql', 'error', 'debug', 'debug_rpc_answer', 'notset'
        ]
        group.add_option('--log-level', dest='log_level', type='choice',
                         choices=levels, my_default='info',
                         help='specify the level of the logging. Accepted values: %s.' % (levels,))

        parser.add_option_group(group)

        # SMTP Group
        group = optparse.OptionGroup(parser, "SMTP Configuration")
        group.add_option('--email-from', dest='email_from', my_default=False,
                         help='specify the SMTP email address for sending email')
        group.add_option('--smtp', dest='smtp_server', my_default='localhost',
                         help='specify the SMTP server for sending email')
        group.add_option('--smtp-port', dest='smtp_port', my_default=25,
                         help='specify the SMTP port', type="int")
        group.add_option('--smtp-ssl', dest='smtp_ssl', action='store_true', my_default=False,
                         help='if passed, SMTP connections will be encrypted with SSL (STARTTLS)')
        group.add_option('--smtp-user', dest='smtp_user', my_default=False,
                         help='specify the SMTP username for sending email')
        group.add_option('--smtp-password', dest='smtp_password', my_default=False,
                         help='specify the SMTP password for sending email')
        parser.add_option_group(group)

        group = optparse.OptionGroup(parser, "Database related options")
        group.add_option("-d", "--database", dest="db_name", my_default=False,
                         help="specify the database name")
        group.add_option("-r", "--db_user", dest="db_user", my_default=False,
                         help="specify the database user name")
        group.add_option("-w", "--db_password", dest="db_password", my_default=False,
                         help="specify the database password")
        group.add_option("--pg_path", dest="pg_path", help="specify the pg executable path")
        group.add_option("--db_host", dest="db_host", my_default=False,
                         help="specify the database host")
        group.add_option("--db_port", dest="db_port", my_default=False,
                         help="specify the database port", type="int")
        group.add_option("--db_maxconn", dest="db_maxconn", type='int', my_default=64,
                         help="specify the the maximum number of physical connections to posgresql")
        group.add_option("--db-template", dest="db_template", my_default="template1",
                         help="specify a custom database template to create a new database")
        parser.add_option_group(group)

        group = optparse.OptionGroup(parser, "Internationalisation options",
            "Use these options to translate Odoo to another language."
            "See i18n section of the user manual. Option '-d' is mandatory."
            "Option '-l' is mandatory in case of importation"
            )
        group.add_option('--load-language', dest="load_language",
                         help="specifies the languages for the translations you want to be loaded")
        group.add_option('-l', "--language", dest="language",
                         help="specify the language of the translation file. Use it with --i18n-export or --i18n-import")
        group.add_option("--i18n-export", dest="translate_out",
                         help="export all sentences to be translated to a CSV file, a PO file or a TGZ archive and exit")
        group.add_option("--i18n-import", dest="translate_in",
                         help="import a CSV or a PO file with translations and exit. The '-l' option is required.")
        group.add_option("--i18n-overwrite", dest="overwrite_existing_translations", action="store_true", my_default=False,
                         help="overwrites existing translation terms on updating a module or importing a CSV or a PO file.")
        group.add_option("--modules", dest="translate_modules",
                         help="specify modules to export. Use in combination with --i18n-export")
        parser.add_option_group(group)

        security = optparse.OptionGroup(parser, 'Security-related options')
        security.add_option('--no-database-list', action="store_false", dest='list_db', my_default=True,
                            help="disable the ability to return the list of databases")
        parser.add_option_group(security)

        # Advanced options
        group = optparse.OptionGroup(parser, "Advanced options")
        group.add_option('--dev', dest='dev_mode', action='store_true', my_default=False, help='enable developper mode')
        group.add_option('--debug', dest='debug_mode', action='store_true', my_default=False, help='enable debug mode')
        group.add_option("--stop-after-init", action="store_true", dest="stop_after_init", my_default=False,
                          help="stop the server after its initialization")
        group.add_option("--osv-memory-count-limit", dest="osv_memory_count_limit", my_default=False,
                         help="Force a limit on the maximum number of records kept in the virtual "
                              "osv_memory tables. The default is False, which means no count-based limit.",
                         type="int")
        group.add_option("--osv-memory-age-limit", dest="osv_memory_age_limit", my_default=1.0,
                         help="Force a limit on the maximum age of records kept in the virtual "
                              "osv_memory tables. This is a decimal value expressed in hours, "
                              "and the default is 1 hour.",
                         type="float")
        group.add_option("--max-cron-threads", dest="max_cron_threads", my_default=2,
                         help="Maximum number of threads processing concurrently cron jobs (default 2).",
                         type="int")
        group.add_option("--unaccent", dest="unaccent", my_default=False, action="store_true",
                         help="Use the unaccent function provided by the database when available.")
        group.add_option("--geoip-db", dest="geoip_database", my_default='/usr/share/GeoIP/GeoLiteCity.dat',
                         help="Absolute path to the GeoIP database file.")
        parser.add_option_group(group)

        if os.name == 'posix':
            group = optparse.OptionGroup(parser, "Multiprocessing options")
            # TODO sensible default for the three following limits.
            group.add_option("--workers", dest="workers", my_default=0,
                             help="Specify the number of workers, 0 disable prefork mode.",
                             type="int")
            group.add_option("--limit-memory-soft", dest="limit_memory_soft", my_default=2048 * 1024 * 1024,
                             help="Maximum allowed virtual memory per worker, when reached the worker be reset after the current request (default 671088640 aka 640MB).",
                             type="int")
            group.add_option("--limit-memory-hard", dest="limit_memory_hard", my_default=2560 * 1024 * 1024,
                             help="Maximum allowed virtual memory per worker, when reached, any memory allocation will fail (default 805306368 aka 768MB).",
                             type="int")
            group.add_option("--limit-time-cpu", dest="limit_time_cpu", my_default=60,
                             help="Maximum allowed CPU time per request (default 60).",
                             type="int")
            group.add_option("--limit-time-real", dest="limit_time_real", my_default=120,
                             help="Maximum allowed Real time per request (default 120).",
                             type="int")
            group.add_option("--limit-request", dest="limit_request", my_default=8192,
                             help="Maximum number of request to be processed per worker (default 8192).",
                             type="int")
            parser.add_option_group(group)

        # Copy all optparse options (i.e. MyOption) into self.options.
        for group in parser.option_groups:
            for option in group.option_list:
                if option.dest not in self.options:
                    self.options[option.dest] = option.my_default
                    self.casts[option.dest] = option

        # generate default config
        self._parse_config()

    def parse_config(self, args=None):
        """ Parse the configuration file (if any) and the command-line
        arguments.

        This method initializes openerp.tools.config and openerp.conf (the
        former should be removed in the furture) with library-wide
        configuration values.

        This method must be called before proper usage of this library can be
        made.

        Typical usage of this method:

            openerp.tools.config.parse_config(sys.argv[1:])
        """
        self._parse_config(args)
        openerp.netsvc.init_logger()
        openerp.modules.module.initialize_sys_path()

    def _parse_config(self, args=None):
        if args is None:
            args = []
        opt, args = self.parser.parse_args(args)

        def die(cond, msg):
            if cond:
                self.parser.error(msg)

        # Ensures no illegitimate argument is silently discarded (avoids insidious "hyphen to dash" problem)
        die(args, "unrecognized parameters: '%s'" % " ".join(args))

        die(bool(opt.syslog) and bool(opt.logfile),
            "the syslog and logfile options are exclusive")

        die(opt.translate_in and (not opt.language or not opt.db_name),
            "the i18n-import option cannot be used without the language (-l) and the database (-d) options")

        die(opt.overwrite_existing_translations and not (opt.translate_in or opt.update),
            "the i18n-overwrite option cannot be used without the i18n-import option or without the update option")

        die(opt.translate_out and (not opt.db_name),
            "the i18n-export option cannot be used without the database (-d) option")

        # Check if the config file exists (-c used, but not -s)
        die(not opt.save and opt.config and not os.access(opt.config, os.R_OK),
            "The config file '%s' selected with -c/--config doesn't exist or is not readable, "\
            "use -s/--save if you want to generate it"% opt.config)

        # place/search the config file on Win32 near the server installation
        # (../etc from the server)
        # if the server is run by an unprivileged user, he has to specify location of a config file where he has the rights to write,
        # else he won't be able to save the configurations, or even to start the server...
        # TODO use appdirs
        if os.name == 'nt':
            rcfilepath = os.path.join(os.path.abspath(os.path.dirname(sys.argv[0])), 'openerp-server.conf')
        else:
            rcfilepath = os.path.expanduser('~/.openerp_serverrc')

        self.rcfile = os.path.abspath(
            self.config_file or opt.config or os.environ.get('OPENERP_SERVER') or rcfilepath)
        self.load()

        # Verify that we want to log or not, if not the output will go to stdout
        if self.options['logfile'] in ('None', 'False'):
            self.options['logfile'] = False
        # the same for the pidfile
        if self.options['pidfile'] in ('None', 'False'):
            self.options['pidfile'] = False

        # if defined dont take the configfile value even if the defined value is None
        keys = ['xmlrpc_interface', 'xmlrpc_port', 'longpolling_port',
                'db_name', 'db_user', 'db_password', 'db_host',
                'db_port', 'db_template', 'logfile', 'pidfile', 'smtp_port',
                'email_from', 'smtp_server', 'smtp_user', 'smtp_password',
                'db_maxconn', 'import_partial', 'addons_path',
<<<<<<< HEAD
                'xmlrpc', 'syslog', 'without_demo',
                'dbfilter', 'log_level', 'log_db',
                'geoip_database',
=======
                'xmlrpc', 'syslog', 'without_demo', 'timezone',
                'xmlrpcs_interface', 'xmlrpcs_port', 'xmlrpcs',
                'secure_cert_file', 'secure_pkey_file', 'dbfilter', 'log_level', 'log_db',
                'log_db_level', 'geoip_database',
>>>>>>> bff6dffb
        ]

        for arg in keys:
            # Copy the command-line argument (except the special case for log_handler, due to
            # action=append requiring a real default, so we cannot use the my_default workaround)
            if getattr(opt, arg):
                self.options[arg] = getattr(opt, arg)
            # ... or keep, but cast, the config file value.
            elif isinstance(self.options[arg], basestring) and self.casts[arg].type in optparse.Option.TYPE_CHECKER:
                self.options[arg] = optparse.Option.TYPE_CHECKER[self.casts[arg].type](self.casts[arg], arg, self.options[arg])

        if isinstance(self.options['log_handler'], basestring):
            self.options['log_handler'] = self.options['log_handler'].split(',')
        self.options['log_handler'].extend(opt.log_handler)

        # if defined but None take the configfile value
        keys = [
            'language', 'translate_out', 'translate_in', 'overwrite_existing_translations',
            'debug_mode', 'dev_mode', 'smtp_ssl', 'load_language',
            'stop_after_init', 'logrotate', 'without_demo', 'xmlrpc', 'syslog',
            'list_db', 'proxy_mode',
            'test_file', 'test_enable', 'test_commit', 'test_report_directory',
            'osv_memory_count_limit', 'osv_memory_age_limit', 'max_cron_threads', 'unaccent',
            'data_dir',
        ]

        posix_keys = [
            'workers',
            'limit_memory_hard', 'limit_memory_soft',
            'limit_time_cpu', 'limit_time_real', 'limit_request',
        ]

        if os.name == 'posix':
            keys += posix_keys
        else:
            self.options.update(dict.fromkeys(posix_keys, None))

        # Copy the command-line arguments...
        for arg in keys:
            if getattr(opt, arg) is not None:
                self.options[arg] = getattr(opt, arg)
            # ... or keep, but cast, the config file value.
            elif isinstance(self.options[arg], basestring) and self.casts[arg].type in optparse.Option.TYPE_CHECKER:
                self.options[arg] = optparse.Option.TYPE_CHECKER[self.casts[arg].type](self.casts[arg], arg, self.options[arg])

        self.options['root_path'] = os.path.abspath(os.path.expanduser(os.path.expandvars(os.path.dirname(openerp.__file__))))
        if not self.options['addons_path'] or self.options['addons_path']=='None':
            default_addons = []
            base_addons = os.path.join(self.options['root_path'], 'addons')
            if os.path.exists(base_addons):
                default_addons.append(base_addons)
            main_addons = os.path.abspath(os.path.join(self.options['root_path'], '../addons'))
            if os.path.exists(main_addons):
                default_addons.append(main_addons)
            self.options['addons_path'] = ','.join(default_addons)
        else:
            self.options['addons_path'] = ",".join(
                    os.path.abspath(os.path.expanduser(os.path.expandvars(x.strip())))
                      for x in self.options['addons_path'].split(','))

        self.options['init'] = opt.init and dict.fromkeys(opt.init.split(','), 1) or {}
        self.options["demo"] = not opt.without_demo and self.options['init'] or {}
        self.options['update'] = opt.update and dict.fromkeys(opt.update.split(','), 1) or {}
        self.options['translate_modules'] = opt.translate_modules and map(lambda m: m.strip(), opt.translate_modules.split(',')) or ['all']
        self.options['translate_modules'].sort()

        if opt.pg_path:
            self.options['pg_path'] = opt.pg_path

        if self.options.get('language', False):
            if len(self.options['language']) > 5:
                raise Exception('ERROR: The Lang name must take max 5 chars, Eg: -lfr_BE')

        if not self.options['db_user']:
            try:
                import getpass
                self.options['db_user'] = getpass.getuser()
            except:
                self.options['db_user'] = None

        die(not self.options['db_user'], 'ERROR: No user specified for the connection to the database')

        if self.options['db_password']:
            if sys.platform == 'win32' and not self.options['db_host']:
                self.options['db_host'] = 'localhost'
            #if self.options['db_host']:
            #    self._generate_pgpassfile()

        if opt.save:
            self.save()

        openerp.conf.addons_paths = self.options['addons_path'].split(',')
        if opt.server_wide_modules:
            openerp.conf.server_wide_modules = map(lambda m: m.strip(), opt.server_wide_modules.split(','))
        else:
            openerp.conf.server_wide_modules = ['web','web_kanban']

    def _generate_pgpassfile(self):
        """
        Generate the pgpass file with the parameters from the command line (db_host, db_user,
        db_password)

        Used because pg_dump and pg_restore can not accept the password on the command line.
        """
        is_win32 = sys.platform == 'win32'
        if is_win32:
            filename = os.path.join(os.environ['APPDATA'], 'pgpass.conf')
        else:
            filename = os.path.join(os.environ['HOME'], '.pgpass')

        text_to_add = "%(db_host)s:*:*:%(db_user)s:%(db_password)s" % self.options

        if os.path.exists(filename):
            content = [x.strip() for x in file(filename, 'r').readlines()]
            if text_to_add in content:
                return

        fp = file(filename, 'a+')
        fp.write(text_to_add + "\n")
        fp.close()

        if is_win32:
            try:
                import _winreg
            except ImportError:
                _winreg = None
            x=_winreg.ConnectRegistry(None,_winreg.HKEY_LOCAL_MACHINE)
            y = _winreg.OpenKey(x, r"SYSTEM\CurrentControlSet\Control\Session Manager\Environment", 0,_winreg.KEY_ALL_ACCESS)
            _winreg.SetValueEx(y,"PGPASSFILE", 0, _winreg.REG_EXPAND_SZ, filename )
            _winreg.CloseKey(y)
            _winreg.CloseKey(x)
        else:
            import stat
            os.chmod(filename, stat.S_IRUSR + stat.S_IWUSR)

    def _is_addons_path(self, path):
        for f in os.listdir(path):
            modpath = os.path.join(path, f)
            if os.path.isdir(modpath):
                def hasfile(filename):
                    return os.path.isfile(os.path.join(modpath, filename))
                if hasfile('__init__.py') and (hasfile('__openerp__.py') or hasfile('__terp__.py')):
                    return True
        return False

    def _check_addons_path(self, option, opt, value, parser):
        ad_paths = []
        for path in value.split(','):
            path = path.strip()
            res = os.path.abspath(os.path.expanduser(path))
            if not os.path.isdir(res):
                raise optparse.OptionValueError("option %s: no such directory: %r" % (opt, path))
            if not self._is_addons_path(res):
                raise optparse.OptionValueError("option %s: The addons-path %r does not seem to a be a valid Addons Directory!" % (opt, path))
            ad_paths.append(res)

        setattr(parser.values, option.dest, ",".join(ad_paths))

    def load(self):
        p = ConfigParser.ConfigParser()
        try:
            p.read([self.rcfile])
            for (name,value) in p.items('options'):
                if value=='True' or value=='true':
                    value = True
                if value=='False' or value=='false':
                    value = False
                self.options[name] = value
            #parse the other sections, as well
            for sec in p.sections():
                if sec == 'options':
                    continue
                if not self.misc.has_key(sec):
                    self.misc[sec]= {}
                for (name, value) in p.items(sec):
                    if value=='True' or value=='true':
                        value = True
                    if value=='False' or value=='false':
                        value = False
                    self.misc[sec][name] = value
        except IOError:
            pass
        except ConfigParser.NoSectionError:
            pass

    def save(self):
        p = ConfigParser.ConfigParser()
        loglevelnames = dict(zip(self._LOGLEVELS.values(), self._LOGLEVELS.keys()))
        p.add_section('options')
        for opt in sorted(self.options.keys()):
            if opt in ('version', 'language', 'translate_out', 'translate_in', 'overwrite_existing_translations', 'init', 'update'):
                continue
            if opt in self.blacklist_for_save:
                continue
            if opt in ('log_level',):
                p.set('options', opt, loglevelnames.get(self.options[opt], self.options[opt]))
            elif opt == 'log_handler':
                p.set('options', opt, ','.join(_deduplicate_loggers(self.options[opt])))
            else:
                p.set('options', opt, self.options[opt])

        for sec in sorted(self.misc.keys()):
            p.add_section(sec)
            for opt in sorted(self.misc[sec].keys()):
                p.set(sec,opt,self.misc[sec][opt])

        # try to create the directories and write the file
        try:
            rc_exists = os.path.exists(self.rcfile)
            if not rc_exists and not os.path.exists(os.path.dirname(self.rcfile)):
                os.makedirs(os.path.dirname(self.rcfile))
            try:
                p.write(file(self.rcfile, 'w'))
                if not rc_exists:
                    os.chmod(self.rcfile, 0600)
            except IOError:
                sys.stderr.write("ERROR: couldn't write the config file\n")

        except OSError:
            # what to do if impossible?
            sys.stderr.write("ERROR: couldn't create the config directory\n")

    def get(self, key, default=None):
        return self.options.get(key, default)

    def get_misc(self, sect, key, default=None):
        return self.misc.get(sect,{}).get(key, default)

    def __setitem__(self, key, value):
        self.options[key] = value
        if key in self.options and isinstance(self.options[key], basestring) and \
                key in self.casts and self.casts[key].type in optparse.Option.TYPE_CHECKER:
            self.options[key] = optparse.Option.TYPE_CHECKER[self.casts[key].type](self.casts[key], key, self.options[key])

    def __getitem__(self, key):
        return self.options[key]

    @property
    def addons_data_dir(self):
        d = os.path.join(self['data_dir'], 'addons', release.series)
        if not os.path.exists(d):
            os.makedirs(d, 0700)
        else:
            assert os.access(d, os.W_OK), \
                "%s: directory is not writable" % d
        return d

    @property
    def session_dir(self):
        d = os.path.join(self['data_dir'], 'sessions')
        if not os.path.exists(d):
            os.makedirs(d, 0700)
        else:
            assert os.access(d, os.W_OK), \
                "%s: directory is not writable" % d
        return d

    def filestore(self, dbname):
        return os.path.join(self['data_dir'], 'filestore', dbname)

config = configmanager()<|MERGE_RESOLUTION|>--- conflicted
+++ resolved
@@ -382,16 +382,9 @@
                 'db_port', 'db_template', 'logfile', 'pidfile', 'smtp_port',
                 'email_from', 'smtp_server', 'smtp_user', 'smtp_password',
                 'db_maxconn', 'import_partial', 'addons_path',
-<<<<<<< HEAD
                 'xmlrpc', 'syslog', 'without_demo',
                 'dbfilter', 'log_level', 'log_db',
-                'geoip_database',
-=======
-                'xmlrpc', 'syslog', 'without_demo', 'timezone',
-                'xmlrpcs_interface', 'xmlrpcs_port', 'xmlrpcs',
-                'secure_cert_file', 'secure_pkey_file', 'dbfilter', 'log_level', 'log_db',
                 'log_db_level', 'geoip_database',
->>>>>>> bff6dffb
         ]
 
         for arg in keys:
