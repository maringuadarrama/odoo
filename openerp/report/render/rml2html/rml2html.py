--- conflicted
+++ resolved
@@ -1,25 +1,8 @@
 # -*- coding: utf-8 -*-
 ##############################################################################
-#    
-#    OpenERP, Open Source Management Solution
-#    Copyright (C) 2004-2009 Tiny SPRL (<http://tiny.be>).
 #
-#    This program is free software: you can redistribute it and/or modify
-#    it under the terms of the GNU Affero General Public License as
-#    published by the Free Software Foundation, either version 3 of the
-#    License, or (at your option) any later version.
-#
-#    This program is distributed in the hope that it will be useful,
-#    but WITHOUT ANY WARRANTY; without even the implied warranty of
-#    MERCHANTABILITY or FITNESS FOR A PARTICULAR PURPOSE.  See the
-#    GNU Affero General Public License for more details.
-#
-#    You should have received a copy of the GNU Affero General Public License
-#    along with this program.  If not, see <http://www.gnu.org/licenses/>.     
-#
-##############################################################################
-
 # Copyright (C) 2005, Fabien Pinckaers, UCL, FSA
+# Copyright (C) 2004-2009 Tiny SPRL (<http://tiny.be>).
 #
 # This library is free software; you can redistribute it and/or
 # modify it under the terms of the GNU Lesser General Public
@@ -33,13 +16,9 @@
 #
 # You should have received a copy of the GNU Lesser General Public
 # License along with this library; if not, write to the Free Software
-<<<<<<< HEAD
-# Foundation, Inc., 59 Temple Place, Suite 330, Boston, MA  02111-1307  USA
-=======
 # Foundation, Inc., 51 Franklin Street, Fifth Floor, Boston, MA  02110-1301  USA
 #
 ##############################################################################
->>>>>>> a5d944fb
 
 import sys
 import cStringIO
