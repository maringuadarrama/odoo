--- conflicted
+++ resolved
@@ -193,15 +193,10 @@
             ('kanban', 'Kanban'),
             ('search','Search'),
             ('qweb', 'QWeb')], string='View Type'),
-<<<<<<< HEAD
         'arch': fields.function(_arch_get, fnct_inv=_arch_set, string='View Architecture', type="text", nodrop=True),
         'arch_db': fields.text('Arch Blob'),
         'arch_fs': fields.char('Arch Filename'),
-        'inherit_id': fields.many2one('ir.ui.view', 'Inherited View', ondelete='cascade', select=True),
-=======
-        'arch': fields.text('View Architecture', required=True),
         'inherit_id': fields.many2one('ir.ui.view', 'Inherited View', ondelete='restrict', select=True),
->>>>>>> 591e329b
         'inherit_children_ids': fields.one2many('ir.ui.view','inherit_id', 'Inherit Views'),
         'field_parent': fields.char('Child Field'),
         'model_data_id': fields.function(_get_model_data, type='many2one', relation='ir.model.data', string="Model Data",
