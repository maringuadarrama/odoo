# -*- coding: utf-8 -*-
##############################################################################
#
#    OpenERP, Open Source Management Solution
#    Copyright (C) 2004-TODAY OpenERP S.A. <http://www.openerp.com>
#
#    This program is free software: you can redistribute it and/or modify
#    it under the terms of the GNU Affero General Public License as
#    published by the Free Software Foundation, either version 3 of the
#    License, or (at your option) any later version.
#
#    This program is distributed in the hope that it will be useful,
#    but WITHOUT ANY WARRANTY; without even the implied warranty of
#    MERCHANTABILITY or FITNESS FOR A PARTICULAR PURPOSE.  See the
#    GNU Affero General Public License for more details.
#
#    You should have received a copy of the GNU Affero General Public License
#    along with this program.  If not, see <http://www.gnu.org/licenses/>.
#
##############################################################################
<<<<<<< HEAD
=======

from datetime import datetime
>>>>>>> 42ecf5e3
import logging
import pytz
import time

from datetime import datetime, timedelta
from openerp import _, api, fields, models
from openerp.exceptions import UserError

_logger = logging.getLogger(__name__)


def _create_sequence(cr, seq_name, number_increment, number_next):
    """ Create a PostreSQL sequence.

    There is no access rights check.
    """
    if number_increment == 0:
        raise Warning(_('Increment number must not be zero.'))
    sql = "CREATE SEQUENCE %s INCREMENT BY %%s START WITH %%s" % seq_name
    cr.execute(sql, (number_increment, number_next))

def _drop_sequence(cr, seq_names):
    """ Drop the PostreSQL sequence if it exists.

    There is no access rights check.
    """
    names = []
    for n in seq_names:
        names.append(n)
    names = ','.join(names)
    # RESTRICT is the default; it prevents dropping the sequence if an
    # object depends on it.
    cr.execute("DROP SEQUENCE IF EXISTS %s RESTRICT " % names)

def _alter_sequence(cr, seq_name, number_increment=None, number_next=None):
    """ Alter a PostreSQL sequence.

    There is no access rights check.
    """
    if number_increment == 0:
        raise Warning(_("Increment number must not be zero."))
    cr.execute("SELECT relname FROM pg_class WHERE relkind = %s AND relname=%s", ('S', seq_name))
    if not cr.fetchone():
        # sequence is not created yet, we're inside create() so ignore it, will be set later
        return
    statement = "ALTER SEQUENCE %s" % (seq_name, )
    if number_increment is not None:
        statement += " INCREMENT BY %d" % (number_increment, )
    if number_next is not None:
        statement += " RESTART WITH %d" % (number_next, )
    cr.execute(statement)

def _select_nextval(cr, seq_name):
    cr.execute("SELECT nextval('%s')" % seq_name)
    return cr.fetchone()

def _update_nogap(self, number_increment):
    number_next = self.number_next
    self.env.cr.execute("SELECT number_next FROM %s WHERE id=%s FOR UPDATE NOWAIT" % (self._table, self.id))
    self.env.cr.execute("UPDATE %s SET number_next=number_next+%s WHERE id=%s " % (self._table, number_increment, self.id))
    self.invalidate_cache(['number_next'], [self.id])
    return number_next


class ir_sequence(models.Model):
    """ Sequence model.

    The sequence model allows to define and use so-called sequence objects.
    Such objects are used to generate unique identifiers in a transaction-safe
    way.

    """
    _name = 'ir.sequence'
    _order = 'name'

    def _get_number_next_actual(self):
        '''Return number from ir_sequence row when no_gap implementation,
        and number from postgres sequence when standard implementation.'''
        for element in self:
            if element.implementation != 'standard':
                element.number_next_actual = element.number_next
            else:
                # get number from postgres sequence. Cannot use currval, because that might give an error when
                # not having used nextval before.
                query = "SELECT last_value, increment_by, is_called FROM ir_sequence_%03d" % element.id
                self.env.cr.execute(query)
                (last_value, increment_by, is_called) = self.env.cr.fetchone()
                if is_called:
                    element.number_next_actual = last_value + increment_by
                else:
                    element.number_next_actual = last_value

    def _set_number_next_actual(self):
        for record in self:
            record.write({'number_next': record.number_next_actual or 0})

    name = fields.Char(required=True)
    code = fields.Char('Sequence Code')
    implementation = fields.Selection(
        [('standard', 'Standard'), ('no_gap', 'No gap')],
        'Implementation', required=True, default='standard',
        help="Two sequence object implementations are offered: Standard "
        "and 'No gap'. The later is slower than the former but forbids any"
        " gap in the sequence (while they are possible in the former).")
    active = fields.Boolean(default=True)
    prefix = fields.Char(help="Prefix value of the record for the sequence")
    suffix = fields.Char(help="Suffix value of the record for the sequence")
    number_next = fields.Integer('Next Number', required=True, default=1, help="Next number of this sequence")
    number_next_actual = fields.Integer(compute='_get_number_next_actual', inverse='_set_number_next_actual',
                                        required=True, string='Next Number', default=1,
                                        help="Next number that will be used. This number can be incremented "
                                        "frequently so the displayed value might already be obsolete")
    number_increment = fields.Integer('Increment Number', required=True, default=1,
                                      help="The next number of the sequence will be incremented by this number")
    padding = fields.Integer('Number Padding', required=True, default=0,
                             help="Odoo will automatically adds some '0' on the left of the "
                             "'Next Number' to get the required padding size.")
    company_id = fields.Many2one('res.company', 'Company',
                                 default=lambda s: s.env['res.company']._company_default_get('ir.sequence'))
    use_date_range = fields.Boolean('Use subsequences per date_range')
    date_range_ids = fields.One2many('ir.sequence.date_range', 'sequence_id', 'Subsequences')

    def init(self, cr):
        return  # Don't do the following index yet.
        # CONSTRAINT/UNIQUE INDEX on (code, company_id)
        # /!\ The unique constraint 'unique_name_company_id' is not sufficient, because SQL92
        # only support field names in constraint definitions, and we need a function here:
        # we need to special-case company_id to treat all NULL company_id as equal, otherwise
        # we would allow duplicate (code, NULL) ir_sequences.
        self.env.cr.execute("""
            SELECT indexname FROM pg_indexes WHERE indexname =
            'ir_sequence_unique_code_company_id_idx'""")
        if not self.env.cr.fetchone():
            self.env.cr.execute("""
                CREATE UNIQUE INDEX ir_sequence_unique_code_company_id_idx
                ON ir_sequence (code, (COALESCE(company_id,-1)))""")

    @api.model
    def create(self, values):
        """ Create a sequence, in implementation == standard a fast gaps-allowed PostgreSQL sequence is used.
        """
        seq = super(ir_sequence, self).create(values)
        if values.get('implementation', 'standard') == 'standard':
            _create_sequence(self.env.cr, "ir_sequence_%03d" % seq.id, values.get('number_increment', 1), values.get('number_next', 1))
        return seq

    @api.multi
    def unlink(self):
        _drop_sequence(self.env.cr, ["ir_sequence_%03d" % x.id for x in self])
        return super(ir_sequence, self).unlink()

    @api.multi
    def write(self, values):
        new_implementation = values.get('implementation')
        for seq in self:
            # 4 cases: we test the previous impl. against the new one.
            i = values.get('number_increment', seq.number_increment)
            n = values.get('number_next', seq.number_next)
            if seq.implementation == 'standard':
                if new_implementation in ('standard', None):
                    # Implementation has NOT changed.
                    # Only change sequence if really requested.
                    if values.get('number_next'):
                        _alter_sequence(self.env.cr, "ir_sequence_%03d" % seq.id, number_next=n)
                    if seq.number_increment != i:
                        _alter_sequence(self.env.cr, "ir_sequence_%03d" % seq.id, number_increment=i)
                        seq.date_range_ids._alter_sequence(number_increment=i)
                else:
                    _drop_sequence(self.env.cr, ["ir_sequence_%03d" % seq.id])
                    for sub_seq in seq.date_range_ids:
                        _drop_sequence(self.env.cr, ["ir_sequence_%03d_%03d" % (seq.id, sub_seq.id)])
            else:
                if new_implementation in ('no_gap', None):
                    pass
                else:
<<<<<<< HEAD
                    _create_sequence(self.env.cr, "ir_sequence_%03d" % seq.id, i, n)
                    for sub_seq in seq.date_range_ids:
                        _create_sequence(self.env.cr, "ir_sequence_%03d_%03d" % (seq.id, sub_seq.id), i, n)
        return super(ir_sequence, self).write(values)

    def _next_do(self):
        if self.implementation == 'standard':
            number_next = _select_nextval(self.env.cr, 'ir_sequence_%03d' % self.id)
        else:
            number_next = _update_nogap(self, self.number_increment)
        return self.get_next_char(number_next)

    def get_next_char(self, number_next):
        def _interpolate(s, d):
            if s:
                return s % d
            return ''

        def _interpolation_dict():
            if self.env.context.get('ir_sequence_date'):
                t = time.strptime(self.env.context.get('ir_sequence_date'), '%Y-%m-%d')
            else:
                t = time.localtime()  # Actually, the server is always in UTC.
            return {
                'year': time.strftime('%Y', t),
                'month': time.strftime('%m', t),
                'day': time.strftime('%d', t),
                'y': time.strftime('%y', t),
                'doy': time.strftime('%j', t),
                'woy': time.strftime('%W', t),
                'weekday': time.strftime('%w', t),
                'h24': time.strftime('%H', t),
                'h12': time.strftime('%I', t),
                'min': time.strftime('%M', t),
                'sec': time.strftime('%S', t),
            }

        d = _interpolation_dict()
=======
                    self._create_sequence(cr, row['id'], i, n)

        return True

    def _interpolate(self, s, d):
        if s:
            return s % d
        return  ''

    def _interpolation_dict_context(self, context=None):
        if context is None:
            context = {}
        t = datetime.now(pytz.timezone(context.get('tz') or 'UTC'))
        sequences = {
            'year': '%Y', 'month': '%m', 'day': '%d', 'y': '%y', 'doy': '%j', 'woy': '%W',
            'weekday': '%w', 'h24': '%H', 'h12': '%I', 'min': '%M', 'sec': '%S'
        }
        return {key: t.strftime(sequence) for key, sequence in sequences.iteritems()}

    def _interpolation_dict(self):
        return self._interpolation_dict_context()

    def _next(self, cr, uid, ids, context=None):
        if not ids:
            return False
        if context is None:
            context = {}
        force_company = context.get('force_company')
        if not force_company:
            force_company = self.pool.get('res.users').browse(cr, uid, uid).company_id.id
        sequences = self.read(cr, uid, ids, ['name','company_id','implementation','number_next','prefix','suffix','padding'])
        preferred_sequences = [s for s in sequences if s['company_id'] and s['company_id'][0] == force_company ]
        seq = preferred_sequences[0] if preferred_sequences else sequences[0]
        if seq['implementation'] == 'standard':
            cr.execute("SELECT nextval('ir_sequence_%03d')" % seq['id'])
            seq['number_next'] = cr.fetchone()
        else:
            cr.execute("SELECT number_next FROM ir_sequence WHERE id=%s FOR UPDATE NOWAIT", (seq['id'],))
            cr.execute("UPDATE ir_sequence SET number_next=number_next+number_increment WHERE id=%s ", (seq['id'],))
            self.invalidate_cache(cr, uid, ['number_next'], [seq['id']], context=context)
        d = self._interpolation_dict_context(context=context)
>>>>>>> 42ecf5e3
        try:
            interpolated_prefix = _interpolate(self.prefix, d)
            interpolated_suffix = _interpolate(self.suffix, d)
        except ValueError:
            raise UserError(_('Invalid prefix or suffix for sequence \'%s\'') % (self.get('name')))
        return interpolated_prefix + '%%0%sd' % self.padding % number_next + interpolated_suffix

    def _create_date_range_seq(self, date):
        year = fields.Date.from_string(date).strftime('%Y')
        date_from = '{}-01-01'.format(year)
        date_to = '{}-12-31'.format(year)
        date_range = self.env['ir.sequence.date_range'].search([('sequence_id', '=', self.id), ('date_from', '>=', date), ('date_from', '<=', date_to)], order='date_from desc')
        if date_range:
            date_to = datetime.strptime(date_range.date_from, '%Y-%m-%d') + timedelta(days=-1)
            date_to = date_to.strftime('%Y-%m-%d')
        date_range = self.env['ir.sequence.date_range'].search([('sequence_id', '=', self.id), ('date_to', '>=', date_from), ('date_to', '<=', date)], order='date_to desc')
        if date_range:
            date_from = datetime.strptime(date_range.date_to, '%Y-%m-%d') + timedelta(days=1)
            date_from = date_from.strftime('%Y-%m-%d')
        seq_date_range = self.env['ir.sequence.date_range'].sudo().create({
            'date_from': date_from,
            'date_to': date_to,
            'sequence_id': self.id,
        })
        return seq_date_range

    def _next(self):
        """ Returns the next number in the preferred sequence in all the ones given in self."""
        if not self.use_date_range:
            return self._next_do()
        # date mode
        dt = fields.Date.today()
        if self.env.context.get('ir_sequence_date'):
            dt = self.env.context.get('ir_sequence_date')
        seq_date = self.env['ir.sequence.date_range'].search([('sequence_id', '=', self.id), ('date_from', '<=', dt), ('date_to', '>=', dt)], limit=1)
        if not seq_date:
            seq_date = self._create_date_range_seq(dt)
        return seq_date._next()

    @api.multi
    def next_by_id(self):
        """ Draw an interpolated string using the specified sequence."""
        self.check_access_rights('read')
        return self._next()

    @api.model
    def next_by_code(self, sequence_code):
        """ Draw an interpolated string using a sequence with the requested code.
            If several sequences with the correct code are available to the user
            (multi-company cases), the one from the user's current company will
            be used.

            :param dict context: context dictionary may contain a
                ``force_company`` key with the ID of the company to
                use instead of the user's current company for the
                sequence selection. A matching sequence for that
                specific company will get higher priority.
        """
        self.check_access_rights('read')
        company_ids = self.env['res.company'].search([]).ids + [False]
        seq_ids = self.search(['&', ('code', '=', sequence_code), ('company_id', 'in', company_ids)])
        if not seq_ids:
            return False
        force_company = self.env.context.get('force_company')
        if not force_company:
            force_company = self.env.user.company_id.id
        preferred_sequences = [s for s in seq_ids if s.company_id and s.company_id.id == force_company]
        seq_id = preferred_sequences[0] if preferred_sequences else seq_ids[0]
        return seq_id._next()

    @api.model
    def get_id(self, sequence_code_or_id, code_or_id='id'):
        """ Draw an interpolated string using the specified sequence.

        The sequence to use is specified by the ``sequence_code_or_id``
        argument, which can be a code or an id (as controlled by the
        ``code_or_id`` argument. This method is deprecated.
        """
        _logger.warning("ir_sequence.get() and ir_sequence.get_id() are deprecated. "
                        "Please use ir_sequence.next_by_code() or ir_sequence.next_by_id().")
        if code_or_id == 'id':
            return self.browse(sequence_code_or_id).next_by_id()
        else:
            return self.next_by_code(sequence_code_or_id)

    @api.model
    def get(self, code):
        """ Draw an interpolated string using the specified sequence.

        The sequence to use is specified by its code. This method is
        deprecated.
        """
        return self.get_id(code, 'code')


class ir_sequence_date_range(models.Model):
    _name = 'ir.sequence.date_range'
    _rec_name = "sequence_id"

    def _get_number_next_actual(self):
        '''Return number from ir_sequence row when no_gap implementation,
        and number from postgres sequence when standard implementation.'''
        for element in self:
            if element.sequence_id.implementation != 'standard':
                element.number_next_actual = element.number_next
            else:
                # get number from postgres sequence. Cannot use currval, because that might give an error when
                # not having used nextval before.
                query = "SELECT last_value, increment_by, is_called FROM ir_sequence_%03d_%03d" % (element.sequence_id.id, element.id)
                self.env.cr.execute(query)
                (last_value, increment_by, is_called) = self.env.cr.fetchone()
                if is_called:
                    element.number_next_actual = last_value + increment_by
                else:
                    element.number_next_actual = last_value

    def _set_number_next_actual(self):
        for record in self:
            record.write({'number_next': record.number_next_actual or 0})

    date_from = fields.Date('From', required=True)
    date_to = fields.Date('To', required=True)
    sequence_id = fields.Many2one("ir.sequence", 'Main Sequence', required=True, ondelete='cascade')
    number_next = fields.Integer('Next Number', required=True, default=1, help="Next number of this sequence")
    number_next_actual = fields.Integer(compute='_get_number_next_actual', inverse='_set_number_next_actual',
                                        required=True, string='Next Number', default=1,
                                        help="Next number that will be used. This number can be incremented "
                                        "frequently so the displayed value might already be obsolete")

    def _next(self):
        if self.sequence_id.implementation == 'standard':
            number_next = _select_nextval(self.env.cr, 'ir_sequence_%03d_%03d' % (self.sequence_id.id, self.id))
        else:
            number_next = _update_nogap(self, self.sequence_id.number_increment)
        return self.sequence_id.get_next_char(number_next)

    @api.multi
    def _alter_sequence(self, number_increment=None, number_next=None):
        for seq in self:
            _alter_sequence(self.env.cr, "ir_sequence_%03d_%03d" % (seq.sequence_id.id, seq.id), number_increment=number_increment, number_next=number_next)

    @api.model
    def create(self, values):
        """ Create a sequence, in implementation == standard a fast gaps-allowed PostgreSQL sequence is used.
        """
        seq = super(ir_sequence_date_range, self).create(values)
        main_seq = seq.sequence_id
        if main_seq.implementation == 'standard':
            _create_sequence(self.env.cr, "ir_sequence_%03d_%03d" % (main_seq.id, seq.id), main_seq.number_increment, values.get('number_next_actual', 1))
        return seq

    @api.multi
    def unlink(self):
        _drop_sequence(self.env.cr, ["ir_sequence_%03d_%03d" % (x.sequence_id.id, x.id) for x in self])
        return super(ir_sequence_date_range, self).unlink()

    @api.multi
    def write(self, values):
        if values.get('number_next'):
            seq_to_alter = self.filtered(lambda seq: seq.sequence_id.implementation == 'standard')
            seq_to_alter._alter_sequence(number_next=values.get('number_next'))
        return super(ir_sequence_date_range, self).write(values)<|MERGE_RESOLUTION|>--- conflicted
+++ resolved
@@ -18,11 +18,6 @@
 #    along with this program.  If not, see <http://www.gnu.org/licenses/>.
 #
 ##############################################################################
-<<<<<<< HEAD
-=======
-
-from datetime import datetime
->>>>>>> 42ecf5e3
 import logging
 import pytz
 import time
@@ -198,7 +193,6 @@
                 if new_implementation in ('no_gap', None):
                     pass
                 else:
-<<<<<<< HEAD
                     _create_sequence(self.env.cr, "ir_sequence_%03d" % seq.id, i, n)
                     for sub_seq in seq.date_range_ids:
                         _create_sequence(self.env.cr, "ir_sequence_%03d_%03d" % (seq.id, sub_seq.id), i, n)
@@ -219,67 +213,16 @@
 
         def _interpolation_dict():
             if self.env.context.get('ir_sequence_date'):
-                t = time.strptime(self.env.context.get('ir_sequence_date'), '%Y-%m-%d')
+                t = datetime.strptime(self.env.context.get('ir_sequence_date'), '%Y-%m-%d')
             else:
-                t = time.localtime()  # Actually, the server is always in UTC.
-            return {
-                'year': time.strftime('%Y', t),
-                'month': time.strftime('%m', t),
-                'day': time.strftime('%d', t),
-                'y': time.strftime('%y', t),
-                'doy': time.strftime('%j', t),
-                'woy': time.strftime('%W', t),
-                'weekday': time.strftime('%w', t),
-                'h24': time.strftime('%H', t),
-                'h12': time.strftime('%I', t),
-                'min': time.strftime('%M', t),
-                'sec': time.strftime('%S', t),
+                t = datetime.now(pytz.timezone(self.env.context.get('tz') or 'UTC'))
+            sequences = {
+                'year': '%Y', 'month': '%m', 'day': '%d', 'y': '%y', 'doy': '%j', 'woy': '%W',
+                'weekday': '%w', 'h24': '%H', 'h12': '%I', 'min': '%M', 'sec': '%S'
             }
+            return {key: t.strftime(sequence) for key, sequence in sequences.iteritems()}
 
         d = _interpolation_dict()
-=======
-                    self._create_sequence(cr, row['id'], i, n)
-
-        return True
-
-    def _interpolate(self, s, d):
-        if s:
-            return s % d
-        return  ''
-
-    def _interpolation_dict_context(self, context=None):
-        if context is None:
-            context = {}
-        t = datetime.now(pytz.timezone(context.get('tz') or 'UTC'))
-        sequences = {
-            'year': '%Y', 'month': '%m', 'day': '%d', 'y': '%y', 'doy': '%j', 'woy': '%W',
-            'weekday': '%w', 'h24': '%H', 'h12': '%I', 'min': '%M', 'sec': '%S'
-        }
-        return {key: t.strftime(sequence) for key, sequence in sequences.iteritems()}
-
-    def _interpolation_dict(self):
-        return self._interpolation_dict_context()
-
-    def _next(self, cr, uid, ids, context=None):
-        if not ids:
-            return False
-        if context is None:
-            context = {}
-        force_company = context.get('force_company')
-        if not force_company:
-            force_company = self.pool.get('res.users').browse(cr, uid, uid).company_id.id
-        sequences = self.read(cr, uid, ids, ['name','company_id','implementation','number_next','prefix','suffix','padding'])
-        preferred_sequences = [s for s in sequences if s['company_id'] and s['company_id'][0] == force_company ]
-        seq = preferred_sequences[0] if preferred_sequences else sequences[0]
-        if seq['implementation'] == 'standard':
-            cr.execute("SELECT nextval('ir_sequence_%03d')" % seq['id'])
-            seq['number_next'] = cr.fetchone()
-        else:
-            cr.execute("SELECT number_next FROM ir_sequence WHERE id=%s FOR UPDATE NOWAIT", (seq['id'],))
-            cr.execute("UPDATE ir_sequence SET number_next=number_next+number_increment WHERE id=%s ", (seq['id'],))
-            self.invalidate_cache(cr, uid, ['number_next'], [seq['id']], context=context)
-        d = self._interpolation_dict_context(context=context)
->>>>>>> 42ecf5e3
         try:
             interpolated_prefix = _interpolate(self.prefix, d)
             interpolated_suffix = _interpolate(self.suffix, d)
