# -*- coding: utf-8 -*-
import collections
import copy
import cStringIO
import datetime
import hashlib
import json
import itertools
import logging
import math
import os
import re
import sys
import textwrap
import uuid
from subprocess import Popen, PIPE
from urlparse import urlparse

import babel
import babel.dates
import werkzeug
from lxml import etree, html
from PIL import Image

import openerp.http
import openerp.tools
from openerp.tools.func import lazy_property
import openerp.tools.lru
from openerp.http import request
from openerp.tools.safe_eval import safe_eval as eval
from openerp.osv import osv, orm, fields
from openerp.tools import html_escape as escape
from openerp.tools.misc import find_in_path
from openerp.tools.translate import _

_logger = logging.getLogger(__name__)

#--------------------------------------------------------------------
# QWeb template engine
#--------------------------------------------------------------------
class QWebException(Exception):
    def __init__(self, message, **kw):
        Exception.__init__(self, message)
        self.qweb = dict(kw)
    def pretty_xml(self):
        if 'node' not in self.qweb:
            return ''
        return etree.tostring(self.qweb['node'], pretty_print=True)

class QWebTemplateNotFound(QWebException):
    pass

def raise_qweb_exception(etype=None, **kw):
    if etype is None:
        etype = QWebException
    orig_type, original, tb = sys.exc_info()
    try:
        raise etype, original, tb
    except etype, e:
        for k, v in kw.items():
            e.qweb[k] = v
        # Will use `raise foo from bar` in python 3 and rename cause to __cause__
        e.qweb['cause'] = original
        raise

<<<<<<< HEAD
class FileSystemLoader(object):
    def __init__(self, path):
        # TODO: support multiple files #add_file() + add cache
        self.path = path
        self.doc = etree.parse(path).getroot()

    def __iter__(self):
        for node in self.doc:
            name = node.get('t-name')
            if name:
                yield name

    def __call__(self, name):
        for node in self.doc:
            if node.get('t-name') == name:
                root = etree.Element('templates')
                root.append(copy.deepcopy(node))
                arch = etree.tostring(root, encoding='utf-8', xml_declaration=True)
                return arch
=======
def _build_attribute(name, value):
    value = escape(value)
    if isinstance(name, unicode): name = name.encode('utf-8')
    if isinstance(value, unicode): value = value.encode('utf-8')
    return ' %s="%s"' % (name, value)
>>>>>>> 017f346d

class QWebContext(dict):
    def __init__(self, cr, uid, data, loader=None, context=None):
        self.cr = cr
        self.uid = uid
        self.loader = loader
        self.context = context
        dic = dict(data)
        super(QWebContext, self).__init__(dic)
        self['defined'] = lambda key: key in self

    def safe_eval(self, expr):
        locals_dict = collections.defaultdict(lambda: None)
        locals_dict.update(self)
        locals_dict.pop('cr', None)
        locals_dict.pop('loader', None)
        return eval(expr, None, locals_dict, nocopy=True, locals_builtins=True)

    def copy(self):
        """ Clones the current context, conserving all data and metadata
        (loader, template cache, ...)
        """
        return QWebContext(self.cr, self.uid, dict.copy(self),
                           loader=self.loader,
                           context=self.context)

    def __copy__(self):
        return self.copy()

class QWeb(orm.AbstractModel):
    """ Base QWeb rendering engine

    * to customize ``t-field`` rendering, subclass ``ir.qweb.field`` and
      create new models called :samp:`ir.qweb.field.{widget}`
    * alternatively, override :meth:`~.get_converter_for` and return an
      arbitrary model to use as field converter

    Beware that if you need extensions or alterations which could be
    incompatible with other subsystems, you should create a local object
    inheriting from ``ir.qweb`` and customize that.
    """

    _name = 'ir.qweb'

    _void_elements = frozenset([
        'area', 'base', 'br', 'col', 'embed', 'hr', 'img', 'input', 'keygen',
        'link', 'menuitem', 'meta', 'param', 'source', 'track', 'wbr'])
    _format_regex = re.compile(
        '(?:'
            # ruby-style pattern
            '#\{(.+?)\}'
        ')|(?:'
            # jinja-style pattern
            '\{\{(.+?)\}\}'
        ')')

    def __init__(self, pool, cr):
        super(QWeb, self).__init__(pool, cr)

        self._render_tag = self.prefixed_methods('render_tag_')
        self._render_att = self.prefixed_methods('render_att_')

    def prefixed_methods(self, prefix):
        """ Extracts all methods prefixed by ``prefix``, and returns a mapping
        of (t-name, method) where the t-name is the method name with prefix
        removed and underscore converted to dashes

        :param str prefix:
        :return: dict
        """
        n_prefix = len(prefix)
        return dict(
            (name[n_prefix:].replace('_', '-'), getattr(type(self), name))
            for name in dir(self)
            if name.startswith(prefix)
        )

    def register_tag(self, tag, func):
        self._render_tag[tag] = func

    def get_template(self, name, qwebcontext):
        origin_template = qwebcontext.get('__caller__') or qwebcontext['__stack__'][0]
        try:
            document = qwebcontext.loader(name)
        except ValueError:
            raise_qweb_exception(QWebTemplateNotFound, message="Loader could not find template %r" % name, template=origin_template)

        if hasattr(document, 'documentElement'):
            dom = document
        elif document.startswith("<?xml"):
            dom = etree.fromstring(document)
        else:
            dom = etree.parse(document).getroot()

        res_id = isinstance(name, (int, long)) and name or None
        for node in dom:
            if node.get('t-name') or (res_id and node.tag == "t"):
                return node

        raise QWebTemplateNotFound("Template %r not found" % name, template=origin_template)

    def eval(self, expr, qwebcontext):
        try:
            return qwebcontext.safe_eval(expr)
        except Exception:
            template = qwebcontext.get('__template__')
            raise_qweb_exception(message="Could not evaluate expression %r" % expr, expression=expr, template=template)

    def eval_object(self, expr, qwebcontext):
        return self.eval(expr, qwebcontext)

    def eval_str(self, expr, qwebcontext):
        if expr == "0":
            return qwebcontext.get(0, '')
        val = self.eval(expr, qwebcontext)
        if isinstance(val, unicode):
            return val.encode("utf8")
        if val is False or val is None:
            return ''
        return str(val)

    def eval_format(self, expr, qwebcontext):
        expr, replacements = self._format_regex.subn(
            lambda m: self.eval_str(m.group(1) or m.group(2), qwebcontext),
            expr
        )

        if replacements:
            return expr

        try:
            return str(expr % qwebcontext)
        except Exception:
            template = qwebcontext.get('__template__')
            raise_qweb_exception(message="Format error for expression %r" % expr, expression=expr, template=template)

    def eval_bool(self, expr, qwebcontext):
        return int(bool(self.eval(expr, qwebcontext)))

    def render(self, cr, uid, id_or_xml_id, qwebcontext=None, loader=None, context=None):
        """ render(cr, uid, id_or_xml_id, qwebcontext=None, loader=None, context=None)

        Renders the template specified by the provided template name

        :param qwebcontext: context for rendering the template
        :type qwebcontext: dict or :class:`QWebContext` instance
        :param loader: if ``qwebcontext`` is a dict, loader set into the
                       context instantiated for rendering
        """
        if qwebcontext is None:
            qwebcontext = {}

        if not isinstance(qwebcontext, QWebContext):
            qwebcontext = QWebContext(cr, uid, qwebcontext, loader=loader, context=context)

        qwebcontext['__template__'] = id_or_xml_id
        stack = qwebcontext.get('__stack__', [])
        if stack:
            qwebcontext['__caller__'] = stack[-1]
        stack.append(id_or_xml_id)
        qwebcontext['__stack__'] = stack
        qwebcontext['xmlid'] = str(stack[0]) # Temporary fix
        return self.render_node(self.get_template(id_or_xml_id, qwebcontext), qwebcontext,
            generated_attributes=qwebcontext.pop('generated_attributes', ''))

    def render_node(self, element, qwebcontext, generated_attributes=''):
        t_render = None
        template_attributes = {}

        debugger = element.get('t-debug')
        if debugger is not None:
            if openerp.tools.config['dev_mode']:
                __import__(debugger).set_trace()  # pdb, ipdb, pudb, ...
            else:
                _logger.warning("@t-debug in template '%s' is only available in --dev mode" % qwebcontext['__template__'])

        for (attribute_name, attribute_value) in element.attrib.iteritems():
            attribute_name = str(attribute_name)
            if attribute_name == "groups":
                cr = qwebcontext.get('request') and qwebcontext['request'].cr or None
                uid = qwebcontext.get('request') and qwebcontext['request'].uid or None
                can_see = self.user_has_groups(cr, uid, groups=attribute_value) if cr and uid else False
                if not can_see:
                    return ''

            attribute_value = attribute_value.encode("utf8")

            if attribute_name.startswith("t-"):
                for attribute in self._render_att:
                    if attribute_name[2:].startswith(attribute):
                        attrs = self._render_att[attribute](
                            self, element, attribute_name, attribute_value, qwebcontext)
                        for att, val in attrs:
                            if not val: continue
                            generated_attributes += self.render_attribute(element, att, val, qwebcontext)
                        break
                else:
                    if attribute_name[2:] in self._render_tag:
                        t_render = attribute_name[2:]
                    template_attributes[attribute_name[2:]] = attribute_value
            else:
                generated_attributes += self.render_attribute(element, attribute_name, attribute_value, qwebcontext)

        if t_render:
            result = self._render_tag[t_render](self, element, template_attributes, generated_attributes, qwebcontext)
        else:
            result = self.render_element(element, template_attributes, generated_attributes, qwebcontext)

        if element.tail:
            result += self.render_tail(element.tail, element, qwebcontext)

        if isinstance(result, unicode):
            return result.encode('utf-8')
        return result

    def render_element(self, element, template_attributes, generated_attributes, qwebcontext, inner=None):
        # element: element
        # template_attributes: t-* attributes
        # generated_attributes: generated attributes
        # qwebcontext: values
        # inner: optional innerXml
        name = str(element.tag)
        if inner:
            g_inner = inner.encode('utf-8') if isinstance(inner, unicode) else inner
        else:
            g_inner = [] if element.text is None else [self.render_text(element.text, element, qwebcontext)]
            for current_node in element.iterchildren(tag=etree.Element):
                try:
                    g_inner.append(self.render_node(current_node, qwebcontext,
                        generated_attributes= name == "t" and generated_attributes or ''))
                except QWebException:
                    raise
                except Exception:
                    template = qwebcontext.get('__template__')
                    raise_qweb_exception(message="Could not render element %r" % element.tag, node=element, template=template)
        inner = "".join(g_inner)
        trim = template_attributes.get("trim", 0)
        if trim == 0:
            pass
        elif trim == 'left':
            inner = inner.lstrip()
        elif trim == 'right':
            inner = inner.rstrip()
        elif trim == 'both':
            inner = inner.strip()
        if name == "t":
            return inner
        elif len(inner) or name not in self._void_elements:
            return "<%s%s>%s</%s>" % tuple(
                qwebcontext if isinstance(qwebcontext, str) else qwebcontext.encode('utf-8')
                for qwebcontext in (name, generated_attributes, inner, name)
            )
        else:
            return "<%s%s/>" % (name, generated_attributes)

    def render_attribute(self, element, name, value, qwebcontext):
        return _build_attribute(name, value)

    def render_text(self, text, element, qwebcontext):
        return text.encode('utf-8')

    def render_tail(self, tail, element, qwebcontext):
        return tail.encode('utf-8')

    # Attributes
    def render_att_att(self, element, attribute_name, attribute_value, qwebcontext):
        if attribute_name.startswith("t-attf-"):
            return [(attribute_name[7:], self.eval_format(attribute_value, qwebcontext))]

        if attribute_name.startswith("t-att-"):
            return [(attribute_name[6:], self.eval(attribute_value, qwebcontext))]

        result = self.eval_object(attribute_value, qwebcontext)
        if isinstance(result, collections.Mapping):
            return result.iteritems()
        # assume tuple
        return [result]

    # Tags
    def render_tag_raw(self, element, template_attributes, generated_attributes, qwebcontext):
        inner = self.eval_str(template_attributes["raw"], qwebcontext)
        return self.render_element(element, template_attributes, generated_attributes, qwebcontext, inner)

    def render_tag_esc(self, element, template_attributes, generated_attributes, qwebcontext):
        options = json.loads(template_attributes.get('esc-options') or '{}')
        widget = self.get_widget_for(options.get('widget'))
        inner = widget.format(template_attributes['esc'], options, qwebcontext)
        return self.render_element(element, template_attributes, generated_attributes, qwebcontext, inner)

    def _iterate(self, iterable):
        if isinstance (iterable, collections.Mapping):
            return iterable.iteritems()

        return itertools.izip(*itertools.tee(iterable))

    def render_tag_foreach(self, element, template_attributes, generated_attributes, qwebcontext):
        expr = template_attributes["foreach"]
        enum = self.eval_object(expr, qwebcontext)
        if enum is None:
            template = qwebcontext.get('__template__')
            raise QWebException("foreach enumerator %r is not defined while rendering template %r" % (expr, template), template=template)
        if isinstance(enum, int):
            enum = range(enum)

        varname = template_attributes['as'].replace('.', '_')
        copy_qwebcontext = qwebcontext.copy()

        size = None
        if isinstance(enum, collections.Sized):
            size = len(enum)
            copy_qwebcontext["%s_size" % varname] = size

        copy_qwebcontext["%s_all" % varname] = enum
        ru = []
        for index, (item, value) in enumerate(self._iterate(enum)):
            copy_qwebcontext.update({
                varname: item,
                '%s_value' % varname: value,
                '%s_index' % varname: index,
                '%s_first' % varname: index == 0,
            })
            if size is not None:
                copy_qwebcontext['%s_last' % varname] = index + 1 == size
            if index % 2:
                copy_qwebcontext.update({
                    '%s_parity' % varname: 'odd',
                    '%s_even' % varname: False,
                    '%s_odd' % varname: True,
                })
            else:
                copy_qwebcontext.update({
                    '%s_parity' % varname: 'even',
                    '%s_even' % varname: True,
                    '%s_odd' % varname: False,
                })
            ru.append(self.render_element(element, template_attributes, generated_attributes, copy_qwebcontext))

        for k in qwebcontext.keys():
            qwebcontext[k] = copy_qwebcontext[k]

        return "".join(ru)

    def render_tag_if(self, element, template_attributes, generated_attributes, qwebcontext):
        if self.eval_bool(template_attributes["if"], qwebcontext):
            return self.render_element(element, template_attributes, generated_attributes, qwebcontext)
        return ""

    def render_tag_call(self, element, template_attributes, generated_attributes, qwebcontext):
        d = qwebcontext.copy()

        if 'lang' in template_attributes:
            init_lang = d.context.get('lang', 'en_US')
            lang = template_attributes['lang']
            d.context['lang'] = self.eval(lang, d) or lang
            if not self.pool['res.lang'].search(d.cr, d.uid, [('code', '=', lang)], count=True, context=d.context):
                _logger.info("'%s' is not a valid language code, is an empty field or is not installed, falling back to en_US", lang)

        d[0] = self.render_element(element, template_attributes, generated_attributes, d)
        cr = d.get('request') and d['request'].cr or None
        uid = d.get('request') and d['request'].uid or None

        template = self.eval_format(template_attributes["call"], d)
        try:
            template = int(template)
        except ValueError:
            pass

        d['generated_attributes'] = generated_attributes
        res = self.render(cr, uid, template, d)

        # we need to reset the lang after the rendering
        if 'lang' in template_attributes:
            d.context['lang'] = init_lang

        return res

    def render_tag_call_assets(self, element, template_attributes, generated_attributes, qwebcontext):
        """ This special 't-call' tag can be used in order to aggregate/minify javascript and css assets"""
        if len(element):
            # An asset bundle is rendered in two differents contexts (when genereting html and
            # when generating the bundle itself) so they must be qwebcontext free
            # even '0' variable is forbidden
            template = qwebcontext.get('__template__')
            raise QWebException("t-call-assets cannot contain children nodes", template=template)
        xmlid = template_attributes['call-assets']
        cr, uid, context = [getattr(qwebcontext, attr) for attr in ('cr', 'uid', 'context')]
        bundle = AssetsBundle(xmlid, cr=cr, uid=uid, context=context, registry=self.pool)
        css = self.get_attr_bool(template_attributes.get('css'), default=True)
        js = self.get_attr_bool(template_attributes.get('js'), default=True)
        return bundle.to_html(css=css, js=js, debug=bool(qwebcontext.get('debug')))

    def render_tag_set(self, element, template_attributes, generated_attributes, qwebcontext):
        if "value" in template_attributes:
            qwebcontext[template_attributes["set"]] = self.eval_object(template_attributes["value"], qwebcontext)
        elif "valuef" in template_attributes:
            qwebcontext[template_attributes["set"]] = self.eval_format(template_attributes["valuef"], qwebcontext)
        else:
            qwebcontext[template_attributes["set"]] = self.render_element(element, template_attributes, generated_attributes, qwebcontext)
        return ""

    def render_tag_field(self, element, template_attributes, generated_attributes, qwebcontext):
        """ eg: <span t-record="browse_record(res.partner, 1)" t-field="phone">+1 555 555 8069</span>"""
        node_name = element.tag
        assert node_name not in ("table", "tbody", "thead", "tfoot", "tr", "td",
                                 "li", "ul", "ol", "dl", "dt", "dd"),\
            "RTE widgets do not work correctly on %r elements" % node_name
        assert node_name != 't',\
            "t-field can not be used on a t element, provide an actual HTML node"

        record, field_name = template_attributes["field"].rsplit('.', 1)
        record = self.eval_object(record, qwebcontext)

        field = record._fields[field_name]
        foptions = self.eval_format(template_attributes.get('field-options') or '{}', qwebcontext)
        options = json.loads(foptions)

        field_type = get_field_type(field, options)

        converter = self.get_converter_for(field_type)

        return converter.to_html(qwebcontext.cr, qwebcontext.uid, field_name, record, options,
                                 element, template_attributes, generated_attributes, qwebcontext, context=qwebcontext.context)

    def get_converter_for(self, field_type):
        """ returns a :class:`~openerp.models.Model` used to render a
        ``t-field``.

        By default, tries to get the model named
        :samp:`ir.qweb.field.{field_type}`, falling back on ``ir.qweb.field``.

        :param str field_type: type or widget of field to render
        """
        return self.pool.get('ir.qweb.field.' + field_type, self.pool['ir.qweb.field'])

    def get_widget_for(self, widget):
        """ returns a :class:`~openerp.models.Model` used to render a
        ``t-esc``

        :param str widget: name of the widget to use, or ``None``
        """
        widget_model = ('ir.qweb.widget.' + widget) if widget else 'ir.qweb.widget'
        return self.pool.get(widget_model) or self.pool['ir.qweb.widget']

    def get_attr_bool(self, attr, default=False):
        if attr:
            attr = attr.lower()
            if attr in ('false', '0'):
                return False
            elif attr in ('true', '1'):
                return True
        return default

#--------------------------------------------------------------------
# QWeb Fields converters
#--------------------------------------------------------------------

class FieldConverter(osv.AbstractModel):
    """ Used to convert a t-field specification into an output HTML field.

    :meth:`~.to_html` is the entry point of this conversion from QWeb, it:

    * converts the record value to html using :meth:`~.record_to_html`
    * generates the metadata attributes (``data-oe-``) to set on the root
      result node
    * generates the root result node itself through :meth:`~.render_element`
    """
    _name = 'ir.qweb.field'

    def attributes(self, cr, uid, field_name, record, options,
                   source_element, g_att, t_att, qweb_context,
                   context=None):
        """ attributes(cr, uid, field_name, record, options, source_element, g_att, t_att, qweb_context, context=None)

        Generates the metadata attributes (prefixed by ``data-oe-`` for the
        root node of the field conversion. Attribute values are escaped by the
        parent.

        The default attributes are:

        * ``model``, the name of the record's model
        * ``id`` the id of the record to which the field belongs
        * ``field`` the name of the converted field
        * ``type`` the logical field type (widget, may not match the field's
          ``type``, may not be any Field subclass name)
        * ``translate``, a boolean flag (``0`` or ``1``) denoting whether the
          field is translatable
        * ``readonly``, has this attribute if the field is readonly
        * ``expression``, the original expression

        :returns: iterable of (attribute name, attribute value) pairs.
        """
        field = record._fields[field_name]
        field_type = get_field_type(field, options)
        data = [
            ('data-oe-model', record._name),
            ('data-oe-id', record.id),
            ('data-oe-field', field_name),
            ('data-oe-type', field_type),
            ('data-oe-expression', t_att['field']),
        ]
        if record._fields[field_name].readonly:
            data.append(('data-oe-readonly', 1))
        return data

    def value_to_html(self, cr, uid, value, field, options=None, context=None):
        """ value_to_html(cr, uid, value, field, options=None, context=None)

        Converts a single value to its HTML version/output
        """
        if not value: return ''
        return value

    def record_to_html(self, cr, uid, field_name, record, options=None, context=None):
        """ record_to_html(cr, uid, field_name, record, options=None, context=None)

        Converts the specified field of the browse_record ``record`` to HTML
        """
        field = record._fields[field_name]
        return self.value_to_html(
            cr, uid, record[field_name], field, options=options, context=context)

    def to_html(self, cr, uid, field_name, record, options,
                source_element, t_att, g_att, qweb_context, context=None):
        """ to_html(cr, uid, field_name, record, options, source_element, t_att, g_att, qweb_context, context=None)

        Converts a ``t-field`` to its HTML output. A ``t-field`` may be
        extended by a ``t-field-options``, which is a JSON-serialized mapping
        of configuration values.

        A default configuration key is ``widget`` which can override the
        field's own ``_type``.
        """
        try:
            content = self.record_to_html(cr, uid, field_name, record, options, context=context)
            if options.get('html-escape', True):
                content = escape(content)
            elif hasattr(content, '__html__'):
                content = content.__html__()
        except Exception:
            _logger.warning("Could not get field %s for model %s",
                            field_name, record._name, exc_info=True)
            content = None

        inherit_branding = context and context.get('inherit_branding')
        if not inherit_branding and context and context.get('inherit_branding_auto'):
            inherit_branding = self.pool['ir.model.access'].check(cr, uid, record._name, 'write', False, context=context)

        if inherit_branding:
            # add branding attributes
            g_att += ''.join(
                _build_attribute(name, value)
                for name, value in self.attributes(
                    cr, uid, field_name, record, options,
                    source_element, g_att, t_att, qweb_context)
            )

        return self.render_element(cr, uid, source_element, t_att, g_att,
                                   qweb_context, content)

    def qweb_object(self):
        return self.pool['ir.qweb']

    def render_element(self, cr, uid, source_element, t_att, g_att,
                       qweb_context, content):
        """ render_element(cr, uid, source_element, t_att, g_att, qweb_context, content)

        Final rendering hook, by default just calls ir.qweb's ``render_element``
        """
        return self.qweb_object().render_element(
            source_element, t_att, g_att, qweb_context, content or '')

    def user_lang(self, cr, uid, context):
        """ user_lang(cr, uid, context)

        Fetches the res.lang object corresponding to the language code stored
        in the user's context. Fallbacks to en_US if no lang is present in the
        context *or the language code is not valid*.

        :returns: res.lang browse_record
        """
        if context is None: context = {}

        lang_code = context.get('lang') or 'en_US'
        Lang = self.pool['res.lang']

        lang_ids = Lang.search(cr, uid, [('code', '=', lang_code)], context=context) \
               or  Lang.search(cr, uid, [('code', '=', 'en_US')], context=context)

        return Lang.browse(cr, uid, lang_ids[0], context=context)

class FloatConverter(osv.AbstractModel):
    _name = 'ir.qweb.field.float'
    _inherit = 'ir.qweb.field'

    def precision(self, cr, uid, field, options=None, context=None):
        _, precision = field.digits or (None, None)
        return precision

    def value_to_html(self, cr, uid, value, field, options=None, context=None):
        if context is None:
            context = {}
        precision = self.precision(cr, uid, field, options=options, context=context)
        fmt = '%f' if precision is None else '%.{precision}f'

        lang_code = context.get('lang') or 'en_US'
        lang = self.pool['res.lang']
        formatted = lang.format(cr, uid, [lang_code], fmt.format(precision=precision), value, grouping=True)

        # %f does not strip trailing zeroes. %g does but its precision causes
        # it to switch to scientific notation starting at a million *and* to
        # strip decimals. So use %f and if no precision was specified manually
        # strip trailing 0.
        if precision is None:
            formatted = re.sub(r'(?:(0|\d+?)0+)$', r'\1', formatted)
        return formatted

class DateConverter(osv.AbstractModel):
    _name = 'ir.qweb.field.date'
    _inherit = 'ir.qweb.field'

    def value_to_html(self, cr, uid, value, field, options=None, context=None):
        if not value or len(value)<10: return ''
        lang = self.user_lang(cr, uid, context=context)
        locale = babel.Locale.parse(lang.code)

        if isinstance(value, basestring):
            value = datetime.datetime.strptime(
                value[:10], openerp.tools.DEFAULT_SERVER_DATE_FORMAT)

        if options and 'format' in options:
            pattern = options['format']
        else:
            strftime_pattern = lang.date_format
            pattern = openerp.tools.posix_to_ldml(strftime_pattern, locale=locale)

        return babel.dates.format_date(
            value, format=pattern,
            locale=locale)

class DateTimeConverter(osv.AbstractModel):
    _name = 'ir.qweb.field.datetime'
    _inherit = 'ir.qweb.field'

    def value_to_html(self, cr, uid, value, field, options=None, context=None):
        if not value: return ''
        lang = self.user_lang(cr, uid, context=context)
        locale = babel.Locale.parse(lang.code)

        if isinstance(value, basestring):
            value = datetime.datetime.strptime(
                value, openerp.tools.DEFAULT_SERVER_DATETIME_FORMAT)
        value = fields.datetime.context_timestamp(
            cr, uid, timestamp=value, context=context)

        if options and 'format' in options:
            pattern = options['format']
        else:
            strftime_pattern = (u"%s %s" % (lang.date_format, lang.time_format))
            pattern = openerp.tools.posix_to_ldml(strftime_pattern, locale=locale)

        if options and options.get('hide_seconds'):
            pattern = pattern.replace(":ss", "").replace(":s", "")

        return babel.dates.format_datetime(value, format=pattern, locale=locale)

class TextConverter(osv.AbstractModel):
    _name = 'ir.qweb.field.text'
    _inherit = 'ir.qweb.field'

    def value_to_html(self, cr, uid, value, field, options=None, context=None):
        """
        Escapes the value and converts newlines to br. This is bullshit.
        """
        if not value: return ''

        return nl2br(value, options=options)

class SelectionConverter(osv.AbstractModel):
    _name = 'ir.qweb.field.selection'
    _inherit = 'ir.qweb.field'

    def record_to_html(self, cr, uid, field_name, record, options=None, context=None):
        value = record[field_name]
        if not value: return ''
        field = record._fields[field_name]
        selection = dict(field.get_description(record.env)['selection'])
        return self.value_to_html(
            cr, uid, selection[value], field, options=options)

class ManyToOneConverter(osv.AbstractModel):
    _name = 'ir.qweb.field.many2one'
    _inherit = 'ir.qweb.field'

    def record_to_html(self, cr, uid, field_name, record, options=None, context=None):
        [read] = record.read([field_name])
        if not read[field_name]: return ''
        _, value = read[field_name]
        return nl2br(value, options=options)

class HTMLConverter(osv.AbstractModel):
    _name = 'ir.qweb.field.html'
    _inherit = 'ir.qweb.field'

    def value_to_html(self, cr, uid, value, field, options=None, context=None):
        return HTMLSafe(value or '')

class ImageConverter(osv.AbstractModel):
    """ ``image`` widget rendering, inserts a data:uri-using image tag in the
    document. May be overridden by e.g. the website module to generate links
    instead.

    .. todo:: what happens if different output need different converters? e.g.
              reports may need embedded images or FS links whereas website
              needs website-aware
    """
    _name = 'ir.qweb.field.image'
    _inherit = 'ir.qweb.field'

    def value_to_html(self, cr, uid, value, field, options=None, context=None):
        try:
            image = Image.open(cStringIO.StringIO(value.decode('base64')))
            image.verify()
        except IOError:
            raise ValueError("Non-image binary fields can not be converted to HTML")
        except: # image.verify() throws "suitable exceptions", I have no idea what they are
            raise ValueError("Invalid image content")

        return HTMLSafe('<img src="data:%s;base64,%s">' % (Image.MIME[image.format], value))

class MonetaryConverter(osv.AbstractModel):
    """ ``monetary`` converter, has a mandatory option
    ``display_currency``.

    The currency is used for formatting *and rounding* of the float value. It
    is assumed that the linked res_currency has a non-empty rounding value and
    res.currency's ``round`` method is used to perform rounding.

    .. note:: the monetary converter internally adds the qweb context to its
              options mapping, so that the context is available to callees.
              It's set under the ``_qweb_context`` key.
    """
    _name = 'ir.qweb.field.monetary'
    _inherit = 'ir.qweb.field'

    def to_html(self, cr, uid, field_name, record, options,
                source_element, t_att, g_att, qweb_context, context=None):
        options['_qweb_context'] = qweb_context
        return super(MonetaryConverter, self).to_html(
            cr, uid, field_name, record, options,
            source_element, t_att, g_att, qweb_context, context=context)

    def record_to_html(self, cr, uid, field_name, record, options, context=None):
        if context is None:
            context = {}
        Currency = self.pool['res.currency']
        display_currency = self.display_currency(cr, uid, options['display_currency'], options)

        # lang.format mandates a sprintf-style format. These formats are non-
        # minimal (they have a default fixed precision instead), and
        # lang.format will not set one by default. currency.round will not
        # provide one either. So we need to generate a precision value
        # (integer > 0) from the currency's rounding (a float generally < 1.0).
        #
        # The log10 of the rounding should be the number of digits involved if
        # negative, if positive clamp to 0 digits and call it a day.
        # nb: int() ~ floor(), we want nearest rounding instead
        precision = int(math.floor(math.log10(display_currency.rounding)))
        fmt = "%.{0}f".format(-precision if precision < 0 else 0)

        from_amount = record[field_name]

        if options.get('from_currency'):
            from_currency = self.display_currency(cr, uid, options['from_currency'], options)
            from_amount = Currency.compute(cr, uid, from_currency.id, display_currency.id, from_amount)

        lang_code = context.get('lang') or 'en_US'
        lang = self.pool['res.lang']
        formatted_amount = lang.format(cr, uid, [lang_code],
            fmt, Currency.round(cr, uid, display_currency, from_amount),
            grouping=True, monetary=True)

        pre = post = u''
        if display_currency.position == 'before':
            pre = u'{symbol} '
        else:
            post = u' {symbol}'

        return HTMLSafe(u'{pre}<span class="oe_currency_value">{0}</span>{post}'.format(
            formatted_amount,
            pre=pre, post=post,
        ).format(
            symbol=display_currency.symbol,
        ))

    def display_currency(self, cr, uid, currency, options):
        return self.qweb_object().eval_object(
            currency, options['_qweb_context'])

TIMEDELTA_UNITS = (
    ('year',   3600 * 24 * 365),
    ('month',  3600 * 24 * 30),
    ('week',   3600 * 24 * 7),
    ('day',    3600 * 24),
    ('hour',   3600),
    ('minute', 60),
    ('second', 1)
)
class DurationConverter(osv.AbstractModel):
    """ ``duration`` converter, to display integral or fractional values as
    human-readable time spans (e.g. 1.5 as "1 hour 30 minutes").

    Can be used on any numerical field.

    Has a mandatory option ``unit`` which can be one of ``second``, ``minute``,
    ``hour``, ``day``, ``week`` or ``year``, used to interpret the numerical
    field value before converting it.

    Sub-second values will be ignored.
    """
    _name = 'ir.qweb.field.duration'
    _inherit = 'ir.qweb.field'

    def value_to_html(self, cr, uid, value, field, options=None, context=None):
        units = dict(TIMEDELTA_UNITS)
        if value < 0:
            raise ValueError(_("Durations can't be negative"))
        if not options or options.get('unit') not in units:
            raise ValueError(_("A unit must be provided to duration widgets"))

        locale = babel.Locale.parse(
            self.user_lang(cr, uid, context=context).code)
        factor = units[options['unit']]

        sections = []
        r = value * factor
        for unit, secs_per_unit in TIMEDELTA_UNITS:
            v, r = divmod(r, secs_per_unit)
            if not v: continue
            section = babel.dates.format_timedelta(
                v*secs_per_unit, threshold=1, locale=locale)
            if section:
                sections.append(section)
        return ' '.join(sections)


class RelativeDatetimeConverter(osv.AbstractModel):
    _name = 'ir.qweb.field.relative'
    _inherit = 'ir.qweb.field'

    def value_to_html(self, cr, uid, value, field, options=None, context=None):
        parse_format = openerp.tools.DEFAULT_SERVER_DATETIME_FORMAT
        locale = babel.Locale.parse(
            self.user_lang(cr, uid, context=context).code)

        if isinstance(value, basestring):
            value = datetime.datetime.strptime(value, parse_format)

        # value should be a naive datetime in UTC. So is fields.Datetime.now()
        reference = datetime.datetime.strptime(field.now(), parse_format)

        return babel.dates.format_timedelta(
            value - reference, add_direction=True, locale=locale)

class Contact(orm.AbstractModel):
    _name = 'ir.qweb.field.contact'
    _inherit = 'ir.qweb.field.many2one'

    def record_to_html(self, cr, uid, field_name, record, options=None, context=None):
        if context is None:
            context = {}

        if options is None:
            options = {}
        opf = options.get('fields') or ["name", "address", "phone", "mobile", "fax", "email"]

        value_rec = record[field_name]
        if not value_rec:
            return None
        value_rec = value_rec.sudo().with_context(show_address=True)
        value = value_rec.name_get()[0][1]

        val = {
            'name': value.split("\n")[0],
            'address': escape("\n".join(value.split("\n")[1:])).strip(),
            'phone': value_rec.phone,
            'mobile': value_rec.mobile,
            'fax': value_rec.fax,
            'city': value_rec.city,
            'country_id': value_rec.country_id.display_name,
            'website': value_rec.website,
            'email': value_rec.email,
            'fields': opf,
            'object': value_rec,
            'options': options
        }

        html = self.pool["ir.ui.view"].render(cr, uid, "base.contact", val, engine='ir.qweb', context=context).decode('utf8')

        return HTMLSafe(html)

class QwebView(orm.AbstractModel):
    _name = 'ir.qweb.field.qweb'
    _inherit = 'ir.qweb.field.many2one'

    def record_to_html(self, cr, uid, field_name, record, options=None, context=None):
        if not getattr(record, field_name):
            return None

        view = getattr(record, field_name)

        if view._model._name != "ir.ui.view":
            _logger.warning("%s.%s must be a 'ir.ui.view' model." % (record, field_name))
            return None

        ctx = (context or {}).copy()
        ctx['object'] = record
        html = view.render(ctx, engine='ir.qweb', context=ctx).decode('utf8')

        return HTMLSafe(html)

class QwebWidget(osv.AbstractModel):
    _name = 'ir.qweb.widget'

    def _format(self, inner, options, qwebcontext):
        return self.pool['ir.qweb'].eval_str(inner, qwebcontext)

    def format(self, inner, options, qwebcontext):
        return escape(self._format(inner, options, qwebcontext))

class QwebWidgetMonetary(osv.AbstractModel):
    _name = 'ir.qweb.widget.monetary'
    _inherit = 'ir.qweb.widget'

    def _format(self, inner, options, qwebcontext):
        inner = self.pool['ir.qweb'].eval(inner, qwebcontext)
        display = self.pool['ir.qweb'].eval_object(options['display_currency'], qwebcontext)
        precision = int(round(math.log10(display.rounding)))
        fmt = "%.{0}f".format(-precision if precision < 0 else 0)
        lang_code = qwebcontext.context.get('lang') or 'en_US'
        formatted_amount = self.pool['res.lang'].format(
            qwebcontext.cr, qwebcontext.uid, [lang_code], fmt, inner, grouping=True, monetary=True
        )
        pre = post = u''
        if display.position == 'before':
            pre = u'{symbol} '
        else:
            post = u' {symbol}'

        return u'{pre}{0}{post}'.format(
            formatted_amount, pre=pre, post=post
        ).format(symbol=display.symbol,)

class HTMLSafe(object):
    """ HTMLSafe string wrapper, Werkzeug's escape() has special handling for
    objects with a ``__html__`` methods but AFAIK does not provide any such
    object.

    Wrapping a string in HTML will prevent its escaping
    """
    __slots__ = ['string']
    def __init__(self, string):
        self.string = string
    def __html__(self):
        return self.string
    def __str__(self):
        s = self.string
        if isinstance(s, unicode):
            return s.encode('utf-8')
        return s
    def __unicode__(self):
        s = self.string
        if isinstance(s, str):
            return s.decode('utf-8')
        return s

def nl2br(string, options=None):
    """ Converts newlines to HTML linebreaks in ``string``. Automatically
    escapes content unless options['html-escape'] is set to False, and returns
    the result wrapped in an HTMLSafe object.

    :param str string:
    :param dict options:
    :rtype: HTMLSafe
    """
    if options is None: options = {}

    if options.get('html-escape', True):
        string = escape(string)
    return HTMLSafe(string.replace('\n', '<br>\n'))

def get_field_type(field, options):
    """ Gets a t-field's effective type from the field definition and its options """
    return options.get('widget', field.type)

class AssetError(Exception):
    pass
class AssetNotFound(AssetError):
    pass

class AssetsBundle(object):
    rx_css_import = re.compile("(@import[^;{]+;?)", re.M)
    rx_preprocess_imports = re.compile("""(@import\s?['"]([^'"]+)['"](;?))""")
    rx_css_split = re.compile("\/\*\! ([a-f0-9-]+) \*\/")

    def __init__(self, xmlid, debug=False, cr=None, uid=None, context=None, registry=None):
        self.xmlid = xmlid
        self.cr = request.cr if cr is None else cr
        self.uid = request.uid if uid is None else uid
        self.context = request.context if context is None else context
        self.registry = request.registry if registry is None else registry
        self.javascripts = []
        self.stylesheets = []
        self.css_errors = []
        self.remains = []
        self._checksum = None

        context = self.context.copy()
        context['inherit_branding'] = False
        context['rendering_bundle'] = True
        self.html = self.registry['ir.ui.view'].render(self.cr, self.uid, xmlid, context=context)
        self.parse()

    def parse(self):
        fragments = html.fragments_fromstring(self.html)
        for el in fragments:
            if isinstance(el, basestring):
                self.remains.append(el)
            elif isinstance(el, html.HtmlElement):
                src = el.get('src', '')
                href = el.get('href', '')
                atype = el.get('type')
                media = el.get('media')
                if el.tag == 'style':
                    if atype == 'text/sass' or src.endswith('.sass'):
                        self.stylesheets.append(SassStylesheetAsset(self, inline=el.text, media=media))
                    elif atype == 'text/less' or src.endswith('.less'):
                        self.stylesheets.append(LessStylesheetAsset(self, inline=el.text, media=media))
                    else:
                        self.stylesheets.append(StylesheetAsset(self, inline=el.text, media=media))
                elif el.tag == 'link' and el.get('rel') == 'stylesheet' and self.can_aggregate(href):
                    if href.endswith('.sass') or atype == 'text/sass':
                        self.stylesheets.append(SassStylesheetAsset(self, url=href, media=media))
                    elif href.endswith('.less') or atype == 'text/less':
                        self.stylesheets.append(LessStylesheetAsset(self, url=href, media=media))
                    else:
                        self.stylesheets.append(StylesheetAsset(self, url=href, media=media))
                elif el.tag == 'script' and not src:
                    self.javascripts.append(JavascriptAsset(self, inline=el.text))
                elif el.tag == 'script' and self.can_aggregate(src):
                    self.javascripts.append(JavascriptAsset(self, url=src))
                else:
                    self.remains.append(html.tostring(el))
            else:
                try:
                    self.remains.append(html.tostring(el))
                except Exception:
                    # notYETimplementederror
                    raise NotImplementedError

    def can_aggregate(self, url):
        return not urlparse(url).netloc and not url.startswith(('/web/css', '/web/js'))

    def to_html(self, sep=None, css=True, js=True, debug=False):
        if sep is None:
            sep = '\n            '
        response = []
        if debug:
            if css and self.stylesheets:
                self.preprocess_css()
                if self.css_errors:
                    msg = '\n'.join(self.css_errors)
                    self.stylesheets.append(StylesheetAsset(self, inline=self.css_message(msg)))
                for style in self.stylesheets:
                    response.append(style.to_html())
            if js:
                for jscript in self.javascripts:
                    response.append(jscript.to_html())
        else:
            url_for = self.context.get('url_for', lambda url: url)
            if css and self.stylesheets:
                href = '/web/css/%s/%s' % (self.xmlid, self.version)
                response.append('<link href="%s" rel="stylesheet"/>' % url_for(href))
            if js:
                src = '/web/js/%s/%s' % (self.xmlid, self.version)
                response.append('<script type="text/javascript" src="%s"></script>' % url_for(src))
        response.extend(self.remains)
        return sep + sep.join(response)

    @lazy_property
    def last_modified(self):
        """Returns last modified date of linked files"""
        return max(itertools.chain(
            (asset.last_modified for asset in self.javascripts),
            (asset.last_modified for asset in self.stylesheets),
        ))

    @lazy_property
    def version(self):
        return self.checksum[0:7]

    @lazy_property
    def checksum(self):
        """
        Not really a full checksum.
        We compute a SHA1 on the rendered bundle + max linked files last_modified date
        """
        check = self.html + str(self.last_modified)
        return hashlib.sha1(check).hexdigest()

    def js(self):
        content = self.get_cache('js')
        if content is None:
            content = ';\n'.join(asset.minify() for asset in self.javascripts)
            self.set_cache('js', content)
        return content

    def css(self):
        """Generate css content from given bundle"""
        content = self.get_cache('css')
        if content is None:
            content = self.preprocess_css()

            if self.css_errors:
                msg = '\n'.join(self.css_errors)
                content += self.css_message(msg)

            # move up all @import rules to the top
            matches = []
            def push(matchobj):
                matches.append(matchobj.group(0))
                return ''

            content = re.sub(self.rx_css_import, push, content)

            matches.append(content)
            content = u'\n'.join(matches)
            if self.css_errors:
                return content
            self.set_cache('css', content)

        return content

    def get_cache(self, type):
        content = None
        domain = [('url', '=', '/web/%s/%s/%s' % (type, self.xmlid, self.version))]
        bundle = self.registry['ir.attachment'].search_read(self.cr, openerp.SUPERUSER_ID, domain, ['datas'], context=self.context)
        if bundle and bundle[0]['datas']:
            content = bundle[0]['datas'].decode('base64')
        return content

    def set_cache(self, type, content):
        ira = self.registry['ir.attachment']
        ira.invalidate_bundle(self.cr, openerp.SUPERUSER_ID, type=type, xmlid=self.xmlid)
        url = '/web/%s/%s/%s' % (type, self.xmlid, self.version)
        ira.create(self.cr, openerp.SUPERUSER_ID, dict(
                    datas=content.encode('utf8').encode('base64'),
                    type='binary',
                    name=url,
                    url=url,
                ), context=self.context)

    def css_message(self, message):
        # '\A' == css content carriage return
        message = message.replace('\n', '\\A ').replace('"', '\\"')
        return """
            body:before {
                background: #ffc;
                width: 100%%;
                font-size: 14px;
                font-family: monospace;
                white-space: pre;
                content: "%s";
            }
        """ % message

    def preprocess_css(self):
        """
            Checks if the bundle contains any sass/less content, then compiles it to css.
            Returns the bundle's flat css.
        """
        for atype in (SassStylesheetAsset, LessStylesheetAsset):
            assets = [asset for asset in self.stylesheets if isinstance(asset, atype)]
            if assets:
                cmd = assets[0].get_command()
                source = '\n'.join([asset.get_source() for asset in assets])
                compiled = self.compile_css(cmd, source)

                fragments = self.rx_css_split.split(compiled)
                at_rules = fragments.pop(0)
                if at_rules:
                    # Sass and less moves @at-rules to the top in order to stay css 2.1 compatible
                    self.stylesheets.insert(0, StylesheetAsset(self, inline=at_rules))
                while fragments:
                    asset_id = fragments.pop(0)
                    asset = next(asset for asset in self.stylesheets if asset.id == asset_id)
                    asset._content = fragments.pop(0)

        return '\n'.join(asset.minify() for asset in self.stylesheets)

    def compile_css(self, cmd, source):
        """Sanitizes @import rules, remove duplicates @import rules, then compile"""
        imports = []
        def sanitize(matchobj):
            ref = matchobj.group(2)
            line = '@import "%s"%s' % (ref, matchobj.group(3))
            if '.' not in ref and line not in imports and not ref.startswith(('.', '/', '~')):
                imports.append(line)
                return line
            msg = "Local import '%s' is forbidden for security reasons." % ref
            _logger.warning(msg)
            self.css_errors.append(msg)
            return ''
        source = re.sub(self.rx_preprocess_imports, sanitize, source)

        try:
            compiler = Popen(cmd, stdin=PIPE, stdout=PIPE, stderr=PIPE)
        except Exception:
            msg = "Could not execute command %r" % cmd[0]
            _logger.error(msg)
            self.css_errors.append(msg)
            return ''
        result = compiler.communicate(input=source.encode('utf-8'))
        if compiler.returncode:
            error = self.get_preprocessor_error(''.join(result), source=source)
            _logger.warning(error)
            self.css_errors.append(error)
            return ''
        compiled = result[0].strip().decode('utf8')
        return compiled

    def get_preprocessor_error(self, stderr, source=None):
        """Improve and remove sensitive information from sass/less compilator error messages"""
        error = stderr.split('Load paths')[0].replace('  Use --trace for backtrace.', '')
        if 'Cannot load compass' in error:
            error += "Maybe you should install the compass gem using this extra argument:\n\n" \
                     "    $ sudo gem install compass --pre\n"
        error += "This error occured while compiling the bundle '%s' containing:" % self.xmlid
        for asset in self.stylesheets:
            if isinstance(asset, PreprocessedCSS):
                error += '\n    - %s' % (asset.url if asset.url else '<inline sass>')
        return error

class WebAsset(object):
    html_url = '%s'

    def __init__(self, bundle, inline=None, url=None):
        self.id = str(uuid.uuid4())
        self.bundle = bundle
        self.inline = inline
        self.url = url
        self.cr = bundle.cr
        self.uid = bundle.uid
        self.registry = bundle.registry
        self.context = bundle.context
        self._content = None
        self._filename = None
        self._ir_attach = None
        name = '<inline asset>' if inline else url
        self.name = "%s defined in bundle '%s'" % (name, bundle.xmlid)
        if not inline and not url:
            raise Exception("An asset should either be inlined or url linked")

    def stat(self):
        if not (self.inline or self._filename or self._ir_attach):
            addon = filter(None, self.url.split('/'))[0]
            try:
                # Test url against modules static assets
                mpath = openerp.http.addons_manifest[addon]['addons_path']
                self._filename = mpath + self.url.replace('/', os.path.sep)
            except Exception:
                try:
                    # Test url against ir.attachments
                    fields = ['__last_update', 'datas', 'mimetype']
                    domain = [('type', '=', 'binary'), ('url', '=', self.url)]
                    ira = self.registry['ir.attachment']
                    attach = ira.search_read(self.cr, openerp.SUPERUSER_ID, domain, fields, context=self.context)
                    self._ir_attach = attach[0]
                except Exception:
                    raise AssetNotFound("Could not find %s" % self.name)

    def to_html(self):
        raise NotImplementedError()

    @lazy_property
    def last_modified(self):
        try:
            self.stat()
            if self._filename:
                return datetime.datetime.fromtimestamp(os.path.getmtime(self._filename))
            elif self._ir_attach:
                server_format = openerp.tools.misc.DEFAULT_SERVER_DATETIME_FORMAT
                last_update = self._ir_attach['__last_update']
                try:
                    return datetime.datetime.strptime(last_update, server_format + '.%f')
                except ValueError:
                    return datetime.datetime.strptime(last_update, server_format)
        except Exception:
            pass
        return datetime.datetime(1970, 1, 1)

    @property
    def content(self):
        if self._content is None:
            self._content = self.inline or self._fetch_content()
        return self._content

    def _fetch_content(self):
        """ Fetch content from file or database"""
        try:
            self.stat()
            if self._filename:
                with open(self._filename, 'rb') as fp:
                    return fp.read().decode('utf-8')
            else:
                return self._ir_attach['datas'].decode('base64')
        except UnicodeDecodeError:
            raise AssetError('%s is not utf-8 encoded.' % self.name)
        except IOError:
            raise AssetNotFound('File %s does not exist.' % self.name)
        except:
            raise AssetError('Could not get content for %s.' % self.name)

    def minify(self):
        return self.content

    def with_header(self, content=None):
        if content is None:
            content = self.content
        return '\n/* %s */\n%s' % (self.name, content)

class JavascriptAsset(WebAsset):
    def minify(self):
        return self.with_header(rjsmin(self.content))

    def _fetch_content(self):
        try:
            return super(JavascriptAsset, self)._fetch_content()
        except AssetError, e:
            return "console.error(%s);" % json.dumps(e.message)

    def to_html(self):
        if self.url:
            return '<script type="text/javascript" src="%s"></script>' % (self.html_url % self.url)
        else:
            return '<script type="text/javascript" charset="utf-8">%s</script>' % self.with_header()

class StylesheetAsset(WebAsset):
    rx_import = re.compile(r"""@import\s+('|")(?!'|"|/|https?://)""", re.U)
    rx_url = re.compile(r"""url\s*\(\s*('|"|)(?!'|"|/|https?://|data:)""", re.U)
    rx_sourceMap = re.compile(r'(/\*# sourceMappingURL=.*)', re.U)
    rx_charset = re.compile(r'(@charset "[^"]+";)', re.U)

    def __init__(self, *args, **kw):
        self.media = kw.pop('media', None)
        super(StylesheetAsset, self).__init__(*args, **kw)

    @property
    def content(self):
        content = super(StylesheetAsset, self).content
        if self.media:
            content = '@media %s { %s }' % (self.media, content)
        return content

    def _fetch_content(self):
        try:
            content = super(StylesheetAsset, self)._fetch_content()
            web_dir = os.path.dirname(self.url)

            if self.rx_import:
                content = self.rx_import.sub(
                    r"""@import \1%s/""" % (web_dir,),
                    content,
                )

            if self.rx_url:
                content = self.rx_url.sub(
                    r"url(\1%s/" % (web_dir,),
                    content,
                )

            if self.rx_charset:
                # remove charset declarations, we only support utf-8
                content = self.rx_charset.sub('', content)

            return content
        except AssetError, e:
            self.bundle.css_errors.append(e.message)
            return ''

    def minify(self):
        # remove existing sourcemaps, make no sense after re-mini
        content = self.rx_sourceMap.sub('', self.content)
        # comments
        content = re.sub(r'/\*.*?\*/', '', content, flags=re.S)
        # space
        content = re.sub(r'\s+', ' ', content)
        content = re.sub(r' *([{}]) *', r'\1', content)
        return self.with_header(content)

    def to_html(self):
        media = (' media="%s"' % werkzeug.utils.escape(self.media)) if self.media else ''
        if self.url:
            href = self.html_url % self.url
            return '<link rel="stylesheet" href="%s" type="text/css"%s/>' % (href, media)
        else:
            return '<style type="text/css"%s>%s</style>' % (media, self.with_header())

class PreprocessedCSS(StylesheetAsset):
    html_url = '%s.css'
    rx_import = None

    def minify(self):
        return self.with_header()

    def to_html(self):
        if self.url:
            ira = self.registry['ir.attachment']
            url = self.html_url % self.url
            domain = [('type', '=', 'binary'), ('url', '=', url)]
            ira_id = ira.search(self.cr, openerp.SUPERUSER_ID, domain, context=self.context)
            datas = self.content.encode('utf8').encode('base64')
            if ira_id:
                # TODO: update only if needed
                ira.write(self.cr, openerp.SUPERUSER_ID, ira_id, {'datas': datas}, context=self.context)
            else:
                ira.create(self.cr, openerp.SUPERUSER_ID, dict(
                    datas=datas,
                    mimetype='text/css',
                    type='binary',
                    name=url,
                    url=url,
                ), context=self.context)
        return super(PreprocessedCSS, self).to_html()

    def get_source(self):
        content = self.inline or self._fetch_content()
        return "/*! %s */\n%s" % (self.id, content)

    def get_command(self):
        raise NotImplementedError

class SassStylesheetAsset(PreprocessedCSS):
    rx_indent = re.compile(r'^( +|\t+)', re.M)
    indent = None
    reindent = '    '

    def get_source(self):
        content = textwrap.dedent(self.inline or self._fetch_content())

        def fix_indent(m):
            # Indentation normalization
            ind = m.group()
            if self.indent is None:
                self.indent = ind
                if self.indent == self.reindent:
                    # Don't reindent the file if identation is the final one (reindent)
                    raise StopIteration()
            return ind.replace(self.indent, self.reindent)

        try:
            content = self.rx_indent.sub(fix_indent, content)
        except StopIteration:
            pass
        return "/*! %s */\n%s" % (self.id, content)

    def get_command(self):
        try:
            sass = find_in_path('sass')
        except IOError:
            sass = 'sass'
        return [sass, '--stdin', '-t', 'compressed', '--unix-newlines', '--compass',
                '-r', 'bootstrap-sass']

class LessStylesheetAsset(PreprocessedCSS):
    def get_command(self):
        try:
            if os.name == 'nt':
                lessc = find_in_path('lessc.cmd')
            else:
                lessc = find_in_path('lessc')
        except IOError:
            lessc = 'lessc'
        webpath = openerp.http.addons_manifest['web']['addons_path']
        lesspath = os.path.join(webpath, 'web', 'static', 'lib', 'bootstrap', 'less')
        return [lessc, '-', '--clean-css', '--no-js', '--no-color', '--include-path=%s' % lesspath]

def rjsmin(script):
    """ Minify js with a clever regex.
    Taken from http://opensource.perlig.de/rjsmin
    Apache License, Version 2.0 """
    def subber(match):
        """ Substitution callback """
        groups = match.groups()
        return (
            groups[0] or
            groups[1] or
            groups[2] or
            groups[3] or
            (groups[4] and '\n') or
            (groups[5] and ' ') or
            (groups[6] and ' ') or
            (groups[7] and ' ') or
            ''
        )

    result = re.sub(
        r'([^\047"/\000-\040]+)|((?:(?:\047[^\047\\\r\n]*(?:\\(?:[^\r\n]|\r?'
        r'\n|\r)[^\047\\\r\n]*)*\047)|(?:"[^"\\\r\n]*(?:\\(?:[^\r\n]|\r?\n|'
        r'\r)[^"\\\r\n]*)*"))[^\047"/\000-\040]*)|(?:(?<=[(,=:\[!&|?{};\r\n]'
        r')(?:[\000-\011\013\014\016-\040]|(?:/\*[^*]*\*+(?:[^/*][^*]*\*+)*/'
        r'))*((?:/(?![\r\n/*])[^/\\\[\r\n]*(?:(?:\\[^\r\n]|(?:\[[^\\\]\r\n]*'
        r'(?:\\[^\r\n][^\\\]\r\n]*)*\]))[^/\\\[\r\n]*)*/)[^\047"/\000-\040]*'
        r'))|(?:(?<=[\000-#%-,./:-@\[-^`{-~-]return)(?:[\000-\011\013\014\01'
        r'6-\040]|(?:/\*[^*]*\*+(?:[^/*][^*]*\*+)*/))*((?:/(?![\r\n/*])[^/'
        r'\\\[\r\n]*(?:(?:\\[^\r\n]|(?:\[[^\\\]\r\n]*(?:\\[^\r\n][^\\\]\r\n]'
        r'*)*\]))[^/\\\[\r\n]*)*/)[^\047"/\000-\040]*))|(?<=[^\000-!#%&(*,./'
        r':-@\[\\^`{|~])(?:[\000-\011\013\014\016-\040]|(?:/\*[^*]*\*+(?:[^/'
        r'*][^*]*\*+)*/))*(?:((?:(?://[^\r\n]*)?[\r\n]))(?:[\000-\011\013\01'
        r'4\016-\040]|(?:/\*[^*]*\*+(?:[^/*][^*]*\*+)*/))*)+(?=[^\000-\040"#'
        r'%-\047)*,./:-@\\-^`|-~])|(?<=[^\000-#%-,./:-@\[-^`{-~-])((?:[\000-'
        r'\011\013\014\016-\040]|(?:/\*[^*]*\*+(?:[^/*][^*]*\*+)*/)))+(?=[^'
        r'\000-#%-,./:-@\[-^`{-~-])|(?<=\+)((?:[\000-\011\013\014\016-\040]|'
        r'(?:/\*[^*]*\*+(?:[^/*][^*]*\*+)*/)))+(?=\+)|(?<=-)((?:[\000-\011\0'
        r'13\014\016-\040]|(?:/\*[^*]*\*+(?:[^/*][^*]*\*+)*/)))+(?=-)|(?:[\0'
        r'00-\011\013\014\016-\040]|(?:/\*[^*]*\*+(?:[^/*][^*]*\*+)*/))+|(?:'
        r'(?:(?://[^\r\n]*)?[\r\n])(?:[\000-\011\013\014\016-\040]|(?:/\*[^*'
        r']*\*+(?:[^/*][^*]*\*+)*/))*)+', subber, '\n%s\n' % script
    ).strip()
    return result<|MERGE_RESOLUTION|>--- conflicted
+++ resolved
@@ -63,7 +63,12 @@
         e.qweb['cause'] = original
         raise
 
-<<<<<<< HEAD
+def _build_attribute(name, value):
+    value = escape(value)
+    if isinstance(name, unicode): name = name.encode('utf-8')
+    if isinstance(value, unicode): value = value.encode('utf-8')
+    return ' %s="%s"' % (name, value)
+
 class FileSystemLoader(object):
     def __init__(self, path):
         # TODO: support multiple files #add_file() + add cache
@@ -83,13 +88,6 @@
                 root.append(copy.deepcopy(node))
                 arch = etree.tostring(root, encoding='utf-8', xml_declaration=True)
                 return arch
-=======
-def _build_attribute(name, value):
-    value = escape(value)
-    if isinstance(name, unicode): name = name.encode('utf-8')
-    if isinstance(value, unicode): value = value.encode('utf-8')
-    return ' %s="%s"' % (name, value)
->>>>>>> 017f346d
 
 class QWebContext(dict):
     def __init__(self, cr, uid, data, loader=None, context=None):
