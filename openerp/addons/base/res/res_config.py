# -*- coding: utf-8 -*-
##############################################################################
#
#    OpenERP, Open Source Management Solution
#    Copyright (C) 2004-2009 Tiny SPRL (<http://tiny.be>).
#
#    This program is free software: you can redistribute it and/or modify
#    it under the terms of the GNU Affero General Public License as
#    published by the Free Software Foundation, either version 3 of the
#    License, or (at your option) any later version.
#
#    This program is distributed in the hope that it will be useful,
#    but WITHOUT ANY WARRANTY; without even the implied warranty of
#    MERCHANTABILITY or FITNESS FOR A PARTICULAR PURPOSE.  See the
#    GNU Affero General Public License for more details.
#
#    You should have received a copy of the GNU Affero General Public License
#    along with this program.  If not, see <http://www.gnu.org/licenses/>.
#
##############################################################################
import logging
from operator import attrgetter
import re

import openerp
from openerp import SUPERUSER_ID
from openerp.osv import osv, fields
from openerp.tools import ustr
from openerp.tools.translate import _
from openerp import exceptions

_logger = logging.getLogger(__name__)

<<<<<<< HEAD
=======

class res_config_module_installation_mixin(object):
    def _install_modules(self, cr, uid, modules, context):
        """Install the requested modules.
            return the next action to execute

          modules is a list of tuples
            (mod_name, browse_record | None)
        """
        ir_module = self.pool.get('ir.module.module')
        to_install_ids = []
        to_install_missing_names = []

        for name, module in modules:
            if not module:
                to_install_missing_names.append(name)
            elif module.state == 'uninstalled':
                to_install_ids.append(module.id)
        result = None
        if to_install_ids:
            result = ir_module.button_immediate_install(cr, uid, to_install_ids, context=context)
        #FIXME: if result is not none, the corresponding todo will be skipped because it was just marked done
        if to_install_missing_names:
            return {
                'type': 'ir.actions.client',
                'tag': 'apps',
                'params': {'modules': to_install_missing_names},
            }

        return result

>>>>>>> 57818bb7
class res_config_configurable(osv.osv_memory):
    ''' Base classes for new-style configuration items

    Configuration items should inherit from this class, implement
    the execute method (and optionally the cancel one) and have
    their view inherit from the related res_config_view_base view.
    '''
    _name = 'res.config'

    def _next_action(self, cr, uid, context=None):
        Todos = self.pool['ir.actions.todo']
        _logger.info('getting next %s', Todos)

        active_todos = Todos.browse(cr, uid,
            Todos.search(cr, uid, ['&', ('type', '=', 'automatic'), ('state','=','open')]),
                                    context=context)

        user_groups = set(map(
            lambda g: g.id,
            self.pool['res.users'].browse(cr, uid, [uid], context=context)[0].groups_id))

        valid_todos_for_user = [
            todo for todo in active_todos
            if not todo.groups_id or bool(user_groups.intersection((
                group.id for group in todo.groups_id)))
        ]

        if valid_todos_for_user:
            return valid_todos_for_user[0]

        return None

    def _next(self, cr, uid, context=None):
        _logger.info('getting next operation')
        next = self._next_action(cr, uid, context=context)
        _logger.info('next action is %s', next)
        if next:
            res = next.action_launch(context=context)
            res['nodestroy'] = False
            return res
        # reload the client; open the first available root menu
        menu_obj = self.pool['ir.ui.menu']
        menu_ids = menu_obj.search(cr, uid, [('parent_id', '=', False)], context=context)
        return {
            'type': 'ir.actions.client',
            'tag': 'reload',
            'params': {'menu_id': menu_ids and menu_ids[0] or False},
        }

    def start(self, cr, uid, ids, context=None):
        return self.next(cr, uid, ids, context)

    def next(self, cr, uid, ids, context=None):
        """ Returns the next todo action to execute (using the default
        sort order)
        """
        return self._next(cr, uid, context=context)

    def execute(self, cr, uid, ids, context=None):
        """ Method called when the user clicks on the ``Next`` button.

        Execute *must* be overloaded unless ``action_next`` is overloaded
        (which is something you generally don't need to do).

        If ``execute`` returns an action dictionary, that action is executed
        rather than just going to the next configuration item.
        """
        raise NotImplementedError(
            'Configuration items need to implement execute')
    def cancel(self, cr, uid, ids, context=None):
        """ Method called when the user click on the ``Skip`` button.

        ``cancel`` should be overloaded instead of ``action_skip``. As with
        ``execute``, if it returns an action dictionary that action is
        executed in stead of the default (going to the next configuration item)

        The default implementation is a NOOP.

        ``cancel`` is also called by the default implementation of
        ``action_cancel``.
        """
        pass

    def action_next(self, cr, uid, ids, context=None):
        """ Action handler for the ``next`` event.

        Sets the status of the todo the event was sent from to
        ``done``, calls ``execute`` and -- unless ``execute`` returned
        an action dictionary -- executes the action provided by calling
        ``next``.
        """
        next = self.execute(cr, uid, ids, context=context)
        if next: return next
        return self.next(cr, uid, ids, context=context)

    def action_skip(self, cr, uid, ids, context=None):
        """ Action handler for the ``skip`` event.

        Sets the status of the todo the event was sent from to
        ``skip``, calls ``cancel`` and -- unless ``cancel`` returned
        an action dictionary -- executes the action provided by calling
        ``next``.
        """
        next = self.cancel(cr, uid, ids, context=context)
        if next: return next
        return self.next(cr, uid, ids, context=context)

    def action_cancel(self, cr, uid, ids, context=None):
        """ Action handler for the ``cancel`` event. That event isn't
        generated by the res.config.view.base inheritable view, the
        inherited view has to overload one of the buttons (or add one
        more).

        Sets the status of the todo the event was sent from to
        ``cancel``, calls ``cancel`` and -- unless ``cancel`` returned
        an action dictionary -- executes the action provided by calling
        ``next``.
        """
        next = self.cancel(cr, uid, ids, context=context)
        if next: return next
        return self.next(cr, uid, ids, context=context)

res_config_configurable()

class res_config_installer(osv.osv_memory):
    """ New-style configuration base specialized for addons selection
    and installation.

    Basic usage
    -----------

    Subclasses can simply define a number of _columns as
    fields.boolean objects. The keys (column names) should be the
    names of the addons to install (when selected). Upon action
    execution, selected boolean fields (and those only) will be
    interpreted as addons to install, and batch-installed.

    Additional addons
    -----------------

    It is also possible to require the installation of an additional
    addon set when a specific preset of addons has been marked for
    installation (in the basic usage only, additionals can't depend on
    one another).

    These additionals are defined through the ``_install_if``
    property. This property is a mapping of a collection of addons (by
    name) to a collection of addons (by name) [#]_, and if all the *key*
    addons are selected for installation, then the *value* ones will
    be selected as well. For example::

        _install_if = {
            ('sale','crm'): ['sale_crm'],
        }

    This will install the ``sale_crm`` addon if and only if both the
    ``sale`` and ``crm`` addons are selected for installation.

    You can define as many additionals as you wish, and additionals
    can overlap in key and value. For instance::

        _install_if = {
            ('sale','crm'): ['sale_crm'],
            ('sale','project'): ['project_mrp'],
        }

    will install both ``sale_crm`` and ``project_mrp`` if all of
    ``sale``, ``crm`` and ``project`` are selected for installation.

    Hook methods
    ------------

    Subclasses might also need to express dependencies more complex
    than that provided by additionals. In this case, it's possible to
    define methods of the form ``_if_%(name)s`` where ``name`` is the
    name of a boolean field. If the field is selected, then the
    corresponding module will be marked for installation *and* the
    hook method will be executed.

    Hook methods take the usual set of parameters (cr, uid, ids,
    context) and can return a collection of additional addons to
    install (if they return anything, otherwise they should not return
    anything, though returning any "falsy" value such as None or an
    empty collection will have the same effect).

    Complete control
    ----------------

    The last hook is to simply overload the ``modules_to_install``
    method, which implements all the mechanisms above. This method
    takes the usual set of parameters (cr, uid, ids, context) and
    returns a ``set`` of addons to install (addons selected by the
    above methods minus addons from the *basic* set which are already
    installed) [#]_ so an overloader can simply manipulate the ``set``
    returned by ``res_config_installer.modules_to_install`` to add or
    remove addons.

    Skipping the installer
    ----------------------

    Unless it is removed from the view, installers have a *skip*
    button which invokes ``action_skip`` (and the ``cancel`` hook from
    ``res.config``). Hooks and additionals *are not run* when skipping
    installation, even for already installed addons.

    Again, setup your hooks accordingly.

    .. [#] note that since a mapping key needs to be hashable, it's
           possible to use a tuple or a frozenset, but not a list or a
           regular set

    .. [#] because the already-installed modules are only pruned at
           the very end of ``modules_to_install``, additionals and
           hooks depending on them *are guaranteed to execute*. Setup
           your hooks accordingly.
    """
    _name = 'res.config.installer'
    _inherit = 'res.config'

    _install_if = {}

    def already_installed(self, cr, uid, context=None):
        """ For each module, check if it's already installed and if it
        is return its name

        :returns: a list of the already installed modules in this
                  installer
        :rtype: [str]
        """
        return map(attrgetter('name'),
                   self._already_installed(cr, uid, context=context))

    def _already_installed(self, cr, uid, context=None):
        """ For each module (boolean fields in a res.config.installer),
        check if it's already installed (either 'to install', 'to upgrade'
        or 'installed') and if it is return the module's browse_record

        :returns: a list of all installed modules in this installer
        :rtype: [browse_record]
        """
        modules = self.pool['ir.module.module']

        selectable = [field for field in self._columns
                      if type(self._columns[field]) is fields.boolean]
        return modules.browse(
            cr, uid,
            modules.search(cr, uid,
                           [('name','in',selectable),
                            ('state','in',['to install', 'installed', 'to upgrade'])],
                           context=context),
            context=context)


    def modules_to_install(self, cr, uid, ids, context=None):
        """ selects all modules to install:

        * checked boolean fields
        * return values of hook methods. Hook methods are of the form
          ``_if_%(addon_name)s``, and are called if the corresponding
          addon is marked for installation. They take the arguments
          cr, uid, ids and context, and return an iterable of addon
          names
        * additionals, additionals are setup through the ``_install_if``
          class variable. ``_install_if`` is a dict of {iterable:iterable}
          where key and value are iterables of addon names.

          If all the addons in the key are selected for installation
          (warning: addons added through hooks don't count), then the
          addons in the value are added to the set of modules to install
        * not already installed
        """
        base = set(module_name
                   for installer in self.read(cr, uid, ids, context=context)
                   for module_name, to_install in installer.iteritems()
                   if module_name != 'id'
                   if type(self._columns[module_name]) is fields.boolean
                   if to_install)

        hooks_results = set()
        for module in base:
            hook = getattr(self, '_if_%s'% module, None)
            if hook:
                hooks_results.update(hook(cr, uid, ids, context=None) or set())

        additionals = set(
            module for requirements, consequences \
                       in self._install_if.iteritems()
                   if base.issuperset(requirements)
                   for module in consequences)

        return (base | hooks_results | additionals).difference(
                    self.already_installed(cr, uid, context))

    def default_get(self, cr, uid, fields_list, context=None):
        ''' If an addon is already installed, check it by default
        '''
        defaults = super(res_config_installer, self).default_get(
            cr, uid, fields_list, context=context)

        return dict(defaults,
                    **dict.fromkeys(
                        self.already_installed(cr, uid, context=context),
                        True))

    def fields_get(self, cr, uid, fields=None, context=None, write_access=True):
        """ If an addon is already installed, set it to readonly as
        res.config.installer doesn't handle uninstallations of already
        installed addons
        """
        fields = super(res_config_installer, self).fields_get(
            cr, uid, fields, context, write_access)

        for name in self.already_installed(cr, uid, context=context):
            if name not in fields:
                continue
            fields[name].update(
                readonly=True,
                help= ustr(fields[name].get('help', '')) +
                     _('\n\nThis addon is already installed on your system'))
        return fields

    def execute(self, cr, uid, ids, context=None):
        modules = self.pool['ir.module.module']
        to_install = list(self.modules_to_install(
            cr, uid, ids, context=context))
        _logger.info('Selecting addons %s to install', to_install)
        modules.state_update(
            cr, uid,
            modules.search(cr, uid, [('name','in',to_install)]),
            'to install', ['uninstalled'], context=context)
        cr.commit()
        openerp.modules.registry.RegistryManager.signal_registry_change(cr.dbname)
        openerp.modules.registry.RegistryManager.new(cr.dbname, update_module=True)

res_config_installer()

DEPRECATION_MESSAGE = 'You are using an addon using old-style configuration '\
    'wizards (ir.actions.configuration.wizard). Old-style configuration '\
    'wizards have been deprecated.\n'\
    'The addon should be migrated to res.config objects.'
class ir_actions_configuration_wizard(osv.osv_memory):
    ''' Compatibility configuration wizard

    The old configuration wizard has been replaced by res.config, but in order
    not to break existing but not-yet-migrated addons, the old wizard was
    reintegrated and gutted.
    '''
    _name='ir.actions.configuration.wizard'
    _inherit = 'res.config'

    def _next_action_note(self, cr, uid, ids, context=None):
        next = self._next_action(cr, uid)
        if next:
            # if the next one is also an old-style extension, you never know...
            if next.note:
                return next.note
            return _("Click 'Continue' to configure the next addon...")
        return _("Your database is now fully configured.\n\n"\
            "Click 'Continue' and enjoy your OpenERP experience...")

    _columns = {
        'note': fields.text('Next Wizard', readonly=True),
        }
    _defaults = {
        'note': _next_action_note,
        }

    def execute(self, cr, uid, ids, context=None):
        _logger.warning(DEPRECATION_MESSAGE)

ir_actions_configuration_wizard()



class res_config_settings(osv.osv_memory):
    """ Base configuration wizard for application settings.  It provides support for setting
        default values, assigning groups to employee users, and installing modules.
        To make such a 'settings' wizard, define a model like::

            class my_config_wizard(osv.osv_memory):
                _name = 'my.settings'
                _inherit = 'res.config.settings'
                _columns = {
                    'default_foo': fields.type(..., default_model='my.model'),
                    'group_bar': fields.boolean(..., group='base.group_user', implied_group='my.group'),
                    'module_baz': fields.boolean(...),
                    'other_field': fields.type(...),
                }

        The method ``execute`` provides some support based on a naming convention:

        *   For a field like 'default_XXX', ``execute`` sets the (global) default value of
            the field 'XXX' in the model named by ``default_model`` to the field's value.

        *   For a boolean field like 'group_XXX', ``execute`` adds/removes 'implied_group'
            to/from the implied groups of 'group', depending on the field's value.
            By default 'group' is the group Employee.  Groups are given by their xml id.

        *   For a boolean field like 'module_XXX', ``execute`` triggers the immediate
            installation of the module named 'XXX' if the field has value ``True``.

        *   For the other fields, the method ``execute`` invokes all methods with a name
            that starts with 'set_'; such methods can be defined to implement the effect
            of those fields.

        The method ``default_get`` retrieves values that reflect the current status of the
        fields like 'default_XXX', 'group_XXX' and 'module_XXX'.  It also invokes all methods
        with a name that starts with 'get_default_'; such methods can be defined to provide
        current values for other fields.
    """
    _name = 'res.config.settings'

    def copy(self, cr, uid, id, values, context=None):
        raise osv.except_osv(_("Cannot duplicate configuration!"), "")

    def _get_classified_fields(self, cr, uid, context=None):
        """ return a dictionary with the fields classified by category::

                {   'default': [('default_foo', 'model', 'foo'), ...],
                    'group':   [('group_bar', browse_group, browse_implied_group), ...],
                    'module':  [('module_baz', browse_module), ...],
                    'other':   ['other_field', ...],
                }
        """
        ir_model_data = self.pool['ir.model.data']
        ir_module = self.pool['ir.module.module']
        def ref(xml_id):
            mod, xml = xml_id.split('.', 1)
            return ir_model_data.get_object(cr, uid, mod, xml, context)

        defaults, groups, modules, others = [], [], [], []
        for name, field in self._columns.items():
            if name.startswith('default_') and hasattr(field, 'default_model'):
                defaults.append((name, field.default_model, name[8:]))
            elif name.startswith('group_') and isinstance(field, fields.boolean) and hasattr(field, 'implied_group'):
                field_group = getattr(field, 'group', 'base.group_user')
                groups.append((name, ref(field_group), ref(field.implied_group)))
            elif name.startswith('module_') and isinstance(field, fields.boolean):
                mod_ids = ir_module.search(cr, uid, [('name', '=', name[7:])])
                record = ir_module.browse(cr, uid, mod_ids[0], context) if mod_ids else None
                modules.append((name, record))
            else:
                others.append(name)

        return {'default': defaults, 'group': groups, 'module': modules, 'other': others}

    def default_get(self, cr, uid, fields, context=None):
        ir_values = self.pool['ir.values']
        classified = self._get_classified_fields(cr, uid, context)

        res = super(res_config_settings, self).default_get(cr, uid, fields, context)

        # defaults: take the corresponding default value they set
        for name, model, field in classified['default']:
            value = ir_values.get_default(cr, uid, model, field)
            if value is not None:
                res[name] = value

        # groups: which groups are implied by the group Employee
        for name, group, implied_group in classified['group']:
            res[name] = implied_group in group.implied_ids

        # modules: which modules are installed/to install
        for name, module in classified['module']:
            res[name] = module and module.state in ('installed', 'to install', 'to upgrade')

        # other fields: call all methods that start with 'get_default_'
        for method in dir(self):
            if method.startswith('get_default_'):
                res.update(getattr(self, method)(cr, uid, fields, context))

        return res

    def execute(self, cr, uid, ids, context=None):
        ir_values = self.pool['ir.values']
        ir_module = self.pool['ir.module.module']
        classified = self._get_classified_fields(cr, uid, context)

        config = self.browse(cr, uid, ids[0], context)

        # default values fields
        for name, model, field in classified['default']:
            ir_values.set_default(cr, uid, model, field, config[name])

        # group fields: modify group / implied groups
        for name, group, implied_group in classified['group']:
            if config[name]:
                group.write({'implied_ids': [(4, implied_group.id)]})
            else:
                group.write({'implied_ids': [(3, implied_group.id)]})
                implied_group.write({'users': [(3, u.id) for u in group.users]})

        # other fields: execute all methods that start with 'set_'
        for method in dir(self):
            if method.startswith('set_'):
                getattr(self, method)(cr, uid, ids, context)

        # module fields: install/uninstall the selected modules
        to_install_missing_names = []
        to_uninstall_ids = []
        to_install_ids = []
        lm = len('module_')
        for name, module in classified['module']:
            if config[name]:
                if not module:
                    # missing module, will be provided by apps.openerp.com
                    to_install_missing_names.append(name[lm:])
                elif module.state == 'uninstalled':
                    # local module, to be installed
                    to_install_ids.append(module.id)
            else:
                if module and module.state in ('installed', 'to upgrade'):
                    to_uninstall_ids.append(module.id)

        if to_uninstall_ids:
            ir_module.button_immediate_uninstall(cr, uid, to_uninstall_ids, context=context)
        if to_install_ids:
            ir_module.button_immediate_install(cr, uid, to_install_ids, context=context)

        if to_install_missing_names:
            return {
                'type': 'ir.actions.client',
                'tag': 'apps',
                'params': {'modules': to_install_missing_names},
            }

        # After the uninstall/install calls, the self.pool is no longer valid.
        # So we reach into the RegistryManager directly.
        res_config = openerp.modules.registry.RegistryManager.get(cr.dbname)['res.config']
        config = res_config.next(cr, uid, [], context=context) or {}
        if config.get('type') not in ('ir.actions.act_window_close',):
            return config

        # force client-side reload (update user menu and current view)
        return {
            'type': 'ir.actions.client',
            'tag': 'reload',
        }

    def cancel(self, cr, uid, ids, context=None):
        # ignore the current record, and send the action to reopen the view
        act_window = self.pool['ir.actions.act_window']
        action_ids = act_window.search(cr, uid, [('res_model', '=', self._name)])
        if action_ids:
            return act_window.read(cr, uid, action_ids[0], [], context=context)
        return {}

    def name_get(self, cr, uid, ids, context=None):
        """ Override name_get method to return an appropriate configuration wizard
        name, and not the generated name."""

        if not ids:
            return []
        # name_get may receive int id instead of an id list
        if isinstance(ids, (int, long)):
            ids = [ids]

        act_window = self.pool['ir.actions.act_window']
        action_ids = act_window.search(cr, uid, [('res_model', '=', self._name)], context=context)
        name = self._name
        if action_ids:
            name = act_window.read(cr, uid, action_ids[0], ['name'], context=context)['name']
        return [(record.id, name) for record in self.browse(cr, uid , ids, context=context)]

    def get_option_path(self, cr, uid, menu_xml_id, context=None):
        """
        Fetch the path to a specified configuration view and the action id to access it.

        :param string menu_xml_id: the xml id of the menuitem where the view is located,
            structured as follows: module_name.menuitem_xml_id (e.g.: "base.menu_sale_config")
        :return tuple:
            - t[0]: string: full path to the menuitem (e.g.: "Settings/Configuration/Sales")
            - t[1]: long: id of the menuitem's action
        """
        module_name, menu_xml_id = menu_xml_id.split('.')
        dummy, menu_id = self.pool['ir.model.data'].get_object_reference(cr, uid, module_name, menu_xml_id)
        ir_ui_menu = self.pool['ir.ui.menu'].browse(cr, uid, menu_id, context=context)

        return (ir_ui_menu.complete_name, ir_ui_menu.action.id)

    def get_option_name(self, cr, uid, full_field_name, context=None):
        """
        Fetch the human readable name of a specified configuration option.

        :param string full_field_name: the full name of the field, structured as follows:
            model_name.field_name (e.g.: "sale.config.settings.fetchmail_lead")
        :return string: human readable name of the field (e.g.: "Create leads from incoming mails")
        """
        model_name, field_name = full_field_name.rsplit('.', 1)

        return self.pool[model_name].fields_get(cr, uid, allfields=[field_name], context=context)[field_name]['string']

    def get_config_warning(self, cr, msg, context=None):
        """
        Helper: return a Warning exception with the given message where the %(field:xxx)s
        and/or %(menu:yyy)s are replaced by the human readable field's name and/or menuitem's
        full path.

        Usage:
        ------
        Just include in your error message %(field:model_name.field_name)s to obtain the human
        readable field's name, and/or %(menu:module_name.menuitem_xml_id)s to obtain the menuitem's
        full path.

        Example of use:
        ---------------
        from openerp.addons.base.res.res_config import get_warning_config
        raise get_warning_config(cr, _("Error: this action is prohibited. You should check the field %(field:sale.config.settings.fetchmail_lead)s in %(menu:base.menu_sale_config)s."), context=context)

        This will return an exception containing the following message:
            Error: this action is prohibited. You should check the field Create leads from incoming mails in Settings/Configuration/Sales.

        What if there is another substitution in the message already?
        -------------------------------------------------------------
        You could have a situation where the error message you want to upgrade already contains a substitution. Example:
            Cannot find any account journal of %s type for this company.\n\nYou can create one in the menu: \nConfiguration\Journals\Journals.
        What you want to do here is simply to replace the path by %menu:account.menu_account_config)s, and leave the rest alone.
        In order to do that, you can use the double percent (%%) to escape your new substitution, like so:
            Cannot find any account journal of %s type for this company.\n\nYou can create one in the %%(menu:account.menu_account_config)s.
        """

        res_config_obj = openerp.registry(cr.dbname)['res.config.settings']
        regex_path = r'%\(((?:menu|field):[a-z_\.]*)\)s'

        # Process the message
        # 1/ find the menu and/or field references, put them in a list
        references = re.findall(regex_path, msg, flags=re.I)

        # 2/ fetch the menu and/or field replacement values (full path and
        #    human readable field's name) and the action_id if any
        values = {}
        action_id = None
        for item in references:
            ref_type, ref = item.split(':')
            if ref_type == 'menu':
                values[item], action_id = res_config_obj.get_option_path(cr, SUPERUSER_ID, ref, context=context)
            elif ref_type == 'field':
                values[item] = res_config_obj.get_option_name(cr, SUPERUSER_ID, ref, context=context)

        # 3/ substitute and return the result
        if (action_id):
            return exceptions.RedirectWarning(msg % values, action_id, _('Go to the configuration panel'))
        return exceptions.Warning(msg % values)
# vim:expandtab:smartindent:tabstop=4:softtabstop=4:shiftwidth=4:<|MERGE_RESOLUTION|>--- conflicted
+++ resolved
@@ -31,8 +31,6 @@
 
 _logger = logging.getLogger(__name__)
 
-<<<<<<< HEAD
-=======
 
 class res_config_module_installation_mixin(object):
     def _install_modules(self, cr, uid, modules, context):
@@ -64,7 +62,6 @@
 
         return result
 
->>>>>>> 57818bb7
 class res_config_configurable(osv.osv_memory):
     ''' Base classes for new-style configuration items
 
@@ -189,7 +186,7 @@
 
 res_config_configurable()
 
-class res_config_installer(osv.osv_memory):
+class res_config_installer(osv.osv_memory, res_config_module_installation_mixin):
     """ New-style configuration base specialized for addons selection
     and installation.
 
@@ -387,17 +384,18 @@
         return fields
 
     def execute(self, cr, uid, ids, context=None):
-        modules = self.pool['ir.module.module']
         to_install = list(self.modules_to_install(
             cr, uid, ids, context=context))
         _logger.info('Selecting addons %s to install', to_install)
-        modules.state_update(
-            cr, uid,
-            modules.search(cr, uid, [('name','in',to_install)]),
-            'to install', ['uninstalled'], context=context)
-        cr.commit()
-        openerp.modules.registry.RegistryManager.signal_registry_change(cr.dbname)
-        openerp.modules.registry.RegistryManager.new(cr.dbname, update_module=True)
+
+        ir_module = self.pool.get('ir.module.module')
+        modules = []
+        for name in to_install:
+            mod_ids = ir_module.search(cr, uid, [('name', '=', name)])
+            record = ir_module.browse(cr, uid, mod_ids[0], context) if mod_ids else None
+            modules.append((name, record))
+
+        return self._install_modules(cr, uid, modules, context=context)
 
 res_config_installer()
 
@@ -438,8 +436,7 @@
 ir_actions_configuration_wizard()
 
 
-
-class res_config_settings(osv.osv_memory):
+class res_config_settings(osv.osv_memory, res_config_module_installation_mixin):
     """ Base configuration wizard for application settings.  It provides support for setting
         default values, assigning groups to employee users, and installing modules.
         To make such a 'settings' wizard, define a model like::
@@ -563,33 +560,22 @@
                 getattr(self, method)(cr, uid, ids, context)
 
         # module fields: install/uninstall the selected modules
-        to_install_missing_names = []
+        to_install = []
         to_uninstall_ids = []
-        to_install_ids = []
         lm = len('module_')
         for name, module in classified['module']:
             if config[name]:
-                if not module:
-                    # missing module, will be provided by apps.openerp.com
-                    to_install_missing_names.append(name[lm:])
-                elif module.state == 'uninstalled':
-                    # local module, to be installed
-                    to_install_ids.append(module.id)
+                to_install.append((name[lm:], module))
             else:
                 if module and module.state in ('installed', 'to upgrade'):
                     to_uninstall_ids.append(module.id)
 
         if to_uninstall_ids:
             ir_module.button_immediate_uninstall(cr, uid, to_uninstall_ids, context=context)
-        if to_install_ids:
-            ir_module.button_immediate_install(cr, uid, to_install_ids, context=context)
-
-        if to_install_missing_names:
-            return {
-                'type': 'ir.actions.client',
-                'tag': 'apps',
-                'params': {'modules': to_install_missing_names},
-            }
+
+        action = self._install_modules(cr, uid, to_install, context=context)
+        if action:
+            return action
 
         # After the uninstall/install calls, the self.pool is no longer valid.
         # So we reach into the RegistryManager directly.
