--- conflicted
+++ resolved
@@ -472,21 +472,6 @@
                     'message': _('Disabling this option will also uninstall the following modules \n%s') % message,
                 }
             }
-<<<<<<< HEAD
-        if installed_module_ids and field_value:
-            dep_ids = module_pool.upstream_dependencies(cr, SUPERUSER_ID, installed_module_ids, context=context)
-            dep_name = [x['display_name'] for x in module_pool.search_read(
-                cr, SUPERUSER_ID, ['|', ('id', 'in', installed_module_ids), ('id', 'in', dep_ids), ('application', '=', True)], context=context)]
-            if dep_name:
-                message = ''.join(["- %s \n" % name for name in dep_name])
-                return {
-                    'warning': {
-                        'title': _('Warning!'),
-                        'message': _('Enabling this feature will install the following paid application(s) : \n%s') % message,
-                    }
-                }
-=======
->>>>>>> 469e04e9
         return {}
 
     def _get_classified_fields(self, cr, uid, context=None):
