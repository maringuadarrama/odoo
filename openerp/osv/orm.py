# -*- coding: utf-8 -*-
##############################################################################
#
#    OpenERP, Open Source Management Solution
#    Copyright (C) 2004-2009 Tiny SPRL (<http://tiny.be>).
#
#    This program is free software: you can redistribute it and/or modify
#    it under the terms of the GNU Affero General Public License as
#    published by the Free Software Foundation, either version 3 of the
#    License, or (at your option) any later version.
#
#    This program is distributed in the hope that it will be useful,
#    but WITHOUT ANY WARRANTY; without even the implied warranty of
#    MERCHANTABILITY or FITNESS FOR A PARTICULAR PURPOSE.  See the
#    GNU Affero General Public License for more details.
#
#    You should have received a copy of the GNU Affero General Public License
#    along with this program.  If not, see <http://www.gnu.org/licenses/>.
#
##############################################################################

#.apidoc title: Object Relational Mapping
#.apidoc module-mods: member-order: bysource

"""
  Object relational mapping to database (postgresql) module
     * Hierarchical structure
     * Constraints consistency, validations
     * Object meta Data depends on its status
     * Optimised processing by complex query (multiple actions at once)
     * Default fields value
     * Permissions optimisation
     * Persistant object: DB postgresql
     * Datas conversions
     * Multi-level caching system
     * 2 different inheritancies
     * Fields:
          - classicals (varchar, integer, boolean, ...)
          - relations (one2many, many2one, many2many)
          - functions

"""

import calendar
import copy
import datetime
import logging
import operator
import pickle
import re
import simplejson
import time
import traceback
import types
import warnings
from lxml import etree

import expression
import fields
import openerp
import openerp.netsvc as netsvc
import openerp.tools as tools
from openerp.tools.config import config
from openerp.tools.safe_eval import safe_eval as eval
from openerp.tools.translate import _
from query import Query

# List of etree._Element subclasses that we choose to ignore when parsing XML.
from openerp.tools import SKIPPED_ELEMENT_TYPES

regex_order = re.compile('^(([a-z0-9_]+|"[a-z0-9_]+")( *desc| *asc)?( *, *|))+$', re.I)
regex_object_name = re.compile(r'^[a-z0-9_.]+$')

# Super-user identifier (aka Administrator aka root)
ROOT_USER_ID = 1

def transfer_field_to_modifiers(field, modifiers):
    default_values = {}
    state_exceptions = {}
    for attr in ('invisible', 'readonly', 'required'):
        state_exceptions[attr] = []
        default_values[attr] = bool(field.get(attr))
    for state, modifs in (field.get("states",{})).items():
        for modif in modifs:
            if default_values[modif[0]] != modif[1]:
                state_exceptions[modif[0]].append(state)

    for attr, default_value in default_values.items():
        if state_exceptions[attr]:
            modifiers[attr] = [("state", "not in" if default_value else "in", state_exceptions[attr])]
        else:
            modifiers[attr] = default_value


# Don't deal with groups, it is done by check_group().
# Need the context to evaluate the invisible attribute on tree views.
# For non-tree views, the context shouldn't be given.
def transfer_node_to_modifiers(node, modifiers, context=None, in_tree_view=False):
    if node.get('attrs'):
        modifiers.update(eval(node.get('attrs')))

    if node.get('states'):
        if 'invisible' in modifiers and isinstance(modifiers['invisible'], list):
             # TODO combine with AND or OR, use implicit AND for now.
             modifiers['invisible'].append(('state', 'not in', node.get('states').split(',')))
        else:
             modifiers['invisible'] = [('state', 'not in', node.get('states').split(','))]

    for a in ('invisible', 'readonly', 'required'):
        if node.get(a):
            v = bool(eval(node.get(a), {'context': context or {}}))
            if in_tree_view and a == 'invisible':
                # Invisible in a tree view has a specific meaning, make it a
                # new key in the modifiers attribute.
                modifiers['tree_invisible'] = v
            elif v or (a not in modifiers or not isinstance(modifiers[a], list)):
                # Don't set the attribute to False if a dynamic value was
                # provided (i.e. a domain from attrs or states).
                modifiers[a] = v


def simplify_modifiers(modifiers):
    for a in ('invisible', 'readonly', 'required'):
        if a in modifiers and not modifiers[a]:
            del modifiers[a]


def transfer_modifiers_to_node(modifiers, node):
    if modifiers:
        simplify_modifiers(modifiers)
        node.set('modifiers', simplejson.dumps(modifiers))


def test_modifiers(what, expected):
    modifiers = {}
    if isinstance(what, basestring):
        node = etree.fromstring(what)
        transfer_node_to_modifiers(node, modifiers)
        simplify_modifiers(modifiers)
        json = simplejson.dumps(modifiers)
        assert json == expected, "%s != %s" % (json, expected)
    elif isinstance(what, dict):
        transfer_field_to_modifiers(what, modifiers)
        simplify_modifiers(modifiers)
        json = simplejson.dumps(modifiers)
        assert json == expected, "%s != %s" % (json, expected)


# To use this test:
# import openerp
# openerp.osv.orm.modifiers_tests()
def modifiers_tests():
    test_modifiers('<field name="a"/>', '{}')
    test_modifiers('<field name="a" invisible="1"/>', '{"invisible": true}')
    test_modifiers('<field name="a" readonly="1"/>', '{"readonly": true}')
    test_modifiers('<field name="a" required="1"/>', '{"required": true}')
    test_modifiers('<field name="a" invisible="0"/>', '{}')
    test_modifiers('<field name="a" readonly="0"/>', '{}')
    test_modifiers('<field name="a" required="0"/>', '{}')
    test_modifiers('<field name="a" invisible="1" required="1"/>', '{"invisible": true, "required": true}') # TODO order is not guaranteed
    test_modifiers('<field name="a" invisible="1" required="0"/>', '{"invisible": true}')
    test_modifiers('<field name="a" invisible="0" required="1"/>', '{"required": true}')
    test_modifiers("""<field name="a" attrs="{'invisible': [('b', '=', 'c')]}"/>""", '{"invisible": [["b", "=", "c"]]}')

    # The dictionary is supposed to be the result of fields_get().
    test_modifiers({}, '{}')
    test_modifiers({"invisible": True}, '{"invisible": true}')
    test_modifiers({"invisible": False}, '{}')


def check_object_name(name):
    """ Check if the given name is a valid openerp object name.

        The _name attribute in osv and osv_memory object is subject to
        some restrictions. This function returns True or False whether
        the given name is allowed or not.

        TODO: this is an approximation. The goal in this approximation
        is to disallow uppercase characters (in some places, we quote
        table/column names and in other not, which leads to this kind
        of errors:

            psycopg2.ProgrammingError: relation "xxx" does not exist).

        The same restriction should apply to both osv and osv_memory
        objects for consistency.

    """
    if regex_object_name.match(name) is None:
        return False
    return True

def raise_on_invalid_object_name(name):
    if not check_object_name(name):
        msg = "The _name attribute %s is not valid." % name
        logger = netsvc.Logger()
        logger.notifyChannel('orm', netsvc.LOG_ERROR, msg)
        raise except_orm('ValueError', msg)

POSTGRES_CONFDELTYPES = {
    'RESTRICT': 'r',
    'NO ACTION': 'a',
    'CASCADE': 'c',
    'SET NULL': 'n',
    'SET DEFAULT': 'd',
}

def last_day_of_current_month():
    today = datetime.date.today()
    last_day = str(calendar.monthrange(today.year, today.month)[1])
    return time.strftime('%Y-%m-' + last_day)

def intersect(la, lb):
    return filter(lambda x: x in lb, la)

def fix_import_export_id_paths(fieldname):
    """
    Fixes the id fields in import and exports, and splits field paths
    on '/'.

    :param str fieldname: name of the field to import/export
    :return: split field name
    :rtype: list of str
    """
    fixed_db_id = re.sub(r'([^/])\.id', r'\1/.id', fieldname)
    fixed_external_id = re.sub(r'([^/]):id', r'\1/id', fixed_db_id)
    return fixed_external_id.split('/')

class except_orm(Exception):
    def __init__(self, name, value):
        self.name = name
        self.value = value
        self.args = (name, value)

class BrowseRecordError(Exception):
    pass

class browse_null(object):
    """ Readonly python database object browser
    """

    def __init__(self):
        self.id = False

    def __getitem__(self, name):
        return None

    def __getattr__(self, name):
        return None  # XXX: return self ?

    def __int__(self):
        return False

    def __str__(self):
        return ''

    def __nonzero__(self):
        return False

    def __unicode__(self):
        return u''


#
# TODO: execute an object method on browse_record_list
#
class browse_record_list(list):
    """ Collection of browse objects

        Such an instance will be returned when doing a ``browse([ids..])``
        and will be iterable, yielding browse() objects
    """

    def __init__(self, lst, context=None):
        if not context:
            context = {}
        super(browse_record_list, self).__init__(lst)
        self.context = context


class browse_record(object):
    """ An object that behaves like a row of an object's table.
        It has attributes after the columns of the corresponding object.

        Examples::

            uobj = pool.get('res.users')
            user_rec = uobj.browse(cr, uid, 104)
            name = user_rec.name
    """
    logger = netsvc.Logger()

    def __init__(self, cr, uid, id, table, cache, context=None, list_class=None, fields_process=None):
        """
        @param cache a dictionary of model->field->data to be shared accross browse
            objects, thus reducing the SQL read()s . It can speed up things a lot,
            but also be disastrous if not discarded after write()/unlink() operations
        @param table the object (inherited from orm)
        @param context dictionary with an optional context
        """
        if fields_process is None:
            fields_process = {}
        if context is None:
            context = {}
        self._list_class = list_class or browse_record_list
        self._cr = cr
        self._uid = uid
        self._id = id
        self._table = table
        self._table_name = self._table._name
        self.__logger = logging.getLogger(
            'osv.browse_record.' + self._table_name)
        self._context = context
        self._fields_process = fields_process

        cache.setdefault(table._name, {})
        self._data = cache[table._name]

        if not (id and isinstance(id, (int, long,))):
            raise BrowseRecordError(_('Wrong ID for the browse record, got %r, expected an integer.') % (id,))
#        if not table.exists(cr, uid, id, context):
#            raise BrowseRecordError(_('Object %s does not exists') % (self,))

        if id not in self._data:
            self._data[id] = {'id': id}

        self._cache = cache

    def __getitem__(self, name):
        if name == 'id':
            return self._id

        if name not in self._data[self._id]:
            # build the list of fields we will fetch

            # fetch the definition of the field which was asked for
            if name in self._table._columns:
                col = self._table._columns[name]
            elif name in self._table._inherit_fields:
                col = self._table._inherit_fields[name][2]
            elif hasattr(self._table, str(name)):
                attr = getattr(self._table, name)
                if isinstance(attr, (types.MethodType, types.LambdaType, types.FunctionType)):
                    def function_proxy(*args, **kwargs):
                        if 'context' not in kwargs and self._context:
                            kwargs.update(context=self._context)
                        return attr(self._cr, self._uid, [self._id], *args, **kwargs)
                    return function_proxy
                else:
                    return attr
            else:
                self.logger.notifyChannel("browse_record", netsvc.LOG_WARNING,
                    "Field '%s' does not exist in object '%s': \n%s" % (
                        name, self, ''.join(traceback.format_exc())))
                raise KeyError("Field '%s' does not exist in object '%s'" % (
                    name, self))

            # if the field is a classic one or a many2one, we'll fetch all classic and many2one fields
            if col._prefetch:
                # gen the list of "local" (ie not inherited) fields which are classic or many2one
                fields_to_fetch = filter(lambda x: x[1]._classic_write, self._table._columns.items())
                # gen the list of inherited fields
                inherits = map(lambda x: (x[0], x[1][2]), self._table._inherit_fields.items())
                # complete the field list with the inherited fields which are classic or many2one
                fields_to_fetch += filter(lambda x: x[1]._classic_write, inherits)
            # otherwise we fetch only that field
            else:
                fields_to_fetch = [(name, col)]
            ids = filter(lambda id: name not in self._data[id], self._data.keys())
            # read the results
            field_names = map(lambda x: x[0], fields_to_fetch)
            field_values = self._table.read(self._cr, self._uid, ids, field_names, context=self._context, load="_classic_write")

            # TODO: improve this, very slow for reports
            if self._fields_process:
                lang = self._context.get('lang', 'en_US') or 'en_US'
                lang_obj_ids = self.pool.get('res.lang').search(self._cr, self._uid, [('code', '=', lang)])
                if not lang_obj_ids:
                    raise Exception(_('Language with code "%s" is not defined in your system !\nDefine it through the Administration menu.') % (lang,))
                lang_obj = self.pool.get('res.lang').browse(self._cr, self._uid, lang_obj_ids[0])

                for field_name, field_column in fields_to_fetch:
                    if field_column._type in self._fields_process:
                        for result_line in field_values:
                            result_line[field_name] = self._fields_process[field_column._type](result_line[field_name])
                            if result_line[field_name]:
                                result_line[field_name].set_value(self._cr, self._uid, result_line[field_name], self, field_column, lang_obj)

            if not field_values:
                # Where did those ids come from? Perhaps old entries in ir_model_dat?
                self.__logger.warn("No field_values found for ids %s in %s", ids, self)
                raise KeyError('Field %s not found in %s'%(name, self))
            # create browse records for 'remote' objects
            for result_line in field_values:
                new_data = {}
                for field_name, field_column in fields_to_fetch:
                    if field_column._type in ('many2one', 'one2one'):
                        if result_line[field_name]:
                            obj = self._table.pool.get(field_column._obj)
                            if isinstance(result_line[field_name], (list, tuple)):
                                value = result_line[field_name][0]
                            else:
                                value = result_line[field_name]
                            if value:
                                # FIXME: this happen when a _inherits object
                                #        overwrite a field of it parent. Need
                                #        testing to be sure we got the right
                                #        object and not the parent one.
                                if not isinstance(value, browse_record):
                                    if obj is None:
                                        # In some cases the target model is not available yet, so we must ignore it,
                                        # which is safe in most cases, this value will just be loaded later when needed.
                                        # This situation can be caused by custom fields that connect objects with m2o without
                                        # respecting module dependencies, causing relationships to be connected to soon when
                                        # the target is not loaded yet.
                                        continue
                                    new_data[field_name] = browse_record(self._cr,
                                        self._uid, value, obj, self._cache,
                                        context=self._context,
                                        list_class=self._list_class,
                                        fields_process=self._fields_process)
                                else:
                                    new_data[field_name] = value
                            else:
                                new_data[field_name] = browse_null()
                        else:
                            new_data[field_name] = browse_null()
                    elif field_column._type in ('one2many', 'many2many') and len(result_line[field_name]):
                        new_data[field_name] = self._list_class([browse_record(self._cr, self._uid, id, self._table.pool.get(field_column._obj), self._cache, context=self._context, list_class=self._list_class, fields_process=self._fields_process) for id in result_line[field_name]], self._context)
                    elif field_column._type in ('reference'):
                        if result_line[field_name]:
                            if isinstance(result_line[field_name], browse_record):
                                new_data[field_name] = result_line[field_name]
                            else:
                                ref_obj, ref_id = result_line[field_name].split(',')
                                ref_id = long(ref_id)
                                if ref_id:
                                    obj = self._table.pool.get(ref_obj)
                                    new_data[field_name] = browse_record(self._cr, self._uid, ref_id, obj, self._cache, context=self._context, list_class=self._list_class, fields_process=self._fields_process)
                                else:
                                    new_data[field_name] = browse_null()
                        else:
                            new_data[field_name] = browse_null()
                    else:
                        new_data[field_name] = result_line[field_name]
                self._data[result_line['id']].update(new_data)

        if not name in self._data[self._id]:
            # How did this happen? Could be a missing model due to custom fields used too soon, see above.
            self.logger.notifyChannel("browse_record", netsvc.LOG_ERROR,
                    "Fields to fetch: %s, Field values: %s"%(field_names, field_values))
            self.logger.notifyChannel("browse_record", netsvc.LOG_ERROR,
                    "Cached: %s, Table: %s"%(self._data[self._id], self._table))
            raise KeyError(_('Unknown attribute %s in %s ') % (name, self))
        return self._data[self._id][name]

    def __getattr__(self, name):
        try:
            return self[name]
        except KeyError, e:
            raise AttributeError(e)

    def __contains__(self, name):
        return (name in self._table._columns) or (name in self._table._inherit_fields) or hasattr(self._table, name)

    def __hasattr__(self, name):
        return name in self

    def __int__(self):
        return self._id

    def __str__(self):
        return "browse_record(%s, %d)" % (self._table_name, self._id)

    def __eq__(self, other):
        if not isinstance(other, browse_record):
            return False
        return (self._table_name, self._id) == (other._table_name, other._id)

    def __ne__(self, other):
        if not isinstance(other, browse_record):
            return True
        return (self._table_name, self._id) != (other._table_name, other._id)

    # we need to define __unicode__ even though we've already defined __str__
    # because we have overridden __getattr__
    def __unicode__(self):
        return unicode(str(self))

    def __hash__(self):
        return hash((self._table_name, self._id))

    __repr__ = __str__

    def refresh(self):
        """Force refreshing this browse_record's data and all the data of the
           records that belong to the same cache, by emptying the cache completely,
           preserving only the record identifiers (for prefetching optimizations).
        """
        for model, model_cache in self._cache.iteritems():
            # only preserve the ids of the records that were in the cache
            cached_ids = dict([(i, {'id': i}) for i in model_cache.keys()])
            self._cache[model].clear()
            self._cache[model].update(cached_ids)

def get_pg_type(f):
    """
    returns a tuple
    (type returned by postgres when the column was created, type expression to create the column)
    """

    type_dict = {
            fields.boolean: 'bool',
            fields.integer: 'int4',
            fields.integer_big: 'int8',
            fields.text: 'text',
            fields.date: 'date',
            fields.time: 'time',
            fields.datetime: 'timestamp',
            fields.binary: 'bytea',
            fields.many2one: 'int4',
            }
    if type(f) in type_dict:
        f_type = (type_dict[type(f)], type_dict[type(f)])
    elif isinstance(f, fields.float):
        if f.digits:
            f_type = ('numeric', 'NUMERIC')
        else:
            f_type = ('float8', 'DOUBLE PRECISION')
    elif isinstance(f, (fields.char, fields.reference)):
        f_type = ('varchar', 'VARCHAR(%d)' % (f.size,))
    elif isinstance(f, fields.selection):
        if isinstance(f.selection, list) and isinstance(f.selection[0][0], (str, unicode)):
            f_size = reduce(lambda x, y: max(x, len(y[0])), f.selection, f.size or 16)
        elif isinstance(f.selection, list) and isinstance(f.selection[0][0], int):
            f_size = -1
        else:
            f_size = getattr(f, 'size', None) or 16

        if f_size == -1:
            f_type = ('int4', 'INTEGER')
        else:
            f_type = ('varchar', 'VARCHAR(%d)' % f_size)
    elif isinstance(f, fields.function) and eval('fields.'+(f._type), globals()) in type_dict:
        t = eval('fields.'+(f._type), globals())
        f_type = (type_dict[t], type_dict[t])
    elif isinstance(f, fields.function) and f._type == 'float':
        if f.digits:
            f_type = ('numeric', 'NUMERIC')
        else:
            f_type = ('float8', 'DOUBLE PRECISION')
    elif isinstance(f, fields.function) and f._type == 'selection':
        f_type = ('text', 'text')
    elif isinstance(f, fields.function) and f._type == 'char':
        f_type = ('varchar', 'VARCHAR(%d)' % (f.size))
    else:
        logger = netsvc.Logger()
        logger.notifyChannel("init", netsvc.LOG_WARNING, '%s type not supported!' % (type(f)))
        f_type = None
    return f_type


class MetaModel(type):
    """ Metaclass for the Model.

    This class is used as the metaclass for the Model class to discover
    the models defined in a module (i.e. without instanciating them).
    If the automatic discovery is not needed, it is possible to set the
    model's _register attribute to False.

    """

    module_to_models = {}

    def __init__(self, name, bases, attrs):
        if not self._register:
            self._register = True
            super(MetaModel, self).__init__(name, bases, attrs)
            return

        module_name = self.__module__.split('.')[0]
        if not hasattr(self, '_module'):
            self._module = module_name

        # Remember which models to instanciate for this module.
        self.module_to_models.setdefault(self._module, []).append(self)


class BaseModel(object):
    """ Base class for OpenERP models.

    OpenERP models are created by inheriting from this class' subclasses:

        * Model: for regular database-persisted models
        * TransientModel: for temporary data, stored in the database but automatically
                          vaccuumed every so often
        * AbstractModel: for abstract super classes meant to be shared by multiple
                        _inheriting classes (usually Models or TransientModels)

    The system will later instantiate the class once per database (on
    which the class' module is installed).

    To create a class that should not be instantiated, the _register class attribute
    may be set to False.
    """
    __metaclass__ = MetaModel
    _register = False # Set to false if the model shouldn't be automatically discovered.
    _name = None
    _columns = {}
    _constraints = []
    _defaults = {}
    _rec_name = 'name'
    _parent_name = 'parent_id'
    _parent_store = False
    _parent_order = False
    _date_name = 'date'
    _order = 'id'
    _sequence = None
    _description = None

    # Transience
    _transient = False # True in a TransientModel
    _transient_max_count = None
    _transient_max_hours = None
    _transient_check_time = 20

    # structure:
    #  { 'parent_model': 'm2o_field', ... }
    _inherits = {}

    # Mapping from inherits'd field name to triple (m, r, f, n) where m is the
    # model from which it is inherits'd, r is the (local) field towards m, f
    # is the _column object itself, and n is the original (i.e. top-most)
    # parent model.
    # Example:
    #  { 'field_name': ('parent_model', 'm2o_field_to_reach_parent',
    #                   field_column_obj, origina_parent_model), ... }
    _inherit_fields = {}

    # Mapping field name/column_info object
    # This is similar to _inherit_fields but:
    # 1. includes self fields,
    # 2. uses column_info instead of a triple.
    _all_columns = {}

    _table = None
    _invalids = set()
    _log_create = False
    _sql_constraints = []
    _protected = ['read', 'write', 'create', 'default_get', 'perm_read', 'unlink', 'fields_get', 'fields_view_get', 'search', 'name_get', 'distinct_field_get', 'name_search', 'copy', 'import_data', 'search_count', 'exists']
    __logger = logging.getLogger('orm')
    __schema = logging.getLogger('orm.schema')

    CONCURRENCY_CHECK_FIELD = '__last_update'

    def log(self, cr, uid, id, message, secondary=False, context=None):
        if context and context.get('disable_log'):
            return True
        return self.pool.get('res.log').create(cr, uid,
                {
                    'name': message,
                    'res_model': self._name,
                    'secondary': secondary,
                    'res_id': id,
                },
                context=context
        )

    def view_init(self, cr, uid, fields_list, context=None):
        """Override this method to do specific things when a view on the object is opened."""
        pass

    def _field_create(self, cr, context=None):
        """ Create entries in ir_model_fields for all the model's fields.

        If necessary, also create an entry in ir_model, and if called from the
        modules loading scheme (by receiving 'module' in the context), also
        create entries in ir_model_data (for the model and the fields).

        - create an entry in ir_model (if there is not already one),
        - create an entry in ir_model_data (if there is not already one, and if
          'module' is in the context),
        - update ir_model_fields with the fields found in _columns
          (TODO there is some redundancy as _columns is updated from
          ir_model_fields in __init__).

        """
        if context is None:
            context = {}
        cr.execute("SELECT id FROM ir_model WHERE model=%s", (self._name,))
        if not cr.rowcount:
            cr.execute('SELECT nextval(%s)', ('ir_model_id_seq',))
            model_id = cr.fetchone()[0]
            cr.execute("INSERT INTO ir_model (id,model, name, info,state) VALUES (%s, %s, %s, %s, %s)", (model_id, self._name, self._description, self.__doc__, 'base'))
        else:
            model_id = cr.fetchone()[0]
        if 'module' in context:
            name_id = 'model_'+self._name.replace('.', '_')
            cr.execute('select * from ir_model_data where name=%s and module=%s', (name_id, context['module']))
            if not cr.rowcount:
                cr.execute("INSERT INTO ir_model_data (name,date_init,date_update,module,model,res_id) VALUES (%s, now(), now(), %s, %s, %s)", \
                    (name_id, context['module'], 'ir.model', model_id)
                )

        cr.commit()

        cr.execute("SELECT * FROM ir_model_fields WHERE model=%s", (self._name,))
        cols = {}
        for rec in cr.dictfetchall():
            cols[rec['name']] = rec

        for (k, f) in self._columns.items():
            vals = {
                'model_id': model_id,
                'model': self._name,
                'name': k,
                'field_description': f.string.replace("'", " "),
                'ttype': f._type,
                'relation': f._obj or '',
                'view_load': (f.view_load and 1) or 0,
                'select_level': tools.ustr(f.select or 0),
                'readonly': (f.readonly and 1) or 0,
                'required': (f.required and 1) or 0,
                'selectable': (f.selectable and 1) or 0,
                'translate': (f.translate and 1) or 0,
                'relation_field': (f._type=='one2many' and isinstance(f, fields.one2many)) and f._fields_id or '',
            }
            # When its a custom field,it does not contain f.select
            if context.get('field_state', 'base') == 'manual':
                if context.get('field_name', '') == k:
                    vals['select_level'] = context.get('select', '0')
                #setting value to let the problem NOT occur next time
                elif k in cols:
                    vals['select_level'] = cols[k]['select_level']

            if k not in cols:
                cr.execute('select nextval(%s)', ('ir_model_fields_id_seq',))
                id = cr.fetchone()[0]
                vals['id'] = id
                cr.execute("""INSERT INTO ir_model_fields (
                    id, model_id, model, name, field_description, ttype,
                    relation,view_load,state,select_level,relation_field, translate
                ) VALUES (
                    %s,%s,%s,%s,%s,%s,%s,%s,%s,%s,%s,%s
                )""", (
                    id, vals['model_id'], vals['model'], vals['name'], vals['field_description'], vals['ttype'],
                     vals['relation'], bool(vals['view_load']), 'base',
                    vals['select_level'], vals['relation_field'], bool(vals['translate'])
                ))
                if 'module' in context:
                    name1 = 'field_' + self._table + '_' + k
                    cr.execute("select name from ir_model_data where name=%s", (name1,))
                    if cr.fetchone():
                        name1 = name1 + "_" + str(id)
                    cr.execute("INSERT INTO ir_model_data (name,date_init,date_update,module,model,res_id) VALUES (%s, now(), now(), %s, %s, %s)", \
                        (name1, context['module'], 'ir.model.fields', id)
                    )
            else:
                for key, val in vals.items():
                    if cols[k][key] != vals[key]:
                        cr.execute('update ir_model_fields set field_description=%s where model=%s and name=%s', (vals['field_description'], vals['model'], vals['name']))
                        cr.commit()
                        cr.execute("""UPDATE ir_model_fields SET
                            model_id=%s, field_description=%s, ttype=%s, relation=%s,
                            view_load=%s, select_level=%s, readonly=%s ,required=%s, selectable=%s, relation_field=%s, translate=%s
                        WHERE
                            model=%s AND name=%s""", (
                                vals['model_id'], vals['field_description'], vals['ttype'],
                                vals['relation'], bool(vals['view_load']),
                                vals['select_level'], bool(vals['readonly']), bool(vals['required']), bool(vals['selectable']), vals['relation_field'], bool(vals['translate']), vals['model'], vals['name']
                            ))
                        break
        cr.commit()

    #
    # Goal: try to apply inheritance at the instanciation level and
    #       put objects in the pool var
    #
    @classmethod
    def create_instance(cls, pool, cr):
        """ Instanciate a given model.

        This class method instanciates the class of some model (i.e. a class
        deriving from osv or osv_memory). The class might be the class passed
        in argument or, if it inherits from another class, a class constructed
        by combining the two classes.

        The ``attributes`` argument specifies which parent class attributes
        have to be combined.

        TODO: the creation of the combined class is repeated at each call of
        this method. This is probably unnecessary.

        """
        attributes = ['_columns', '_defaults', '_inherits', '_constraints',
            '_sql_constraints']

        parent_names = getattr(cls, '_inherit', None)
        if parent_names:
            if isinstance(parent_names, (str, unicode)):
                name = cls._name or parent_names
                parent_names = [parent_names]
            else:
                name = cls._name

            if not name:
                raise TypeError('_name is mandatory in case of multiple inheritance')

            for parent_name in ((type(parent_names)==list) and parent_names or [parent_names]):
                parent_class = pool.get(parent_name).__class__
                if not pool.get(parent_name):
                    raise TypeError('The model "%s" specifies an unexisting parent class "%s"\n'
                        'You may need to add a dependency on the parent class\' module.' % (name, parent_name))
                nattr = {}
                for s in attributes:
                    new = copy.copy(getattr(pool.get(parent_name), s, {}))
                    if s == '_columns':
                        # Don't _inherit custom fields.
                        for c in new.keys():
                            if new[c].manual:
                                del new[c]
                    if hasattr(new, 'update'):
                        new.update(cls.__dict__.get(s, {}))
                    elif s=='_constraints':
                        for c in cls.__dict__.get(s, []):
                            exist = False
                            for c2 in range(len(new)):
                                 #For _constraints, we should check field and methods as well
                                 if new[c2][2]==c[2] and (new[c2][0] == c[0] \
                                        or getattr(new[c2][0],'__name__', True) == \
                                            getattr(c[0],'__name__', False)):
                                    # If new class defines a constraint with
                                    # same function name, we let it override
                                    # the old one.
                                    new[c2] = c
                                    exist = True
                                    break
                            if not exist:
                                new.append(c)
                    else:
                        new.extend(cls.__dict__.get(s, []))
                    nattr[s] = new
                cls = type(name, (cls, parent_class), dict(nattr, _register=False))
        obj = object.__new__(cls)
        obj.__init__(pool, cr)
        return obj

    def __new__(cls):
        """Register this model.

        This doesn't create an instance but simply register the model
        as being part of the module where it is defined.

        """


        # Set the module name (e.g. base, sale, accounting, ...) on the class.
        module = cls.__module__.split('.')[0]
        if not hasattr(cls, '_module'):
            cls._module = module

        # Record this class in the list of models to instantiate for this module,
        # managed by the metaclass.
        module_model_list = MetaModel.module_to_models.setdefault(cls._module, [])
        if cls not in module_model_list:
            module_model_list.append(cls)

        # Since we don't return an instance here, the __init__
        # method won't be called.
        return None

    def __init__(self, pool, cr):
        """ Initialize a model and make it part of the given registry.

        - copy the stored fields' functions in the osv_pool,
        - update the _columns with the fields found in ir_model_fields,
        - ensure there is a many2one for each _inherits'd parent,
        - update the children's _columns,
        - give a chance to each field to initialize itself.

        """
        pool.add(self._name, self)
        self.pool = pool

        if not self._name and not hasattr(self, '_inherit'):
            name = type(self).__name__.split('.')[0]
            msg = "The class %s has to have a _name attribute" % name

            logger = netsvc.Logger()
            logger.notifyChannel('orm', netsvc.LOG_ERROR, msg)
            raise except_orm('ValueError', msg)

        if not self._description:
            self._description = self._name
        if not self._table:
            self._table = self._name.replace('.', '_')

        if not hasattr(self, '_log_access'):
            # If _log_access is not specified, it is the same value as _auto.
            self._log_access = getattr(self, "_auto", True)

        self._columns = self._columns.copy()
        for store_field in self._columns:
            f = self._columns[store_field]
            if hasattr(f, 'digits_change'):
                f.digits_change(cr)
            if not isinstance(f, fields.function):
                continue
            if not f.store:
                continue
            if self._columns[store_field].store is True:
                sm = {self._name: (lambda self, cr, uid, ids, c={}: ids, None, 10, None)}
            else:
                sm = self._columns[store_field].store
            for object, aa in sm.items():
                if len(aa) == 4:
                    (fnct, fields2, order, length) = aa
                elif len(aa) == 3:
                    (fnct, fields2, order) = aa
                    length = None
                else:
                    raise except_orm('Error',
                        ('Invalid function definition %s in object %s !\nYou must use the definition: store={object:(fnct, fields, priority, time length)}.' % (store_field, self._name)))
                self.pool._store_function.setdefault(object, [])
                ok = True
                for x, y, z, e, f, l in self.pool._store_function[object]:
                    if (x==self._name) and (y==store_field) and (e==fields2):
                        if f == order:
                            ok = False
                if ok:
                    self.pool._store_function[object].append( (self._name, store_field, fnct, tuple(fields2) if fields2 else None, order, length))
                    self.pool._store_function[object].sort(lambda x, y: cmp(x[4], y[4]))

        for (key, _, msg) in self._sql_constraints:
            self.pool._sql_error[self._table+'_'+key] = msg

        # Load manual fields

        cr.execute("SELECT id FROM ir_model_fields WHERE name=%s AND model=%s", ('state', 'ir.model.fields'))
        if cr.fetchone():
            cr.execute('SELECT * FROM ir_model_fields WHERE model=%s AND state=%s', (self._name, 'manual'))
            for field in cr.dictfetchall():
                if field['name'] in self._columns:
                    continue
                attrs = {
                    'string': field['field_description'],
                    'required': bool(field['required']),
                    'readonly': bool(field['readonly']),
                    'domain': eval(field['domain']) if field['domain'] else None,
                    'size': field['size'],
                    'ondelete': field['on_delete'],
                    'translate': (field['translate']),
                    'manual': True,
                    #'select': int(field['select_level'])
                }

                if field['ttype'] == 'selection':
                    self._columns[field['name']] = fields.selection(eval(field['selection']), **attrs)
                elif field['ttype'] == 'reference':
                    self._columns[field['name']] = fields.reference(selection=eval(field['selection']), **attrs)
                elif field['ttype'] == 'many2one':
                    self._columns[field['name']] = fields.many2one(field['relation'], **attrs)
                elif field['ttype'] == 'one2many':
                    self._columns[field['name']] = fields.one2many(field['relation'], field['relation_field'], **attrs)
                elif field['ttype'] == 'many2many':
                    _rel1 = field['relation'].replace('.', '_')
                    _rel2 = field['model'].replace('.', '_')
                    _rel_name = 'x_%s_%s_%s_rel' % (_rel1, _rel2, field['name'])
                    self._columns[field['name']] = fields.many2many(field['relation'], _rel_name, 'id1', 'id2', **attrs)
                else:
                    self._columns[field['name']] = getattr(fields, field['ttype'])(**attrs)
        self._inherits_check()
        self._inherits_reload()
        if not self._sequence:
            self._sequence = self._table + '_id_seq'
        for k in self._defaults:
            assert (k in self._columns) or (k in self._inherit_fields), 'Default function defined in %s but field %s does not exist !' % (self._name, k,)
        for f in self._columns:
            self._columns[f].restart()

        # Transience
        if self.is_transient():
            self._transient_check_count = 0
            self._transient_max_count = config.get('osv_memory_count_limit')
            self._transient_max_hours = config.get('osv_memory_age_limit')
            assert self._log_access, "TransientModels must have log_access turned on, "\
                                     "in order to implement their access rights policy"

    def __export_row(self, cr, uid, row, fields, context=None):
        if context is None:
            context = {}

        def check_type(field_type):
            if field_type == 'float':
                return 0.0
            elif field_type == 'integer':
                return 0
            elif field_type == 'boolean':
                return 'False'
            return ''

        def selection_field(in_field):
            col_obj = self.pool.get(in_field.keys()[0])
            if f[i] in col_obj._columns.keys():
                return  col_obj._columns[f[i]]
            elif f[i] in col_obj._inherits.keys():
                selection_field(col_obj._inherits)
            else:
                return False

        lines = []
        data = map(lambda x: '', range(len(fields)))
        done = []
        for fpos in range(len(fields)):
            f = fields[fpos]
            if f:
                r = row
                i = 0
                while i < len(f):
                    if f[i] == '.id':
                        r = r['id']
                    elif f[i] == 'id':
                        model_data = self.pool.get('ir.model.data')
                        data_ids = model_data.search(cr, uid, [('model', '=', r._table_name), ('res_id', '=', r['id'])])
                        if len(data_ids):
                            d = model_data.read(cr, uid, data_ids, ['name', 'module'])[0]
                            if d['module']:
                                r = '%s.%s' % (d['module'], d['name'])
                            else:
                                r = d['name']
                        else:
                            break
                    else:
                        r = r[f[i]]
                        # To display external name of selection field when its exported
                        cols = False
                        if f[i] in self._columns.keys():
                            cols = self._columns[f[i]]
                        elif f[i] in self._inherit_fields.keys():
                            cols = selection_field(self._inherits)
                        if cols and cols._type == 'selection':
                            sel_list = cols.selection
                            if r and type(sel_list) == type([]):
                                r = [x[1] for x in sel_list if r==x[0]]
                                r = r and r[0] or False
                    if not r:
                        if f[i] in self._columns:
                            r = check_type(self._columns[f[i]]._type)
                        elif f[i] in self._inherit_fields:
                            r = check_type(self._inherit_fields[f[i]][2]._type)
                        data[fpos] = r or False
                        break
                    if isinstance(r, (browse_record_list, list)):
                        first = True
                        fields2 = map(lambda x: (x[:i+1]==f[:i+1] and x[i+1:]) \
                                or [], fields)
                        if fields2 in done:
                            if [x for x in fields2 if x]:
                                break
                        done.append(fields2)
                        for row2 in r:
                            lines2 = self.__export_row(cr, uid, row2, fields2,
                                    context)
                            if first:
                                for fpos2 in range(len(fields)):
                                    if lines2 and lines2[0][fpos2]:
                                        data[fpos2] = lines2[0][fpos2]
                                if not data[fpos]:
                                    dt = ''
                                    for rr in r:
                                        name_relation = self.pool.get(rr._table_name)._rec_name
                                        if isinstance(rr[name_relation], browse_record):
                                            rr = rr[name_relation]
                                        rr_name = self.pool.get(rr._table_name).name_get(cr, uid, [rr.id], context=context)
                                        rr_name = rr_name and rr_name[0] and rr_name[0][1] or ''
                                        dt += tools.ustr(rr_name or '') + ','
                                    data[fpos] = dt[:-1]
                                    break
                                lines += lines2[1:]
                                first = False
                            else:
                                lines += lines2
                        break
                    i += 1
                if i == len(f):
                    if isinstance(r, browse_record):
                        r = self.pool.get(r._table_name).name_get(cr, uid, [r.id], context=context)
                        r = r and r[0] and r[0][1] or ''
                    data[fpos] = tools.ustr(r or '')
        return [data] + lines

    def export_data(self, cr, uid, ids, fields_to_export, context=None):
        """
        Export fields for selected objects

        :param cr: database cursor
        :param uid: current user id
        :param ids: list of ids
        :param fields_to_export: list of fields
        :param context: context arguments, like lang, time zone
        :rtype: dictionary with a *datas* matrix

        This method is used when exporting data via client menu

        """
        if context is None:
            context = {}
        cols = self._columns.copy()
        for f in self._inherit_fields:
            cols.update({f: self._inherit_fields[f][2]})
        fields_to_export = map(fix_import_export_id_paths, fields_to_export)
        datas = []
        for row in self.browse(cr, uid, ids, context):
            datas += self.__export_row(cr, uid, row, fields_to_export, context)
        return {'datas': datas}

    def import_data(self, cr, uid, fields, datas, mode='init', current_module='', noupdate=False, context=None, filename=None):
        """
        Import given data in given module

        :param cr: database cursor
        :param uid: current user id
        :param fields: list of fields
        :param data: data to import
        :param mode: 'init' or 'update' for record creation
        :param current_module: module name
        :param noupdate: flag for record creation
        :param context: context arguments, like lang, time zone,
        :param filename: optional file to store partial import state for recovery
        :rtype: tuple

        This method is used when importing data via client menu.

        Example of fields to import for a sale.order::

            .id,                         (=database_id)
            partner_id,                  (=name_search)
            order_line/.id,              (=database_id)
            order_line/name,
            order_line/product_id/id,    (=xml id)
            order_line/price_unit,
            order_line/product_uom_qty,
            order_line/product_uom/id    (=xml_id)
        """
        if not context:
            context = {}
        fields = map(fix_import_export_id_paths, fields)
        logger = netsvc.Logger()
        ir_model_data_obj = self.pool.get('ir.model.data')

        # mode: id (XML id) or .id (database id) or False for name_get
        def _get_id(model_name, id, current_module=False, mode='id'):
            if mode=='.id':
                id = int(id)
                obj_model = self.pool.get(model_name)
                ids = obj_model.search(cr, uid, [('id', '=', int(id))])
                if not len(ids):
                    raise Exception(_("Database ID doesn't exist: %s : %s") %(model_name, id))
            elif mode=='id':
                if '.' in id:
                    module, xml_id = id.rsplit('.', 1)
                else:
                    module, xml_id = current_module, id
                record_id = ir_model_data_obj._get_id(cr, uid, module, xml_id)
                ir_model_data = ir_model_data_obj.read(cr, uid, [record_id], ['res_id'])
                if not ir_model_data:
                    raise ValueError('No references to %s.%s' % (module, xml_id))
                id = ir_model_data[0]['res_id']
            else:
                obj_model = self.pool.get(model_name)
                ids = obj_model.name_search(cr, uid, id, operator='=', context=context)
                if not ids:
                    raise ValueError('No record found for %s' % (id,))
                id = ids[0][0]
            return id

        # IN:
        #   datas: a list of records, each record is defined by a list of values
        #   prefix: a list of prefix fields ['line_ids']
        #   position: the line to process, skip is False if it's the first line of the current record
        # OUT:
        #   (res, position, warning, res_id) with
        #     res: the record for the next line to process (including it's one2many)
        #     position: the new position for the next line
        #     res_id: the ID of the record if it's a modification
        def process_liness(self, datas, prefix, current_module, model_name, fields_def, position=0, skip=0):
            line = datas[position]
            row = {}
            warning = []
            data_res_id = False
            xml_id = False
            nbrmax = position+1

            done = {}
            for i in range(len(fields)):
                res = False
                if i >= len(line):
                    raise Exception(_('Please check that all your lines have %d columns.'
                        'Stopped around line %d having %d columns.') % \
                            (len(fields), position+2, len(line)))
                if not line[i]:
                    continue

                field = fields[i]
                if field[:len(prefix)] <> prefix:
                    if line[i] and skip:
                        return False
                    continue

                #set the mode for m2o, o2m, m2m : xml_id/id/name
                if len(field) == len(prefix)+1:
                    mode = False
                else:
                    mode = field[len(prefix)+1]

                # TODO: improve this by using csv.csv_reader
                def many_ids(line, relation, current_module, mode):
                    res = []
                    for db_id in line.split(config.get('csv_internal_sep')):
                        res.append(_get_id(relation, db_id, current_module, mode))
                    return [(6,0,res)]

                # ID of the record using a XML ID
                if field[len(prefix)]=='id':
                    try:
                        data_res_id = _get_id(model_name, line[i], current_module, 'id')
                    except ValueError:
                        pass
                    xml_id = line[i]
                    continue

                # ID of the record using a database ID
                elif field[len(prefix)]=='.id':
                    data_res_id = _get_id(model_name, line[i], current_module, '.id')
                    continue

                # recursive call for getting children and returning [(0,0,{})] or [(1,ID,{})]
                if fields_def[field[len(prefix)]]['type']=='one2many':
                    if field[len(prefix)] in done:
                        continue
                    done[field[len(prefix)]] = True
                    relation = fields_def[field[len(prefix)]]['relation']
                    relation_obj = self.pool.get(relation)
                    newfd = relation_obj.fields_get( cr, uid, context=context )
                    pos = position

                    res = many_ids(line[i], relation, current_module, mode)

                    first = 0
                    while pos < len(datas):
                        res2 = process_liness(self, datas, prefix + [field[len(prefix)]], current_module, relation_obj._name, newfd, pos, first)
                        if not res2:
                            break
                        (newrow, pos, w2, data_res_id2, xml_id2) = res2
                        nbrmax = max(nbrmax, pos)
                        warning += w2
                        first += 1

                        if data_res_id2:
                            res.append((4, data_res_id2))

                        if (not newrow) or not reduce(lambda x, y: x or y, newrow.values(), 0):
                            break

                        res.append( (data_res_id2 and 1 or 0, data_res_id2 or 0, newrow) )


                elif fields_def[field[len(prefix)]]['type']=='many2one':
                    relation = fields_def[field[len(prefix)]]['relation']
                    res = _get_id(relation, line[i], current_module, mode)

                elif fields_def[field[len(prefix)]]['type']=='many2many':
                    relation = fields_def[field[len(prefix)]]['relation']
                    res = many_ids(line[i], relation, current_module, mode)

                elif fields_def[field[len(prefix)]]['type'] == 'integer':
                    res = line[i] and int(line[i]) or 0
                elif fields_def[field[len(prefix)]]['type'] == 'boolean':
                    res = line[i].lower() not in ('0', 'false', 'off')
                elif fields_def[field[len(prefix)]]['type'] == 'float':
                    res = line[i] and float(line[i]) or 0.0
                elif fields_def[field[len(prefix)]]['type'] == 'selection':
                    for key, val in fields_def[field[len(prefix)]]['selection']:
                        if tools.ustr(line[i]) in [tools.ustr(key), tools.ustr(val)]:
                            res = key
                            break
                    if line[i] and not res:
                        logger.notifyChannel("import", netsvc.LOG_WARNING,
                                _("key '%s' not found in selection field '%s'") % \
                                        (tools.ustr(line[i]), tools.ustr(field[len(prefix)])))
                        warning += [_("Key/value '%s' not found in selection field '%s'") % (tools.ustr(line[i]), tools.ustr(field[len(prefix)]))]

                else:
                    res = line[i]

                row[field[len(prefix)]] = res or False

            result = (row, nbrmax, warning, data_res_id, xml_id)
            return result

        fields_def = self.fields_get(cr, uid, context=context)

        if config.get('import_partial', False) and filename:
            data = pickle.load(file(config.get('import_partial')))

        position = 0
        while position<len(datas):
            res = {}

            (res, position, warning, res_id, xml_id) = \
                    process_liness(self, datas, [], current_module, self._name, fields_def, position=position)
            if len(warning):
                cr.rollback()
                return (-1, res, 'Line ' + str(position) +' : ' + '!\n'.join(warning), '')

            try:
                ir_model_data_obj._update(cr, uid, self._name,
                     current_module, res, mode=mode, xml_id=xml_id,
                     noupdate=noupdate, res_id=res_id, context=context)
            except Exception, e:
                return (-1, res, 'Line ' + str(position) + ' : ' + tools.ustr(e), '')

            if config.get('import_partial', False) and filename and (not (position%100)):
                data = pickle.load(file(config.get('import_partial')))
                data[filename] = position
                pickle.dump(data, file(config.get('import_partial'), 'wb'))
                if context.get('defer_parent_store_computation'):
                    self._parent_store_compute(cr)
                cr.commit()

        if context.get('defer_parent_store_computation'):
            self._parent_store_compute(cr)
        return (position, 0, 0, 0)

    def get_invalid_fields(self, cr, uid):
        return list(self._invalids)

    def _validate(self, cr, uid, ids, context=None):
        context = context or {}
        lng = context.get('lang', False) or 'en_US'
        trans = self.pool.get('ir.translation')
        error_msgs = []
        for constraint in self._constraints:
            fun, msg, fields = constraint
            if not fun(self, cr, uid, ids):
                # Check presence of __call__ directly instead of using
                # callable() because it will be deprecated as of Python 3.0
                if hasattr(msg, '__call__'):
                    tmp_msg = msg(self, cr, uid, ids, context=context)
                    if isinstance(tmp_msg, tuple):
                        tmp_msg, params = tmp_msg
                        translated_msg = tmp_msg % params
                    else:
                        translated_msg = tmp_msg
                else:
                    translated_msg = trans._get_source(cr, uid, self._name, 'constraint', lng, msg) or msg
                error_msgs.append(
                        _("Error occurred while validating the field(s) %s: %s") % (','.join(fields), translated_msg)
                )
                self._invalids.update(fields)
        if error_msgs:
            cr.rollback()
            raise except_orm('ValidateError', '\n'.join(error_msgs))
        else:
            self._invalids.clear()

    def default_get(self, cr, uid, fields_list, context=None):
        """
        Returns default values for the fields in fields_list.

        :param fields_list: list of fields to get the default values for (example ['field1', 'field2',])
        :type fields_list: list
        :param context: optional context dictionary - it may contains keys for specifying certain options
                        like ``context_lang`` (language) or ``context_tz`` (timezone) to alter the results of the call.
                        It may contain keys in the form ``default_XXX`` (where XXX is a field name), to set
                        or override a default value for a field.
                        A special ``bin_size`` boolean flag may also be passed in the context to request the
                        value of all fields.binary columns to be returned as the size of the binary instead of its
                        contents. This can also be selectively overriden by passing a field-specific flag
                        in the form ``bin_size_XXX: True/False`` where ``XXX`` is the name of the field.
                        Note: The ``bin_size_XXX`` form is new in OpenERP v6.0.
        :return: dictionary of the default values (set on the object model class, through user preferences, or in the context)
        """
        # trigger view init hook
        self.view_init(cr, uid, fields_list, context)

        if not context:
            context = {}
        defaults = {}

        # get the default values for the inherited fields
        for t in self._inherits.keys():
            defaults.update(self.pool.get(t).default_get(cr, uid, fields_list,
                context))

        # get the default values defined in the object
        for f in fields_list:
            if f in self._defaults:
                if callable(self._defaults[f]):
                    defaults[f] = self._defaults[f](self, cr, uid, context)
                else:
                    defaults[f] = self._defaults[f]

            fld_def = ((f in self._columns) and self._columns[f]) \
                    or ((f in self._inherit_fields) and self._inherit_fields[f][2]) \
                    or False

            if isinstance(fld_def, fields.property):
                property_obj = self.pool.get('ir.property')
                prop_value = property_obj.get(cr, uid, f, self._name, context=context)
                if prop_value:
                    if isinstance(prop_value, (browse_record, browse_null)):
                        defaults[f] = prop_value.id
                    else:
                        defaults[f] = prop_value
                else:
                    if f not in defaults:
                        defaults[f] = False

        # get the default values set by the user and override the default
        # values defined in the object
        ir_values_obj = self.pool.get('ir.values')
        res = ir_values_obj.get(cr, uid, 'default', False, [self._name])
        for id, field, field_value in res:
            if field in fields_list:
                fld_def = (field in self._columns) and self._columns[field] or self._inherit_fields[field][2]
                if fld_def._type in ('many2one', 'one2one'):
                    obj = self.pool.get(fld_def._obj)
                    if not obj.search(cr, uid, [('id', '=', field_value or False)]):
                        continue
                if fld_def._type in ('many2many'):
                    obj = self.pool.get(fld_def._obj)
                    field_value2 = []
                    for i in range(len(field_value)):
                        if not obj.search(cr, uid, [('id', '=',
                            field_value[i])]):
                            continue
                        field_value2.append(field_value[i])
                    field_value = field_value2
                if fld_def._type in ('one2many'):
                    obj = self.pool.get(fld_def._obj)
                    field_value2 = []
                    for i in range(len(field_value)):
                        field_value2.append({})
                        for field2 in field_value[i]:
                            if field2 in obj._columns.keys() and obj._columns[field2]._type in ('many2one', 'one2one'):
                                obj2 = self.pool.get(obj._columns[field2]._obj)
                                if not obj2.search(cr, uid,
                                        [('id', '=', field_value[i][field2])]):
                                    continue
                            elif field2 in obj._inherit_fields.keys() and obj._inherit_fields[field2][2]._type in ('many2one', 'one2one'):
                                obj2 = self.pool.get(obj._inherit_fields[field2][2]._obj)
                                if not obj2.search(cr, uid,
                                        [('id', '=', field_value[i][field2])]):
                                    continue
                            # TODO add test for many2many and one2many
                            field_value2[i][field2] = field_value[i][field2]
                    field_value = field_value2
                defaults[field] = field_value

        # get the default values from the context
        for key in context or {}:
            if key.startswith('default_') and (key[8:] in fields_list):
                defaults[key[8:]] = context[key]
        return defaults

    def fields_get_keys(self, cr, user, context=None):
        res = self._columns.keys()
        # TODO I believe this loop can be replace by
        # res.extend(self._inherit_fields.key())
        for parent in self._inherits:
            res.extend(self.pool.get(parent).fields_get_keys(cr, user, context))
        return res

    #
    # Overload this method if you need a window title which depends on the context
    #
    def view_header_get(self, cr, user, view_id=None, view_type='form', context=None):
        return False

    def __view_look_dom(self, cr, user, node, view_id, in_tree_view, model_fields, context=None):
        """ Return the description of the fields in the node.

        In a normal call to this method, node is a complete view architecture
        but it is actually possible to give some sub-node (this is used so
        that the method can call itself recursively).

        Originally, the field descriptions are drawn from the node itself.
        But there is now some code calling fields_get() in order to merge some
        of those information in the architecture.

        """
        if context is None:
            context = {}
        result = False
        fields = {}
        children = True

        modifiers = {}

        def encode(s):
            if isinstance(s, unicode):
                return s.encode('utf8')
            return s

        def check_group(node):
            """ Set invisible to true if the user is not in the specified groups. """
            if node.get('groups'):
                groups = node.get('groups').split(',')
                access_pool = self.pool.get('ir.model.access')
                can_see = any(access_pool.check_groups(cr, user, group) for group in groups)
                if not can_see:
                    node.set('invisible', '1')
                    modifiers['invisible'] = True
                    if 'attrs' in node.attrib:
                        del(node.attrib['attrs']) #avoid making field visible later
                del(node.attrib['groups'])

        if node.tag in ('field', 'node', 'arrow'):
            if node.get('object'):
                attrs = {}
                views = {}
                xml = "<form>"
                for f in node:
                    if f.tag in ('field'):
                        xml += etree.tostring(f, encoding="utf-8")
                xml += "</form>"
                new_xml = etree.fromstring(encode(xml))
                ctx = context.copy()
                ctx['base_model_name'] = self._name
                xarch, xfields = self.pool.get(node.get('object')).__view_look_dom_arch(cr, user, new_xml, view_id, ctx)
                views['form'] = {
                    'arch': xarch,
                    'fields': xfields
                }
                attrs = {'views': views}
                fields = xfields
            if node.get('name'):
                attrs = {}
                try:
                    if node.get('name') in self._columns:
                        column = self._columns[node.get('name')]
                    else:
                        column = self._inherit_fields[node.get('name')][2]
                except Exception:
                    column = False

                if column:
                    relation = self.pool.get(column._obj)

                    children = False
                    views = {}
                    for f in node:
                        if f.tag in ('form', 'tree', 'graph'):
                            node.remove(f)
                            ctx = context.copy()
                            ctx['base_model_name'] = self._name
                            xarch, xfields = relation.__view_look_dom_arch(cr, user, f, view_id, ctx)
                            views[str(f.tag)] = {
                                'arch': xarch,
                                'fields': xfields
                            }
                    attrs = {'views': views}
                    if node.get('widget') and node.get('widget') == 'selection':
                        # Prepare the cached selection list for the client. This needs to be
                        # done even when the field is invisible to the current user, because
                        # other events could need to change its value to any of the selectable ones
                        # (such as on_change events, refreshes, etc.)

                        # If domain and context are strings, we keep them for client-side, otherwise
                        # we evaluate them server-side to consider them when generating the list of
                        # possible values
                        # TODO: find a way to remove this hack, by allow dynamic domains
                        dom = []
                        if column._domain and not isinstance(column._domain, basestring):
                            dom = column._domain
                        dom += eval(node.get('domain', '[]'), {'uid': user, 'time': time})
                        search_context = dict(context)
                        if column._context and not isinstance(column._context, basestring):
                            search_context.update(column._context)
                        attrs['selection'] = relation._name_search(cr, user, '', dom, context=search_context, limit=None, name_get_uid=1)
                        if (node.get('required') and not int(node.get('required'))) or not column.required:
                            attrs['selection'].append((False, ''))
                fields[node.get('name')] = attrs

                field = model_fields.get(node.get('name'))
                if field:
                    transfer_field_to_modifiers(field, modifiers)


        elif node.tag in ('form', 'tree'):
            result = self.view_header_get(cr, user, False, node.tag, context)
            if result:
                node.set('string', result)
            in_tree_view = node.tag == 'tree'

        elif node.tag == 'calendar':
            for additional_field in ('date_start', 'date_delay', 'date_stop', 'color'):
                if node.get(additional_field):
                    fields[node.get(additional_field)] = {}

        check_group(node)

        # The view architeture overrides the python model.
        # Get the attrs before they are (possibly) deleted by check_group below
        transfer_node_to_modifiers(node, modifiers, context, in_tree_view)

        # TODO remove attrs couterpart in modifiers when invisible is true ?

        # translate view
        if 'lang' in context:
            if node.get('string') and not result:
                trans = self.pool.get('ir.translation')._get_source(cr, user, self._name, 'view', context['lang'], node.get('string'))
                if trans == node.get('string') and ('base_model_name' in context):
                    # If translation is same as source, perhaps we'd have more luck with the alternative model name
                    # (in case we are in a mixed situation, such as an inherited view where parent_view.model != model
                    trans = self.pool.get('ir.translation')._get_source(cr, user, context['base_model_name'], 'view', context['lang'], node.get('string'))
                if trans:
                    node.set('string', trans)
            if node.get('confirm'):
                trans = self.pool.get('ir.translation')._get_source(cr, user, self._name, 'view', context['lang'], node.get('confirm'))
                if trans:
                    node.set('confirm', trans)
            if node.get('sum'):
                trans = self.pool.get('ir.translation')._get_source(cr, user, self._name, 'view', context['lang'], node.get('sum'))
                if trans:
                    node.set('sum', trans)
            if node.get('help'):
                trans = self.pool.get('ir.translation')._get_source(cr, user, self._name, 'view', context['lang'], node.get('help'))
                if trans:
                    node.set('help', trans)

        for f in node:
            if children or (node.tag == 'field' and f.tag in ('filter','separator')):
                fields.update(self.__view_look_dom(cr, user, f, view_id, in_tree_view, model_fields, context))

        transfer_modifiers_to_node(modifiers, node)
        return fields

    def _disable_workflow_buttons(self, cr, user, node):
        """ Set the buttons in node to readonly if the user can't activate them. """
        if user == 1:
            # admin user can always activate workflow buttons
            return node

        # TODO handle the case of more than one workflow for a model or multiple
        # transitions with different groups and same signal
        usersobj = self.pool.get('res.users')
        buttons = (n for n in node.getiterator('button') if n.get('type') != 'object')
        for button in buttons:
            user_groups = usersobj.read(cr, user, [user], ['groups_id'])[0]['groups_id']
            cr.execute("""SELECT DISTINCT t.group_id
                        FROM wkf
                  INNER JOIN wkf_activity a ON a.wkf_id = wkf.id
                  INNER JOIN wkf_transition t ON (t.act_to = a.id)
                       WHERE wkf.osv = %s
                         AND t.signal = %s
                         AND t.group_id is NOT NULL
                   """, (self._name, button.get('name')))
            group_ids = [x[0] for x in cr.fetchall() if x[0]]
            can_click = not group_ids or bool(set(user_groups).intersection(group_ids))
            button.set('readonly', str(int(not can_click)))
        return node

    def __view_look_dom_arch(self, cr, user, node, view_id, context=None):
        """ Return an architecture and a description of all the fields.

        The field description combines the result of fields_get() and
        __view_look_dom().

        :param node: the architecture as as an etree
        :return: a tuple (arch, fields) where arch is the given node as a
            string and fields is the description of all the fields.

        """
        fields = {}
        if node.tag == 'diagram':
            if node.getchildren()[0].tag == 'node':
                node_fields = self.pool.get(node.getchildren()[0].get('object')).fields_get(cr, user, None, context)
                fields.update(node_fields)
            if node.getchildren()[1].tag == 'arrow':
                arrow_fields = self.pool.get(node.getchildren()[1].get('object')).fields_get(cr, user, None, context)
                fields.update(arrow_fields)
        else:
            fields = self.fields_get(cr, user, None, context)
        fields_def = self.__view_look_dom(cr, user, node, view_id, False, fields, context=context)
        node = self._disable_workflow_buttons(cr, user, node)
        arch = etree.tostring(node, encoding="utf-8").replace('\t', '')
        for k in fields.keys():
            if k not in fields_def:
                del fields[k]
        for field in fields_def:
            if field == 'id':
                # sometime, the view may contain the (invisible) field 'id' needed for a domain (when 2 objects have cross references)
                fields['id'] = {'readonly': True, 'type': 'integer', 'string': 'ID'}
            elif field in fields:
                fields[field].update(fields_def[field])
            else:
                cr.execute('select name, model from ir_ui_view where (id=%s or inherit_id=%s) and arch like %s', (view_id, view_id, '%%%s%%' % field))
                res = cr.fetchall()[:]
                model = res[0][1]
                res.insert(0, ("Can't find field '%s' in the following view parts composing the view of object model '%s':" % (field, model), None))
                msg = "\n * ".join([r[0] for r in res])
                msg += "\n\nEither you wrongly customized this view, or some modules bringing those views are not compatible with your current data model"
                netsvc.Logger().notifyChannel('orm', netsvc.LOG_ERROR, msg)
                raise except_orm('View error', msg)
        return arch, fields

    def __get_default_calendar_view(self):
        """Generate a default calendar view (For internal use only).
        """
        # TODO could return an etree instead of a string

        arch = ('<?xml version="1.0" encoding="utf-8"?>\n'
                '<calendar string="%s"') % (self._description)

        if (self._date_name not in self._columns):
            date_found = False
            for dt in ['date', 'date_start', 'x_date', 'x_date_start']:
                if dt in self._columns:
                    self._date_name = dt
                    date_found = True
                    break

            if not date_found:
                raise except_orm(_('Invalid Object Architecture!'), _("Insufficient fields for Calendar View!"))

        if self._date_name:
            arch += ' date_start="%s"' % (self._date_name)

        for color in ["user_id", "partner_id", "x_user_id", "x_partner_id"]:
            if color in self._columns:
                arch += ' color="' + color + '"'
                break

        dt_stop_flag = False

        for dt_stop in ["date_stop", "date_end", "x_date_stop", "x_date_end"]:
            if dt_stop in self._columns:
                arch += ' date_stop="' + dt_stop + '"'
                dt_stop_flag = True
                break

        if not dt_stop_flag:
            for dt_delay in ["date_delay", "planned_hours", "x_date_delay", "x_planned_hours"]:
                if dt_delay in self._columns:
                    arch += ' date_delay="' + dt_delay + '"'
                    break

        arch += ('>\n'
                 '  <field name="%s"/>\n'
                 '</calendar>') % (self._rec_name)

        return arch

    def __get_default_search_view(self, cr, uid, context=None):
        form_view = self.fields_view_get(cr, uid, False, 'form', context=context)
        tree_view = self.fields_view_get(cr, uid, False, 'tree', context=context)

        fields_to_search = set()
        # TODO it seems _all_columns could be used instead of fields_get (no need for translated fields info)
        fields = self.fields_get(cr, uid, context=context)
        for field in fields:
            if fields[field].get('select'):
                fields_to_search.add(field)
        for view in (form_view, tree_view):
            view_root = etree.fromstring(view['arch'])
            # Only care about select=1 in xpath below, because select=2 is covered
            # by the custom advanced search in clients
            fields_to_search = fields_to_search.union(view_root.xpath("//field[@select=1]/@name"))

        tree_view_root = view_root # as provided by loop above
        search_view = etree.Element("search", attrib={'string': tree_view_root.get("string", "")})
        field_group = etree.Element("group")
        search_view.append(field_group)

        for field_name in fields_to_search:
            field_group.append(etree.Element("field", attrib={'name': field_name}))

        #TODO tostring can be removed as fromstring is call directly after...
        return etree.tostring(search_view, encoding="utf-8").replace('\t', '')

    #
    # if view_id, view_type is not required
    #
    def fields_view_get(self, cr, user, view_id=None, view_type='form', context=None, toolbar=False, submenu=False):
        """
        Get the detailed composition of the requested view like fields, model, view architecture

        :param cr: database cursor
        :param user: current user id
        :param view_id: id of the view or None
        :param view_type: type of the view to return if view_id is None ('form', tree', ...)
        :param context: context arguments, like lang, time zone
        :param toolbar: true to include contextual actions
        :param submenu: deprecated
        :return: dictionary describing the composition of the requested view (including inherited views and extensions)
        :raise AttributeError:
                            * if the inherited view has unknown position to work with other than 'before', 'after', 'inside', 'replace'
                            * if some tag other than 'position' is found in parent view
        :raise Invalid ArchitectureError: if there is view type other than form, tree, calendar, search etc defined on the structure

        """
        if context is None:
            context = {}

        def encode(s):
            if isinstance(s, unicode):
                return s.encode('utf8')
            return s

        def raise_view_error(error_msg, child_view_id):
            view, child_view = self.pool.get('ir.ui.view').browse(cr, user, [view_id, child_view_id], context)
            raise AttributeError("View definition error for inherited view '%s' on model '%s': %s"
                                 %  (child_view.xml_id, self._name, error_msg))

        def locate(source, spec):
            """ Locate a node in a source (parent) architecture.

            Given a complete source (parent) architecture (i.e. the field
            `arch` in a view), and a 'spec' node (a node in an inheriting
            view that specifies the location in the source view of what
            should be changed), return (if it exists) the node in the
            source view matching the specification.

            :param source: a parent architecture to modify
            :param spec: a modifying node in an inheriting view
            :return: a node in the source matching the spec

            """
            if spec.tag == 'xpath':
                nodes = source.xpath(spec.get('expr'))
                return nodes[0] if nodes else None
            elif spec.tag == 'field':
                # Only compare the field name: a field can be only once in a given view
                # at a given level (and for multilevel expressions, we should use xpath
                # inheritance spec anyway).
                for node in source.getiterator('field'):
                    if node.get('name') == spec.get('name'):
                        return node
                return None
            else:
                for node in source.getiterator(spec.tag):
                    good = True
                    for attr in spec.attrib:
                        if attr != 'position' and (not node.get(attr) or node.get(attr) != spec.get(attr)):
                            good = False
                            break
                    if good:
                        return node
                return None

        def apply_inheritance_specs(source, specs_arch, inherit_id=None):
            """ Apply an inheriting view.

            Apply to a source architecture all the spec nodes (i.e. nodes
            describing where and what changes to apply to some parent
            architecture) given by an inheriting view.

            :param source: a parent architecture to modify
            :param specs_arch: a modifying architecture in an inheriting view
            :param inherit_id: the database id of the inheriting view
            :return: a modified source where the specs are applied

            """
            specs_tree = etree.fromstring(encode(specs_arch))
            # Queue of specification nodes (i.e. nodes describing where and
            # changes to apply to some parent architecture).
            specs = [specs_tree]

            while len(specs):
                spec = specs.pop(0)
                if isinstance(spec, SKIPPED_ELEMENT_TYPES):
                    continue
                if spec.tag == 'data':
                    specs += [ c for c in specs_tree ]
                    continue
                node = locate(source, spec)
                if node is not None:
                    pos = spec.get('position', 'inside')
                    if pos == 'replace':
                        if node.getparent() is None:
                            source = copy.deepcopy(spec[0])
                        else:
                            for child in spec:
                                node.addprevious(child)
                            node.getparent().remove(node)
                    elif pos == 'attributes':
                        for child in spec.getiterator('attribute'):
                            attribute = (child.get('name'), child.text and child.text.encode('utf8') or None)
                            if attribute[1]:
                                node.set(attribute[0], attribute[1])
                            else:
                                del(node.attrib[attribute[0]])
                    else:
                        sib = node.getnext()
                        for child in spec:
                            if pos == 'inside':
                                node.append(child)
                            elif pos == 'after':
                                if sib is None:
                                    node.addnext(child)
                                    node = child
                                else:
                                    sib.addprevious(child)
                            elif pos == 'before':
                                node.addprevious(child)
                            else:
                                raise_view_error("Invalid position value: '%s'" % pos, inherit_id)
                else:
                    attrs = ''.join([
                        ' %s="%s"' % (attr, spec.get(attr))
                        for attr in spec.attrib
                        if attr != 'position'
                    ])
                    tag = "<%s%s>" % (spec.tag, attrs)
                    raise_view_error("Element '%s' not found in parent view '%%(parent_xml_id)s'" % tag, inherit_id)
            return source

        def apply_view_inheritance(cr, user, source, inherit_id):
            """ Apply all the (directly and indirectly) inheriting views.

            :param source: a parent architecture to modify (with parent
                modifications already applied)
            :param inherit_id: the database view_id of the parent view
            :return: a modified source where all the modifying architecture
                are applied

            """
            sql_inherit = self.pool.get('ir.ui.view').get_inheriting_views_arch(cr, user, inherit_id, self._name)
            for (view_arch, view_id) in sql_inherit:
                source = apply_inheritance_specs(source, view_arch, view_id)
                source = apply_view_inheritance(cr, user, source, view_id)
            return source

        result = {'type': view_type, 'model': self._name}

        sql_res = False
        parent_view_model = None
        view_ref = context.get(view_type + '_view_ref')
        # Search for a root (i.e. without any parent) view.
        while True:
            if view_ref and not view_id:
                if '.' in view_ref:
                    module, view_ref = view_ref.split('.', 1)
                    cr.execute("SELECT res_id FROM ir_model_data WHERE model='ir.ui.view' AND module=%s AND name=%s", (module, view_ref))
                    view_ref_res = cr.fetchone()
                    if view_ref_res:
                        view_id = view_ref_res[0]

            if view_id:
                cr.execute("""SELECT arch,name,field_parent,id,type,inherit_id,model
                              FROM ir_ui_view
                              WHERE id=%s""", (view_id,))
            else:
                cr.execute("""SELECT arch,name,field_parent,id,type,inherit_id,model
                              FROM ir_ui_view
                              WHERE model=%s AND type=%s AND inherit_id IS NULL
                              ORDER BY priority""", (self._name, view_type))
            sql_res = cr.dictfetchone()

            if not sql_res:
                break

            view_id = sql_res['inherit_id'] or sql_res['id']
            parent_view_model = sql_res['model']
            if not sql_res['inherit_id']:
                break

        # if a view was found
        if sql_res:
            result['type'] = sql_res['type']
            result['view_id'] = sql_res['id']

            source = etree.fromstring(encode(sql_res['arch']))
            result['arch'] = apply_view_inheritance(cr, user, source, result['view_id'])

            result['name'] = sql_res['name']
            result['field_parent'] = sql_res['field_parent'] or False
        else:

            # otherwise, build some kind of default view
            if view_type == 'form':
                # TODO it seems fields_get can be replaced by _all_columns (no need for translation)
                res = self.fields_get(cr, user, context=context)
                xml = '<?xml version="1.0" encoding="utf-8"?> ' \
                     '<form string="%s">' % (self._description,)
                for x in res:
                    if res[x]['type'] not in ('one2many', 'many2many'):
                        xml += '<field name="%s"/>' % (x,)
                        if res[x]['type'] == 'text':
                            xml += "<newline/>"
                xml += "</form>"

            elif view_type == 'tree':
                _rec_name = self._rec_name
                if _rec_name not in self._columns:
                    _rec_name = self._columns.keys()[0]
                xml = '<?xml version="1.0" encoding="utf-8"?>' \
                       '<tree string="%s"><field name="%s"/></tree>' \
                       % (self._description, _rec_name)

            elif view_type == 'calendar':
                xml = self.__get_default_calendar_view()

            elif view_type == 'search':
                xml = self.__get_default_search_view(cr, user, context)

            else:
                # what happens here, graph case?
                raise except_orm(_('Invalid Architecture!'), _("There is no view of type '%s' defined for the structure!") % view_type)
            result['arch'] = etree.fromstring(encode(xml))
            result['name'] = 'default'
            result['field_parent'] = False
            result['view_id'] = 0

        if parent_view_model != self._name:
            ctx = context.copy()
            ctx['base_model_name'] = parent_view_model
        else:
            ctx = context
        xarch, xfields = self.__view_look_dom_arch(cr, user, result['arch'], view_id, context=ctx)
        result['arch'] = xarch
        result['fields'] = xfields

        if toolbar:
            def clean(x):
                x = x[2]
                for key in ('report_sxw_content', 'report_rml_content',
                        'report_sxw', 'report_rml',
                        'report_sxw_content_data', 'report_rml_content_data'):
                    if key in x:
                        del x[key]
                return x
            ir_values_obj = self.pool.get('ir.values')
            resprint = ir_values_obj.get(cr, user, 'action',
                    'client_print_multi', [(self._name, False)], False,
                    context)
            resaction = ir_values_obj.get(cr, user, 'action',
                    'client_action_multi', [(self._name, False)], False,
                    context)

            resrelate = ir_values_obj.get(cr, user, 'action',
                    'client_action_relate', [(self._name, False)], False,
                    context)
            resprint = map(clean, resprint)
            resaction = map(clean, resaction)
            resaction = filter(lambda x: not x.get('multi', False), resaction)
            resprint = filter(lambda x: not x.get('multi', False), resprint)
            resrelate = map(lambda x: x[2], resrelate)

            for x in resprint + resaction + resrelate:
                x['string'] = x['name']

            result['toolbar'] = {
                'print': resprint,
                'action': resaction,
                'relate': resrelate
            }
        return result

    _view_look_dom_arch = __view_look_dom_arch

    def search_count(self, cr, user, args, context=None):
        if not context:
            context = {}
        res = self.search(cr, user, args, context=context, count=True)
        if isinstance(res, list):
            return len(res)
        return res

    def search(self, cr, user, args, offset=0, limit=None, order=None, context=None, count=False):
        """
        Search for records based on a search domain.

        :param cr: database cursor
        :param user: current user id
        :param args: list of tuples specifying the search domain [('field_name', 'operator', value), ...]. Pass an empty list to match all records.
        :param offset: optional number of results to skip in the returned values (default: 0)
        :param limit: optional max number of records to return (default: **None**)
        :param order: optional columns to sort by (default: self._order=id )
        :param context: optional context arguments, like lang, time zone
        :type context: dictionary
        :param count: optional (default: **False**), if **True**, returns only the number of records matching the criteria, not their ids
        :return: id or list of ids of records matching the criteria
        :rtype: integer or list of integers
        :raise AccessError: * if user tries to bypass access rules for read on the requested object.

        **Expressing a search domain (args)**

        Each tuple in the search domain needs to have 3 elements, in the form: **('field_name', 'operator', value)**, where:

            * **field_name** must be a valid name of field of the object model, possibly following many-to-one relationships using dot-notation, e.g 'street' or 'partner_id.country' are valid values.
            * **operator** must be a string with a valid comparison operator from this list: ``=, !=, >, >=, <, <=, like, ilike, in, not in, child_of, parent_left, parent_right``
              The semantics of most of these operators are obvious.
              The ``child_of`` operator will look for records who are children or grand-children of a given record,
              according to the semantics of this model (i.e following the relationship field named by
              ``self._parent_name``, by default ``parent_id``.
            * **value** must be a valid value to compare with the values of **field_name**, depending on its type.

        Domain criteria can be combined using 3 logical operators than can be added between tuples:  '**&**' (logical AND, default), '**|**' (logical OR), '**!**' (logical NOT).
        These are **prefix** operators and the arity of the '**&**' and '**|**' operator is 2, while the arity of the '**!**' is just 1.
        Be very careful about this when you combine them the first time.

        Here is an example of searching for Partners named *ABC* from Belgium and Germany whose language is not english ::

            [('name','=','ABC'),'!',('language.code','=','en_US'),'|',('country_id.code','=','be'),('country_id.code','=','de'))

        The '&' is omitted as it is the default, and of course we could have used '!=' for the language, but what this domain really represents is::

            (name is 'ABC' AND (language is NOT english) AND (country is Belgium OR Germany))

        """
        return self._search(cr, user, args, offset=offset, limit=limit, order=order, context=context, count=count)

    def name_get(self, cr, user, ids, context=None):
        """Returns the preferred display value (text representation) for the records with the
           given ``ids``. By default this will be the value of the ``name`` column, unless
           the model implements a custom behavior.
           Can sometimes be seen as the inverse function of :meth:`~.name_search`, but it is not
           guaranteed to be.

           :rtype: list(tuple)
           :return: list of pairs ``(id,text_repr)`` for all records with the given ``ids``.
        """
        if not ids:
            return []
        if isinstance(ids, (int, long)):
            ids = [ids]
        return [(r['id'], tools.ustr(r[self._rec_name])) for r in self.read(cr, user, ids,
            [self._rec_name], context, load='_classic_write')]

    def name_search(self, cr, user, name='', args=None, operator='ilike', context=None, limit=100):
        """Search for records that have a display name matching the given ``name`` pattern if compared
           with the given ``operator``, while also matching the optional search domain (``args``).
           This is used for example to provide suggestions based on a partial value for a relational
           field.
           Sometimes be seen as the inverse function of :meth:`~.name_get`, but it is not
           guaranteed to be.

           This method is equivalent to calling :meth:`~.search` with a search domain based on ``name``
           and then :meth:`~.name_get` on the result of the search.

           :param list args: optional search domain (see :meth:`~.search` for syntax),
                             specifying further restrictions
           :param str operator: domain operator for matching the ``name`` pattern, such as ``'like'``
                                or ``'='``.
           :param int limit: optional max number of records to return
           :rtype: list
           :return: list of pairs ``(id,text_repr)`` for all matching records. 
        """
        return self._name_search(cr, user, name, args, operator, context, limit)

    def name_create(self, cr, uid, name, context=None):
        """Creates a new record by calling :meth:`~.create` with only one
           value provided: the name of the new record (``_rec_name`` field).
           The new record will also be initialized with any default values applicable
           to this model, or provided through the context. The usual behavior of
           :meth:`~.create` applies.
           Similarly, this method may raise an exception if the model has multiple
           required fields and some do not have default values.

           :param name: name of the record to create

           :rtype: tuple
           :return: the :meth:`~.name_get` pair value for the newly-created record.
        """
        rec_id = self.create(cr, uid, {self._rec_name: name}, context);
        return self.name_get(cr, uid, [rec_id], context)[0]

    # private implementation of name_search, allows passing a dedicated user for the name_get part to
    # solve some access rights issues
    def _name_search(self, cr, user, name='', args=None, operator='ilike', context=None, limit=100, name_get_uid=None):
        if args is None:
            args = []
        if context is None:
            context = {}
        args = args[:]
        if name:
            args += [(self._rec_name, operator, name)]
        access_rights_uid = name_get_uid or user
        ids = self._search(cr, user, args, limit=limit, context=context, access_rights_uid=access_rights_uid)
        res = self.name_get(cr, access_rights_uid, ids, context)
        return res

    def read_string(self, cr, uid, id, langs, fields=None, context=None):
        res = {}
        res2 = {}
        self.pool.get('ir.model.access').check(cr, uid, 'ir.translation', 'read')
        if not fields:
            fields = self._columns.keys() + self._inherit_fields.keys()
        #FIXME: collect all calls to _get_source into one SQL call.
        for lang in langs:
            res[lang] = {'code': lang}
            for f in fields:
                if f in self._columns:
                    res_trans = self.pool.get('ir.translation')._get_source(cr, uid, self._name+','+f, 'field', lang)
                    if res_trans:
                        res[lang][f] = res_trans
                    else:
                        res[lang][f] = self._columns[f].string
        for table in self._inherits:
            cols = intersect(self._inherit_fields.keys(), fields)
            res2 = self.pool.get(table).read_string(cr, uid, id, langs, cols, context)
        for lang in res2:
            if lang in res:
                res[lang]['code'] = lang
            for f in res2[lang]:
                res[lang][f] = res2[lang][f]
        return res

    def write_string(self, cr, uid, id, langs, vals, context=None):
        self.pool.get('ir.model.access').check(cr, uid, 'ir.translation', 'write')
        #FIXME: try to only call the translation in one SQL
        for lang in langs:
            for field in vals:
                if field in self._columns:
                    src = self._columns[field].string
                    self.pool.get('ir.translation')._set_ids(cr, uid, self._name+','+field, 'field', lang, [0], vals[field], src)
        for table in self._inherits:
            cols = intersect(self._inherit_fields.keys(), vals)
            if cols:
                self.pool.get(table).write_string(cr, uid, id, langs, vals, context)
        return True

    def _add_missing_default_values(self, cr, uid, values, context=None):
        missing_defaults = []
        avoid_tables = [] # avoid overriding inherited values when parent is set
        for tables, parent_field in self._inherits.items():
            if parent_field in values:
                avoid_tables.append(tables)
        for field in self._columns.keys():
            if not field in values:
                missing_defaults.append(field)
        for field in self._inherit_fields.keys():
            if (field not in values) and (self._inherit_fields[field][0] not in avoid_tables):
                missing_defaults.append(field)

        if len(missing_defaults):
            # override defaults with the provided values, never allow the other way around
            defaults = self.default_get(cr, uid, missing_defaults, context)
            for dv in defaults:
                if ((dv in self._columns and self._columns[dv]._type == 'many2many') \
                     or (dv in self._inherit_fields and self._inherit_fields[dv][2]._type == 'many2many')) \
                        and defaults[dv] and isinstance(defaults[dv][0], (int, long)):
                    defaults[dv] = [(6, 0, defaults[dv])]
                if (dv in self._columns and self._columns[dv]._type == 'one2many' \
                    or (dv in self._inherit_fields and self._inherit_fields[dv][2]._type == 'one2many')) \
                        and isinstance(defaults[dv], (list, tuple)) and defaults[dv] and isinstance(defaults[dv][0], dict):
                    defaults[dv] = [(0, 0, x) for x in defaults[dv]]
            defaults.update(values)
            values = defaults
        return values

    def clear_caches(self):
        """ Clear the caches

        This clears the caches associated to methods decorated with
        ``tools.ormcache`` or ``tools.ormcache_multi``.
        """
        try:
            getattr(self, '_ormcache')
            self._ormcache = {}
        except AttributeError:
            pass

<<<<<<< HEAD
=======
# Definition of log access columns, automatically added to models if
# self._log_access is True
LOG_ACCESS_COLUMNS = {
    'create_uid': 'INTEGER REFERENCES res_users ON DELETE SET NULL',
    'create_date': 'TIMESTAMP',
    'write_uid': 'INTEGER REFERENCES res_users ON DELETE SET NULL',
    'write_date': 'TIMESTAMP'
}
# special columns automatically created by the ORM
MAGIC_COLUMNS =  ['id'] + LOG_ACCESS_COLUMNS.keys() + \
                 ['internal.create_uid', 'internal.date_access'] # for osv_memory only

class orm(orm_template):
    _sql_constraints = []
    _table = None
    _protected = ['read', 'write', 'create', 'default_get', 'perm_read', 'unlink', 'fields_get', 'fields_view_get', 'search', 'name_get', 'distinct_field_get', 'name_search', 'copy', 'import_data', 'search_count', 'exists']
    __logger = logging.getLogger('orm')
    __schema = logging.getLogger('orm.schema')

>>>>>>> dfccbaf2
    def read_group(self, cr, uid, domain, fields, groupby, offset=0, limit=None, context=None, orderby=False):
        """
        Get the list of records in list view grouped by the given ``groupby`` fields

        :param cr: database cursor
        :param uid: current user id
        :param domain: list specifying search criteria [['field_name', 'operator', 'value'], ...]
        :param list fields: list of fields present in the list view specified on the object
        :param list groupby: fields by which the records will be grouped
        :param int offset: optional number of records to skip
        :param int limit: optional max number of records to return
        :param dict context: context arguments, like lang, time zone
        :param list orderby: optional ``order by`` specification, for
                             overriding the natural sort ordering of the
                             groups, see also :py:meth:`~osv.osv.osv.search`
                             (supported only for many2one fields currently)
        :return: list of dictionaries(one dictionary for each record) containing:

                    * the values of fields grouped by the fields in ``groupby`` argument
                    * __domain: list of tuples specifying the search criteria
                    * __context: dictionary with argument like ``groupby``
        :rtype: [{'field_name_1': value, ...]
        :raise AccessError: * if user has no read rights on the requested object
                            * if user tries to bypass access rules for read on the requested object

        """
        context = context or {}
        self.pool.get('ir.model.access').check(cr, uid, self._name, 'read')
        if not fields:
            fields = self._columns.keys()

        query = self._where_calc(cr, uid, domain, context=context)
        self._apply_ir_rules(cr, uid, query, 'read', context=context)

        # Take care of adding join(s) if groupby is an '_inherits'ed field
        groupby_list = groupby
        qualified_groupby_field = groupby
        if groupby:
            if isinstance(groupby, list):
                groupby = groupby[0]
            qualified_groupby_field = self._inherits_join_calc(groupby, query)

        if groupby:
            assert not groupby or groupby in fields, "Fields in 'groupby' must appear in the list of fields to read (perhaps it's missing in the list view?)"
            groupby_def = self._columns.get(groupby) or (self._inherit_fields.get(groupby) and self._inherit_fields.get(groupby)[2])
            assert groupby_def and groupby_def._classic_write, "Fields in 'groupby' must be regular database-persisted fields (no function or related fields), or function fields with store=True"

        # TODO it seems fields_get can be replaced by _all_columns (no need for translation)
        fget = self.fields_get(cr, uid, fields)
        float_int_fields = filter(lambda x: fget[x]['type'] in ('float', 'integer'), fields)
        flist = ''
        group_count = group_by = groupby
        if groupby:
            if fget.get(groupby):
                if fget[groupby]['type'] in ('date', 'datetime'):
                    flist = "to_char(%s,'yyyy-mm') as %s " % (qualified_groupby_field, groupby)
                    groupby = "to_char(%s,'yyyy-mm')" % (qualified_groupby_field)
                    qualified_groupby_field = groupby
                else:
                    flist = qualified_groupby_field
            else:
                # Don't allow arbitrary values, as this would be a SQL injection vector!
                raise except_orm(_('Invalid group_by'),
                                 _('Invalid group_by specification: "%s".\nA group_by specification must be a list of valid fields.')%(groupby,))


        fields_pre = [f for f in float_int_fields if
                   f == self.CONCURRENCY_CHECK_FIELD
                or (f in self._columns and getattr(self._columns[f], '_classic_write'))]
        for f in fields_pre:
            if f not in ['id', 'sequence']:
                group_operator = fget[f].get('group_operator', 'sum')
                if flist:
                    flist += ', '
                qualified_field = '"%s"."%s"' % (self._table, f)
                flist += "%s(%s) AS %s" % (group_operator, qualified_field, f)

        gb = groupby and (' GROUP BY ' + qualified_groupby_field) or ''

        from_clause, where_clause, where_clause_params = query.get_sql()
        where_clause = where_clause and ' WHERE ' + where_clause
        limit_str = limit and ' limit %d' % limit or ''
        offset_str = offset and ' offset %d' % offset or ''
        if len(groupby_list) < 2 and context.get('group_by_no_leaf'):
            group_count = '_'
        cr.execute('SELECT min(%s.id) AS id, count(%s.id) AS %s_count' % (self._table, self._table, group_count) + (flist and ',') + flist + ' FROM ' + from_clause + where_clause + gb + limit_str + offset_str, where_clause_params)
        alldata = {}
        groupby = group_by
        for r in cr.dictfetchall():
            for fld, val in r.items():
                if val == None: r[fld] = False
            alldata[r['id']] = r
            del r['id']

        data_ids = self.search(cr, uid, [('id', 'in', alldata.keys())], order=orderby or groupby, context=context)
        # the IDS of records that have groupby field value = False or '' should be sorted too
        data_ids += filter(lambda x:x not in data_ids, alldata.keys())
        data = self.read(cr, uid, data_ids, groupby and [groupby] or ['id'], context=context)
        # restore order of the search as read() uses the default _order (this is only for groups, so the size of data_read shoud be small):
        data.sort(lambda x,y: cmp(data_ids.index(x['id']), data_ids.index(y['id'])))

        for d in data:
            if groupby:
                d['__domain'] = [(groupby, '=', alldata[d['id']][groupby] or False)] + domain
                if not isinstance(groupby_list, (str, unicode)):
                    if groupby or not context.get('group_by_no_leaf', False):
                        d['__context'] = {'group_by': groupby_list[1:]}
            if groupby and groupby in fget:
                if d[groupby] and fget[groupby]['type'] in ('date', 'datetime'):
                    dt = datetime.datetime.strptime(alldata[d['id']][groupby][:7], '%Y-%m')
                    days = calendar.monthrange(dt.year, dt.month)[1]

                    d[groupby] = datetime.datetime.strptime(d[groupby][:10], '%Y-%m-%d').strftime('%B %Y')
                    d['__domain'] = [(groupby, '>=', alldata[d['id']][groupby] and datetime.datetime.strptime(alldata[d['id']][groupby][:7] + '-01', '%Y-%m-%d').strftime('%Y-%m-%d') or False),\
                                     (groupby, '<=', alldata[d['id']][groupby] and datetime.datetime.strptime(alldata[d['id']][groupby][:7] + '-' + str(days), '%Y-%m-%d').strftime('%Y-%m-%d') or False)] + domain
                del alldata[d['id']][groupby]
            d.update(alldata[d['id']])
            del d['id']
        return data

    def _inherits_join_add(self, current_table, parent_model_name, query):
        """
        Add missing table SELECT and JOIN clause to ``query`` for reaching the parent table (no duplicates)
        :param current_table: current model object
        :param parent_model_name: name of the parent model for which the clauses should be added
        :param query: query object on which the JOIN should be added
        """
        inherits_field = current_table._inherits[parent_model_name]
        parent_model = self.pool.get(parent_model_name)
        parent_table_name = parent_model._table
        quoted_parent_table_name = '"%s"' % parent_table_name
        if quoted_parent_table_name not in query.tables:
            query.tables.append(quoted_parent_table_name)
            query.where_clause.append('(%s.%s = %s.id)' % (current_table._table, inherits_field, parent_table_name))



    def _inherits_join_calc(self, field, query):
        """
        Adds missing table select and join clause(s) to ``query`` for reaching
        the field coming from an '_inherits' parent table (no duplicates).

        :param field: name of inherited field to reach
        :param query: query object on which the JOIN should be added
        :return: qualified name of field, to be used in SELECT clause
        """
        current_table = self
        while field in current_table._inherit_fields and not field in current_table._columns:
            parent_model_name = current_table._inherit_fields[field][0]
            parent_table = self.pool.get(parent_model_name)
            self._inherits_join_add(current_table, parent_model_name, query)
            current_table = parent_table
        return '"%s".%s' % (current_table._table, field)

    def _parent_store_compute(self, cr):
        if not self._parent_store:
            return
        logger = netsvc.Logger()
        logger.notifyChannel('data', netsvc.LOG_INFO, 'Computing parent left and right for table %s...' % (self._table, ))
        def browse_rec(root, pos=0):
# TODO: set order
            where = self._parent_name+'='+str(root)
            if not root:
                where = self._parent_name+' IS NULL'
            if self._parent_order:
                where += ' order by '+self._parent_order
            cr.execute('SELECT id FROM '+self._table+' WHERE '+where)
            pos2 = pos + 1
            for id in cr.fetchall():
                pos2 = browse_rec(id[0], pos2)
            cr.execute('update '+self._table+' set parent_left=%s, parent_right=%s where id=%s', (pos, pos2, root))
            return pos2 + 1
        query = 'SELECT id FROM '+self._table+' WHERE '+self._parent_name+' IS NULL'
        if self._parent_order:
            query += ' order by ' + self._parent_order
        pos = 0
        cr.execute(query)
        for (root,) in cr.fetchall():
            pos = browse_rec(root, pos)
        return True

    def _update_store(self, cr, f, k):
        logger = netsvc.Logger()
        logger.notifyChannel('data', netsvc.LOG_INFO, "storing computed values of fields.function '%s'" % (k,))
        ss = self._columns[k]._symbol_set
        update_query = 'UPDATE "%s" SET "%s"=%s WHERE id=%%s' % (self._table, k, ss[0])
        cr.execute('select id from '+self._table)
        ids_lst = map(lambda x: x[0], cr.fetchall())
        while ids_lst:
            iids = ids_lst[:40]
            ids_lst = ids_lst[40:]
            res = f.get(cr, self, iids, k, ROOT_USER_ID, {})
            for key, val in res.items():
                if f._multi:
                    val = val[k]
                # if val is a many2one, just write the ID
                if type(val) == tuple:
                    val = val[0]
                if (val<>False) or (type(val)<>bool):
                    cr.execute(update_query, (ss[1](val), key))

    def _check_selection_field_value(self, cr, uid, field, value, context=None):
        """Raise except_orm if value is not among the valid values for the selection field"""
        if self._columns[field]._type == 'reference':
            val_model, val_id_str = value.split(',', 1)
            val_id = False
            try:
                val_id = long(val_id_str)
            except ValueError:
                pass
            if not val_id:
                raise except_orm(_('ValidateError'),
                                 _('Invalid value for reference field "%s.%s" (last part must be a non-zero integer): "%s"') % (self._table, field, value))
            val = val_model
        else:
            val = value
        if isinstance(self._columns[field].selection, (tuple, list)):
            if val in dict(self._columns[field].selection):
                return
        elif val in dict(self._columns[field].selection(self, cr, uid, context=context)):
            return
        raise except_orm(_('ValidateError'),
			_('The value "%s" for the field "%s.%s" is not in the selection') % (value, self._table, field))

    def _check_removed_columns(self, cr, log=False):
        # iterate on the database columns to drop the NOT NULL constraints
        # of fields which were required but have been removed (or will be added by another module)
        columns = [c for c in self._columns if not (isinstance(self._columns[c], fields.function) and not self._columns[c].store)]
        columns += MAGIC_COLUMNS
        cr.execute("SELECT a.attname, a.attnotnull"
                   "  FROM pg_class c, pg_attribute a"
                   " WHERE c.relname=%s"
                   "   AND c.oid=a.attrelid"
                   "   AND a.attisdropped=%s"
                   "   AND pg_catalog.format_type(a.atttypid, a.atttypmod) NOT IN ('cid', 'tid', 'oid', 'xid')"
                   "   AND a.attname NOT IN %s", (self._table, False, tuple(columns))),

        for column in cr.dictfetchall():
            if log:
                self.__logger.debug("column %s is in the table %s but not in the corresponding object %s",
                                    column['attname'], self._table, self._name)
            if column['attnotnull']:
                cr.execute('ALTER TABLE "%s" ALTER COLUMN "%s" DROP NOT NULL' % (self._table, column['attname']))
                self.__schema.debug("Table '%s': column '%s': dropped NOT NULL constraint",
                                    self._table, column['attname'])

    def _auto_init(self, cr, context=None):
        """

        Call _field_create and, unless _auto is False:

        - create the corresponding table in database for the model,
        - possibly add the parent columns in database,
        - possibly add the columns 'create_uid', 'create_date', 'write_uid',
          'write_date' in database if _log_access is True (the default),
        - report on database columns no more existing in _columns,
        - remove no more existing not null constraints,
        - alter existing database columns to match _columns,
        - create database tables to match _columns,
        - add database indices to match _columns,
        - save in self._foreign_keys a list a foreign keys to create (see
          _auto_end).

        """
        self._foreign_keys = []
        raise_on_invalid_object_name(self._name)
        if context is None:
            context = {}
        store_compute = False
        todo_end = []
        update_custom_fields = context.get('update_custom_fields', False)
        self._field_create(cr, context=context)
        create = not self._table_exist(cr)

        if getattr(self, '_auto', True):

            if create:
                self._create_table(cr)

            cr.commit()
            if self._parent_store:
                if not self._parent_columns_exist(cr):
                    self._create_parent_columns(cr)
                    store_compute = True

            # Create the create_uid, create_date, write_uid, write_date, columns if desired.
            if self._log_access:
                self._add_log_columns(cr)

            self._check_removed_columns(cr, log=False)

            # iterate on the "object columns"
            column_data = self._select_column_data(cr)

            for k, f in self._columns.iteritems():
                if k in MAGIC_COLUMNS:
                    continue
                # Don't update custom (also called manual) fields
                if f.manual and not update_custom_fields:
                    continue

                if isinstance(f, fields.one2many):
                    self._o2m_raise_on_missing_reference(cr, f)

                elif isinstance(f, fields.many2many):
                    self._m2m_raise_or_create_relation(cr, f)

                else:
                    res = column_data.get(k)

                    # The field is not found as-is in database, try if it
                    # exists with an old name.
                    if not res and hasattr(f, 'oldname'):
                        res = column_data.get(f.oldname)
                        if res:
                            cr.execute('ALTER TABLE "%s" RENAME "%s" TO "%s"' % (self._table, f.oldname, k))
                            res['attname'] = k
                            column_data[k] = res
                            self.__schema.debug("Table '%s': renamed column '%s' to '%s'",
                                                self._table, f.oldname, k)

                    # The field already exists in database. Possibly
                    # change its type, rename it, drop it or change its
                    # constraints.
                    if res:
                        f_pg_type = res['typname']
                        f_pg_size = res['size']
                        f_pg_notnull = res['attnotnull']
                        if isinstance(f, fields.function) and not f.store and\
                                not getattr(f, 'nodrop', False):
                            self.__logger.info('column %s (%s) in table %s removed: converted to a function !\n',
                                               k, f.string, self._table)
                            cr.execute('ALTER TABLE "%s" DROP COLUMN "%s" CASCADE' % (self._table, k))
                            cr.commit()
                            self.__schema.debug("Table '%s': dropped column '%s' with cascade",
                                                 self._table, k)
                            f_obj_type = None
                        else:
                            f_obj_type = get_pg_type(f) and get_pg_type(f)[0]

                        if f_obj_type:
                            ok = False
                            casts = [
                                ('text', 'char', 'VARCHAR(%d)' % (f.size or 0,), '::VARCHAR(%d)'%(f.size or 0,)),
                                ('varchar', 'text', 'TEXT', ''),
                                ('int4', 'float', get_pg_type(f)[1], '::'+get_pg_type(f)[1]),
                                ('date', 'datetime', 'TIMESTAMP', '::TIMESTAMP'),
                                ('timestamp', 'date', 'date', '::date'),
                                ('numeric', 'float', get_pg_type(f)[1], '::'+get_pg_type(f)[1]),
                                ('float8', 'float', get_pg_type(f)[1], '::'+get_pg_type(f)[1]),
                            ]
                            if f_pg_type == 'varchar' and f._type == 'char' and f_pg_size < f.size:
                                cr.execute('ALTER TABLE "%s" RENAME COLUMN "%s" TO temp_change_size' % (self._table, k))
                                cr.execute('ALTER TABLE "%s" ADD COLUMN "%s" VARCHAR(%d)' % (self._table, k, f.size))
                                cr.execute('UPDATE "%s" SET "%s"=temp_change_size::VARCHAR(%d)' % (self._table, k, f.size))
                                cr.execute('ALTER TABLE "%s" DROP COLUMN temp_change_size CASCADE' % (self._table,))
                                cr.commit()
                                self.__schema.debug("Table '%s': column '%s' (type varchar) changed size from %s to %s",
                                    self._table, k, f_pg_size, f.size)
                            for c in casts:
                                if (f_pg_type==c[0]) and (f._type==c[1]):
                                    if f_pg_type != f_obj_type:
                                        ok = True
                                        cr.execute('ALTER TABLE "%s" RENAME COLUMN "%s" TO temp_change_size' % (self._table, k))
                                        cr.execute('ALTER TABLE "%s" ADD COLUMN "%s" %s' % (self._table, k, c[2]))
                                        cr.execute(('UPDATE "%s" SET "%s"=temp_change_size'+c[3]) % (self._table, k))
                                        cr.execute('ALTER TABLE "%s" DROP COLUMN temp_change_size CASCADE' % (self._table,))
                                        cr.commit()
                                        self.__schema.debug("Table '%s': column '%s' changed type from %s to %s",
                                            self._table, k, c[0], c[1])
                                    break

                            if f_pg_type != f_obj_type:
                                if not ok:
                                    i = 0
                                    while True:
                                        newname = k + '_moved' + str(i)
                                        cr.execute("SELECT count(1) FROM pg_class c,pg_attribute a " \
                                            "WHERE c.relname=%s " \
                                            "AND a.attname=%s " \
                                            "AND c.oid=a.attrelid ", (self._table, newname))
                                        if not cr.fetchone()[0]:
                                            break
                                        i += 1
                                    if f_pg_notnull:
                                        cr.execute('ALTER TABLE "%s" ALTER COLUMN "%s" DROP NOT NULL' % (self._table, k))
                                    cr.execute('ALTER TABLE "%s" RENAME COLUMN "%s" TO "%s"' % (self._table, k, newname))
                                    cr.execute('ALTER TABLE "%s" ADD COLUMN "%s" %s' % (self._table, k, get_pg_type(f)[1]))
                                    cr.execute("COMMENT ON COLUMN %s.\"%s\" IS %%s" % (self._table, k), (f.string,))
                                    self.__schema.debug("Table '%s': column '%s' has changed type (DB=%s, def=%s), data moved to column %s !",
                                        self._table, k, f_pg_type, f._type, newname)

                            # if the field is required and hasn't got a NOT NULL constraint
                            if f.required and f_pg_notnull == 0:
                                # set the field to the default value if any
                                if k in self._defaults:
                                    if callable(self._defaults[k]):
                                        default = self._defaults[k](self, cr, ROOT_USER_ID, context)
                                    else:
                                        default = self._defaults[k]

                                    if (default is not None):
                                        ss = self._columns[k]._symbol_set
                                        query = 'UPDATE "%s" SET "%s"=%s WHERE "%s" is NULL' % (self._table, k, ss[0], k)
                                        cr.execute(query, (ss[1](default),))
                                # add the NOT NULL constraint
                                cr.commit()
                                try:
                                    cr.execute('ALTER TABLE "%s" ALTER COLUMN "%s" SET NOT NULL' % (self._table, k), log_exceptions=False)
                                    cr.commit()
                                    self.__schema.debug("Table '%s': column '%s': added NOT NULL constraint",
                                                        self._table, k)
                                except Exception:
                                    msg = "Table '%s': unable to set a NOT NULL constraint on column '%s' !\n"\
                                        "If you want to have it, you should update the records and execute manually:\n"\
                                        "ALTER TABLE %s ALTER COLUMN %s SET NOT NULL"
                                    self.__schema.warn(msg, self._table, k, self._table, k)
                                cr.commit()
                            elif not f.required and f_pg_notnull == 1:
                                cr.execute('ALTER TABLE "%s" ALTER COLUMN "%s" DROP NOT NULL' % (self._table, k))
                                cr.commit()
                                self.__schema.debug("Table '%s': column '%s': dropped NOT NULL constraint",
                                                    self._table, k)
                            # Verify index
                            indexname = '%s_%s_index' % (self._table, k)
                            cr.execute("SELECT indexname FROM pg_indexes WHERE indexname = %s and tablename = %s", (indexname, self._table))
                            res2 = cr.dictfetchall()
                            if not res2 and f.select:
                                cr.execute('CREATE INDEX "%s_%s_index" ON "%s" ("%s")' % (self._table, k, self._table, k))
                                cr.commit()
                                if f._type == 'text':
                                    # FIXME: for fields.text columns we should try creating GIN indexes instead (seems most suitable for an ERP context)
                                    msg = "Table '%s': Adding (b-tree) index for text column '%s'."\
                                        "This is probably useless (does not work for fulltext search) and prevents INSERTs of long texts"\
                                        " because there is a length limit for indexable btree values!\n"\
                                        "Use a search view instead if you simply want to make the field searchable."
                                    self.__schema.warn(msg, self._table, k, f._type)
                            if res2 and not f.select:
                                cr.execute('DROP INDEX "%s_%s_index"' % (self._table, k))
                                cr.commit()
                                msg = "Table '%s': dropping index for column '%s' of type '%s' as it is not required anymore"
                                self.__schema.debug(msg, self._table, k, f._type)

                            if isinstance(f, fields.many2one):
                                ref = self.pool.get(f._obj)._table
                                if ref != 'ir_actions':
                                    cr.execute('SELECT confdeltype, conname FROM pg_constraint as con, pg_class as cl1, pg_class as cl2, '
                                                'pg_attribute as att1, pg_attribute as att2 '
                                            'WHERE con.conrelid = cl1.oid '
                                                'AND cl1.relname = %s '
                                                'AND con.confrelid = cl2.oid '
                                                'AND cl2.relname = %s '
                                                'AND array_lower(con.conkey, 1) = 1 '
                                                'AND con.conkey[1] = att1.attnum '
                                                'AND att1.attrelid = cl1.oid '
                                                'AND att1.attname = %s '
                                                'AND array_lower(con.confkey, 1) = 1 '
                                                'AND con.confkey[1] = att2.attnum '
                                                'AND att2.attrelid = cl2.oid '
                                                'AND att2.attname = %s '
                                                "AND con.contype = 'f'", (self._table, ref, k, 'id'))
                                    res2 = cr.dictfetchall()
                                    if res2:
                                        if res2[0]['confdeltype'] != POSTGRES_CONFDELTYPES.get(f.ondelete.upper(), 'a'):
                                            cr.execute('ALTER TABLE "' + self._table + '" DROP CONSTRAINT "' + res2[0]['conname'] + '"')
                                            self._foreign_keys.append((self._table, k, ref, f.ondelete))
                                            cr.commit()
                                            self.__schema.debug("Table '%s': column '%s': XXX",
                                                self._table, k)

                    # The field doesn't exist in database. Create it if necessary.
                    else:
                        if not isinstance(f, fields.function) or f.store:
                            # add the missing field
                            cr.execute('ALTER TABLE "%s" ADD COLUMN "%s" %s' % (self._table, k, get_pg_type(f)[1]))
                            cr.execute("COMMENT ON COLUMN %s.\"%s\" IS %%s" % (self._table, k), (f.string,))
                            self.__schema.debug("Table '%s': added column '%s' with definition=%s",
                                self._table, k, get_pg_type(f)[1])

                            # initialize it
                            if not create and k in self._defaults:
                                if callable(self._defaults[k]):
                                    default = self._defaults[k](self, cr, ROOT_USER_ID, context)
                                else:
                                    default = self._defaults[k]

                                ss = self._columns[k]._symbol_set
                                query = 'UPDATE "%s" SET "%s"=%s' % (self._table, k, ss[0])
                                cr.execute(query, (ss[1](default),))
                                cr.commit()
                                netsvc.Logger().notifyChannel('data', netsvc.LOG_DEBUG, "Table '%s': setting default value of new column %s" % (self._table, k))

                            # remember the functions to call for the stored fields
                            if isinstance(f, fields.function):
                                order = 10
                                if f.store is not True: # i.e. if f.store is a dict
                                    order = f.store[f.store.keys()[0]][2]
                                todo_end.append((order, self._update_store, (f, k)))

                            # and add constraints if needed
                            if isinstance(f, fields.many2one):
                                if not self.pool.get(f._obj):
                                    raise except_orm('Programming Error', ('There is no reference available for %s') % (f._obj,))
                                ref = self.pool.get(f._obj)._table
                                # ir_actions is inherited so foreign key doesn't work on it
                                if ref != 'ir_actions':
                                    self._foreign_keys.append((self._table, k, ref, f.ondelete))
                                    self.__schema.debug("Table '%s': added foreign key '%s' with definition=REFERENCES \"%s\" ON DELETE %s",
                                        self._table, k, ref, f.ondelete)
                            if f.select:
                                cr.execute('CREATE INDEX "%s_%s_index" ON "%s" ("%s")' % (self._table, k, self._table, k))
                            if f.required:
                                try:
                                    cr.commit()
                                    cr.execute('ALTER TABLE "%s" ALTER COLUMN "%s" SET NOT NULL' % (self._table, k), log_exceptions=False)
                                    self.__schema.debug("Table '%s': column '%s': added a NOT NULL constraint",
                                        self._table, k)
                                except Exception:
                                    msg = "WARNING: unable to set column %s of table %s not null !\n"\
                                        "Try to re-run: openerp-server --update=module\n"\
                                        "If it doesn't work, update records and execute manually:\n"\
                                        "ALTER TABLE %s ALTER COLUMN %s SET NOT NULL"
                                    self.__logger.warn(msg, k, self._table, self._table, k)
                            cr.commit()

        else:
            cr.execute("SELECT relname FROM pg_class WHERE relkind IN ('r','v') AND relname=%s", (self._table,))
            create = not bool(cr.fetchone())

        cr.commit()     # start a new transaction

        self._add_sql_constraints(cr)

        if create:
            self._execute_sql(cr)

        if store_compute:
            self._parent_store_compute(cr)
            cr.commit()

        return todo_end


    def _auto_end(self, cr, context=None):
        """ Create the foreign keys recorded by _auto_init. """
        for t, k, r, d in self._foreign_keys:
            cr.execute('ALTER TABLE "%s" ADD FOREIGN KEY ("%s") REFERENCES "%s" ON DELETE %s' % (t, k, r, d))
        cr.commit()
        del self._foreign_keys


    def _table_exist(self, cr):
        cr.execute("SELECT relname FROM pg_class WHERE relkind IN ('r','v') AND relname=%s", (self._table,))
        return cr.rowcount


    def _create_table(self, cr):
        cr.execute('CREATE TABLE "%s" (id SERIAL NOT NULL, PRIMARY KEY(id)) WITHOUT OIDS' % (self._table,))
        cr.execute(("COMMENT ON TABLE \"%s\" IS %%s" % self._table), (self._description,))
        self.__schema.debug("Table '%s': created", self._table)


    def _parent_columns_exist(self, cr):
        cr.execute("""SELECT c.relname
            FROM pg_class c, pg_attribute a
            WHERE c.relname=%s AND a.attname=%s AND c.oid=a.attrelid
            """, (self._table, 'parent_left'))
        return cr.rowcount


    def _create_parent_columns(self, cr):
        cr.execute('ALTER TABLE "%s" ADD COLUMN "parent_left" INTEGER' % (self._table,))
        cr.execute('ALTER TABLE "%s" ADD COLUMN "parent_right" INTEGER' % (self._table,))
        if 'parent_left' not in self._columns:
            self.__logger.error('create a column parent_left on object %s: fields.integer(\'Left Parent\', select=1)',
                                self._table)
            self.__schema.debug("Table '%s': added column '%s' with definition=%s",
                                self._table, 'parent_left', 'INTEGER')
        elif not self._columns['parent_left'].select:
            self.__logger.error('parent_left column on object %s must be indexed! Add select=1 to the field definition)',
                                self._table)
        if 'parent_right' not in self._columns:
            self.__logger.error('create a column parent_right on object %s: fields.integer(\'Right Parent\', select=1)',
                                self._table)
            self.__schema.debug("Table '%s': added column '%s' with definition=%s",
                                self._table, 'parent_right', 'INTEGER')
        elif not self._columns['parent_right'].select:
            self.__logger.error('parent_right column on object %s must be indexed! Add select=1 to the field definition)',
                                self._table)
        if self._columns[self._parent_name].ondelete != 'cascade':
            self.__logger.error("The column %s on object %s must be set as ondelete='cascade'",
                                self._parent_name, self._name)

        cr.commit()


    def _add_log_columns(self, cr):
        for field, field_def in LOG_ACCESS_COLUMNS.iteritems():
            cr.execute("""
                SELECT c.relname
                  FROM pg_class c, pg_attribute a
                 WHERE c.relname=%s AND a.attname=%s AND c.oid=a.attrelid
                """, (self._table, field))
            if not cr.rowcount:
                cr.execute('ALTER TABLE "%s" ADD COLUMN "%s" %s' % (self._table, field, field_def))
                cr.commit()
                self.__schema.debug("Table '%s': added column '%s' with definition=%s",
                                    self._table, field, field_def)


    def _select_column_data(self, cr):
        cr.execute("SELECT c.relname,a.attname,a.attlen,a.atttypmod,a.attnotnull,a.atthasdef,t.typname,CASE WHEN a.attlen=-1 THEN a.atttypmod-4 ELSE a.attlen END as size " \
           "FROM pg_class c,pg_attribute a,pg_type t " \
           "WHERE c.relname=%s " \
           "AND c.oid=a.attrelid " \
           "AND a.atttypid=t.oid", (self._table,))
        return dict(map(lambda x: (x['attname'], x),cr.dictfetchall()))


    def _o2m_raise_on_missing_reference(self, cr, f):
        # TODO this check should be a method on fields.one2many.
        other = self.pool.get(f._obj)
        if other:
            # TODO the condition could use fields_get_keys().
            if f._fields_id not in other._columns.keys():
                if f._fields_id not in other._inherit_fields.keys():
                    raise except_orm('Programming Error', ("There is no reference field '%s' found for '%s'") % (f._fields_id, f._obj,))


    def _m2m_raise_or_create_relation(self, cr, f):
        cr.execute("SELECT relname FROM pg_class WHERE relkind IN ('r','v') AND relname=%s", (f._rel,))
        if not cr.dictfetchall():
            if not self.pool.get(f._obj):
                raise except_orm('Programming Error', ('There is no reference available for %s') % (f._obj,))
            ref = self.pool.get(f._obj)._table
            cr.execute('CREATE TABLE "%s" ("%s" INTEGER NOT NULL, "%s" INTEGER NOT NULL, UNIQUE("%s","%s")) WITH OIDS' % (f._rel, f._id1, f._id2, f._id1, f._id2))

            # create foreign key references with ondelete=cascade, unless the targets are SQL views
            cr.execute("SELECT relkind FROM pg_class WHERE relkind IN ('v') AND relname=%s", (ref,))
            if not cr.fetchall():
                self._foreign_keys.append((f._rel, f._id2, ref, 'CASCADE'))
            cr.execute("SELECT relkind FROM pg_class WHERE relkind IN ('v') AND relname=%s", (self._table,))
            if not cr.fetchall():
                self._foreign_keys.append((f._rel, f._id1, self._table, 'CASCADE'))

            cr.execute('CREATE INDEX "%s_%s_index" ON "%s" ("%s")' % (f._rel, f._id1, f._rel, f._id1))
            cr.execute('CREATE INDEX "%s_%s_index" ON "%s" ("%s")' % (f._rel, f._id2, f._rel, f._id2))
            cr.execute("COMMENT ON TABLE \"%s\" IS 'RELATION BETWEEN %s AND %s'" % (f._rel, self._table, ref))
            cr.commit()
            self.__schema.debug("Create table '%s': relation between '%s' and '%s'",
                                f._rel, self._table, ref)


    def _add_sql_constraints(self, cr):
        """

        Modify this model's database table constraints so they match the one in
        _sql_constraints.

        """
        for (key, con, _) in self._sql_constraints:
            conname = '%s_%s' % (self._table, key)

            cr.execute("SELECT conname, pg_catalog.pg_get_constraintdef(oid, true) as condef FROM pg_constraint where conname=%s", (conname,))
            existing_constraints = cr.dictfetchall()

            sql_actions = {
                'drop': {
                    'execute': False,
                    'query': 'ALTER TABLE "%s" DROP CONSTRAINT "%s"' % (self._table, conname, ),
                    'msg_ok': "Table '%s': dropped constraint '%s'. Reason: its definition changed from '%%s' to '%s'" % (
                        self._table, conname, con),
                    'msg_err': "Table '%s': unable to drop \'%s\' constraint !" % (self._table, con),
                    'order': 1,
                },
                'add': {
                    'execute': False,
                    'query': 'ALTER TABLE "%s" ADD CONSTRAINT "%s" %s' % (self._table, conname, con,),
                    'msg_ok': "Table '%s': added constraint '%s' with definition=%s" % (self._table, conname, con),
                    'msg_err': "Table '%s': unable to add \'%s\' constraint !\n If you want to have it, you should update the records and execute manually:\n%%s" % (
                        self._table, con),
                    'order': 2,
                },
            }

            if not existing_constraints:
                # constraint does not exists:
                sql_actions['add']['execute'] = True
                sql_actions['add']['msg_err'] = sql_actions['add']['msg_err'] % (sql_actions['add']['query'], )
            elif con.lower() not in [item['condef'].lower() for item in existing_constraints]:
                # constraint exists but its definition has changed:
                sql_actions['drop']['execute'] = True
                sql_actions['drop']['msg_ok'] = sql_actions['drop']['msg_ok'] % (existing_constraints[0]['condef'].lower(), )
                sql_actions['add']['execute'] = True
                sql_actions['add']['msg_err'] = sql_actions['add']['msg_err'] % (sql_actions['add']['query'], )

            # we need to add the constraint:
            sql_actions = [item for item in sql_actions.values()]
            sql_actions.sort(key=lambda x: x['order'])
            for sql_action in [action for action in sql_actions if action['execute']]:
                try:
                    cr.execute(sql_action['query'])
                    cr.commit()
                    self.__schema.debug(sql_action['msg_ok'])
                except:
                    self.__schema.warn(sql_action['msg_err'])
                    cr.rollback()


    def _execute_sql(self, cr):
        """ Execute the SQL code from the _sql attribute (if any)."""
        if hasattr(self, "_sql"):
            for line in self._sql.split(';'):
                line2 = line.replace('\n', '').strip()
                if line2:
                    cr.execute(line2)
                    cr.commit()

    #
    # Update objects that uses this one to update their _inherits fields
    #

    def _inherits_reload_src(self):
        """ Recompute the _inherit_fields mapping on each _inherits'd child model."""
        for obj in self.pool.models.values():
            if self._name in obj._inherits:
                obj._inherits_reload()


    def _inherits_reload(self):
        """ Recompute the _inherit_fields mapping.

        This will also call itself on each inherits'd child model.

        """
        res = {}
        for table in self._inherits:
            other = self.pool.get(table)
            for col in other._columns.keys():
                res[col] = (table, self._inherits[table], other._columns[col], table)
            for col in other._inherit_fields.keys():
                res[col] = (table, self._inherits[table], other._inherit_fields[col][2], other._inherit_fields[col][3])
        self._inherit_fields = res
        self._all_columns = self._get_column_infos()
        self._inherits_reload_src()


    def _get_column_infos(self):
        """Returns a dict mapping all fields names (direct fields and
           inherited field via _inherits) to a ``column_info`` struct
           giving detailed columns """
        result = {}
        for k, (parent, m2o, col, original_parent) in self._inherit_fields.iteritems():
            result[k] = fields.column_info(k, col, parent, m2o, original_parent)
        for k, col in self._columns.iteritems():
            result[k] = fields.column_info(k, col)
        return result


    def _inherits_check(self):
        for table, field_name in self._inherits.items():
            if field_name not in self._columns:
                logging.getLogger('init').info('Missing many2one field definition for _inherits reference "%s" in "%s", using default one.' % (field_name, self._name))
                self._columns[field_name] = fields.many2one(table, string="Automatically created field to link to parent %s" % table,
                                                             required=True, ondelete="cascade")
            elif not self._columns[field_name].required or self._columns[field_name].ondelete.lower() != "cascade":
                logging.getLogger('init').warning('Field definition for _inherits reference "%s" in "%s" must be marked as "required" with ondelete="cascade", forcing it.' % (field_name, self._name))
                self._columns[field_name].required = True
                self._columns[field_name].ondelete = "cascade"

    #def __getattr__(self, name):
    #    """
    #    Proxies attribute accesses to the `inherits` parent so we can call methods defined on the inherited parent
    #    (though inherits doesn't use Python inheritance).
    #    Handles translating between local ids and remote ids.
    #    Known issue: doesn't work correctly when using python's own super(), don't involve inherit-based inheritance
    #                 when you have inherits.
    #    """
    #    for model, field in self._inherits.iteritems():
    #        proxy = self.pool.get(model)
    #        if hasattr(proxy, name):
    #            attribute = getattr(proxy, name)
    #            if not hasattr(attribute, '__call__'):
    #                return attribute
    #            break
    #    else:
    #        return super(orm, self).__getattr__(name)

    #    def _proxy(cr, uid, ids, *args, **kwargs):
    #        objects = self.browse(cr, uid, ids, kwargs.get('context', None))
    #        lst = [obj[field].id for obj in objects if obj[field]]
    #        return getattr(proxy, name)(cr, uid, lst, *args, **kwargs)

    #    return _proxy


    def fields_get(self, cr, user, allfields=None, context=None, write_access=True):
        """ Return the definition of each field.

        The returned value is a dictionary (indiced by field name) of
        dictionaries. The _inherits'd fields are included. The string, help,
        and selection (if present) attributes are translated.

        :param cr: database cursor
        :param user: current user id
        :param fields: list of fields
        :param context: context arguments, like lang, time zone
        :return: dictionary of field dictionaries, each one describing a field of the business object
        :raise AccessError: * if user has no create/write rights on the requested object

        """
        if context is None:
            context = {}

        ira = self.pool.get('ir.model.access')
        write_access = ira.check(cr, user, self._name, 'write', False) or \
                       ira.check(cr, user, self._name, 'create', False)

        res = {}

        translation_obj = self.pool.get('ir.translation')
        for parent in self._inherits:
            res.update(self.pool.get(parent).fields_get(cr, user, allfields, context))

        for f, field in self._columns.iteritems():
            if allfields and f not in allfields:
                continue

            res[f] = fields.field_to_dict(self, cr, user, context, field)

            if not write_access:
                res[f]['readonly'] = True
                res[f]['states'] = {}

            if 'string' in res[f]:
                res_trans = translation_obj._get_source(cr, user, self._name + ',' + f, 'field', context.get('lang', False) or 'en_US')
                if res_trans:
                    res[f]['string'] = res_trans
            if 'help' in res[f]:
                help_trans = translation_obj._get_source(cr, user, self._name + ',' + f, 'help', context.get('lang', False) or 'en_US')
                if help_trans:
                    res[f]['help'] = help_trans
            if 'selection' in res[f]:
                if isinstance(field.selection, (tuple, list)):
                    sel = field.selection
                    sel2 = []
                    for key, val in sel:
                        val2 = None
                        if val:
                            val2 = translation_obj._get_source(cr, user, self._name + ',' + f, 'selection', context.get('lang', False) or 'en_US', val)
                        sel2.append((key, val2 or val))
                    res[f]['selection'] = sel2

        return res

    def read(self, cr, user, ids, fields=None, context=None, load='_classic_read'):
        """ Read records with given ids with the given fields

        :param cr: database cursor
        :param user: current user id
        :param ids: id or list of the ids of the records to read
        :param fields: optional list of field names to return (default: all fields would be returned)
        :type fields: list (example ['field_name_1', ...])
        :param context: optional context dictionary - it may contains keys for specifying certain options
                        like ``context_lang``, ``context_tz`` to alter the results of the call.
                        A special ``bin_size`` boolean flag may also be passed in the context to request the
                        value of all fields.binary columns to be returned as the size of the binary instead of its
                        contents. This can also be selectively overriden by passing a field-specific flag
                        in the form ``bin_size_XXX: True/False`` where ``XXX`` is the name of the field.
                        Note: The ``bin_size_XXX`` form is new in OpenERP v6.0.
        :return: list of dictionaries((dictionary per record asked)) with requested field values
        :rtype: [{‘name_of_the_field’: value, ...}, ...]
        :raise AccessError: * if user has no read rights on the requested object
                            * if user tries to bypass access rules for read on the requested object

        """

        if not context:
            context = {}
        self.pool.get('ir.model.access').check(cr, user, self._name, 'read')
        if not fields:
            fields = list(set(self._columns.keys() + self._inherit_fields.keys()))
        if isinstance(ids, (int, long)):
            select = [ids]
        else:
            select = ids
        select = map(lambda x: isinstance(x, dict) and x['id'] or x, select)
        result = self._read_flat(cr, user, select, fields, context, load)

        for r in result:
            for key, v in r.items():
                if v is None:
                    r[key] = False

        if isinstance(ids, (int, long, dict)):
            return result and result[0] or False
        return result

    def _read_flat(self, cr, user, ids, fields_to_read, context=None, load='_classic_read'):
        if not context:
            context = {}
        if not ids:
            return []
        if fields_to_read == None:
            fields_to_read = self._columns.keys()

        # Construct a clause for the security rules.
        # 'tables' hold the list of tables necessary for the SELECT including the ir.rule clauses,
        # or will at least contain self._table.
        rule_clause, rule_params, tables = self.pool.get('ir.rule').domain_get(cr, user, self._name, 'read', context=context)

        # all inherited fields + all non inherited fields for which the attribute whose name is in load is True
        fields_pre = [f for f in fields_to_read if
                           f == self.CONCURRENCY_CHECK_FIELD
                        or (f in self._columns and getattr(self._columns[f], '_classic_write'))
                     ] + self._inherits.values()

        res = []
        if len(fields_pre):
            def convert_field(f):
                f_qual = '%s."%s"' % (self._table, f) # need fully-qualified references in case len(tables) > 1
                if f in ('create_date', 'write_date'):
                    return "date_trunc('second', %s) as %s" % (f_qual, f)
                if f == self.CONCURRENCY_CHECK_FIELD:
                    if self._log_access:
                        return "COALESCE(%s.write_date, %s.create_date, now())::timestamp AS %s" % (self._table, self._table, f,)
                    return "now()::timestamp AS %s" % (f,)
                if isinstance(self._columns[f], fields.binary) and context.get('bin_size', False):
                    return 'length(%s) as "%s"' % (f_qual, f)
                return f_qual

            fields_pre2 = map(convert_field, fields_pre)
            order_by = self._parent_order or self._order
            select_fields = ','.join(fields_pre2 + [self._table + '.id'])
            query = 'SELECT %s FROM %s WHERE %s.id IN %%s' % (select_fields, ','.join(tables), self._table)
            if rule_clause:
                query += " AND " + (' OR '.join(rule_clause))
            query += " ORDER BY " + order_by
            for sub_ids in cr.split_for_in_conditions(ids):
                if rule_clause:
                    cr.execute(query, [tuple(sub_ids)] + rule_params)
                    if cr.rowcount != len(sub_ids):
                        raise except_orm(_('AccessError'),
                                         _('Operation prohibited by access rules, or performed on an already deleted document (Operation: read, Document type: %s).')
                                         % (self._description,))
                else:
                    cr.execute(query, (tuple(sub_ids),))
                res.extend(cr.dictfetchall())
        else:
            res = map(lambda x: {'id': x}, ids)

        for f in fields_pre:
            if f == self.CONCURRENCY_CHECK_FIELD:
                continue
            if self._columns[f].translate:
                ids = [x['id'] for x in res]
                #TODO: optimize out of this loop
                res_trans = self.pool.get('ir.translation')._get_ids(cr, user, self._name+','+f, 'model', context.get('lang', False) or 'en_US', ids)
                for r in res:
                    r[f] = res_trans.get(r['id'], False) or r[f]

        for table in self._inherits:
            col = self._inherits[table]
            cols = [x for x in intersect(self._inherit_fields.keys(), fields_to_read) if x not in self._columns.keys()]
            if not cols:
                continue
            res2 = self.pool.get(table).read(cr, user, [x[col] for x in res], cols, context, load)

            res3 = {}
            for r in res2:
                res3[r['id']] = r
                del r['id']

            for record in res:
                if not record[col]: # if the record is deleted from _inherits table?
                    continue
                record.update(res3[record[col]])
                if col not in fields_to_read:
                    del record[col]

        # all fields which need to be post-processed by a simple function (symbol_get)
        fields_post = filter(lambda x: x in self._columns and self._columns[x]._symbol_get, fields_to_read)
        if fields_post:
            for r in res:
                for f in fields_post:
                    r[f] = self._columns[f]._symbol_get(r[f])
        ids = [x['id'] for x in res]

        # all non inherited fields for which the attribute whose name is in load is False
        fields_post = filter(lambda x: x in self._columns and not getattr(self._columns[x], load), fields_to_read)

        # Compute POST fields
        todo = {}
        for f in fields_post:
            todo.setdefault(self._columns[f]._multi, [])
            todo[self._columns[f]._multi].append(f)
        for key, val in todo.items():
            if key:
                res2 = self._columns[val[0]].get(cr, self, ids, val, user, context=context, values=res)
                assert res2 is not None, \
                    'The function field "%s" on the "%s" model returned None\n' \
                    '(a dictionary was expected).' % (val[0], self._name)
                for pos in val:
                    for record in res:
                        if isinstance(res2[record['id']], str): res2[record['id']] = eval(res2[record['id']]) #TOCHECK : why got string instend of dict in python2.6
                        multi_fields = res2.get(record['id'],{})
                        if multi_fields:
                            record[pos] = multi_fields.get(pos,[])
            else:
                for f in val:
                    res2 = self._columns[f].get(cr, self, ids, f, user, context=context, values=res)
                    for record in res:
                        if res2:
                            record[f] = res2[record['id']]
                        else:
                            record[f] = []
        readonly = None
        for vals in res:
            for field in vals.copy():
                fobj = None
                if field in self._columns:
                    fobj = self._columns[field]

                if not fobj:
                    continue
                groups = fobj.read
                if groups:
                    edit = False
                    for group in groups:
                        module = group.split(".")[0]
                        grp = group.split(".")[1]
                        cr.execute("select count(*) from res_groups_users_rel where gid IN (select res_id from ir_model_data where name=%s and module=%s and model=%s) and uid=%s",  \
                                   (grp, module, 'res.groups', user))
                        readonly = cr.fetchall()
                        if readonly[0][0] >= 1:
                            edit = True
                            break
                        elif readonly[0][0] == 0:
                            edit = False
                        else:
                            edit = False

                    if not edit:
                        if type(vals[field]) == type([]):
                            vals[field] = []
                        elif type(vals[field]) == type(0.0):
                            vals[field] = 0
                        elif type(vals[field]) == type(''):
                            vals[field] = '=No Permission='
                        else:
                            vals[field] = False
        return res

    # TODO check READ access
    def perm_read(self, cr, user, ids, context=None, details=True):
        """
        Returns some metadata about the given records.

        :param details: if True, \*_uid fields are replaced with the name of the user
        :return: list of ownership dictionaries for each requested record
        :rtype: list of dictionaries with the following keys:

                    * id: object id
                    * create_uid: user who created the record
                    * create_date: date when the record was created
                    * write_uid: last user who changed the record
                    * write_date: date of the last change to the record
                    * xmlid: XML ID to use to refer to this record (if there is one), in format ``module.name``
        """
        if not context:
            context = {}
        if not ids:
            return []
        fields = ''
        uniq = isinstance(ids, (int, long))
        if uniq:
            ids = [ids]
        fields = ['id']
        if self._log_access:
            fields += ['create_uid', 'create_date', 'write_uid', 'write_date']
        quoted_table = '"%s"' % self._table
        fields_str = ",".join('%s.%s'%(quoted_table, field) for field in fields)
        query = '''SELECT %s, __imd.module, __imd.name
                   FROM %s LEFT JOIN ir_model_data __imd
                       ON (__imd.model = %%s and __imd.res_id = %s.id)
                   WHERE %s.id IN %%s''' % (fields_str, quoted_table, quoted_table, quoted_table)
        cr.execute(query, (self._name, tuple(ids)))
        res = cr.dictfetchall()
        for r in res:
            for key in r:
                r[key] = r[key] or False
                if details and key in ('write_uid', 'create_uid') and r[key]:
                    try:
                        r[key] = self.pool.get('res.users').name_get(cr, user, [r[key]])[0]
                    except Exception:
                        pass # Leave the numeric uid there
            r['xmlid'] = ("%(module)s.%(name)s" % r) if r['name'] else False
            del r['name'], r['module']
        if uniq:
            return res[ids[0]]
        return res

    def _check_concurrency(self, cr, ids, context):
        if not context:
            return
        if not (context.get(self.CONCURRENCY_CHECK_FIELD) and self._log_access):
            return
        check_clause = "(id = %s AND %s < COALESCE(write_date, create_date, now())::timestamp)"
        for sub_ids in cr.split_for_in_conditions(ids):
            ids_to_check = []
            for id in sub_ids:
                id_ref = "%s,%s" % (self._name, id)
                update_date = context[self.CONCURRENCY_CHECK_FIELD].pop(id_ref, None)
                if update_date:
                    ids_to_check.extend([id, update_date])
            if not ids_to_check:
                continue
            cr.execute("SELECT id FROM %s WHERE %s" % (self._table, " OR ".join([check_clause]*(len(ids_to_check)/2))), tuple(ids_to_check))
            res = cr.fetchone()
            if res:
                # mention the first one only to keep the error message readable
                raise except_orm('ConcurrencyException', _('A document was modified since you last viewed it (%s:%d)') % (self._description, res[0]))

    def check_access_rule(self, cr, uid, ids, operation, context=None):
        """Verifies that the operation given by ``operation`` is allowed for the user
           according to ir.rules.

           :param operation: one of ``write``, ``unlink``
           :raise except_orm: * if current ir.rules do not permit this operation.
           :return: None if the operation is allowed
        """
        if uid == openerp.SUPERUSER:
            return

        if self.is_transient:
            # Only one single implicit access rule for transient models: owner only!
            # This is ok to hardcode because we assert that TransientModels always
            # have log_access enabled and this the create_uid column is always there.
            # And even with _inherits, these fields are always present in the local
            # table too, so no need for JOINs.
            cr.execute("""SELECT distinct create_uid
                          FROM %s
                          WHERE id IN %%s""" % self._table, (tuple(ids),))
            uids = [x[0] for x in cr.fetchall()]
            if len(uids) != 1 or uids[0] != uid:
                raise orm.except_orm(_('AccessError'), '%s access is '
                    'restricted to your own records for transient models '
                    '(except for the super-user).' % operation.capitalize())
        else:
            where_clause, where_params, tables = self.pool.get('ir.rule').domain_get(cr, uid, self._name, operation, context=context)
            if where_clause:
                where_clause = ' and ' + ' and '.join(where_clause)
                for sub_ids in cr.split_for_in_conditions(ids):
                    cr.execute('SELECT ' + self._table + '.id FROM ' + ','.join(tables) +
                               ' WHERE ' + self._table + '.id IN %s' + where_clause,
                               [sub_ids] + where_params)
                    if cr.rowcount != len(sub_ids):
                        raise except_orm(_('AccessError'),
                                         _('Operation prohibited by access rules, or performed on an already deleted document (Operation: %s, Document type: %s).')
                                         % (operation, self._description))

    def unlink(self, cr, uid, ids, context=None):
        """
        Delete records with given ids

        :param cr: database cursor
        :param uid: current user id
        :param ids: id or list of ids
        :param context: (optional) context arguments, like lang, time zone
        :return: True
        :raise AccessError: * if user has no unlink rights on the requested object
                            * if user tries to bypass access rules for unlink on the requested object
        :raise UserError: if the record is default property for other records

        """
        if not ids:
            return True
        if isinstance(ids, (int, long)):
            ids = [ids]

        result_store = self._store_get_values(cr, uid, ids, None, context)

        self._check_concurrency(cr, ids, context)

        self.pool.get('ir.model.access').check(cr, uid, self._name, 'unlink')

        properties = self.pool.get('ir.property')
        domain = [('res_id', '=', False),
                  ('value_reference', 'in', ['%s,%s' % (self._name, i) for i in ids]),
                 ]
        if properties.search(cr, uid, domain, context=context):
            raise except_orm(_('Error'), _('Unable to delete this document because it is used as a default property'))

        wf_service = netsvc.LocalService("workflow")
        for oid in ids:
            wf_service.trg_delete(uid, self._name, oid, cr)


        self.check_access_rule(cr, uid, ids, 'unlink', context=context)
        pool_model_data = self.pool.get('ir.model.data')
        ir_values_obj = self.pool.get('ir.values')
        for sub_ids in cr.split_for_in_conditions(ids):
            cr.execute('delete from ' + self._table + ' ' \
                       'where id IN %s', (sub_ids,))

            # Removing the ir_model_data reference if the record being deleted is a record created by xml/csv file,
            # as these are not connected with real database foreign keys, and would be dangling references.
            # Note: following steps performed as admin to avoid access rights restrictions, and with no context
            #       to avoid possible side-effects during admin calls.
            # Step 1. Calling unlink of ir_model_data only for the affected IDS
            reference_ids = pool_model_data.search(cr, ROOT_USER_ID, [('res_id','in',list(sub_ids)),('model','=',self._name)])
            # Step 2. Marching towards the real deletion of referenced records
            if reference_ids:
                pool_model_data.unlink(cr, ROOT_USER_ID, reference_ids)

            # For the same reason, removing the record relevant to ir_values
            ir_value_ids = ir_values_obj.search(cr, uid,
                    ['|',('value','in',['%s,%s' % (self._name, sid) for sid in sub_ids]),'&',('res_id','in',list(sub_ids)),('model','=',self._name)],
                    context=context)
            if ir_value_ids:
                ir_values_obj.unlink(cr, uid, ir_value_ids, context=context)

        for order, object, store_ids, fields in result_store:
            if object != self._name:
                obj = self.pool.get(object)
                cr.execute('select id from '+obj._table+' where id IN %s', (tuple(store_ids),))
                rids = map(lambda x: x[0], cr.fetchall())
                if rids:
                    obj._store_set_values(cr, uid, rids, fields, context)

        return True

    #
    # TODO: Validate
    #
    def write(self, cr, user, ids, vals, context=None):
        """
        Update records with given ids with the given field values

        :param cr: database cursor
        :param user: current user id
        :type user: integer
        :param ids: object id or list of object ids to update according to **vals**
        :param vals: field values to update, e.g {'field_name': new_field_value, ...}
        :type vals: dictionary
        :param context: (optional) context arguments, e.g. {'lang': 'en_us', 'tz': 'UTC', ...}
        :type context: dictionary
        :return: True
        :raise AccessError: * if user has no write rights on the requested object
                            * if user tries to bypass access rules for write on the requested object
        :raise ValidateError: if user tries to enter invalid value for a field that is not in selection
        :raise UserError: if a loop would be created in a hierarchy of objects a result of the operation (such as setting an object as its own parent)

        **Note**: The type of field values to pass in ``vals`` for relationship fields is specific:

            + For a many2many field, a list of tuples is expected.
              Here is the list of tuple that are accepted, with the corresponding semantics ::

                 (0, 0,  { values })    link to a new record that needs to be created with the given values dictionary
                 (1, ID, { values })    update the linked record with id = ID (write *values* on it)
                 (2, ID)                remove and delete the linked record with id = ID (calls unlink on ID, that will delete the object completely, and the link to it as well)
                 (3, ID)                cut the link to the linked record with id = ID (delete the relationship between the two objects but does not delete the target object itself)
                 (4, ID)                link to existing record with id = ID (adds a relationship)
                 (5)                    unlink all (like using (3,ID) for all linked records)
                 (6, 0, [IDs])          replace the list of linked IDs (like using (5) then (4,ID) for each ID in the list of IDs)

                 Example:
                    [(6, 0, [8, 5, 6, 4])] sets the many2many to ids [8, 5, 6, 4]

            + For a one2many field, a lits of tuples is expected.
              Here is the list of tuple that are accepted, with the corresponding semantics ::

                 (0, 0,  { values })    link to a new record that needs to be created with the given values dictionary
                 (1, ID, { values })    update the linked record with id = ID (write *values* on it)
                 (2, ID)                remove and delete the linked record with id = ID (calls unlink on ID, that will delete the object completely, and the link to it as well)

                 Example:
                    [(0, 0, {'field_name':field_value_record1, ...}), (0, 0, {'field_name':field_value_record2, ...})]

            + For a many2one field, simply use the ID of target record, which must already exist, or ``False`` to remove the link.
            + For a reference field, use a string with the model name, a comma, and the target object id (example: ``'product.product, 5'``)

        """
        readonly = None
        for field in vals.copy():
            fobj = None
            if field in self._columns:
                fobj = self._columns[field]
            elif field in self._inherit_fields:
                fobj = self._inherit_fields[field][2]
            if not fobj:
                continue
            groups = fobj.write

            if groups:
                edit = False
                for group in groups:
                    module = group.split(".")[0]
                    grp = group.split(".")[1]
                    cr.execute("select count(*) from res_groups_users_rel where gid IN (select res_id from ir_model_data where name=%s and module=%s and model=%s) and uid=%s", \
                               (grp, module, 'res.groups', user))
                    readonly = cr.fetchall()
                    if readonly[0][0] >= 1:
                        edit = True
                        break
                    elif readonly[0][0] == 0:
                        edit = False
                    else:
                        edit = False

                if not edit:
                    vals.pop(field)

        if not context:
            context = {}
        if not ids:
            return True
        if isinstance(ids, (int, long)):
            ids = [ids]

        self._check_concurrency(cr, ids, context)
        self.pool.get('ir.model.access').check(cr, user, self._name, 'write')

        result = self._store_get_values(cr, user, ids, vals.keys(), context) or []

        # No direct update of parent_left/right
        vals.pop('parent_left', None)
        vals.pop('parent_right', None)

        parents_changed = []
        parent_order = self._parent_order or self._order
        if self._parent_store and (self._parent_name in vals):
            # The parent_left/right computation may take up to
            # 5 seconds. No need to recompute the values if the
            # parent is the same.
            # Note: to respect parent_order, nodes must be processed in
            # order, so ``parents_changed`` must be ordered properly.
            parent_val = vals[self._parent_name]
            if parent_val:
                query = "SELECT id FROM %s WHERE id IN %%s AND (%s != %%s OR %s IS NULL) ORDER BY %s" % \
                                (self._table, self._parent_name, self._parent_name, parent_order)
                cr.execute(query, (tuple(ids), parent_val))
            else:
                query = "SELECT id FROM %s WHERE id IN %%s AND (%s IS NOT NULL) ORDER BY %s" % \
                                (self._table, self._parent_name, parent_order)
                cr.execute(query, (tuple(ids),))
            parents_changed = map(operator.itemgetter(0), cr.fetchall())

        upd0 = []
        upd1 = []
        upd_todo = []
        updend = []
        direct = []
        totranslate = context.get('lang', False) and (context['lang'] != 'en_US')
        for field in vals:
            if field in self._columns:
                if self._columns[field]._classic_write and not (hasattr(self._columns[field], '_fnct_inv')):
                    if (not totranslate) or not self._columns[field].translate:
                        upd0.append('"'+field+'"='+self._columns[field]._symbol_set[0])
                        upd1.append(self._columns[field]._symbol_set[1](vals[field]))
                    direct.append(field)
                else:
                    upd_todo.append(field)
            else:
                updend.append(field)
            if field in self._columns \
                    and hasattr(self._columns[field], 'selection') \
                    and vals[field]:
                self._check_selection_field_value(cr, user, field, vals[field], context=context)

        if self._log_access:
            upd0.append('write_uid=%s')
            upd0.append('write_date=now()')
            upd1.append(user)

        if len(upd0):
            self.check_access_rule(cr, user, ids, 'write', context=context)
            for sub_ids in cr.split_for_in_conditions(ids):
                cr.execute('update ' + self._table + ' set ' + ','.join(upd0) + ' ' \
                           'where id IN %s', upd1 + [sub_ids])
                if cr.rowcount != len(sub_ids):
                    raise except_orm(_('AccessError'),
                                     _('One of the records you are trying to modify has already been deleted (Document type: %s).') % self._description)

            if totranslate:
                # TODO: optimize
                for f in direct:
                    if self._columns[f].translate:
                        src_trans = self.pool.get(self._name).read(cr, user, ids, [f])[0][f]
                        if not src_trans:
                            src_trans = vals[f]
                            # Inserting value to DB
                            self.write(cr, user, ids, {f: vals[f]})
                        self.pool.get('ir.translation')._set_ids(cr, user, self._name+','+f, 'model', context['lang'], ids, vals[f], src_trans)


        # call the 'set' method of fields which are not classic_write
        upd_todo.sort(lambda x, y: self._columns[x].priority-self._columns[y].priority)

        # default element in context must be removed when call a one2many or many2many
        rel_context = context.copy()
        for c in context.items():
            if c[0].startswith('default_'):
                del rel_context[c[0]]

        for field in upd_todo:
            for id in ids:
                result += self._columns[field].set(cr, self, id, field, vals[field], user, context=rel_context) or []

        for table in self._inherits:
            col = self._inherits[table]
            nids = []
            for sub_ids in cr.split_for_in_conditions(ids):
                cr.execute('select distinct "'+col+'" from "'+self._table+'" ' \
                           'where id IN %s', (sub_ids,))
                nids.extend([x[0] for x in cr.fetchall()])

            v = {}
            for val in updend:
                if self._inherit_fields[val][0] == table:
                    v[val] = vals[val]
            if v:
                self.pool.get(table).write(cr, user, nids, v, context)

        self._validate(cr, user, ids, context)

        # TODO: use _order to set dest at the right position and not first node of parent
        # We can't defer parent_store computation because the stored function
        # fields that are computer may refer (directly or indirectly) to
        # parent_left/right (via a child_of domain)
        if parents_changed:
            if self.pool._init:
                self.pool._init_parent[self._name] = True
            else:
                order = self._parent_order or self._order
                parent_val = vals[self._parent_name]
                if parent_val:
                    clause, params = '%s=%%s' % (self._parent_name,), (parent_val,)
                else:
                    clause, params = '%s IS NULL' % (self._parent_name,), ()

                for id in parents_changed:
                    cr.execute('SELECT parent_left, parent_right FROM %s WHERE id=%%s' % (self._table,), (id,))
                    pleft, pright = cr.fetchone()
                    distance = pright - pleft + 1

                    # Positions of current siblings, to locate proper insertion point;
                    # this can _not_ be fetched outside the loop, as it needs to be refreshed
                    # after each update, in case several nodes are sequentially inserted one
                    # next to the other (i.e computed incrementally)
                    cr.execute('SELECT parent_right, id FROM %s WHERE %s ORDER BY %s' % (self._table, clause, parent_order), params)
                    parents = cr.fetchall()

                    # Find Position of the element
                    position = None
                    for (parent_pright, parent_id) in parents:
                        if parent_id == id:
                            break
                        position = parent_pright + 1

                    # It's the first node of the parent
                    if not position:
                        if not parent_val:
                            position = 1
                        else:
                            cr.execute('select parent_left from '+self._table+' where id=%s', (parent_val,))
                            position = cr.fetchone()[0] + 1

                    if pleft < position <= pright:
                        raise except_orm(_('UserError'), _('Recursivity Detected.'))

                    if pleft < position:
                        cr.execute('update '+self._table+' set parent_left=parent_left+%s where parent_left>=%s', (distance, position))
                        cr.execute('update '+self._table+' set parent_right=parent_right+%s where parent_right>=%s', (distance, position))
                        cr.execute('update '+self._table+' set parent_left=parent_left+%s, parent_right=parent_right+%s where parent_left>=%s and parent_left<%s', (position-pleft, position-pleft, pleft, pright))
                    else:
                        cr.execute('update '+self._table+' set parent_left=parent_left+%s where parent_left>=%s', (distance, position))
                        cr.execute('update '+self._table+' set parent_right=parent_right+%s where parent_right>=%s', (distance, position))
                        cr.execute('update '+self._table+' set parent_left=parent_left-%s, parent_right=parent_right-%s where parent_left>=%s and parent_left<%s', (pleft-position+distance, pleft-position+distance, pleft+distance, pright+distance))

        result += self._store_get_values(cr, user, ids, vals.keys(), context)
        result.sort()

        done = {}
        for order, object, ids_to_update, fields_to_recompute in result:
            key = (object, tuple(fields_to_recompute))
            done.setdefault(key, {})
            # avoid to do several times the same computation
            todo = []
            for id in ids_to_update:
                if id not in done[key]:
                    done[key][id] = True
                    todo.append(id)
            self.pool.get(object)._store_set_values(cr, user, todo, fields_to_recompute, context)

        wf_service = netsvc.LocalService("workflow")
        for id in ids:
            wf_service.trg_write(user, self._name, id, cr)
        return True

    #
    # TODO: Should set perm to user.xxx
    #
    def create(self, cr, user, vals, context=None):
        """
        Create a new record for the model.

        The values for the new record are initialized using the ``vals``
        argument, and if necessary the result of ``default_get()``.

        :param cr: database cursor
        :param user: current user id
        :type user: integer
        :param vals: field values for new record, e.g {'field_name': field_value, ...}
        :type vals: dictionary
        :param context: optional context arguments, e.g. {'lang': 'en_us', 'tz': 'UTC', ...}
        :type context: dictionary
        :return: id of new record created
        :raise AccessError: * if user has no create rights on the requested object
                            * if user tries to bypass access rules for create on the requested object
        :raise ValidateError: if user tries to enter invalid value for a field that is not in selection
        :raise UserError: if a loop would be created in a hierarchy of objects a result of the operation (such as setting an object as its own parent)

        **Note**: The type of field values to pass in ``vals`` for relationship fields is specific.
        Please see the description of the :py:meth:`~osv.osv.osv.write` method for details about the possible values and how
        to specify them.

        """
        if not context:
            context = {}

        if self.is_transient():
            self._transient_vacuum(cr, user)

        self.pool.get('ir.model.access').check(cr, user, self._name, 'create')

        vals = self._add_missing_default_values(cr, user, vals, context)

        tocreate = {}
        for v in self._inherits:
            if self._inherits[v] not in vals:
                tocreate[v] = {}
            else:
                tocreate[v] = {'id': vals[self._inherits[v]]}
        (upd0, upd1, upd2) = ('', '', [])
        upd_todo = []
        for v in vals.keys():
            if v in self._inherit_fields:
                (table, col, col_detail, original_parent) = self._inherit_fields[v]
                tocreate[table][v] = vals[v]
                del vals[v]
            else:
                if (v not in self._inherit_fields) and (v not in self._columns):
                    del vals[v]

        # Try-except added to filter the creation of those records whose filds are readonly.
        # Example : any dashboard which has all the fields readonly.(due to Views(database views))
        try:
            cr.execute("SELECT nextval('"+self._sequence+"')")
        except:
            raise except_orm(_('UserError'),
                        _('You cannot perform this operation. New Record Creation is not allowed for this object as this object is for reporting purpose.'))

        id_new = cr.fetchone()[0]
        for table in tocreate:
            if self._inherits[table] in vals:
                del vals[self._inherits[table]]

            record_id = tocreate[table].pop('id', None)

            if record_id is None or not record_id:
                record_id = self.pool.get(table).create(cr, user, tocreate[table], context=context)
            else:
                self.pool.get(table).write(cr, user, [record_id], tocreate[table], context=context)

            upd0 += ',' + self._inherits[table]
            upd1 += ',%s'
            upd2.append(record_id)

        #Start : Set bool fields to be False if they are not touched(to make search more powerful)
        bool_fields = [x for x in self._columns.keys() if self._columns[x]._type=='boolean']

        for bool_field in bool_fields:
            if bool_field not in vals:
                vals[bool_field] = False
        #End
        for field in vals.copy():
            fobj = None
            if field in self._columns:
                fobj = self._columns[field]
            else:
                fobj = self._inherit_fields[field][2]
            if not fobj:
                continue
            groups = fobj.write
            if groups:
                edit = False
                for group in groups:
                    module = group.split(".")[0]
                    grp = group.split(".")[1]
                    cr.execute("select count(*) from res_groups_users_rel where gid IN (select res_id from ir_model_data where name='%s' and module='%s' and model='%s') and uid=%s" % \
                               (grp, module, 'res.groups', user))
                    readonly = cr.fetchall()
                    if readonly[0][0] >= 1:
                        edit = True
                        break
                    elif readonly[0][0] == 0:
                        edit = False
                    else:
                        edit = False

                if not edit:
                    vals.pop(field)
        for field in vals:
            if self._columns[field]._classic_write:
                upd0 = upd0 + ',"' + field + '"'
                upd1 = upd1 + ',' + self._columns[field]._symbol_set[0]
                upd2.append(self._columns[field]._symbol_set[1](vals[field]))
            else:
                if not isinstance(self._columns[field], fields.related):
                    upd_todo.append(field)
            if field in self._columns \
                    and hasattr(self._columns[field], 'selection') \
                    and vals[field]:
                self._check_selection_field_value(cr, user, field, vals[field], context=context)
        if self._log_access:
            upd0 += ',create_uid,create_date'
            upd1 += ',%s,now()'
            upd2.append(user)
        cr.execute('insert into "'+self._table+'" (id'+upd0+") values ("+str(id_new)+upd1+')', tuple(upd2))
        self.check_access_rule(cr, user, [id_new], 'create', context=context)
        upd_todo.sort(lambda x, y: self._columns[x].priority-self._columns[y].priority)

        if self._parent_store and not context.get('defer_parent_store_computation'):
            if self.pool._init:
                self.pool._init_parent[self._name] = True
            else:
                parent = vals.get(self._parent_name, False)
                if parent:
                    cr.execute('select parent_right from '+self._table+' where '+self._parent_name+'=%s order by '+(self._parent_order or self._order), (parent,))
                    pleft_old = None
                    result_p = cr.fetchall()
                    for (pleft,) in result_p:
                        if not pleft:
                            break
                        pleft_old = pleft
                    if not pleft_old:
                        cr.execute('select parent_left from '+self._table+' where id=%s', (parent,))
                        pleft_old = cr.fetchone()[0]
                    pleft = pleft_old
                else:
                    cr.execute('select max(parent_right) from '+self._table)
                    pleft = cr.fetchone()[0] or 0
                cr.execute('update '+self._table+' set parent_left=parent_left+2 where parent_left>%s', (pleft,))
                cr.execute('update '+self._table+' set parent_right=parent_right+2 where parent_right>%s', (pleft,))
                cr.execute('update '+self._table+' set parent_left=%s,parent_right=%s where id=%s', (pleft+1, pleft+2, id_new))

        # default element in context must be remove when call a one2many or many2many
        rel_context = context.copy()
        for c in context.items():
            if c[0].startswith('default_'):
                del rel_context[c[0]]

        result = []
        for field in upd_todo:
            result += self._columns[field].set(cr, self, id_new, field, vals[field], user, rel_context) or []
        self._validate(cr, user, [id_new], context)

        if not context.get('no_store_function', False):
            result += self._store_get_values(cr, user, [id_new], vals.keys(), context)
            result.sort()
            done = []
            for order, object, ids, fields2 in result:
                if not (object, ids, fields2) in done:
                    self.pool.get(object)._store_set_values(cr, user, ids, fields2, context)
                    done.append((object, ids, fields2))

        if self._log_create and not (context and context.get('no_store_function', False)):
            message = self._description + \
                " '" + \
                self.name_get(cr, user, [id_new], context=context)[0][1] + \
                "' " + _("created.")
            self.log(cr, user, id_new, message, True, context=context)
        wf_service = netsvc.LocalService("workflow")
        wf_service.trg_create(user, self._name, id_new, cr)
        return id_new

    def browse(self, cr, uid, select, context=None, list_class=None, fields_process=None):
        """Fetch records as objects allowing to use dot notation to browse fields and relations

        :param cr: database cursor
        :param user: current user id
        :param select: id or list of ids.
        :param context: context arguments, like lang, time zone
        :rtype: object or list of objects requested

        """
        self._list_class = list_class or browse_record_list
        cache = {}
        # need to accepts ints and longs because ids coming from a method
        # launched by button in the interface have a type long...
        if isinstance(select, (int, long)):
            return browse_record(cr, uid, select, self, cache, context=context, list_class=self._list_class, fields_process=fields_process)
        elif isinstance(select, list):
            return self._list_class([browse_record(cr, uid, id, self, cache, context=context, list_class=self._list_class, fields_process=fields_process) for id in select], context=context)
        else:
            return browse_null()

    def _store_get_values(self, cr, uid, ids, fields, context):
        """Returns an ordered list of fields.functions to call due to
           an update operation on ``fields`` of records with ``ids``,
           obtained by calling the 'store' functions of these fields,
           as setup by their 'store' attribute.

           :return: [(priority, model_name, [record_ids,], [function_fields,])]
        """
        if fields is None: fields = []
        stored_functions = self.pool._store_function.get(self._name, [])

        # use indexed names for the details of the stored_functions:
        model_name_, func_field_to_compute_, id_mapping_fnct_, trigger_fields_, priority_ = range(5)

        # only keep functions that should be triggered for the ``fields``
        # being written to.
        to_compute = [f for f in stored_functions \
                if ((not f[trigger_fields_]) or set(fields).intersection(f[trigger_fields_]))]

        mapping = {}
        for function in to_compute:
            # use admin user for accessing objects having rules defined on store fields
            target_ids = [id for id in function[id_mapping_fnct_](self, cr, ROOT_USER_ID, ids, context) if id]

            # the compound key must consider the priority and model name
            key = (function[priority_], function[model_name_])
            for target_id in target_ids:
                mapping.setdefault(key, {}).setdefault(target_id,set()).add(tuple(function))

        # Here mapping looks like:
        # { (10, 'model_a') : { target_id1: [ (function_1_tuple, function_2_tuple) ], ... }
        #   (20, 'model_a') : { target_id2: [ (function_3_tuple, function_4_tuple) ], ... }
        #   (99, 'model_a') : { target_id1: [ (function_5_tuple, function_6_tuple) ], ... }
        # }

        # Now we need to generate the batch function calls list
        # call_map =
        #   { (10, 'model_a') : [(10, 'model_a', [record_ids,], [function_fields,])] }
        call_map = {}
        for ((priority,model), id_map) in mapping.iteritems():
            functions_ids_maps = {}
            # function_ids_maps =
            #   { (function_1_tuple, function_2_tuple) : [target_id1, target_id2, ..] }
            for id, functions in id_map.iteritems():
                functions_ids_maps.setdefault(tuple(functions), []).append(id)
            for functions, ids in functions_ids_maps.iteritems():
                call_map.setdefault((priority,model),[]).append((priority, model, ids,
                                                                 [f[func_field_to_compute_] for f in functions]))
        ordered_keys = call_map.keys()
        ordered_keys.sort()
        result = []
        if ordered_keys:
            result = reduce(operator.add, (call_map[k] for k in ordered_keys))
        return result

    def _store_set_values(self, cr, uid, ids, fields, context):
        """Calls the fields.function's "implementation function" for all ``fields``, on records with ``ids`` (taking care of
           respecting ``multi`` attributes), and stores the resulting values in the database directly."""
        if not ids:
            return True
        field_flag = False
        field_dict = {}
        if self._log_access:
            cr.execute('select id,write_date from '+self._table+' where id IN %s', (tuple(ids),))
            res = cr.fetchall()
            for r in res:
                if r[1]:
                    field_dict.setdefault(r[0], [])
                    res_date = time.strptime((r[1])[:19], '%Y-%m-%d %H:%M:%S')
                    write_date = datetime.datetime.fromtimestamp(time.mktime(res_date))
                    for i in self.pool._store_function.get(self._name, []):
                        if i[5]:
                            up_write_date = write_date + datetime.timedelta(hours=i[5])
                            if datetime.datetime.now() < up_write_date:
                                if i[1] in fields:
                                    field_dict[r[0]].append(i[1])
                                    if not field_flag:
                                        field_flag = True
        todo = {}
        keys = []
        for f in fields:
            if self._columns[f]._multi not in keys:
                keys.append(self._columns[f]._multi)
            todo.setdefault(self._columns[f]._multi, [])
            todo[self._columns[f]._multi].append(f)
        for key in keys:
            val = todo[key]
            if key:
                # use admin user for accessing objects having rules defined on store fields
                result = self._columns[val[0]].get(cr, self, ids, val, ROOT_USER_ID, context=context)
                for id, value in result.items():
                    if field_flag:
                        for f in value.keys():
                            if f in field_dict[id]:
                                value.pop(f)
                    upd0 = []
                    upd1 = []
                    for v in value:
                        if v not in val:
                            continue
                        if self._columns[v]._type in ('many2one', 'one2one'):
                            try:
                                value[v] = value[v][0]
                            except:
                                pass
                        upd0.append('"'+v+'"='+self._columns[v]._symbol_set[0])
                        upd1.append(self._columns[v]._symbol_set[1](value[v]))
                    upd1.append(id)
                    if upd0 and upd1:
                        cr.execute('update "' + self._table + '" set ' + \
                            ','.join(upd0) + ' where id = %s', upd1)

            else:
                for f in val:
                    # use admin user for accessing objects having rules defined on store fields
                    result = self._columns[f].get(cr, self, ids, f, ROOT_USER_ID, context=context)
                    for r in result.keys():
                        if field_flag:
                            if r in field_dict.keys():
                                if f in field_dict[r]:
                                    result.pop(r)
                    for id, value in result.items():
                        if self._columns[f]._type in ('many2one', 'one2one'):
                            try:
                                value = value[0]
                            except:
                                pass
                        cr.execute('update "' + self._table + '" set ' + \
                            '"'+f+'"='+self._columns[f]._symbol_set[0] + ' where id = %s', (self._columns[f]._symbol_set[1](value), id))
        return True

    #
    # TODO: Validate
    #
    def perm_write(self, cr, user, ids, fields, context=None):
        raise NotImplementedError(_('This method does not exist anymore'))

    # TODO: ameliorer avec NULL
    def _where_calc(self, cr, user, domain, active_test=True, context=None):
        """Computes the WHERE clause needed to implement an OpenERP domain.
        :param domain: the domain to compute
        :type domain: list
        :param active_test: whether the default filtering of records with ``active``
                            field set to ``False`` should be applied.
        :return: the query expressing the given domain as provided in domain
        :rtype: osv.query.Query
        """
        if not context:
            context = {}
        domain = domain[:]
        # if the object has a field named 'active', filter out all inactive
        # records unless they were explicitely asked for
        if 'active' in self._columns and (active_test and context.get('active_test', True)):
            if domain:
                active_in_args = False
                for a in domain:
                    if a[0] == 'active':
                        active_in_args = True
                if not active_in_args:
                    domain.insert(0, ('active', '=', 1))
            else:
                domain = [('active', '=', 1)]

        if domain:
            import expression
            e = expression.expression(cr, user, domain, self, context)
            tables = e.get_tables()
            where_clause, where_params = e.to_sql()
            where_clause = where_clause and [where_clause] or []
        else:
            where_clause, where_params, tables = [], [], ['"%s"' % self._table]

        return Query(tables, where_clause, where_params)

    def _check_qorder(self, word):
        if not regex_order.match(word):
            raise except_orm(_('AccessError'), _('Invalid "order" specified. A valid "order" specification is a comma-separated list of valid field names (optionally followed by asc/desc for the direction)'))
        return True

    def _apply_ir_rules(self, cr, uid, query, mode='read', context=None):
        """Add what's missing in ``query`` to implement all appropriate ir.rules
          (using the ``model_name``'s rules or the current model's rules if ``model_name`` is None)

           :param query: the current query object
        """
        def apply_rule(added_clause, added_params, added_tables, parent_model=None, child_object=None):
            if added_clause:
                if parent_model and child_object:
                    # as inherited rules are being applied, we need to add the missing JOIN
                    # to reach the parent table (if it was not JOINed yet in the query)
                    child_object._inherits_join_add(child_object, parent_model, query)
                query.where_clause += added_clause
                query.where_clause_params += added_params
                for table in added_tables:
                    if table not in query.tables:
                        query.tables.append(table)
                return True
            return False

        # apply main rules on the object
        rule_obj = self.pool.get('ir.rule')
        apply_rule(*rule_obj.domain_get(cr, uid, self._name, mode, context=context))

        # apply ir.rules from the parents (through _inherits)
        for inherited_model in self._inherits:
            kwargs = dict(parent_model=inherited_model, child_object=self) #workaround for python2.5
            apply_rule(*rule_obj.domain_get(cr, uid, inherited_model, mode, context=context), **kwargs)

    def _generate_m2o_order_by(self, order_field, query):
        """
        Add possibly missing JOIN to ``query`` and generate the ORDER BY clause for m2o fields,
        either native m2o fields or function/related fields that are stored, including
        intermediate JOINs for inheritance if required.

        :return: the qualified field name to use in an ORDER BY clause to sort by ``order_field``
        """
        if order_field not in self._columns and order_field in self._inherit_fields:
            # also add missing joins for reaching the table containing the m2o field
            qualified_field = self._inherits_join_calc(order_field, query)
            order_field_column = self._inherit_fields[order_field][2]
        else:
            qualified_field = '"%s"."%s"' % (self._table, order_field)
            order_field_column = self._columns[order_field]

        assert order_field_column._type == 'many2one', 'Invalid field passed to _generate_m2o_order_by()'
        if not order_field_column._classic_write and not getattr(order_field_column, 'store', False):
            logging.getLogger('orm.search').debug("Many2one function/related fields must be stored " \
                                                  "to be used as ordering fields! Ignoring sorting for %s.%s",
                                                  self._name, order_field)
            return

        # figure out the applicable order_by for the m2o
        dest_model = self.pool.get(order_field_column._obj)
        m2o_order = dest_model._order
        if not regex_order.match(m2o_order):
            # _order is complex, can't use it here, so we default to _rec_name
            m2o_order = dest_model._rec_name
        else:
            # extract the field names, to be able to qualify them and add desc/asc
            m2o_order_list = []
            for order_part in m2o_order.split(","):
                m2o_order_list.append(order_part.strip().split(" ",1)[0].strip())
            m2o_order = m2o_order_list

        # Join the dest m2o table if it's not joined yet. We use [LEFT] OUTER join here
        # as we don't want to exclude results that have NULL values for the m2o
        src_table, src_field = qualified_field.replace('"','').split('.', 1)
        query.join((src_table, dest_model._table, src_field, 'id'), outer=True)
        qualify = lambda field: '"%s"."%s"' % (dest_model._table, field)
        return map(qualify, m2o_order) if isinstance(m2o_order, list) else qualify(m2o_order)


    def _generate_order_by(self, order_spec, query):
        """
        Attempt to consruct an appropriate ORDER BY clause based on order_spec, which must be
        a comma-separated list of valid field names, optionally followed by an ASC or DESC direction.

        :raise" except_orm in case order_spec is malformed
        """
        order_by_clause = self._order
        if order_spec:
            order_by_elements = []
            self._check_qorder(order_spec)
            for order_part in order_spec.split(','):
                order_split = order_part.strip().split(' ')
                order_field = order_split[0].strip()
                order_direction = order_split[1].strip() if len(order_split) == 2 else ''
                inner_clause = None
                if order_field == 'id':
                    order_by_clause = '"%s"."%s"' % (self._table, order_field)
                elif order_field in self._columns:
                    order_column = self._columns[order_field]
                    if order_column._classic_read:
                        inner_clause = '"%s"."%s"' % (self._table, order_field)
                    elif order_column._type == 'many2one':
                        inner_clause = self._generate_m2o_order_by(order_field, query)
                    else:
                        continue # ignore non-readable or "non-joinable" fields
                elif order_field in self._inherit_fields:
                    parent_obj = self.pool.get(self._inherit_fields[order_field][3])
                    order_column = parent_obj._columns[order_field]
                    if order_column._classic_read:
                        inner_clause = self._inherits_join_calc(order_field, query)
                    elif order_column._type == 'many2one':
                        inner_clause = self._generate_m2o_order_by(order_field, query)
                    else:
                        continue # ignore non-readable or "non-joinable" fields
                if inner_clause:
                    if isinstance(inner_clause, list):
                        for clause in inner_clause:
                            order_by_elements.append("%s %s" % (clause, order_direction))
                    else:
                        order_by_elements.append("%s %s" % (inner_clause, order_direction))
            if order_by_elements:
                order_by_clause = ",".join(order_by_elements)

        return order_by_clause and (' ORDER BY %s ' % order_by_clause) or ''

    def _search(self, cr, user, args, offset=0, limit=None, order=None, context=None, count=False, access_rights_uid=None):
        """
        Private implementation of search() method, allowing specifying the uid to use for the access right check.
        This is useful for example when filling in the selection list for a drop-down and avoiding access rights errors,
        by specifying ``access_rights_uid=1`` to bypass access rights check, but not ir.rules!
        This is ok at the security level because this method is private and not callable through XML-RPC.

        :param access_rights_uid: optional user ID to use when checking access rights
                                  (not for ir.rules, this is only for ir.model.access)
        """
        if context is None:
            context = {}
        self.pool.get('ir.model.access').check(cr, access_rights_uid or user, self._name, 'read')

        # For transient models, restrict acces to the current user, except for the super-user
        if self.is_transient() and self._log_access and user != openerp.SUPERUSER:
            args = expression.AND(([('create_uid', '=', user)], args or []))

        query = self._where_calc(cr, user, args, context=context)
        self._apply_ir_rules(cr, user, query, 'read', context=context)
        order_by = self._generate_order_by(order, query)
        from_clause, where_clause, where_clause_params = query.get_sql()

        limit_str = limit and ' limit %d' % limit or ''
        offset_str = offset and ' offset %d' % offset or ''
        where_str = where_clause and (" WHERE %s" % where_clause) or ''

        if count:
            cr.execute('SELECT count("%s".id) FROM ' % self._table + from_clause + where_str + limit_str + offset_str, where_clause_params)
            res = cr.fetchall()
            return res[0][0]
        cr.execute('SELECT "%s".id FROM ' % self._table + from_clause + where_str + order_by + limit_str + offset_str, where_clause_params)
        res = cr.fetchall()
        return [x[0] for x in res]

    # returns the different values ever entered for one field
    # this is used, for example, in the client when the user hits enter on
    # a char field
    def distinct_field_get(self, cr, uid, field, value, args=None, offset=0, limit=None):
        if not args:
            args = []
        if field in self._inherit_fields:
            return self.pool.get(self._inherit_fields[field][0]).distinct_field_get(cr, uid, field, value, args, offset, limit)
        else:
            return self._columns[field].search(cr, self, args, field, value, offset, limit, uid)

    def copy_data(self, cr, uid, id, default=None, context=None):
        """
        Copy given record's data with all its fields values

        :param cr: database cursor
        :param user: current user id
        :param id: id of the record to copy
        :param default: field values to override in the original values of the copied record
        :type default: dictionary
        :param context: context arguments, like lang, time zone
        :type context: dictionary
        :return: dictionary containing all the field values
        """

        if context is None:
            context = {}

        # avoid recursion through already copied records in case of circular relationship
        seen_map = context.setdefault('__copy_data_seen',{})
        if id in seen_map.setdefault(self._name,[]):
            return
        seen_map[self._name].append(id)

        if default is None:
            default = {}
        if 'state' not in default:
            if 'state' in self._defaults:
                if callable(self._defaults['state']):
                    default['state'] = self._defaults['state'](self, cr, uid, context)
                else:
                    default['state'] = self._defaults['state']

        context_wo_lang = context.copy()
        if 'lang' in context:
            del context_wo_lang['lang']
        data = self.read(cr, uid, [id,], context=context_wo_lang)
        if data:
            data = data[0]
        else:
            raise IndexError( _("Record #%d of %s not found, cannot copy!") %( id, self._name))

        # TODO it seems fields_get can be replaced by _all_columns (no need for translation)
        fields = self.fields_get(cr, uid, context=context)
        for f in fields:
            ftype = fields[f]['type']

            if self._log_access and f in LOG_ACCESS_COLUMNS:
                del data[f]

            if f in default:
                data[f] = default[f]
            elif 'function' in fields[f]:
                del data[f]
            elif ftype == 'many2one':
                try:
                    data[f] = data[f] and data[f][0]
                except:
                    pass
            elif ftype in ('one2many', 'one2one'):
                res = []
                rel = self.pool.get(fields[f]['relation'])
                if data[f]:
                    # duplicate following the order of the ids
                    # because we'll rely on it later for copying
                    # translations in copy_translation()!
                    data[f].sort()
                    for rel_id in data[f]:
                        # the lines are first duplicated using the wrong (old)
                        # parent but then are reassigned to the correct one thanks
                        # to the (0, 0, ...)
                        d = rel.copy_data(cr, uid, rel_id, context=context)
                        if d:
                            res.append((0, 0, d))
                data[f] = res
            elif ftype == 'many2many':
                data[f] = [(6, 0, data[f])]

        del data['id']

        # make sure we don't break the current parent_store structure and
        # force a clean recompute!
        for parent_column in ['parent_left', 'parent_right']:
            data.pop(parent_column, None)
        # Remove _inherits field's from data recursively, missing parents will
        # be created by create() (so that copy() copy everything).
        def remove_ids(inherits_dict):
            for parent_table in inherits_dict:
                del data[inherits_dict[parent_table]]
                remove_ids(self.pool.get(parent_table)._inherits)
        remove_ids(self._inherits)
        return data

    def copy_translations(self, cr, uid, old_id, new_id, context=None):
        if context is None:
            context = {}

        # avoid recursion through already copied records in case of circular relationship
        seen_map = context.setdefault('__copy_translations_seen',{})
        if old_id in seen_map.setdefault(self._name,[]):
            return
        seen_map[self._name].append(old_id)

        trans_obj = self.pool.get('ir.translation')
        # TODO it seems fields_get can be replaced by _all_columns (no need for translation)
        fields = self.fields_get(cr, uid, context=context)

        translation_records = []
        for field_name, field_def in fields.items():
            # we must recursively copy the translations for o2o and o2m
            if field_def['type'] in ('one2one', 'one2many'):
                target_obj = self.pool.get(field_def['relation'])
                old_record, new_record = self.read(cr, uid, [old_id, new_id], [field_name], context=context)
                # here we rely on the order of the ids to match the translations
                # as foreseen in copy_data()
                old_children = sorted(old_record[field_name])
                new_children = sorted(new_record[field_name])
                for (old_child, new_child) in zip(old_children, new_children):
                    target_obj.copy_translations(cr, uid, old_child, new_child, context=context)
            # and for translatable fields we keep them for copy
            elif field_def.get('translate'):
                trans_name = ''
                if field_name in self._columns:
                    trans_name = self._name + "," + field_name
                elif field_name in self._inherit_fields:
                    trans_name = self._inherit_fields[field_name][0] + "," + field_name
                if trans_name:
                    trans_ids = trans_obj.search(cr, uid, [
                            ('name', '=', trans_name),
                            ('res_id', '=', old_id)
                    ])
                    translation_records.extend(trans_obj.read(cr, uid, trans_ids, context=context))

        for record in translation_records:
            del record['id']
            record['res_id'] = new_id
            trans_obj.create(cr, uid, record, context=context)


    def copy(self, cr, uid, id, default=None, context=None):
        """
        Duplicate record with given id updating it with default values

        :param cr: database cursor
        :param uid: current user id
        :param id: id of the record to copy
        :param default: dictionary of field values to override in the original values of the copied record, e.g: ``{'field_name': overriden_value, ...}``
        :type default: dictionary
        :param context: context arguments, like lang, time zone
        :type context: dictionary
        :return: True

        """
        if context is None:
            context = {}
        context = context.copy()
        data = self.copy_data(cr, uid, id, default, context)
        new_id = self.create(cr, uid, data, context)
        self.copy_translations(cr, uid, id, new_id, context)
        return new_id

    def exists(self, cr, uid, ids, context=None):
        """Checks whether the given id or ids exist in this model,
           and return the list of ids that do. This is simple to use for
           a truth test on a browse_record::

               if record.exists():
                   pass

           :param ids: id or list of ids to check for existence
           :type ids: int or [int]
           :return: the list of ids that currently exist, out of
                    the given `ids`
        """
        if type(ids) in (int, long):
            ids = [ids]
        query = 'SELECT id FROM "%s"' % (self._table)
        cr.execute(query + "WHERE ID IN %s", (tuple(ids),))
        return [x[0] for x in cr.fetchall()]

    def check_recursion(self, cr, uid, ids, context=None, parent=None):
        warnings.warn("You are using deprecated %s.check_recursion(). Please use the '_check_recursion()' instead!" % \
                        self._name, DeprecationWarning, stacklevel=3)
        assert parent is None or parent in self._columns or parent in self._inherit_fields,\
                    "The 'parent' parameter passed to check_recursion() must be None or a valid field name"
        return self._check_recursion(cr, uid, ids, context, parent)

    def _check_recursion(self, cr, uid, ids, context=None, parent=None):
        """
        Verifies that there is no loop in a hierarchical structure of records,
        by following the parent relationship using the **parent** field until a loop
        is detected or until a top-level record is found.

        :param cr: database cursor
        :param uid: current user id
        :param ids: list of ids of records to check
        :param parent: optional parent field name (default: ``self._parent_name = parent_id``)
        :return: **True** if the operation can proceed safely, or **False** if an infinite loop is detected.
        """

        if not parent:
            parent = self._parent_name
        ids_parent = ids[:]
        query = 'SELECT distinct "%s" FROM "%s" WHERE id IN %%s' % (parent, self._table)
        while ids_parent:
            ids_parent2 = []
            for i in range(0, len(ids), cr.IN_MAX):
                sub_ids_parent = ids_parent[i:i+cr.IN_MAX]
                cr.execute(query, (tuple(sub_ids_parent),))
                ids_parent2.extend(filter(None, map(lambda x: x[0], cr.fetchall())))
            ids_parent = ids_parent2
            for i in ids_parent:
                if i in ids:
                    return False
        return True

    def _get_xml_ids(self, cr, uid, ids, *args, **kwargs):
        """Find out the XML ID(s) of any database record.

        **Synopsis**: ``_get_xml_ids(cr, uid, ids) -> { 'id': ['module.xml_id'] }``

        :return: map of ids to the list of their fully qualified XML IDs
                 (empty list when there's none).
        """
        model_data_obj = self.pool.get('ir.model.data')
        data_ids = model_data_obj.search(cr, uid, [('model', '=', self._name), ('res_id', 'in', ids)])
        data_results = model_data_obj.read(cr, uid, data_ids, ['module', 'name', 'res_id'])
        result = {}
        for id in ids:
            # can't use dict.fromkeys() as the list would be shared!
            result[id] = []
        for record in data_results:
            result[record['res_id']].append('%(module)s.%(name)s' % record)
        return result

    def get_xml_id(self, cr, uid, ids, *args, **kwargs):
        """Find out the XML ID of any database record, if there
        is one. This method works as a possible implementation
        for a function field, to be able to add it to any
        model object easily, referencing it as ``osv.osv.get_xml_id``.

        When multiple XML IDs exist for a record, only one
        of them is returned (randomly).

        **Synopsis**: ``get_xml_id(cr, uid, ids) -> { 'id': 'module.xml_id' }``

        :return: map of ids to their fully qualified XML ID,
                 defaulting to an empty string when there's none
                 (to be usable as a function field).
        """
        results = self._get_xml_ids(cr, uid, ids)
        for k, v in results.items():
            if results[k]:
                results[k] = v[0]
            else:
                results[k] = ''
        return results

    # Transience
    def is_transient(self):
        """ Return whether the model is transient.

        See TransientModel.

        """
        return self._transient

    def _transient_clean_rows_older_than(self, cr, seconds):
        assert self._transient, "Model %s is not transient, it cannot be vacuumed!" % self._name
        cr.execute("SELECT id FROM " + self._table + " WHERE"
            " COALESCE(write_date, create_date, now())::timestamp <"
            " (now() - interval %s)", ("%s seconds" % seconds,))
        ids = [x[0] for x in cr.fetchall()]
        self.unlink(cr, openerp.SUPERUSER, ids)

    def _transient_clean_old_rows(self, cr, count):
        assert self._transient, "Model %s is not transient, it cannot be vacuumed!" % self._name
        cr.execute(
            "SELECT id, COALESCE(write_date, create_date, now())::timestamp"
            " AS t FROM " + self._table +
            " ORDER BY t LIMIT %s", (count,))
        ids = [x[0] for x in cr.fetchall()]
        self.unlink(cr, openerp.SUPERUSER, ids)

    def _transient_vacuum(self, cr, uid, force=False):
        """Clean the transient records.

        This unlinks old records from the transient model tables whenever the
        "_transient_max_count" or "_max_age" conditions (if any) are reached.
        Actual cleaning will happen only once every "_transient_check_time" calls.
        This means this method can be called frequently called (e.g. whenever
        a new record is created).
        """
        assert self._transient, "Model %s is not transient, it cannot be vacuumed!" % self._name
        self._transient_check_count += 1
        if (not force) and (self._transient_check_count % self._transient_check_time):
            self._transient_check_count = 0
            return True

        # Age-based expiration
        if self._transient_max_hours:
            self._transient_clean_rows_older_than(cr, self._transient_max_hours * 60 * 60)

        # Count-based expiration
        if self._transient_max_count:
            self._transient_clean_old_rows(cr, self._transient_max_count)

        return True

class Model(BaseModel):
    """Main super-class for regular database-persisted OpenERP models.

    OpenERP models are created by inheriting from this class::

        class user(Model):
            ...

    The system will later instantiate the class once per database (on
    which the class' module is installed).
    """
    _register = False # not visible in ORM registry, meant to be python-inherited only
    _transient = False # True in a TransientModel

class TransientModel(BaseModel):
    """Model super-class for transient records, meant to be temporarily
       persisted, and regularly vaccuum-cleaned.
 
       A TransientModel has a simplified access rights management,
       all users can create new records, and may only access the
       records they created. The super-user has unrestricted access
       to all TransientModel records.
    """
    _register = False # not visible in ORM registry, meant to be python-inherited only
    _transient = True

class AbstractModel(BaseModel):
    """Abstract Model super-class for creating an abstract class meant to be
       inherited by regular models (Models or TransientModels) but not meant to
       be usable on its own, or persisted.

       Technical note: we don't want to make AbstractModel the super-class of
       Model or BaseModel because it would not make sense to put the main
       definition of persistence methods such as create() in it, and still we
       should be able to override them within an AbstractModel.
       """
    _auto = False # don't create any database backend for AbstractModels
    _register = False # not visible in ORM registry, meant to be python-inherited only


# vim:expandtab:smartindent:tabstop=4:softtabstop=4:shiftwidth=4:<|MERGE_RESOLUTION|>--- conflicted
+++ resolved
@@ -55,7 +55,6 @@
 import warnings
 from lxml import etree
 
-import expression
 import fields
 import openerp
 import openerp.netsvc as netsvc
@@ -585,6 +584,17 @@
         # Remember which models to instanciate for this module.
         self.module_to_models.setdefault(self._module, []).append(self)
 
+
+# Definition of log access columns, automatically added to models if
+# self._log_access is True
+LOG_ACCESS_COLUMNS = {
+    'create_uid': 'INTEGER REFERENCES res_users ON DELETE SET NULL',
+    'create_date': 'TIMESTAMP',
+    'write_uid': 'INTEGER REFERENCES res_users ON DELETE SET NULL',
+    'write_date': 'TIMESTAMP'
+}
+# special columns automatically created by the ORM
+MAGIC_COLUMNS =  ['id'] + LOG_ACCESS_COLUMNS.keys()
 
 class BaseModel(object):
     """ Base class for OpenERP models.
@@ -2264,28 +2274,6 @@
         except AttributeError:
             pass
 
-<<<<<<< HEAD
-=======
-# Definition of log access columns, automatically added to models if
-# self._log_access is True
-LOG_ACCESS_COLUMNS = {
-    'create_uid': 'INTEGER REFERENCES res_users ON DELETE SET NULL',
-    'create_date': 'TIMESTAMP',
-    'write_uid': 'INTEGER REFERENCES res_users ON DELETE SET NULL',
-    'write_date': 'TIMESTAMP'
-}
-# special columns automatically created by the ORM
-MAGIC_COLUMNS =  ['id'] + LOG_ACCESS_COLUMNS.keys() + \
-                 ['internal.create_uid', 'internal.date_access'] # for osv_memory only
-
-class orm(orm_template):
-    _sql_constraints = []
-    _table = None
-    _protected = ['read', 'write', 'create', 'default_get', 'perm_read', 'unlink', 'fields_get', 'fields_view_get', 'search', 'name_get', 'distinct_field_get', 'name_search', 'copy', 'import_data', 'search_count', 'exists']
-    __logger = logging.getLogger('orm')
-    __schema = logging.getLogger('orm.schema')
-
->>>>>>> dfccbaf2
     def read_group(self, cr, uid, domain, fields, groupby, offset=0, limit=None, context=None, orderby=False):
         """
         Get the list of records in list view grouped by the given ``groupby`` fields
@@ -4158,7 +4146,6 @@
                 domain = [('active', '=', 1)]
 
         if domain:
-            import expression
             e = expression.expression(cr, user, domain, self, context)
             tables = e.get_tables()
             where_clause, where_params = e.to_sql()
@@ -4646,6 +4633,9 @@
 
         return True
 
+# keep this import here, at top it will cause dependency cycle errors
+import expression
+
 class Model(BaseModel):
     """Main super-class for regular database-persisted OpenERP models.
 
