--- conflicted
+++ resolved
@@ -50,57 +50,6 @@
             sys.stderr.write("Running as user 'root' is a security risk, aborting.\n")
             sys.exit(1)
 
-<<<<<<< HEAD
-#-----------------------------------------------------------------------
-# parse the command line
-#-----------------------------------------------------------------------
-openerp.tools.config.parse_config(sys.argv[1:])
-config = openerp.tools.config
-
-#----------------------------------------------------------
-# get logger
-#----------------------------------------------------------
-openerp.netsvc.init_logger()
-logger = logging.getLogger('server')
-
-logger.info("OpenERP version - %s", __version__)
-for name, value in [('addons_path', config['addons_path']),
-                    ('database hostname', config['db_host'] or 'localhost'),
-                    ('database port', config['db_port'] or '5432'),
-                    ('database user', config['db_user'])]:
-    logger.info("%s - %s", name, value)
-
-# Don't allow if the connection to PostgreSQL done by postgres user
-if config['db_user'] == 'postgres':
-    logger.error("Connecting to the database as 'postgres' user is forbidden, as it present major security issues. Shutting down.")
-    sys.exit(1)
-
-#----------------------------------------------------------
-# init net service
-#----------------------------------------------------------
-logger.info('initialising distributed objects services')
-
-#----------------------------------------------------------
-# Load and update databases if requested
-#----------------------------------------------------------
-
-if not ( config["stop_after_init"] or \
-    config["translate_in"] or \
-    config["translate_out"] ):
-    openerp.osv.osv.start_object_proxy()
-    openerp.service.web_services.start_web_services()
-    http_server = openerp.service.http_server
-    netrpc_server = openerp.service.netrpc_server
-    http_server.init_servers()
-    http_server.init_xmlrpc()
-    http_server.init_static_http()
-    netrpc_server.init_servers()
-
-if config['db_name']:
-    for dbname in config['db_name'].split(','):
-        db, registry = openerp.pooler.get_db_and_pool(dbname, update_module=config['init'] or config['update'], pooljobs=False)
-        cr = db.cursor()
-=======
 def check_postgres_user():
     """ Exit if the configured database user is 'postgres'.
 
@@ -110,15 +59,10 @@
     if config['db_user'] == 'postgres':
         sys.stderr.write("Using the database user 'postgres' is a security risk, aborting.")
         sys.exit(1)
->>>>>>> 76263751
 
 def report_configuration():
     """ Log the server version and some configuration values.
 
-<<<<<<< HEAD
-        # jobs will start to be processed later, when openerp.cron.start_master_thread below is called.
-        registry.schedule_cron_jobs()
-=======
     This function assumes the configuration has been initialized.
     """
     config = openerp.tools.config
@@ -145,16 +89,17 @@
 def preload_registry(dbname):
     """ Preload a registry, and start the cron."""
     try:
-        db, pool = openerp.pooler.get_db_and_pool(dbname, update_module=config['init'] or config['update'], pooljobs=False)
-        pool.get('ir.cron').restart(db.dbname)
+        db, registry = openerp.pooler.get_db_and_pool(dbname, update_module=config['init'] or config['update'], pooljobs=False)
+
+        # jobs will start to be processed later, when openerp.cron.start_master_thread() is called by openerp.service.start_services()
+        registry.schedule_cron_jobs()
     except Exception:
         logging.exception('Failed to initialize database `%s`.', dbname)
->>>>>>> 76263751
 
 def run_test_file(dbname, test_file):
     """ Preload a registry, possibly run a test file, and start the cron."""
     try:
-        db, pool = openerp.pooler.get_db_and_pool(dbname, update_module=config['init'] or config['update'], pooljobs=False)
+        db, registry = openerp.pooler.get_db_and_pool(dbname, update_module=config['init'] or config['update'], pooljobs=False)
         cr = db.cursor()
         logger = logging.getLogger('server')
         logger.info('loading test file %s', test_file)
@@ -198,28 +143,6 @@
     openerp.tools.trans_update_res_ids(cr)
     cr.commit()
     cr.close()
-<<<<<<< HEAD
-    sys.exit(0)
-
-#----------------------------------------------------------------------------------
-# if we don't want the server to continue to run after initialization, we quit here
-#----------------------------------------------------------------------------------
-if config["stop_after_init"]:
-    sys.exit(0)
-
-openerp.cron.start_master_thread()
-
-#----------------------------------------------------------
-# Launch Servers
-#----------------------------------------------------------
-
-LST_SIGNALS = ['SIGINT', 'SIGTERM']
-
-SIGNALS = dict(
-    [(getattr(signal, sign), sign) for sign in LST_SIGNALS]
-)
-=======
->>>>>>> 76263751
 
 # Variable keeping track of the number of calls to the signal handler defined
 # below. This variable is monitored by ``quit_on_signals()``.
@@ -272,35 +195,10 @@
     while quit_signals_received == 0:
         time.sleep(60)
 
-<<<<<<< HEAD
-def quit():
-    # stop scheduling new jobs; we will have to wait for the jobs to complete below
-    openerp.cron.cancel_all()
-    openerp.netsvc.Server.quitAll()
     if config['pidfile']:
         os.unlink(config['pidfile'])
-    logger = logging.getLogger('shutdown')
-    logger.info("Initiating OpenERP Server shutdown")
-    logger.info("Hit CTRL-C again or send a second signal to immediately terminate the server...")
-    logging.shutdown()
-
-    # manually join() all threads before calling sys.exit() to allow a second signal
-    # to trigger _force_quit() in case some non-daemon threads won't exit cleanly.
-    # threading.Thread.join() should not mask signals (at least in python 2.5)
-    for thread in threading.enumerate():
-        if thread != threading.currentThread() and not thread.isDaemon():
-            while thread.isAlive():
-                # need a busyloop here as thread.join() masks signals
-                # and would prevent the forced shutdown
-                thread.join(0.05)
-                time.sleep(0.05)
-    openerp.modules.registry.RegistryManager.delete_all()
-=======
-    if config['pidfile']:
-        os.unlink(config['pidfile'])
 
     openerp.service.stop_services()
->>>>>>> 76263751
     sys.exit(0)
 
 if __name__ == "__main__":
