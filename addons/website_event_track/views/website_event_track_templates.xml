<?xml version="1.0" encoding="utf-8"?>
<odoo>

<template id="assets_frontend" inherit_id="website.assets_frontend" name="Website Event Track Assets">
    <xpath expr="." position="inside">
        <link rel="stylesheet" href="/website_event_track/static/src/css/website_event_track.css"/>
        <script type="text/javascript" src="/website_event_track/static/src/js/website_event_track.js"></script>
    </xpath>
</template>

<template name="Sponsors" id="event_sponsor" customize_show="True" inherit_id="website_event.layout">
    <xpath expr="//div[@id='wrap']" position="inside">
        <div class="container mt32 mb16 hidden-print" t-if="event.sponsor_ids">
            <section>
                <h2 class="text-center mb32">Our Sponsors</h2>
            </section>
            <div class="row">
                <div t-attf-class="col-md-#{(len(event.sponsor_ids) > 6) and 2 or (12/ len(event.sponsor_ids))} text-center mb16 oe_sponsor" t-foreach="event.sponsor_ids" t-as="sponsor">
                    <t t-if="sponsor.url">
                        <a t-att-href="sponsor.url" style="position: relative; display: inline-block;">
                            <span t-field="sponsor.image_medium"
                                t-options='{"widget": "image", "class": "shadow"}'/>
                            <div class="ribbon-wrapper">
                                <div t-field="sponsor.sponsor_type_id" t-attf-class="ribbon ribbon_#{sponsor.sponsor_type_id.name}"/>
                            </div>
                        </a>
                    </t>
                    <t t-if="not sponsor.url">
                        <span style="position: relative; display: inline-block;">
                            <span t-field="sponsor.image_medium"
                                t-options='{"widget": "image", "class": "shadow"}'/>
                            <div class="ribbon-wrapper">
                                <div t-field="sponsor.sponsor_type_id" t-attf-class="ribbon ribbon_#{sponsor.sponsor_type_id.name}"/>
                            </div>
                        </span>
                    </t>
                </div>
            </div>
        </div>
    </xpath>
</template>

<template id="agenda">
    <t t-call="website_event.layout">
        <section class="container">
            <h1 class="text-center" t-field="event.name"/>
            <div class="form-inline pull-right">
                <label class="invisible text-muted" id="search_summary"><span id="search_number">0</span> Found </label>
                <input type="text" class="form-control" placeholder="Filter Tracks..." id="event_track_search"/>
            </div>
        </section>
        <t t-set="dayslist" t-value="days.keys()"/>
        <t t-set="dayslist2" t-value="dayslist.sort()"/> <!-- display days in the right order -->
        <section class="container" t-foreach="dayslist" t-as="day">
            <t t-set="locations" t-value="days[day]['locations']"/>
            <t t-set="dates" t-value="days[day]['dates']"/>
            <h3 class="page-header mt0">
                <t t-esc="day"/>
                <small><t t-esc="days_nbr[day]"/> talks</small>
            </h3>
            <table id="table_search" class="table table-bordered table-condensed">
            <tr>
                <th/>
                <t t-foreach="locations.keys()" t-as="location">
                    <th t-if="location" class="active">
                        <span t-esc="location and location.name or 'Unknown'"/>
                    </th>
                </t>
            </tr>
            <tr t-foreach="dates" t-as="dt">
                <td class="active">
                    <b t-esc="dt[0].strftime('%H:%M')"/>
                </td>
                <t t-if="dt[2]"> <!-- Not a multi location -->
                    <t t-foreach="locations" t-as="location">
                        <t t-if="location and dt[1].get(location, False)">
                            <t t-set="track" t-value="dt[1][location][0]"/>
                            <t t-if="track">
                                <td t-att-rowspan="dt[1][location][3]" t-attf-class="event_color_#{track.color} #{track and 'event_track' or ''}">
                                    <t t-if="track">
                                        <a t-attf-href="/event/#{ slug(event) }/track/#{ slug(track) }">
                                            <span t-esc="track and track.name"/>
                                        </a>
                                        <div class="text-muted">
                                            <small t-esc="speakers[track.id]"/>
                                        </div>
                                    </t>
                                </td>
                            </t>
                            <td t-if="not track" t-att-rowspan="dt[1][location][3]" class="event_track"/>
                        </t>
                    </t>
                </t><t t-if="not dt[2]">
                    <t t-set="track" t-value="dt[1][False][0]"/>
                    <td t-att-colspan="len(locations)-1" t-attf-class="text-center event_color_#{track.color} #{track and 'event_track' or ''}">
                        <a t-attf-href="/event/#{ slug(event) }/track/#{ slug(track) }">
                            <span t-esc="track.name"/>
                        </a>
                        <div class="text-muted">
                            <small t-esc="speakers[track.id]"/>
                        </div>
                    </td>
                </t>
            </tr>
            </table>
        </section>
    </t>
</template>


<template id="tracks">
    <t t-call="website_event.event_details">
        <div id="left_column">
        </div>
        <div class="col-md-9">
            <div class="alert alert-warning" t-if="not len(tracks)">
                No tracks found!
            </div>
            <div class="row mb32" t-foreach="tracks" t-as="track">
                <div class="col-sm-2">
                    <t t-if="track.image">
                        <span t-field="track.image"
                            t-options='{"widget": "image", "class": "img-circle"}'/>
                    </t>
                </div>
                <div class="col-sm-10">
                    <h3 class="mt0 mb0">
                        <a t-attf-href="/event/#{ slug(event) }/track/#{ slug(track) }"><span t-field="track.name"> </span></a>
                        <small t-if="not track.website_published" class="label label-danger">unpublished</small>
                    </h3>
                    <ul class="list-inline mb0">
                        <li t-if="track.speaker_ids" class="text-muted fa fa-user">
                            <t t-esc="', '.join([speaker.name for speaker in track.speaker_ids])"></t>
                        </li>
                        <li t-if="track.date" class="text-muted fa fa-calendar"> <span t-field="track.date" t-options='{"hide_seconds":"True"}'/></li>
                        <li class="text-muted fa fa-map-marker" t-if="track.location_id">
                            <span t-field="track.location_id"/>
                        </li>
                    </ul>
                    <ul class="list-inline">
                        <li t-foreach="track.tag_ids" t-as="tag_id" class="text-muted fa fa-tags">
                            <a t-attf-href="/event/#{ slug(event) }/track/tag/#{ slug(tag_id) }">
                                <span t-field="tag_id.name"/>
                            </a>
                        </li>
                    </ul>
                    <p class="mt8"><t t-esc="html2plaintext(track.description or '')[0:500]"/><t t-if="track.description">...</t></p>
                </div>
            </div>
        </div>
    </t>
</template>

<template id="tracks_filter" inherit_id="website_event_track.tracks" customize_show="True" name="Filter on Tags">
    <xpath expr="//div[@id='left_column']" position="inside">
        <ul class="nav nav-pills nav-stacked">
            <li t-att-class="'' if searches.get('tag') else 'active'"><a t-attf-href="/event/#{ slug(event) }/track">All Tags</a></li>
            <t t-foreach="tags" t-as="tag">
                <li t-att-class="searches.get('tag') == tag.id and 'active' or None">
                    <a t-attf-href="/event/#{ slug(event) }/track/tag/#{ slug(tag) }">
                        <t t-esc="tag.name"/>
                    </a>
                </li>
            </t>
        </ul>
    </xpath>
    <xpath expr="//div[@id='left_column']" position="attributes">
        <attribute name="class">col-md-3 css_no_print</attribute>
    </xpath>
</template>



<template id="track_view">
    <t t-call="website.layout">
        <div id="wrap" class="js_event">
            <div class="container">
                <div class="row mt8">
                    <div class="col-sm-7" id="event_menu">
                        <ol name="Event Menu" class="breadcrumb mb0" id="event_menu" t-if="event.menu_id" t-att-data-content_menu_id="editable and event.menu_id.id">
                            <t t-foreach="event.menu_id.child_id" t-as="submenu">
                                <t t-call="website.submenu"/>
                            </t>
                        </ol>
                    </div>
                    <t t-call="website.publish_management">
                        <t t-set="object" t-value="track"/>
                        <t t-set="publish_edit" t-value="True"/>
                        <t t-set="action" t-value="'website_event_track.action_event_track'"/>
                    </t>
                </div>
            </div>
        </div>
        <div class="container">
            <div class="clearfix"/>

            <h2 t-field="track.name" class="text-center"/>
            <h3 t-field="event.name" class="text-center text-muted"/>
            <ul t-if="track.tag_ids" class="text-center text-muted list-inline">
                <li t-foreach="track.tag_ids" t-as="tag_id">
                    <span class="fa fa-tags"></span>
                    <a t-attf-href="/event/#{ slug(event) }/track/tag/#{ slug(tag_id) }">
                        <span t-field="tag_id.name"/>
                    </a>
                </li>
            </ul>

            <section class="row mt32">
                <div class="col-md-8">
                    <section>
                        <div class="container">
                            <div class="row">
                                <div class="col-md-12 text-center">
                                    <h2 t-field="track.name"/>
                                    <small>Proposed by <span t-field="track.partner_name"/></small>
                                </div>
                                <div class="col-md-12">
                                    <p t-field="track.description"/>
                                </div>
                                <div class="col-md-12">
                                    <h3>About The Author</h3>
                                    <p t-field="track.partner_biography"/>
                                </div>
                            </div>
                        </div>
                    </section>
                    <div t-foreach="track.speaker_ids" t-as="speaker" class="well mt32">
                        <div class="row">
                            <div class="col-sm-2">
                                <span t-field="speaker.sudo().image_medium"
                                    t-options='{"widget": "image", "class": "img-circle"}'/>
                            </div><div class="col-sm-10">
                               <h4 t-field="speaker.name" class="mb4"/>
                               <div class="fa fa-home mb16" t-if="speaker.website">
                                   <a t-att-href="speaker.website"><span t-field="speaker.website"/></a>
                               </div>
                               <div t-field="speaker.website_description"/>
                            </div>
                        </div>
                    </div>
                </div>
                <div class="col-md-4" id="right_column">
                    <div class="panel panel-default">
                        <div class="panel-heading">
                            <h4>Practical Info</h4>
                        </div>
                        <div class="panel-body">
                            <b>Date</b><br/>
                            <span t-field="track.date" t-options='{"hide_seconds":"True"}'/><br/>
                            <b>Duration</b><br/>
<<<<<<< HEAD
                            <span t-field="track.duration" t-options='{"widget": "duration", "unit": "hour"}'/><br/>
=======
                            <span t-field="track.duration" t-field-options='{"widget": "duration", "unit": "hour", "round": "minute"}'/><br/>
>>>>>>> 3aea814e
                            <b>Location</b><br/>
                            <span t-field="track.location_id"/><br/>
                        </div>
                    </div>

                    <div class="panel panel-default" t-if="False">
                        <div class="panel-heading">
                            <h4>Documents</h4>
                        </div>
                        <div class="panel-body">
                            Put here the list of documents, like slides of
                            the presentations. Remove the above t-if when
                            it's implemented.
                        </div>
                    </div>
                </div>
            </section>
        </div>
    </t>
</template>

<template id="event_track_social" name="Social Widgets" inherit_id="website_event_track.track_view" active="False" customize_show="True">
    <xpath expr="//div[@id='right_column']" position="inside">
        <div class="panel panel-default">
            <div class="panel-heading">
                <h4>Social Stream</h4>
            </div>
            <div class="panel-body">
                <t t-call="website_mail.follow"><t t-set="object" t-value="event"/></t>
                <div t-if="event.twitter_hashtag" class="mt16">
                    <p><strong>Participate on Twitter</strong></p>
                    <p class="text-muted">
                        Find out what people see and say about this event,
                        and join the conversation.
                    </p>
                    <p><strong>Use this tag:
                        <a t-att-href="'http://twitter.com/search?q=#'+event.twitter_hashtag" class="label label-primary">#<span t-field="event.twitter_hashtag"/></a>
                    </strong></p>
                </div>
            </div>
        </div>
    </xpath>
</template>

<template id="event_track_proposal">
    <t t-call="website_event.layout">
        <div class="oe_structure"/>
        <div class="container">
            <section>
                <h1 class="text-center mb0">Call for Proposals</h1>
                <h2 class="text-center text-muted mb32" t-esc="event.name"></h2>
            </section>
            <section id="forms" t-if="not event.show_track_proposal">
                <h1>Proposals are closed!</h1>
                <p>
                    This event does not accept proposals.
                </p>
            </section>
            <section class="row">
                <div class="col-md-8">
                    <div class="oe_structure">
                        <section>
                            <h3 class="page-header mt16">
                                Introduction
                            </h3>
                            <p>
                                We will accept a broad range of
                                presentations, from reports on academic and
                                commercial projects to tutorials and case
                                studies. As long as the presentation is
                                interesting and potentially useful to the
                                audience, it will be considered for
                                inclusion in the programme.
                            </p>
                        </section>
                        <section>
                            <h3 class="page-header">Application</h3>
                            <p>
                                Fill this form to propose your talk.

                            </p>
                        </section>
                    </div>
                    <section id="forms" t-if="event.show_track_proposal">
                        <form class="form-horizontal mt32 js_website_submit_form" t-attf-action="/event/#{event.id}/track_proposal/post" method="post" enctype="multipart/form-data">
                            <input type="hidden" name="csrf_token" t-att-value="request.csrf_token()"/>
                            <div class="form-group">
                                <label class="col-md-3 col-sm-4 control-label" for="partner_name">Your Name</label>
                                <div class="col-md-7 col-sm-8">
                                    <input type="text" class="form-control" name="partner_name" required="True" />
                                </div>
                            </div>
                            <div class="form-group">
                                <label class="col-md-3 col-sm-4 control-label" for="email_from">Your Email</label>
                                <div class="col-md-7 col-sm-8">
                                    <input type="email" class="form-control" name="email_from" required="True" />
                                </div>
                            </div>
                            <div class="form-group">
                                <label class="col-md-3 col-sm-4 control-label" for="phone">Your Phone</label>
                                <div class="col-md-7 col-sm-8">
                                    <input type="text" class="form-control" name="phone" required="True" />
                                </div>
                            </div>
                            <div class="form-group" t-if="len(event.allowed_track_tag_ids)">
                                <label class="col-md-3 col-sm-4 control-label" for="phone">Tags</label>
                                <div class="col-md-9 col-sm-8">
                                    <div class="row">
                                        <label class="col-sm-4" t-foreach="event.allowed_track_tag_ids" t-as="tag">
                                            <input type="checkbox" value="1" t-attf-name="tag_#{str(tag.id)}"/>
                                            <t t-esc="tag.name"/>
                                        </label>
                                    </div>
                                </div>
                            </div>
                            <div class="form-group">
                                <label class="col-md-3 col-sm-4 control-label" for="track_name">Talk Title</label>
                                <div class="col-md-7 col-sm-8">
                                    <input type="text" class="form-control" name="track_name" required="True"/>
                                </div>
                            </div>
                            <div class="form-group">
                                <label class="col-md-3 col-sm-4 control-label" for="phone">Speaker Biography</label>
                                <div class="col-md-7 col-sm-8">
                                    <textarea  class="form-control" name="biography" style="min-height: 120px"/>
                                </div>
                            </div>
                            <div class="form-group">
                                <label class="col-md-3 col-sm-4 control-label" for="description">Talk Introduction</label>
                                <div class="col-md-7 col-sm-8">
                                    <textarea  class="form-control" name="description" style="min-height: 120px"/>
                                </div>
                            </div>
                            <div class="form-group">
                                <div class="col-md-offset-3 col-sm-offset-4 col-sm-8 col-md-7">
                                    <button type="submit" class="btn btn-primary">Submit Proposal</button>
                                </div>
                            </div>
                        </form>
                    </section>
                    <div class="oe_structure"/>
                </div><div class="col-md-3 col-md-offset-1">
                    <div class="panel panel-default">
                        <div class="panel-heading">
                            <h4>Talks Types</h4>
                        </div>
                        <div class="panel-body">
                            <ul class="list-unstyled">
                                <li>
                                    <strong>Regular Talks</strong>. These are standard talks with slides,
                                    alocated in slots of 60 minutes.
                                </li><li>
                                    <strong>Lightning Talks</strong>. These are 30 minutes talks on many
                                    different topics. Most topics are accepted in lightning talks.
                                </li>
                            </ul>
                        </div>
                    </div>


                    <div class="panel panel-default">
                        <div class="panel-heading">
                            <h4>Submission Agreement</h4>
                        </div>
                        <div class="panel-body">
                            <p>
                            We require speakers to accept an agreement in which they commit to:
                            </p>
                            <ul class="list-unstyled">
                                <li>
                                    Timely release of presentation material (slides),
                                    for publishing on our website.
                                </li><li>
                                    Allow video and audio recording of their
                                    presentation, for publishing on our website.
                                </li>
                            </ul>
                        </div>
                    </div>
                </div>
            </section>

        </div>
        <div class="oe_structure"/>
    </t>
</template>

<template id="event_track_proposal_success">
    <t t-call="website_event.event_details">
        <p>
            Thank you for your proposal.
        </p><p>
            We will evaluate your proposition and get back to you shortly.
        </p>
    </t>
</template>

<!-- Chatter templates -->
<template id="event_track_template_new">
    <h3>New track proposal</h3>
    <ul>
        <li><b>Proposed By</b>: <t t-esc="object.partner_id.name or object.partner_name or object.partner_email"/></li>
        <li><b>Mail</b>: <a t-attf-href="mailto:#{object.partner_email}"><t t-esc="object.partner_email"/></a></li>
        <li><b>Phone</b>: <t t-esc="object.partner_phone"/></li>
        <li><b>Title</b>: <t t-esc="object.name"/></li>
        <li><b>Speakers Biography</b>: <t t-esc="object.partner_biography"/></li>
        <li><b>Talk Introduction</b>: <t t-esc="object.description"/></li>
    </ul>
</template>

</odoo><|MERGE_RESOLUTION|>--- conflicted
+++ resolved
@@ -248,11 +248,7 @@
                             <b>Date</b><br/>
                             <span t-field="track.date" t-options='{"hide_seconds":"True"}'/><br/>
                             <b>Duration</b><br/>
-<<<<<<< HEAD
-                            <span t-field="track.duration" t-options='{"widget": "duration", "unit": "hour"}'/><br/>
-=======
-                            <span t-field="track.duration" t-field-options='{"widget": "duration", "unit": "hour", "round": "minute"}'/><br/>
->>>>>>> 3aea814e
+                            <span t-field="track.duration" t-options='{"widget": "duration", "unit": "hour", "round": "minute"}'/><br/>
                             <b>Location</b><br/>
                             <span t-field="track.location_id"/><br/>
                         </div>
