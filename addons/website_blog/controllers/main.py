--- conflicted
+++ resolved
@@ -106,19 +106,11 @@
         path_filter = ""
         domain = []
         if blog:
-<<<<<<< HEAD
             path_filter += "%s/" % blog.id
             domain += [("blog_id", "=", [blog.id])]
         if tag:
             path_filter += 'tag/%s/' % tag.id
             domain += [("tag_ids", "in", [tag.id])]
-=======
-            path_filter += "%s" % blog.id
-            domain += [("id", "in", [post.id for post in blog.blog_post_ids])]
-        if tag:
-            path_filter += 'tag/%s' % tag.id
-            domain += [("id", "in", [post.id for post in tag.blog_post_ids])]
->>>>>>> 0d4d9af5
         if date:
             path_filter += "date/%s" % date
             domain += [("create_date", ">=", date.split("_")[0]), ("create_date", "<=", date.split("_")[1])]
@@ -153,11 +145,7 @@
         return response
 
     @http.route([
-<<<<<<< HEAD
         '/blog/<model("blog.blog"):blog>/post/<model("blog.post"):blog_post>',
-=======
-        '/blogpost/<model("blog.post"):blog_post>',
->>>>>>> 0d4d9af5
     ], type='http', auth="public", website=True, multilang=True)
     def blog_post(self, blog, blog_post, enable_editor=None, **post):
         """ Prepare all values to display the blog.
@@ -279,11 +267,7 @@
                 'content': '',
                 'website_published': False,
             }, context=create_context)
-<<<<<<< HEAD
         return werkzeug.utils.redirect("/blog/%s/post/%s/?enable_editor=1" % (blog_id, new_blog_post_id))
-=======
-        return werkzeug.utils.redirect("/blogpost/%s?enable_editor=1" % new_blog_post_id)
->>>>>>> 0d4d9af5
 
     @http.route('/blogpost/duplicate', type='http', auth="public", website=True)
     def blog_post_copy(self, blog_post_id, **post):
@@ -295,7 +279,6 @@
         """
         cr, uid, context = request.cr, request.uid, request.context
         create_context = dict(context, mail_create_nosubscribe=True)
-<<<<<<< HEAD
         nid = request.registry['blog.post'].copy(cr, uid, blog_post_id, {}, context=create_context)
         post = request.registry['blog.post'].browse(cr, uid, nid, context)
         return werkzeug.utils.redirect("/blog/%s/post/%s/?enable_editor=1" % (post.blog_id.id, nid))
@@ -324,8 +307,4 @@
 
     @http.route('/blog/get_user/', type='json', auth="public", website=True)
     def get_user(self, **post):
-        return [False if request.session.uid else True]
-=======
-        new_blog_post_id = request.registry['blog.post'].copy(cr, uid, blog_post_id, {}, context=create_context)
-        return werkzeug.utils.redirect("/blogpost/%s?enable_editor=1" % new_blog_post_id)
->>>>>>> 0d4d9af5
+        return [False if request.session.uid else True]