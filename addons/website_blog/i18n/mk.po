# Macedonian translation for openobject-addons
# Copyright (c) 2014 Rosetta Contributors and Canonical Ltd 2014
# This file is distributed under the same license as the openobject-addons package.
# FIRST AUTHOR <EMAIL@ADDRESS>, 2014.
#
msgid ""
msgstr ""
<<<<<<< HEAD
"Project-Id-Version: openobject-addons\n"
"Report-Msgid-Bugs-To: FULL NAME <EMAIL@ADDRESS>\n"
"POT-Creation-Date: 2014-09-23 16:28+0000\n"
"PO-Revision-Date: 2014-11-07 13:41+0000\n"
"Last-Translator: Tome Barbov <tome.barbov@eskon.com.mk>\n"
"Language-Team: Macedonian <mk@li.org>\n"
=======
"Project-Id-Version: Odoo 8.0\n"
"Report-Msgid-Bugs-To: \n"
"POT-Creation-Date: 2015-01-21 14:08+0000\n"
"PO-Revision-Date: 2016-05-05 12:35+0000\n"
"Last-Translator: Aleksandar Vangelovski <aleksandarv@hbee.eu>\n"
"Language-Team: Macedonian (http://www.transifex.com/odoo/odoo-8/language/mk/)\n"
>>>>>>> 3a320211
"MIME-Version: 1.0\n"
"Content-Type: text/plain; charset=UTF-8\n"
"Content-Transfer-Encoding: 8bit\n"
"X-Launchpad-Export-Date: 2014-11-08 06:22+0000\n"
"X-Generator: Launchpad (build 17231)\n"

#. module: website_blog
#: view:website:website_blog.blog_post_complete
#: view:website:website_blog.blog_post_short
#: view:website:website_blog.latest_blogs
msgid "&nbsp;"
msgstr "&nbsp;"

#. module: website_blog
#: view:website:website_blog.latest_blogs
msgid "&times;"
msgstr "&times;"

#. module: website_blog
#: view:website:website_blog.blog_post_short
msgid ", referenced in Google."
msgstr ", претставено во Google."

#. module: website_blog
#: view:website:website_blog.latest_blogs
msgid ""
";\n"
"                   You can review titles, keywords and descriptions of all "
"blogs at once."
msgstr ""
";\n"
"                   Можете да прегледате наслови, клучни зборови и описи на "
"сите блогови наеднаш."

#. module: website_blog
#: model:ir.actions.act_window,help:website_blog.action_blog_post
msgid ""
"<p class=\"oe_view_nocontent_create\">\n"
"                    Click to create a new blog post.\n"
"                </p>\n"
"            "
msgstr ""
"<p class=\"oe_view_nocontent_create\">\n"
"                    Кликнете да креирате нов пост на блог.\n"
"                </p>\n"
"            "

#. module: website_blog
#: model:blog.post,content:website_blog.blog_post_1
msgid ""
"<section class=\"mt16 mb16 readable\">\n"
"            <iframe width=\"361\" height=\"200\" "
"src=\"http://www.youtube.com/embed/EkbBFmIWoTE\" frameborder=\"0\" "
"allowfullscreen></iframe>\n"
"            <p data-chatter-id=\"counter_0/section\">\n"
"                Emails are broken.\n"
"            </p><p data-chatter-id=\"counter_1/section\">\n"
"                Emails make me waste my time. But I need them.\n"
"                Given the importance that emails have in our lives,\n"
"                it's incredible it's still one of the only software\n"
"                areas that did not evolve in the past 20 years!\n"
"            </p><p data-chatter-id=\"counter_2/section\">\n"
"                Reading my inbox is the most unproductive task I do\n"
"                on a daily basis. I have to spend one full hour a\n"
"                day to process my emails. All the junk flows in the\n"
"                same inbox; spams, information that doesn't matter,\n"
"                quoted answers of quoted answers, etc. At the end\n"
"                of the hour, only 10 emails actually requested an\n"
"                answer from me. With a good tool, I could have done\n"
"                my job in 10 minutes!\n"
"            </p>\n"
"        </section>\n"
"        <section class=\"mt16 mb16 readable\">\n"
"            <p data-chatter-id=\"counter_3/section\">\n"
"                At Odoo, we build tools to bring productivity to\n"
"                enterprises. As emails and information flows are one of\n"
"                the biggest wastes of time in companies, we have to fix\n"
"                this.\n"
"            </p><p data-chatter-id=\"counter_4/section\">\n"
"                To disrupt emails, you need more than just another user\n"
"                interface. We need to rethink the whole communication flow.\n"
"            </p>\n"
"            <h3>The Communication Mechanism of Odoo</h3>\n"
"            <p data-chatter-id=\"counter_5/section\">\n"
"                Here are the ideas behing the Odoo communication tools:\n"
"            </p>\n"
"            <ul>\n"
"                <li>\n"
"                    Get Things Done: your inbox is a\n"
"                    todo list. You should be able to process (not only\n"
"                    read) the inbox and easily mark messages for future\n"
"                    actions. Every inbox should be empty after having\n"
"                    been processed; no more overload of information.\n"
"                    <img class=\"img-responsive\" "
"src=\"/website_blog/static/src/img/mail-sc-00.png\">\n"
"                </li><li>\n"
"                    Keep control of what you want to receive or don't want\n"
"                    to receive. People should never receive spam. You\n"
"                    should follow/unfollow any kind of information in one\n"
"                    click.\n"
"                </li><li>\n"
"                    Productivity is key: our smart user\n"
"                    interface does not require you to click on every mail\n"
"                    to read a thread. Reading a full thread, replying,\n"
"                    attaching documents is super fast.\n"
"                    <img class=\"img-responsive\" "
"src=\"/website_blog/static/src/img/mail-sc-03.png\">\n"
"                </li><li>\n"
"                    A mix of push &amp; pull: Today, people\n"
"                    are victims of what others decide to push to them.\n"
"                    Odoo differentiates:\n"
"                    <ul>\n"
"                        <li>\n"
"                            Messages \"for information\":\n"
"                            you can pull them when you need some specific\n"
"                            information; they are not required to be read\n"
"                            every day.You receive only what you decided\n"
"                            to follow.This accounts for 90% of your daily\n"
"                            emails.Use the \"Inbox\" menu for these.\n"
"                        </li><li>\n"
"                            Messages \"for action\": they\n"
"                            require your immediate attention and you need\n"
"                            to process them all. This accounts for 10%\n"
"                            of your daily emails. Use the \"To: me\" menu\n"
"                            for these.\n"
"                        </li>\n"
"                    </ul>\n"
"                </li><li>\n"
"                    Focus on the Content: Everything is\n"
"                    stripped to emphasize on the real message. No more\n"
"                    welcome introductions, greetings, signatures and legal\n"
"                    notes.We standardize the layout of each message.\n"
"                    (signatures are on the profile of a contact, not in\n"
"                    every message)\n"
"                </li><li>\n"
"                    Folders and mailing lists are great tools but too\n"
"                    complex in traditional email clients. In Odoo, a\n"
"                    group of contacts that share a discussion can be\n"
"                    created with one click. Every group should have it's\n"
"                    own email address.\n"
"                </li>\n"
"            </ul>\n"
"        </section>\n"
"\n"
msgstr ""
"<section class=\"mt16 mb16 readable\">\n"
"            <iframe width=\"361\" height=\"200\" "
"src=\"http://www.youtube.com/embed/EkbBFmIWoTE\" frameborder=\"0\" "
"allowfullscreen></iframe>\n"
"            <p data-chatter-id=\"counter_0/section\">\n"
"                Е-маил пораките се расипани.\n"
"            </p><p data-chatter-id=\"counter_1/section\">\n"
"                Е-маил пораките ми го трошат времето. Но тие ми се "
"потребни.\n"
"                Знаејќи ја важноста што тие ја имаат во нашиот живот,\n"
"                невозможно е што тоа е една од единствените софтверски\n"
"                области што не еволуирале во последните 20 години!\n"
"            </p><p data-chatter-id=\"counter_2/section\">\n"
"                Читањето на дојдовните пораки е најнепродуктивна\n"
"                секојденвна задача. Морам да потрошам цел еден час\n"
"                секој ден да ги поминам моите пораки. сето ѓубре\n"
"                што доаѓа; спам, информации што не ми се важни,\n"
"                цитирани одговори на цитирани прашања, итн. На крајот\n"
"                од часот, само 10 е-маил пораки всушност бараа\n"
"                одговор од мене. Со добра алатка, ќе ја завршев\n"
"                мојата работа за 10 минути!\n"
"            </p>\n"
"        </section>\n"
"        <section class=\"mt16 mb16 readable\">\n"
"            <p data-chatter-id=\"counter_3/section\">\n"
"                Во Odoo, градиме алатки да ја донесеме продуктивноста\n"
"                во претпријатијата. Бидејќи тековите на информациите и\n"
"                е-маил пораките се едно од најголемите трошачи на време\n"
"                во компаниите моравме да го поправиме ова.\n"
"            </p><p data-chatter-id=\"counter_4/section\">\n"
"                За да се пресретнат е-маил пораките, ни треба повеќе од "
"друг\n"
"                кориснички интерфејс. Треба да го промислиме целиот тек на "
"комуникација.\n"
"            </p>\n"
"            <h3>Механизмот на комуникација на Odoo</h3>\n"
"            <p data-chatter-id=\"counter_5/section\">\n"
"                Еве ги идеите позади Odoo алатките за комуникација:\n"
"            </p>\n"
"            <ul>\n"
"                <li>\n"
"                    Завршете ги работите: вашите дојдовни пораки се\n"
"                    работа што треба да се направи. би требало да обработите "
"(не\n"
"                    само прочитате) дојдовните пораки и лесно да ги означите "
"за\n"
"                    идни дејствија. Секое дојдовне сандаче би требало да "
"биде празно\n"
"                    по процесирање; нема повеќе пренатрупаност од "
"информации.\n"
"                    <img class=\"img-responsive\" "
"src=\"/website_blog/static/src/img/mail-sc-00.png\">\n"
"                </li><li>\n"
"                    Имајте контрола врз тоа што сакате да го примите и тоа\n"
"                    што не сакате. Луѓето никогаш не би требало да примат "
"спам.\n"
"                    Би требало да следите/не следите било каква информација\n"
"                    само со еден клик.\n"
"                </li><li>\n"
"                    Продуктивноста е клучот: нашиот паметен кориснички\n"
"                    интерфејс не бара од вас да кликате на секој маил да\n"
"                    прочитате тема. Читање на целосна тема, одговарање,\n"
"                    прикачување документи е супер брзо.\n"
"                    <img class=\"img-responsive\" "
"src=\"/website_blog/static/src/img/mail-sc-03.png\">\n"
"                </li><li>\n"
"                    Микс од push &amp; pull: Денес, луѓето\n"
"                    се жртви на тоа што другите сакат да им го наметнат.\n"
"                    Odoo разновидност:\n"
"                    <ul>\n"
"                        <li>\n"
"                            Пораките \"за информации\":\n"
"                            можете да ги повлечете клога ви треба некоја\n"
"                            специфична информација; нема потреба да се "
"читат\n"
"                            секој ден.Го примате само тоа што сте решиле\n"
"                            да го следите.Ова важи за 90% од вашите дневни\n"
"                            пораки.Користете го \"Дојдовно сандаче\" менито "
"за нив.\n"
"                        </li><li>\n"
"                            Пораки \"за дејства\": тие го бараат\n"
"                            вашето внимание веднаш и треба да ги обработите\n"
"                            сите нив. ова важи за 10% од вашите дневни\n"
"                            е-маил пораки. Искористете го \"До: мене\"\n"
"                            менито за нив.\n"
"                        </li>\n"
"                    </ul>\n"
"                </li><li>\n"
"                    Фокусирајте се на содржина: Се е соголено за да\n"
"                    се нагласи вистинската порака. Нема повеќе воведни\n"
"                    претставувања, поздрави, потписи и правни забелешки.\n"
"                    Го стандардизираме приказот на секоја порака.\n"
"                    (потписите се на профилот на контактот, не во\n"
"                    секоја порака)\n"
"                </li><li>\n"
"                    Папките и е-маил листите исто така се супер алатки\n"
"                    но премногу сложени во традиционалните е-маил клиенти.\n"
"                    Во Odoo група контакти што делат дискусија можат да\n"
"                    се креират со еден клик. Секоја група треба да има\n"
"                    своја сопствена е-маил адреса.\n"
"                </li>\n"
"            </ul>\n"
"        </section>\n"
"\n"

#. module: website_blog
#: model:blog.post,content:website_blog.blog_post_2
msgid ""
"<section class=\"row readable\">\n"
"            <div class=\"col-md-12 mb32\">\n"
"                <img class=\"img-responsive\" "
"src=\"/website_blog/static/src/img/CMS_WMS_screens.jpg\">\n"
"            </div>\n"
"            <div class=\"col-md-6 col-md-offset-3 mb16 mt16\">\n"
"                <p class=\"text-center\" data-chatter-"
"id=\"counter_0/section/div\">\n"
"                    New Features Launched\n"
"                </p>\n"
"                <p class=\"text-center\" data-chatter-"
"id=\"counter_1/section/div\">\n"
"                    To add to an already comprehensive set of Odoo\n"
"                    features, a website content management system (CMS\n"
"                    or WMS) has been developed and a beta release is\n"
"                    available from today, 31st January 2014.\n"
"                </p>\n"
"            </div>\n"
"        </section>\n"
"        <section class=\"readable\">\n"
"            <p data-chatter-id=\"counter_2/section\">\n"
"                Odoo claims to be 'the Open Source software that makes\n"
"                building your company's website and selling your products\n"
"                online easy'. So how true is this statement?\n"
"            </p><p data-chatter-id=\"counter_3/section\">\n"
"                \"Odoo's latest launch will allow a business to go from\n"
"                zero to trading online quicker than ever before,&#8221; "
"Stuart\n"
"                Mackintosh, MD of Open Source specialist and Odoo\n"
"                integration partner, OpusVL, explains. &#8220;The "
"investment\n"
"                required to have a fully automated business system is\n"
"                dramatically reduced, enabling the small and medium\n"
"                enterprise to compete at a level of functionality and\n"
"                performance previously reserved for the big IT investors.\"\n"
"            </p>\n"
"            <blockquote>\n"
"                <p data-chatter-id=\"counter_4/section/blockquote\">\n"
"                    \"Finally, the leading edge is being brought to the "
"masses.\n"
"                    It will now be the turn of the big players to catch up "
"to\n"
"                    the superior technologies of the SME.\"\n"
"                </p>\n"
"            </blockquote>\n"
"            <p data-chatter-id=\"counter_5/section\">\n"
"                \"This is another clever and highly disruptive move by\n"
"                Odoo,which will force other technology providers to\n"
"                take another look at the value they are providing to ensure\n"
"                that their 'solutions' can still compete.\"\n"
"            </p><p data-chatter-id=\"counter_6/section\">\n"
"                \"Odoo now competes on many fronts, with no real\n"
"                competition out there to knock them off the top spot.\n"
"                With the launch of their integrated CMS and Ecommerce\n"
"                systems,it only elevates their position as one of the "
"leading\n"
"                lights in the open source revolution. It will be at least 5\n"
"                years before another ERP or CMS provider will be able to\n"
"                compete at this level due to the technology currently\n"
"                employed by most industry providers.\"\n"
"            </p>\n"
"            <h4>Adding to industry leading technology</h4>\n"
"            <p data-chatter-id=\"counter_7/section\">\n"
"                Like many modern website editors, with Odoo you can edit\n"
"                content in-line, enabling you to see exactly what you are\n"
"                changing and ensure your changes suit the context.\n"
"            </p><p data-chatter-id=\"counter_8/section\">\n"
"                However, unlike other web content management systems, it\n"
"                fully integrates into the back-end database. This means\n"
"                that when you edit a product description, image or price,\n"
"                it updates the product database in real time, providing a\n"
"                true self-service window into the business.\n"
"            </p><p data-chatter-id=\"counter_9/section\">\n"
"                This provides a single source of data for your company and\n"
"                removes the need to create offline synchronisation between\n"
"                website and product database.\n"
"            </p><p data-chatter-id=\"counter_10/section\">\n"
"                As it comes, there is a default website based on Bootstrap\n"
"                3, the latest industry standard for rapid development of\n"
"                multi-device websites backed by Twitter, so can be directly\n"
"                integrated with many web tools and works across all devices\n"
"                by default.\n"
"            </p>\n"
"        </section>\n"
"\n"
msgstr ""

#. module: website_blog
#: view:website:website_blog.blog_post_short
msgid "About us"
msgstr "За нас"

#. module: website_blog
#. openerp-web
#: code:addons/website_blog/static/src/js/website.tour.blog.js:66
#, python-format
msgid "Add Another Block"
msgstr ""

#. module: website_blog
#. openerp-web
#: code:addons/website_blog/static/src/js/website.tour.blog.js:18
#, python-format
msgid "Add Content"
msgstr "Додади содржина"

#. module: website_blog
#: view:website:website_blog.blog_post_short
msgid "Archives"
msgstr "Архиви"

#. module: website_blog
#: view:blog.post:website_blog.view_blog_post_search
#: field:blog.post,author_id:0
#: field:blog.post,create_uid:0
msgid "Author"
msgstr "Автор"

#. module: website_blog
<<<<<<< HEAD
=======
#: field:blog.post,author_avatar:0
msgid "Avatar"
msgstr "Изглед на профил"

#. module: website_blog
>>>>>>> 3a320211
#: field:blog.post,background_image:0
msgid "Background Image"
msgstr "Слика на позадина"

#. module: website_blog
#: view:blog.blog:website_blog.view_blog_blog_form
#: view:blog.post:website_blog.view_blog_post_search
#: field:blog.post,blog_id:0
msgid "Blog"
msgstr "Блог"

#. module: website_blog
#: field:blog.blog,name:0
msgid "Blog Name"
msgstr "Име на блог"

#. module: website_blog
#: view:blog.post:website_blog.view_blog_post_form
#: view:blog.post:website_blog.view_blog_post_search
#: field:blog.post.history,post_id:0
#: model:ir.model,name:website_blog.model_blog_post
msgid "Blog Post"
msgstr "Порака на блог"

#. module: website_blog
#. openerp-web
#: code:addons/website_blog/static/src/js/website.tour.blog.js:37
#, python-format
msgid "Blog Post Created"
msgstr "Постот на блогот е креиран"

#. module: website_blog
#: view:blog.post.history:website_blog.view_blog_history_form
#: model:ir.model,name:website_blog.model_blog_post_history
msgid "Blog Post History"
msgstr "Историја на постови на блогот"

#. module: website_blog
#: code:addons/website_blog/controllers/main.py:308
#: code:addons/website_blog/models/website_blog.py:100
#, python-format
msgid "Blog Post Title"
msgstr "Наслов на постот на блогот"

#. module: website_blog
#: view:blog.post:website_blog.view_blog_post_list
#: model:ir.actions.act_window,name:website_blog.action_blog_post
#: model:ir.ui.menu,name:website_blog.menu_page
#: model:ir.ui.menu,name:website_blog.menu_wiki
msgid "Blog Posts"
msgstr "Постови на блог"

#. module: website_blog
#: field:blog.blog,subtitle:0
#: view:blog.post:website_blog.view_blog_post_form
msgid "Blog Subtitle"
msgstr "Поднаслов на блог"

#. module: website_blog
#: model:ir.model,name:website_blog.model_blog_tag
msgid "Blog Tag"
msgstr "Ознака на блог"

#. module: website_blog
#: view:blog.blog:website_blog.view_blog_blog_list
#: model:ir.actions.act_window,name:website_blog.action_blog_blog
#: model:ir.model,name:website_blog.model_blog_blog
#: model:ir.ui.menu,name:website_blog.menu_blog
msgid "Blogs"
msgstr "Блогови"

#. module: website_blog
#: model:blog.post,subtitle:website_blog.blog_post_2
msgid ""
"Building your company's website and selling your products online easy."
msgstr ""
"Градење на вебсајт за вашата компанија и продавање на вашите производи преку "
"интернет е лесно."

#. module: website_blog
#: view:blog.post.history.show_diff:website_blog.view_wiki_show_diff
msgid "Cancel"
msgstr "Откажи"

#. module: website_blog
#: view:website:website_blog.blog_post_complete
msgid "Change Cover"
msgstr ""

#. module: website_blog
#. openerp-web
#: code:addons/website_blog/static/src/js/website.tour.blog.js:33
#, python-format
msgid "Click <em>Continue</em> to create the blog post."
msgstr "Кликнете <em>Продолжи</em> за да го креирате постот на блогот."

#. module: website_blog
#: view:website:website_blog.blog_post_short
msgid "Click on \"Content\" on the top menu to write your first blog post."
msgstr ""
"Кликнете на \"Содржина\" во главното мени за да го напишете вашиот прв пост "
"на блог."

#. module: website_blog
#. openerp-web
#: code:addons/website_blog/static/src/js/website.tour.blog.js:46
#, python-format
msgid "Click on this area and set a catchy title for your blog post."
msgstr ""
"Кликнете на оваа област и подесете интересен наслов за вашиот пост на блог."

#. module: website_blog
#. openerp-web
#: code:addons/website_blog/static/src/js/website.tour.blog.js:88
#, python-format
msgid "Click the <em>Save</em> button to record changes on the page."
msgstr ""
"Кликнете го  <em>Сними</em> копчето за да ги снимите промените на страната."

#. module: website_blog
#. openerp-web
#: code:addons/website_blog/static/src/js/website.tour.blog.js:102
#, python-format
msgid "Close Tutorial"
msgstr "Затвори прирачник"

#. module: website_blog
#: view:website:website_blog.blog_post_short
msgid "Contact us"
msgstr "Контактирајте нé"

#. module: website_blog
#: view:blog.post:website_blog.view_blog_post_search
#: field:blog.post,content:0
#: field:blog.post.history,content:0
msgid "Content"
msgstr "Содржина"

#. module: website_blog
#. openerp-web
#: code:addons/website_blog/static/src/js/website.tour.blog.js:39
#, python-format
msgid "Continue"
msgstr "Продолжи"

#. module: website_blog
#. openerp-web
#: code:addons/website_blog/static/src/js/website.tour.blog.js:32
#, python-format
msgid "Create Blog Post"
msgstr "Креирај пост на блог"

#. module: website_blog
#. openerp-web
#: code:addons/website_blog/static/src/js/website.tour.blog.js:8
#, python-format
msgid "Create a blog post"
msgstr "Креирај пост на блог"

#. module: website_blog
#: field:blog.blog,create_uid:0
#: field:blog.post.history.show_diff,create_uid:0
#: field:blog.tag,create_uid:0
msgid "Created by"
msgstr "Креирано од"

#. module: website_blog
#: field:blog.blog,create_date:0
#: field:blog.post,create_date:0
#: field:blog.post.history.show_diff,create_date:0
#: field:blog.tag,create_date:0
msgid "Created on"
msgstr "Креирано на"

#. module: website_blog
#: field:blog.post.history,create_date:0
msgid "Date"
msgstr "Датум"

#. module: website_blog
#: help:blog.blog,message_last_post:0
#: help:blog.post,message_last_post:0
msgid "Date of the last message posted on the record."
msgstr "Датум на испраќање на последната порака"

#. module: website_blog
#. openerp-web
#: code:addons/website_blog/static/src/js/website.tour.blog.js:80
#, python-format
msgid "Delete the block"
msgstr ""

#. module: website_blog
#: field:blog.blog,description:0
msgid "Description"
msgstr "Опис"

#. module: website_blog
#: field:blog.post.history.show_diff,diff:0
msgid "Diff"
msgstr "Разлика"

#. module: website_blog
#: view:blog.post.history.show_diff:website_blog.view_wiki_show_diff
#: model:ir.actions.act_window,name:website_blog.action_view_wiki_show_diff
#: model:ir.actions.act_window,name:website_blog.action_view_wiki_show_diff_values
msgid "Difference"
msgstr "Разлика"

#. module: website_blog
#: field:mail.message,path:0
msgid "Discussion Path"
msgstr "Патека за дискусија"

#. module: website_blog
#: view:blog.post.history:website_blog.view_blog_history_tree
msgid "Document History"
msgstr "Историја на документот"

#. module: website_blog
#. openerp-web
#: code:addons/website_blog/static/src/js/website.tour.blog.js:59
#, python-format
msgid "Drag & Drop a Block"
msgstr ""

#. module: website_blog
#. openerp-web
#: code:addons/website_blog/static/src/js/website.tour.blog.js:73
#, python-format
msgid "Drag & Drop a block"
msgstr ""

#. module: website_blog
#. openerp-web
#: code:addons/website_blog/static/src/js/website.tour.blog.js:74
#, python-format
msgid "Drag this block and drop it below the image block."
msgstr ""

#. module: website_blog
#. openerp-web
#: code:addons/website_blog/static/src/js/website.tour.blog.js:60
#, python-format
msgid "Drag this block and drop it in your page."
msgstr ""

#. module: website_blog
#: view:website:website_blog.blog_post_complete
msgid "Duplicate"
msgstr "Дуплицирај"

#. module: website_blog
#: view:website:website_blog.blog_post_short
msgid "Follow us"
msgstr "Следете не"

#. module: website_blog
#: field:blog.blog,message_follower_ids:0
#: field:blog.post,message_follower_ids:0
msgid "Followers"
msgstr "Следбеници"

#. module: website_blog
#. openerp-web
#: code:addons/website_blog/static/src/js/website.tour.blog.js:81
#, python-format
msgid ""
"From this toolbar you can move, duplicate or delete the selected zone. Click "
"on the garbage can image to delete the block. Or click on the Title and "
"delete it."
msgstr ""

#. module: website_blog
#: view:blog.post:website_blog.view_blog_post_search
msgid "Group By"
msgstr "Групирање според"

#. module: website_blog
#: field:blog.post,history_ids:0
msgid "History"
msgstr "Историја"

#. module: website_blog
#: help:blog.blog,message_summary:0
#: help:blog.post,message_summary:0
msgid ""
"Holds the Chatter summary (number of messages, ...). This summary is "
"directly in html format in order to be inserted in kanban views."
msgstr ""
"Содржи резиме на конверзација (број на пораки, ...). Ова резиме е директно "
"во html формат со цел да биде вметнато во kanban преглед."

#. module: website_blog
#: field:blog.blog,id:0
#: field:blog.post,id:0
#: field:blog.post.history,id:0
#: field:blog.post.history.show_diff,id:0
#: field:blog.tag,id:0
msgid "ID"
msgstr "ID"

#. module: website_blog
#: model:blog.post,subtitle:website_blog.blog_post_1
msgid "Ideas behing the Odoo communication tools."
msgstr "Идеи позади Odoo алатките за комуникација."

#. module: website_blog
#: help:blog.blog,message_unread:0
#: help:blog.post,message_unread:0
msgid "If checked new messages require your attention."
msgstr "Доколку е означено, новите пораки го бараат вашето вниманите."

#. module: website_blog
#: model:blog.post,name:website_blog.blog_post_2
msgid "Integrating your CMS and E-Commerce"
msgstr ""

#. module: website_blog
#: field:blog.blog,message_is_follower:0
#: field:blog.post,message_is_follower:0
msgid "Is a Follower"
msgstr "Е следбеник"

#. module: website_blog
#: view:blog.post:website_blog.view_blog_post_search
#: field:blog.post,write_uid:0
msgid "Last Contributor"
msgstr "Последен приложувач"

#. module: website_blog
#: field:blog.blog,message_last_post:0
#: field:blog.post,message_last_post:0
msgid "Last Message Date"
msgstr "Датум на последна порака"

#. module: website_blog
#: field:blog.post,write_date:0
msgid "Last Modified on"
msgstr "Последна промена на"

#. module: website_blog
#: field:blog.blog,write_uid:0
#: field:blog.post.history,write_uid:0
#: field:blog.post.history.show_diff,write_uid:0
#: field:blog.tag,write_uid:0
msgid "Last Updated by"
msgstr "Последно ажурирање од"

#. module: website_blog
#: field:blog.blog,write_date:0
#: field:blog.post.history,write_date:0
#: field:blog.post.history.show_diff,write_date:0
#: field:blog.tag,write_date:0
msgid "Last Updated on"
msgstr "Последно ажурирање на"

#. module: website_blog
#: help:blog.post,history_ids:0
msgid "Last post modifications"
msgstr "Последни модификации на пост"

#. module: website_blog
#: view:website:website_blog.latest_blogs
msgid "Latest Posts"
msgstr "Најнови постови"

#. module: website_blog
#. openerp-web
#: code:addons/website_blog/static/src/js/website.tour.blog.js:52
#, python-format
msgid "Layout Your Blog Post"
msgstr ""

#. module: website_blog
#. openerp-web
#: code:addons/website_blog/static/src/js/website.tour.blog.js:67
#, python-format
msgid "Let's add another block to your post."
msgstr ""

#. module: website_blog
#. openerp-web
#: code:addons/website_blog/static/src/js/website.tour.blog.js:12
#, python-format
msgid "Let's go through the first steps to write beautiful blog posts."
msgstr "Да ги поминеме првите чекори за пишување на убави постови за блог."

#. module: website_blog
#: model:ir.model,name:website_blog.model_mail_message
msgid "Message"
msgstr "Порака"

#. module: website_blog
#: field:blog.blog,message_ids:0
#: field:blog.post,message_ids:0
msgid "Messages"
msgstr "Пораки"

#. module: website_blog
#: help:blog.blog,message_ids:0
#: help:blog.post,message_ids:0
msgid "Messages and communication history"
msgstr "Историја на пораки и комуникација"

#. module: website_blog
#: field:blog.post.history,create_uid:0
msgid "Modified By"
msgstr "Изменето од"

#. module: website_blog
#: view:blog.post:website_blog.view_blog_post_form
#: field:blog.tag,name:0
msgid "Name"
msgstr "Име"

#. module: website_blog
#. openerp-web
#: code:addons/website_blog/static/src/js/website.tour.blog.js:11
#: code:addons/website_blog/static/src/js/website.tour.blog.js:25
#: code:addons/website_blog/static/src/js/website_blog.editor.js:11
#: view:website:website.layout
#, python-format
msgid "New Blog Post"
msgstr "Нов пост на блог"

#. module: website_blog
#: model:mail.message.subtype,description:website_blog.mt_blog_post_new
#: model:mail.message.subtype,name:website_blog.mt_blog_blog_post_new
#: model:mail.message.subtype,name:website_blog.mt_blog_post_new
msgid "New Post"
msgstr "Нов пост"

#. module: website_blog
#: view:website:website.layout
#: model:website.menu,name:website_blog.menu_news
msgid "News"
msgstr "Новости"

#. module: website_blog
#: view:website:website_blog.blog_post_short
msgid "No blog post yet."
msgstr "Сеуште нема постовио на блогот"

#. module: website_blog
#: view:website:website_blog.latest_blogs
msgid "No keywords defined!"
msgstr "Нема дефинирано клучни зборови!"

#. module: website_blog
#: field:blog.post,visits:0
msgid "No of Views"
msgstr "Број на погледи"

#. module: website_blog
#. openerp-web
#: code:addons/website_blog/static/src/xml/website_blog.inline.discussion.xml:9
#, python-format
msgid "Not Published"
msgstr "Необјавено"

#. module: website_blog
#: view:website:website_blog.latest_blogs
msgid "Not published"
msgstr "Необјавено"

#. module: website_blog
#: model:blog.post,website_meta_keywords:website_blog.blog_post_1
msgid "Odoo, email"
msgstr "Odoo, е-маил"

#. module: website_blog
#: view:website:website_blog.blog_post_short
msgid "Our Blogs"
msgstr "Наши блогови"

#. module: website_blog
#: model:ir.actions.act_window,name:website_blog.action_related_page_history
msgid "Page History"
msgstr "Историја на страна"

#. module: website_blog
#: model:ir.actions.act_window,name:website_blog.action_history
msgid "Page history"
msgstr "Историја на страна"

#. module: website_blog
#: model:ir.ui.menu,name:website_blog.menu_page_history
msgid "Pages history"
msgstr "Историја на страни"

#. module: website_blog
#: view:website:website_blog.blog_post_short
msgid "Participate on our social stream."
msgstr ""

#. module: website_blog
#. openerp-web
#: code:addons/website_blog/static/src/xml/website_blog.inline.discussion.xml:34
#: view:website:website_blog.blog_post_complete
#, python-format
msgid "Post"
msgstr "Испрати"

#. module: website_blog
#: model:mail.message.subtype,description:website_blog.mt_blog_post_published
#: model:mail.message.subtype,name:website_blog.mt_blog_post_published
msgid "Post Published"
msgstr "Постот е објавен"

#. module: website_blog
#: field:blog.post,website_published:0
msgid "Publish"
msgstr "Објави"

#. module: website_blog
#. openerp-web
#: code:addons/website_blog/static/src/js/website.tour.blog.js:95
#, python-format
msgid "Publish Your Post"
msgstr "Објавете го вашиот пост"

#. module: website_blog
#: help:blog.post,website_published:0
msgid "Publish on the website"
msgstr "Објави на вебсајтот"

#. module: website_blog
#. openerp-web
#: code:addons/website_blog/static/src/xml/website_blog.inline.discussion.xml:10
#, python-format
msgid "Published"
msgstr "Објавен"

#. module: website_blog
#: field:blog.post,ranking:0
msgid "Ranking"
msgstr "Рангирање"

#. module: website_blog
#: view:website:website_blog.blog_post_complete
msgid "Read Next"
msgstr "Прочитај следно"

#. module: website_blog
#. openerp-web
#: code:addons/website_blog/static/src/js/website.tour.blog.js:87
#, python-format
msgid "Save Your Blog"
msgstr "Снимете го вашиот блог"

#. module: website_blog
#: view:website:website_blog.latest_blogs
msgid "Search Engine Optimization"
msgstr "Оптимизација за пребарувачи"

#. module: website_blog
#. openerp-web
#: code:addons/website_blog/static/src/js/website.tour.blog.js:26
#, python-format
msgid "Select this menu item to create a new blog post."
msgstr "Изберете го ова мени за да креирате нов пост на блог"

#. module: website_blog
#: view:blog.blog:website_blog.view_blog_blog_form
#: view:blog.post:website_blog.view_blog_post_form
msgid "Send a message to the group"
msgstr "Испрати порака до група"

#. module: website_blog
#. openerp-web
#: code:addons/website_blog/static/src/js/website.tour.blog.js:45
#, python-format
msgid "Set a Title"
msgstr "Поставете наслов"

#. module: website_blog
#. openerp-web
#: code:addons/website_blog/static/src/js/website.tour.blog.js:13
#, python-format
msgid "Skip"
msgstr "Прескокни"

#. module: website_blog
#. openerp-web
#: code:addons/website_blog/static/src/js/website.tour.blog.js:13
#, python-format
msgid "Start Tutorial"
msgstr "Активирај го прирачникот"

#. module: website_blog
#: field:blog.post,subtitle:0
msgid "Sub Title"
msgstr "Превод"

#. module: website_blog
#: code:addons/website_blog/controllers/main.py:309
#: code:addons/website_blog/models/website_blog.py:101
#, python-format
msgid "Subtitle"
msgstr "Поднаслов"

#. module: website_blog
#: field:blog.blog,message_summary:0
#: field:blog.post,message_summary:0
#: field:blog.post.history,summary:0
msgid "Summary"
msgstr "Резиме"

#. module: website_blog
#: field:blog.post,tag_ids:0
#: view:website:website_blog.blog_post_short
msgid "Tags"
msgstr "Ознаки"

#. module: website_blog
#: view:blog.post:website_blog.view_blog_post_form
msgid "Technical"
msgstr "Технички"

#. module: website_blog
#: model:blog.post,name:website_blog.blog_post_1
#: model:blog.post,website_meta_description:website_blog.blog_post_1
msgid "The Future of Emails"
msgstr "Иднината на Е-маил пораките"

#. module: website_blog
#: code:addons/website_blog/models/website_blog.py:211
#, python-format
msgid "There are no changes in revisions."
msgstr "Нема измени во ревизиите."

#. module: website_blog
#: view:website:website_blog.latest_blogs
msgid "This box will not be visible to your visitors."
msgstr "Ова поле нема да е видливо за вашите посетители."

#. module: website_blog
#. openerp-web
#: code:addons/website_blog/static/src/js/website.tour.blog.js:38
#, python-format
msgid "This is your new blog post. Let's edit it."
msgstr "Ова е вашиот нов пост на блог. Ајде да го уредиме."

#. module: website_blog
#: view:website:website_blog.latest_blogs
msgid "This page is great to improve your"
msgstr "Ова страна е добра да го подобри вашето"

#. module: website_blog
#. openerp-web
#: code:addons/website_blog/static/src/js/website.tour.blog.js:101
#, python-format
msgid ""
"This tutorial is finished. To discover more features, improve the content of "
"this page and try the <em>Promote</em> button in the top right menu."
msgstr ""
"Овој курс заврши. Да откриете повеќе функции, да ја подобрите содржината на "
"оваа страна пробајте го <em>Промовирај</em> копчето во горното десно мени."

#. module: website_blog
#: field:blog.post,name:0
msgid "Title"
msgstr "Наслов"

#. module: website_blog
#: view:website:website_blog.blog_post_complete
msgid "True"
msgstr "Точно"

#. module: website_blog
#: field:blog.blog,message_unread:0
#: field:blog.post,message_unread:0
msgid "Unread Messages"
msgstr "Непрочитани пораки"

#. module: website_blog
#. openerp-web
#: code:addons/website_blog/static/src/js/website.tour.blog.js:19
#, python-format
msgid ""
"Use this <em>'Content'</em> menu to create a new blog post like any other "
"document (page, menu, products, event, ...)."
msgstr ""
"Употребете го <em>'Содржина'</em> менито за да креирате нов пост на блог "
"како било кој друг документ (страна, мени, производ, настан, ...)."

#. module: website_blog
#. openerp-web
#: code:addons/website_blog/static/src/js/website.tour.blog.js:53
#, python-format
msgid ""
"Use well designed building blocks to structure the content of your blog. "
"Click 'Insert Blocks' to add new content."
msgstr ""

#. module: website_blog
#: help:mail.message,path:0
msgid ""
"Used to display messages in a paragraph-based chatter using a unique path;"
msgstr ""

#. module: website_blog
#: code:addons/website_blog/models/website_blog.py:211
#: code:addons/website_blog/wizard/document_page_show_diff.py:50
#, python-format
msgid "Warning!"
msgstr "Предупредување!"

#. module: website_blog
#: model:ir.actions.act_url,name:website_blog.action_open_website
msgid "Website Blogs"
msgstr "Вебсајт блогови"

#. module: website_blog
#: field:blog.blog,website_message_ids:0
#: field:blog.post,website_message_ids:0
msgid "Website Messages"
msgstr "Пораки на веб сајт"

#. module: website_blog
#: help:blog.blog,website_message_ids:0
#: help:blog.post,website_message_ids:0
msgid "Website communication history"
msgstr "Историја на веб комуникација"

#. module: website_blog
#: field:blog.blog,website_meta_description:0
#: field:blog.post,website_meta_description:0
#: field:blog.tag,website_meta_description:0
msgid "Website meta description"
msgstr ""

#. module: website_blog
#: field:blog.blog,website_meta_keywords:0
#: field:blog.post,website_meta_keywords:0
#: field:blog.tag,website_meta_keywords:0
msgid "Website meta keywords"
msgstr ""

#. module: website_blog
#: field:blog.blog,website_meta_title:0
#: field:blog.post,website_meta_title:0
#: field:blog.tag,website_meta_title:0
msgid "Website meta title"
msgstr ""

#. module: website_blog
#. openerp-web
#: code:addons/website_blog/static/src/xml/website_blog.inline.discussion.xml:26
#: view:website:website_blog.blog_post_complete
#, python-format
msgid "Write a comment..."
msgstr "Напишете коментар..."

#. module: website_blog
#: view:website:website_blog.blog_post_short
msgid "Write a small text here for when"
msgstr "Напишете мал текст овде кога"

#. module: website_blog
#: code:addons/website_blog/wizard/document_page_show_diff.py:50
#, python-format
msgid "You need to select minimum one or maximum two history revisions!"
msgstr ""
"Треба да селектиарте минимум една или максимум две ревизии на историја!"

#. module: website_blog
#: view:website:website_blog.latest_blogs
msgid "You should"
msgstr "Би требало"

#. module: website_blog
#. openerp-web
#: code:addons/website_blog/static/src/xml/website_blog.inline.discussion.xml:32
#, python-format
msgid "Your Email..."
msgstr "Ваш е-маил..."

#. module: website_blog
#. openerp-web
#: code:addons/website_blog/static/src/js/website.tour.blog.js:96
#, python-format
msgid ""
"Your blog post is not yet published. You can update this draft version and "
"publish it once you are ready."
msgstr ""
"Вашиот пост на блог сеуште не објавен. Можете да ја ажурирате оваа нацрт "
"верзија и да ја објавите кога ќе сте спремни."

#. module: website_blog
#. openerp-web
#: code:addons/website_blog/static/src/xml/website_blog.inline.discussion.xml:29
#, python-format
msgid "Your name..."
msgstr "Вашето име..."

#. module: website_blog
#: view:website:website_blog.latest_blogs
msgid "add a banner on the top"
msgstr "додади банер на врвот"

#. module: website_blog
#: view:website:website_blog.latest_blogs
msgid "as it is a frequent landing page for new visitors."
msgstr "бидејќи е најчесто прва посетена страна од вашите посетители"

#. module: website_blog
#: view:website:website_blog.blog_post_short
msgid "blog entries"
msgstr "внесови на блог"

#. module: website_blog
#: view:website:website_blog.blog_post_complete
msgid "blog_title js_tweet"
msgstr "blog_title js_tweet"

#. module: website_blog
#. openerp-web
#: code:addons/website_blog/static/src/xml/website_blog.inline.discussion.xml:14
#, python-format
msgid "by"
msgstr "од"

#. module: website_blog
#: view:website:website_blog.blog_post_short
msgid "col-sm-8"
msgstr "col-sm-8"

#. module: website_blog
#: view:website:website_blog.blog_post_short
#: view:website:website_blog.latest_blogs
msgid "comment"
msgstr "коментар"

#. module: website_blog
#: view:website:website_blog.blog_post_short
#: view:website:website_blog.latest_blogs
msgid "comments"
msgstr "коментари"

#. module: website_blog
#: view:website:website_blog.blog_post_short
msgid ""
"find your website\n"
"            through your"
msgstr ""
"најдете го вашиот вебсајт\n"
"            преку нашиот"

#. module: website_blog
#: view:website:website_blog.blog_post_complete
msgid "js_tweet mt32"
msgstr "js_tweet mt32"

#. module: website_blog
#: view:website:website_blog.blog_post_short
msgid "new visitors"
msgstr "нови посетители"

#. module: website_blog
#: view:website:website_blog.blog_post_short
msgid "not published"
msgstr "не е објавено"

#. module: website_blog
#: view:website:website_blog.blog_post_short
#: view:website:website_blog.latest_blogs
msgid "pull-right"
msgstr ""<|MERGE_RESOLUTION|>--- conflicted
+++ resolved
@@ -1,30 +1,22 @@
-# Macedonian translation for openobject-addons
-# Copyright (c) 2014 Rosetta Contributors and Canonical Ltd 2014
-# This file is distributed under the same license as the openobject-addons package.
-# FIRST AUTHOR <EMAIL@ADDRESS>, 2014.
-#
-msgid ""
-msgstr ""
-<<<<<<< HEAD
-"Project-Id-Version: openobject-addons\n"
-"Report-Msgid-Bugs-To: FULL NAME <EMAIL@ADDRESS>\n"
-"POT-Creation-Date: 2014-09-23 16:28+0000\n"
-"PO-Revision-Date: 2014-11-07 13:41+0000\n"
-"Last-Translator: Tome Barbov <tome.barbov@eskon.com.mk>\n"
-"Language-Team: Macedonian <mk@li.org>\n"
-=======
+# Translation of Odoo Server.
+# This file contains the translation of the following modules:
+# * website_blog
+# 
+# Translators:
+# FIRST AUTHOR <EMAIL@ADDRESS>, 2014
+msgid ""
+msgstr ""
 "Project-Id-Version: Odoo 8.0\n"
 "Report-Msgid-Bugs-To: \n"
 "POT-Creation-Date: 2015-01-21 14:08+0000\n"
 "PO-Revision-Date: 2016-05-05 12:35+0000\n"
 "Last-Translator: Aleksandar Vangelovski <aleksandarv@hbee.eu>\n"
 "Language-Team: Macedonian (http://www.transifex.com/odoo/odoo-8/language/mk/)\n"
->>>>>>> 3a320211
 "MIME-Version: 1.0\n"
 "Content-Type: text/plain; charset=UTF-8\n"
-"Content-Transfer-Encoding: 8bit\n"
-"X-Launchpad-Export-Date: 2014-11-08 06:22+0000\n"
-"X-Generator: Launchpad (build 17231)\n"
+"Content-Transfer-Encoding: \n"
+"Language: mk\n"
+"Plural-Forms: nplurals=2; plural=(n % 10 == 1 && n % 100 != 11) ? 0 : 1;\n"
 
 #. module: website_blog
 #: view:website:website_blog.blog_post_complete
@@ -47,12 +39,8 @@
 #: view:website:website_blog.latest_blogs
 msgid ""
 ";\n"
-"                   You can review titles, keywords and descriptions of all "
-"blogs at once."
-msgstr ""
-";\n"
-"                   Можете да прегледате наслови, клучни зборови и описи на "
-"сите блогови наеднаш."
+"                   You can review titles, keywords and descriptions of all blogs at once."
+msgstr ";\n                   Можете да прегледате наслови, клучни зборови и описи на сите блогови наеднаш."
 
 #. module: website_blog
 #: model:ir.actions.act_window,help:website_blog.action_blog_post
@@ -61,19 +49,13 @@
 "                    Click to create a new blog post.\n"
 "                </p>\n"
 "            "
-msgstr ""
-"<p class=\"oe_view_nocontent_create\">\n"
-"                    Кликнете да креирате нов пост на блог.\n"
-"                </p>\n"
-"            "
+msgstr "<p class=\"oe_view_nocontent_create\">\n                    Кликнете да креирате нов пост на блог.\n                </p>\n            "
 
 #. module: website_blog
 #: model:blog.post,content:website_blog.blog_post_1
 msgid ""
 "<section class=\"mt16 mb16 readable\">\n"
-"            <iframe width=\"361\" height=\"200\" "
-"src=\"http://www.youtube.com/embed/EkbBFmIWoTE\" frameborder=\"0\" "
-"allowfullscreen></iframe>\n"
+"            <iframe width=\"361\" height=\"200\" src=\"http://www.youtube.com/embed/EkbBFmIWoTE\" frameborder=\"0\" allowfullscreen></iframe>\n"
 "            <p data-chatter-id=\"counter_0/section\">\n"
 "                Emails are broken.\n"
 "            </p><p data-chatter-id=\"counter_1/section\">\n"
@@ -113,8 +95,7 @@
 "                    read) the inbox and easily mark messages for future\n"
 "                    actions. Every inbox should be empty after having\n"
 "                    been processed; no more overload of information.\n"
-"                    <img class=\"img-responsive\" "
-"src=\"/website_blog/static/src/img/mail-sc-00.png\">\n"
+"                    <img class=\"img-responsive\" src=\"/website_blog/static/src/img/mail-sc-00.png\">\n"
 "                </li><li>\n"
 "                    Keep control of what you want to receive or don't want\n"
 "                    to receive. People should never receive spam. You\n"
@@ -125,8 +106,7 @@
 "                    interface does not require you to click on every mail\n"
 "                    to read a thread. Reading a full thread, replying,\n"
 "                    attaching documents is super fast.\n"
-"                    <img class=\"img-responsive\" "
-"src=\"/website_blog/static/src/img/mail-sc-03.png\">\n"
+"                    <img class=\"img-responsive\" src=\"/website_blog/static/src/img/mail-sc-03.png\">\n"
 "                </li><li>\n"
 "                    A mix of push &amp; pull: Today, people\n"
 "                    are victims of what others decide to push to them.\n"
@@ -164,127 +144,20 @@
 "            </ul>\n"
 "        </section>\n"
 "\n"
-msgstr ""
-"<section class=\"mt16 mb16 readable\">\n"
-"            <iframe width=\"361\" height=\"200\" "
-"src=\"http://www.youtube.com/embed/EkbBFmIWoTE\" frameborder=\"0\" "
-"allowfullscreen></iframe>\n"
-"            <p data-chatter-id=\"counter_0/section\">\n"
-"                Е-маил пораките се расипани.\n"
-"            </p><p data-chatter-id=\"counter_1/section\">\n"
-"                Е-маил пораките ми го трошат времето. Но тие ми се "
-"потребни.\n"
-"                Знаејќи ја важноста што тие ја имаат во нашиот живот,\n"
-"                невозможно е што тоа е една од единствените софтверски\n"
-"                области што не еволуирале во последните 20 години!\n"
-"            </p><p data-chatter-id=\"counter_2/section\">\n"
-"                Читањето на дојдовните пораки е најнепродуктивна\n"
-"                секојденвна задача. Морам да потрошам цел еден час\n"
-"                секој ден да ги поминам моите пораки. сето ѓубре\n"
-"                што доаѓа; спам, информации што не ми се важни,\n"
-"                цитирани одговори на цитирани прашања, итн. На крајот\n"
-"                од часот, само 10 е-маил пораки всушност бараа\n"
-"                одговор од мене. Со добра алатка, ќе ја завршев\n"
-"                мојата работа за 10 минути!\n"
-"            </p>\n"
-"        </section>\n"
-"        <section class=\"mt16 mb16 readable\">\n"
-"            <p data-chatter-id=\"counter_3/section\">\n"
-"                Во Odoo, градиме алатки да ја донесеме продуктивноста\n"
-"                во претпријатијата. Бидејќи тековите на информациите и\n"
-"                е-маил пораките се едно од најголемите трошачи на време\n"
-"                во компаниите моравме да го поправиме ова.\n"
-"            </p><p data-chatter-id=\"counter_4/section\">\n"
-"                За да се пресретнат е-маил пораките, ни треба повеќе од "
-"друг\n"
-"                кориснички интерфејс. Треба да го промислиме целиот тек на "
-"комуникација.\n"
-"            </p>\n"
-"            <h3>Механизмот на комуникација на Odoo</h3>\n"
-"            <p data-chatter-id=\"counter_5/section\">\n"
-"                Еве ги идеите позади Odoo алатките за комуникација:\n"
-"            </p>\n"
-"            <ul>\n"
-"                <li>\n"
-"                    Завршете ги работите: вашите дојдовни пораки се\n"
-"                    работа што треба да се направи. би требало да обработите "
-"(не\n"
-"                    само прочитате) дојдовните пораки и лесно да ги означите "
-"за\n"
-"                    идни дејствија. Секое дојдовне сандаче би требало да "
-"биде празно\n"
-"                    по процесирање; нема повеќе пренатрупаност од "
-"информации.\n"
-"                    <img class=\"img-responsive\" "
-"src=\"/website_blog/static/src/img/mail-sc-00.png\">\n"
-"                </li><li>\n"
-"                    Имајте контрола врз тоа што сакате да го примите и тоа\n"
-"                    што не сакате. Луѓето никогаш не би требало да примат "
-"спам.\n"
-"                    Би требало да следите/не следите било каква информација\n"
-"                    само со еден клик.\n"
-"                </li><li>\n"
-"                    Продуктивноста е клучот: нашиот паметен кориснички\n"
-"                    интерфејс не бара од вас да кликате на секој маил да\n"
-"                    прочитате тема. Читање на целосна тема, одговарање,\n"
-"                    прикачување документи е супер брзо.\n"
-"                    <img class=\"img-responsive\" "
-"src=\"/website_blog/static/src/img/mail-sc-03.png\">\n"
-"                </li><li>\n"
-"                    Микс од push &amp; pull: Денес, луѓето\n"
-"                    се жртви на тоа што другите сакат да им го наметнат.\n"
-"                    Odoo разновидност:\n"
-"                    <ul>\n"
-"                        <li>\n"
-"                            Пораките \"за информации\":\n"
-"                            можете да ги повлечете клога ви треба некоја\n"
-"                            специфична информација; нема потреба да се "
-"читат\n"
-"                            секој ден.Го примате само тоа што сте решиле\n"
-"                            да го следите.Ова важи за 90% од вашите дневни\n"
-"                            пораки.Користете го \"Дојдовно сандаче\" менито "
-"за нив.\n"
-"                        </li><li>\n"
-"                            Пораки \"за дејства\": тие го бараат\n"
-"                            вашето внимание веднаш и треба да ги обработите\n"
-"                            сите нив. ова важи за 10% од вашите дневни\n"
-"                            е-маил пораки. Искористете го \"До: мене\"\n"
-"                            менито за нив.\n"
-"                        </li>\n"
-"                    </ul>\n"
-"                </li><li>\n"
-"                    Фокусирајте се на содржина: Се е соголено за да\n"
-"                    се нагласи вистинската порака. Нема повеќе воведни\n"
-"                    претставувања, поздрави, потписи и правни забелешки.\n"
-"                    Го стандардизираме приказот на секоја порака.\n"
-"                    (потписите се на профилот на контактот, не во\n"
-"                    секоја порака)\n"
-"                </li><li>\n"
-"                    Папките и е-маил листите исто така се супер алатки\n"
-"                    но премногу сложени во традиционалните е-маил клиенти.\n"
-"                    Во Odoo група контакти што делат дискусија можат да\n"
-"                    се креират со еден клик. Секоја група треба да има\n"
-"                    своја сопствена е-маил адреса.\n"
-"                </li>\n"
-"            </ul>\n"
-"        </section>\n"
-"\n"
+msgstr "<section class=\"mt16 mb16 readable\">\n            <iframe width=\"361\" height=\"200\" src=\"http://www.youtube.com/embed/EkbBFmIWoTE\" frameborder=\"0\" allowfullscreen></iframe>\n            <p data-chatter-id=\"counter_0/section\">\n                Е-маил пораките се расипани.\n            </p><p data-chatter-id=\"counter_1/section\">\n                Е-маил пораките ми го трошат времето. Но тие ми се потребни.\n                Знаејќи ја важноста што тие ја имаат во нашиот живот,\n                невозможно е што тоа е една од единствените софтверски\n                области што не еволуирале во последните 20 години!\n            </p><p data-chatter-id=\"counter_2/section\">\n                Читањето на дојдовните пораки е најнепродуктивна\n                секојденвна задача. Морам да потрошам цел еден час\n                секој ден да ги поминам моите пораки. сето ѓубре\n                што доаѓа; спам, информации што не ми се важни,\n                цитирани одговори на цитирани прашања, итн. На крајот\n                од часот, само 10 е-маил пораки всушност бараа\n                одговор од мене. Со добра алатка, ќе ја завршев\n                мојата работа за 10 минути!\n            </p>\n        </section>\n        <section class=\"mt16 mb16 readable\">\n            <p data-chatter-id=\"counter_3/section\">\n                Во Odoo, градиме алатки да ја донесеме продуктивноста\n                во претпријатијата. Бидејќи тековите на информациите и\n                е-маил пораките се едно од најголемите трошачи на време\n                во компаниите моравме да го поправиме ова.\n            </p><p data-chatter-id=\"counter_4/section\">\n                За да се пресретнат е-маил пораките, ни треба повеќе од друг\n                кориснички интерфејс. Треба да го промислиме целиот тек на комуникација.\n            </p>\n            <h3>Механизмот на комуникација на Odoo</h3>\n            <p data-chatter-id=\"counter_5/section\">\n                Еве ги идеите позади Odoo алатките за комуникација:\n            </p>\n            <ul>\n                <li>\n                    Завршете ги работите: вашите дојдовни пораки се\n                    работа што треба да се направи. би требало да обработите (не\n                    само прочитате) дојдовните пораки и лесно да ги означите за\n                    идни дејствија. Секое дојдовне сандаче би требало да биде празно\n                    по процесирање; нема повеќе пренатрупаност од информации.\n                    <img class=\"img-responsive\" src=\"/website_blog/static/src/img/mail-sc-00.png\">\n                </li><li>\n                    Имајте контрола врз тоа што сакате да го примите и тоа\n                    што не сакате. Луѓето никогаш не би требало да примат спам.\n                    Би требало да следите/не следите било каква информација\n                    само со еден клик.\n                </li><li>\n                    Продуктивноста е клучот: нашиот паметен кориснички\n                    интерфејс не бара од вас да кликате на секој маил да\n                    прочитате тема. Читање на целосна тема, одговарање,\n                    прикачување документи е супер брзо.\n                    <img class=\"img-responsive\" src=\"/website_blog/static/src/img/mail-sc-03.png\">\n                </li><li>\n                    Микс од push &amp; pull: Денес, луѓето\n                    се жртви на тоа што другите сакат да им го наметнат.\n                    Odoo разновидност:\n                    <ul>\n                        <li>\n                            Пораките \"за информации\":\n                            можете да ги повлечете клога ви треба некоја\n                            специфична информација; нема потреба да се читат\n                            секој ден.Го примате само тоа што сте решиле\n                            да го следите.Ова важи за 90% од вашите дневни\n                            пораки.Користете го \"Дојдовно сандаче\" менито за нив.\n                        </li><li>\n                            Пораки \"за дејства\": тие го бараат\n                            вашето внимание веднаш и треба да ги обработите\n                            сите нив. ова важи за 10% од вашите дневни\n                            е-маил пораки. Искористете го \"До: мене\"\n                            менито за нив.\n                        </li>\n                    </ul>\n                </li><li>\n                    Фокусирајте се на содржина: Се е соголено за да\n                    се нагласи вистинската порака. Нема повеќе воведни\n                    претставувања, поздрави, потписи и правни забелешки.\n                    Го стандардизираме приказот на секоја порака.\n                    (потписите се на профилот на контактот, не во\n                    секоја порака)\n                </li><li>\n                    Папките и е-маил листите исто така се супер алатки\n                    но премногу сложени во традиционалните е-маил клиенти.\n                    Во Odoo група контакти што делат дискусија можат да\n                    се креират со еден клик. Секоја група треба да има\n                    своја сопствена е-маил адреса.\n                </li>\n            </ul>\n        </section>\n\n"
 
 #. module: website_blog
 #: model:blog.post,content:website_blog.blog_post_2
 msgid ""
 "<section class=\"row readable\">\n"
 "            <div class=\"col-md-12 mb32\">\n"
-"                <img class=\"img-responsive\" "
-"src=\"/website_blog/static/src/img/CMS_WMS_screens.jpg\">\n"
+"                <img class=\"img-responsive\" src=\"/website_blog/static/src/img/CMS_WMS_screens.jpg\">\n"
 "            </div>\n"
 "            <div class=\"col-md-6 col-md-offset-3 mb16 mt16\">\n"
-"                <p class=\"text-center\" data-chatter-"
-"id=\"counter_0/section/div\">\n"
+"                <p class=\"text-center\" data-chatter-id=\"counter_0/section/div\">\n"
 "                    New Features Launched\n"
 "                </p>\n"
-"                <p class=\"text-center\" data-chatter-"
-"id=\"counter_1/section/div\">\n"
+"                <p class=\"text-center\" data-chatter-id=\"counter_1/section/div\">\n"
 "                    To add to an already comprehensive set of Odoo\n"
 "                    features, a website content management system (CMS\n"
 "                    or WMS) has been developed and a beta release is\n"
@@ -299,11 +172,9 @@
 "                online easy'. So how true is this statement?\n"
 "            </p><p data-chatter-id=\"counter_3/section\">\n"
 "                \"Odoo's latest launch will allow a business to go from\n"
-"                zero to trading online quicker than ever before,&#8221; "
-"Stuart\n"
+"                zero to trading online quicker than ever before,&#8221; Stuart\n"
 "                Mackintosh, MD of Open Source specialist and Odoo\n"
-"                integration partner, OpusVL, explains. &#8220;The "
-"investment\n"
+"                integration partner, OpusVL, explains. &#8220;The investment\n"
 "                required to have a fully automated business system is\n"
 "                dramatically reduced, enabling the small and medium\n"
 "                enterprise to compete at a level of functionality and\n"
@@ -311,10 +182,8 @@
 "            </p>\n"
 "            <blockquote>\n"
 "                <p data-chatter-id=\"counter_4/section/blockquote\">\n"
-"                    \"Finally, the leading edge is being brought to the "
-"masses.\n"
-"                    It will now be the turn of the big players to catch up "
-"to\n"
+"                    \"Finally, the leading edge is being brought to the masses.\n"
+"                    It will now be the turn of the big players to catch up to\n"
 "                    the superior technologies of the SME.\"\n"
 "                </p>\n"
 "            </blockquote>\n"
@@ -327,8 +196,7 @@
 "                \"Odoo now competes on many fronts, with no real\n"
 "                competition out there to knock them off the top spot.\n"
 "                With the launch of their integrated CMS and Ecommerce\n"
-"                systems,it only elevates their position as one of the "
-"leading\n"
+"                systems,it only elevates their position as one of the leading\n"
 "                lights in the open source revolution. It will be at least 5\n"
 "                years before another ERP or CMS provider will be able to\n"
 "                compete at this level due to the technology currently\n"
@@ -361,6 +229,12 @@
 msgstr ""
 
 #. module: website_blog
+#: code:addons/website_blog/models/website_blog.py:211
+#, python-format
+msgid "A new post %s has been published on the %s blog."
+msgstr ""
+
+#. module: website_blog
 #: view:website:website_blog.blog_post_short
 msgid "About us"
 msgstr "За нас"
@@ -370,7 +244,7 @@
 #: code:addons/website_blog/static/src/js/website.tour.blog.js:66
 #, python-format
 msgid "Add Another Block"
-msgstr ""
+msgstr "Додади нов прозор"
 
 #. module: website_blog
 #. openerp-web
@@ -386,28 +260,23 @@
 
 #. module: website_blog
 #: view:blog.post:website_blog.view_blog_post_search
-#: field:blog.post,author_id:0
-#: field:blog.post,create_uid:0
+#: field:blog.post,author_id:0 field:blog.post,create_uid:0
 msgid "Author"
 msgstr "Автор"
 
 #. module: website_blog
-<<<<<<< HEAD
-=======
 #: field:blog.post,author_avatar:0
 msgid "Avatar"
 msgstr "Изглед на профил"
 
 #. module: website_blog
->>>>>>> 3a320211
 #: field:blog.post,background_image:0
 msgid "Background Image"
 msgstr "Слика на позадина"
 
 #. module: website_blog
 #: view:blog.blog:website_blog.view_blog_blog_form
-#: view:blog.post:website_blog.view_blog_post_search
-#: field:blog.post,blog_id:0
+#: view:blog.post:website_blog.view_blog_post_search field:blog.post,blog_id:0
 msgid "Blog"
 msgstr "Блог"
 
@@ -438,8 +307,8 @@
 msgstr "Историја на постови на блогот"
 
 #. module: website_blog
-#: code:addons/website_blog/controllers/main.py:308
-#: code:addons/website_blog/models/website_blog.py:100
+#: code:addons/website_blog/controllers/main.py:305
+#: code:addons/website_blog/models/website_blog.py:133
 #, python-format
 msgid "Blog Post Title"
 msgstr "Наслов на постот на блогот"
@@ -453,8 +322,7 @@
 msgstr "Постови на блог"
 
 #. module: website_blog
-#: field:blog.blog,subtitle:0
-#: view:blog.post:website_blog.view_blog_post_form
+#: field:blog.blog,subtitle:0 view:blog.post:website_blog.view_blog_post_form
 msgid "Blog Subtitle"
 msgstr "Поднаслов на блог"
 
@@ -462,6 +330,12 @@
 #: model:ir.model,name:website_blog.model_blog_tag
 msgid "Blog Tag"
 msgstr "Ознака на блог"
+
+#. module: website_blog
+#: model:ir.actions.act_window,name:website_blog.action_tags
+#: model:ir.ui.menu,name:website_blog.menu_blog_tag
+msgid "Blog Tags"
+msgstr ""
 
 #. module: website_blog
 #: view:blog.blog:website_blog.view_blog_blog_list
@@ -473,11 +347,8 @@
 
 #. module: website_blog
 #: model:blog.post,subtitle:website_blog.blog_post_2
-msgid ""
-"Building your company's website and selling your products online easy."
-msgstr ""
-"Градење на вебсајт за вашата компанија и продавање на вашите производи преку "
-"интернет е лесно."
+msgid "Building your company's website and selling your products online easy."
+msgstr "Градење на вебсајт за вашата компанија и продавање на вашите производи преку интернет е лесно."
 
 #. module: website_blog
 #: view:blog.post.history.show_diff:website_blog.view_wiki_show_diff
@@ -497,27 +368,29 @@
 msgstr "Кликнете <em>Продолжи</em> за да го креирате постот на блогот."
 
 #. module: website_blog
+#: code:addons/website_blog/models/website_blog.py:212
+#, python-format
+msgid "Click here to access the post."
+msgstr ""
+
+#. module: website_blog
 #: view:website:website_blog.blog_post_short
 msgid "Click on \"Content\" on the top menu to write your first blog post."
-msgstr ""
-"Кликнете на \"Содржина\" во главното мени за да го напишете вашиот прв пост "
-"на блог."
+msgstr "Кликнете на \"Содржина\" во главното мени за да го напишете вашиот прв пост на блог."
 
 #. module: website_blog
 #. openerp-web
 #: code:addons/website_blog/static/src/js/website.tour.blog.js:46
 #, python-format
 msgid "Click on this area and set a catchy title for your blog post."
-msgstr ""
-"Кликнете на оваа област и подесете интересен наслов за вашиот пост на блог."
+msgstr "Кликнете на оваа област и подесете интересен наслов за вашиот пост на блог."
 
 #. module: website_blog
 #. openerp-web
 #: code:addons/website_blog/static/src/js/website.tour.blog.js:88
 #, python-format
 msgid "Click the <em>Save</em> button to record changes on the page."
-msgstr ""
-"Кликнете го  <em>Сними</em> копчето за да ги снимите промените на страната."
+msgstr "Кликнете го  <em>Сними</em> копчето за да ги снимите промените на страната."
 
 #. module: website_blog
 #. openerp-web
@@ -532,8 +405,7 @@
 msgstr "Контактирајте нé"
 
 #. module: website_blog
-#: view:blog.post:website_blog.view_blog_post_search
-#: field:blog.post,content:0
+#: view:blog.post:website_blog.view_blog_post_search field:blog.post,content:0
 #: field:blog.post.history,content:0
 msgid "Content"
 msgstr "Содржина"
@@ -560,15 +432,13 @@
 msgstr "Креирај пост на блог"
 
 #. module: website_blog
-#: field:blog.blog,create_uid:0
-#: field:blog.post.history.show_diff,create_uid:0
+#: field:blog.blog,create_uid:0 field:blog.post.history.show_diff,create_uid:0
 #: field:blog.tag,create_uid:0
 msgid "Created by"
 msgstr "Креирано од"
 
 #. module: website_blog
-#: field:blog.blog,create_date:0
-#: field:blog.post,create_date:0
+#: field:blog.blog,create_date:0 field:blog.post,create_date:0
 #: field:blog.post.history.show_diff,create_date:0
 #: field:blog.tag,create_date:0
 msgid "Created on"
@@ -580,8 +450,7 @@
 msgstr "Датум"
 
 #. module: website_blog
-#: help:blog.blog,message_last_post:0
-#: help:blog.post,message_last_post:0
+#: help:blog.blog,message_last_post:0 help:blog.post,message_last_post:0
 msgid "Date of the last message posted on the record."
 msgstr "Датум на испраќање на последната порака"
 
@@ -668,8 +537,8 @@
 #: code:addons/website_blog/static/src/js/website.tour.blog.js:81
 #, python-format
 msgid ""
-"From this toolbar you can move, duplicate or delete the selected zone. Click "
-"on the garbage can image to delete the block. Or click on the Title and "
+"From this toolbar you can move, duplicate or delete the selected zone. Click"
+" on the garbage can image to delete the block. Or click on the Title and "
 "delete it."
 msgstr ""
 
@@ -684,21 +553,15 @@
 msgstr "Историја"
 
 #. module: website_blog
-#: help:blog.blog,message_summary:0
-#: help:blog.post,message_summary:0
+#: help:blog.blog,message_summary:0 help:blog.post,message_summary:0
 msgid ""
 "Holds the Chatter summary (number of messages, ...). This summary is "
 "directly in html format in order to be inserted in kanban views."
-msgstr ""
-"Содржи резиме на конверзација (број на пораки, ...). Ова резиме е директно "
-"во html формат со цел да биде вметнато во kanban преглед."
-
-#. module: website_blog
-#: field:blog.blog,id:0
-#: field:blog.post,id:0
-#: field:blog.post.history,id:0
-#: field:blog.post.history.show_diff,id:0
-#: field:blog.tag,id:0
+msgstr "Содржи резиме на конверзација (број на пораки, ...). Ова резиме е директно во html формат со цел да биде вметнато во kanban преглед."
+
+#. module: website_blog
+#: field:blog.blog,id:0 field:blog.post,id:0 field:blog.post.history,id:0
+#: field:blog.post.history.show_diff,id:0 field:blog.tag,id:0
 msgid "ID"
 msgstr "ID"
 
@@ -708,8 +571,7 @@
 msgstr "Идеи позади Odoo алатките за комуникација."
 
 #. module: website_blog
-#: help:blog.blog,message_unread:0
-#: help:blog.post,message_unread:0
+#: help:blog.blog,message_unread:0 help:blog.post,message_unread:0
 msgid "If checked new messages require your attention."
 msgstr "Доколку е означено, новите пораки го бараат вашето вниманите."
 
@@ -719,8 +581,7 @@
 msgstr ""
 
 #. module: website_blog
-#: field:blog.blog,message_is_follower:0
-#: field:blog.post,message_is_follower:0
+#: field:blog.blog,message_is_follower:0 field:blog.post,message_is_follower:0
 msgid "Is a Follower"
 msgstr "Е следбеник"
 
@@ -731,8 +592,7 @@
 msgstr "Последен приложувач"
 
 #. module: website_blog
-#: field:blog.blog,message_last_post:0
-#: field:blog.post,message_last_post:0
+#: field:blog.blog,message_last_post:0 field:blog.post,message_last_post:0
 msgid "Last Message Date"
 msgstr "Датум на последна порака"
 
@@ -742,18 +602,14 @@
 msgstr "Последна промена на"
 
 #. module: website_blog
-#: field:blog.blog,write_uid:0
-#: field:blog.post.history,write_uid:0
-#: field:blog.post.history.show_diff,write_uid:0
-#: field:blog.tag,write_uid:0
+#: field:blog.blog,write_uid:0 field:blog.post.history,write_uid:0
+#: field:blog.post.history.show_diff,write_uid:0 field:blog.tag,write_uid:0
 msgid "Last Updated by"
 msgstr "Последно ажурирање од"
 
 #. module: website_blog
-#: field:blog.blog,write_date:0
-#: field:blog.post.history,write_date:0
-#: field:blog.post.history.show_diff,write_date:0
-#: field:blog.tag,write_date:0
+#: field:blog.blog,write_date:0 field:blog.post.history,write_date:0
+#: field:blog.post.history.show_diff,write_date:0 field:blog.tag,write_date:0
 msgid "Last Updated on"
 msgstr "Последно ажурирање на"
 
@@ -794,14 +650,12 @@
 msgstr "Порака"
 
 #. module: website_blog
-#: field:blog.blog,message_ids:0
-#: field:blog.post,message_ids:0
+#: field:blog.blog,message_ids:0 field:blog.post,message_ids:0
 msgid "Messages"
 msgstr "Пораки"
 
 #. module: website_blog
-#: help:blog.blog,message_ids:0
-#: help:blog.post,message_ids:0
+#: help:blog.blog,message_ids:0 help:blog.post,message_ids:0
 msgid "Messages and communication history"
 msgstr "Историја на пораки и комуникација"
 
@@ -811,8 +665,7 @@
 msgstr "Изменето од"
 
 #. module: website_blog
-#: view:blog.post:website_blog.view_blog_post_form
-#: field:blog.tag,name:0
+#: view:blog.post:website_blog.view_blog_post_form field:blog.tag,name:0
 msgid "Name"
 msgstr "Име"
 
@@ -827,15 +680,7 @@
 msgstr "Нов пост на блог"
 
 #. module: website_blog
-#: model:mail.message.subtype,description:website_blog.mt_blog_post_new
-#: model:mail.message.subtype,name:website_blog.mt_blog_blog_post_new
-#: model:mail.message.subtype,name:website_blog.mt_blog_post_new
-msgid "New Post"
-msgstr "Нов пост"
-
-#. module: website_blog
-#: view:website:website.layout
-#: model:website.menu,name:website_blog.menu_news
+#: view:website:website.layout model:website.menu,name:website_blog.menu_news
 msgid "News"
 msgstr "Новости"
 
@@ -905,10 +750,9 @@
 msgstr "Испрати"
 
 #. module: website_blog
-#: model:mail.message.subtype,description:website_blog.mt_blog_post_published
-#: model:mail.message.subtype,name:website_blog.mt_blog_post_published
-msgid "Post Published"
-msgstr "Постот е објавен"
+#: field:blog.tag,post_ids:0
+msgid "Posts"
+msgstr "Постови"
 
 #. module: website_blog
 #: field:blog.post,website_published:0
@@ -933,6 +777,12 @@
 #, python-format
 msgid "Published"
 msgstr "Објавен"
+
+#. module: website_blog
+#: model:mail.message.subtype,description:website_blog.mt_blog_blog_published
+#: model:mail.message.subtype,name:website_blog.mt_blog_blog_published
+msgid "Published Post"
+msgstr ""
 
 #. module: website_blog
 #: field:blog.post,ranking:0
@@ -996,22 +846,30 @@
 msgstr "Превод"
 
 #. module: website_blog
-#: code:addons/website_blog/controllers/main.py:309
-#: code:addons/website_blog/models/website_blog.py:101
+#: code:addons/website_blog/controllers/main.py:306
+#: code:addons/website_blog/models/website_blog.py:134
 #, python-format
 msgid "Subtitle"
 msgstr "Поднаслов"
 
 #. module: website_blog
-#: field:blog.blog,message_summary:0
-#: field:blog.post,message_summary:0
+#: field:blog.blog,message_summary:0 field:blog.post,message_summary:0
 #: field:blog.post.history,summary:0
 msgid "Summary"
 msgstr "Резиме"
 
 #. module: website_blog
-#: field:blog.post,tag_ids:0
-#: view:website:website_blog.blog_post_short
+#: view:blog.tag:website_blog.blog_tag_form
+msgid "Tag Form"
+msgstr ""
+
+#. module: website_blog
+#: view:blog.tag:website_blog.blog_tag_tree
+msgid "Tag List"
+msgstr ""
+
+#. module: website_blog
+#: field:blog.post,tag_ids:0 view:website:website_blog.blog_post_short
 msgid "Tags"
 msgstr "Ознаки"
 
@@ -1027,7 +885,7 @@
 msgstr "Иднината на Е-маил пораките"
 
 #. module: website_blog
-#: code:addons/website_blog/models/website_blog.py:211
+#: code:addons/website_blog/models/website_blog.py:265
 #, python-format
 msgid "There are no changes in revisions."
 msgstr "Нема измени во ревизиите."
@@ -1054,11 +912,9 @@
 #: code:addons/website_blog/static/src/js/website.tour.blog.js:101
 #, python-format
 msgid ""
-"This tutorial is finished. To discover more features, improve the content of "
-"this page and try the <em>Promote</em> button in the top right menu."
-msgstr ""
-"Овој курс заврши. Да откриете повеќе функции, да ја подобрите содржината на "
-"оваа страна пробајте го <em>Промовирај</em> копчето во горното десно мени."
+"This tutorial is finished. To discover more features, improve the content of"
+" this page and try the <em>Promote</em> button in the top right menu."
+msgstr "Овој курс заврши. Да откриете повеќе функции, да ја подобрите содржината на оваа страна пробајте го <em>Промовирај</em> копчето во горното десно мени."
 
 #. module: website_blog
 #: field:blog.post,name:0
@@ -1071,8 +927,7 @@
 msgstr "Точно"
 
 #. module: website_blog
-#: field:blog.blog,message_unread:0
-#: field:blog.post,message_unread:0
+#: field:blog.blog,message_unread:0 field:blog.post,message_unread:0
 msgid "Unread Messages"
 msgstr "Непрочитани пораки"
 
@@ -1083,9 +938,7 @@
 msgid ""
 "Use this <em>'Content'</em> menu to create a new blog post like any other "
 "document (page, menu, products, event, ...)."
-msgstr ""
-"Употребете го <em>'Содржина'</em> менито за да креирате нов пост на блог "
-"како било кој друг документ (страна, мени, производ, настан, ...)."
+msgstr "Употребете го <em>'Содржина'</em> менито за да креирате нов пост на блог како било кој друг документ (страна, мени, производ, настан, ...)."
 
 #. module: website_blog
 #. openerp-web
@@ -1097,13 +950,18 @@
 msgstr ""
 
 #. module: website_blog
+#: view:blog.tag:website_blog.blog_tag_form
+msgid "Used in:"
+msgstr ""
+
+#. module: website_blog
 #: help:mail.message,path:0
 msgid ""
 "Used to display messages in a paragraph-based chatter using a unique path;"
 msgstr ""
 
 #. module: website_blog
-#: code:addons/website_blog/models/website_blog.py:211
+#: code:addons/website_blog/models/website_blog.py:265
 #: code:addons/website_blog/wizard/document_page_show_diff.py:50
 #, python-format
 msgid "Warning!"
@@ -1115,14 +973,12 @@
 msgstr "Вебсајт блогови"
 
 #. module: website_blog
-#: field:blog.blog,website_message_ids:0
-#: field:blog.post,website_message_ids:0
+#: field:blog.blog,website_message_ids:0 field:blog.post,website_message_ids:0
 msgid "Website Messages"
 msgstr "Пораки на веб сајт"
 
 #. module: website_blog
-#: help:blog.blog,website_message_ids:0
-#: help:blog.post,website_message_ids:0
+#: help:blog.blog,website_message_ids:0 help:blog.post,website_message_ids:0
 msgid "Website communication history"
 msgstr "Историја на веб комуникација"
 
@@ -1131,7 +987,7 @@
 #: field:blog.post,website_meta_description:0
 #: field:blog.tag,website_meta_description:0
 msgid "Website meta description"
-msgstr ""
+msgstr "Информациона дескрипција на Веб-страна"
 
 #. module: website_blog
 #: field:blog.blog,website_meta_keywords:0
@@ -1141,11 +997,10 @@
 msgstr ""
 
 #. module: website_blog
-#: field:blog.blog,website_meta_title:0
-#: field:blog.post,website_meta_title:0
+#: field:blog.blog,website_meta_title:0 field:blog.post,website_meta_title:0
 #: field:blog.tag,website_meta_title:0
 msgid "Website meta title"
-msgstr ""
+msgstr "Информационен наслов на Веб-страна"
 
 #. module: website_blog
 #. openerp-web
@@ -1164,8 +1019,7 @@
 #: code:addons/website_blog/wizard/document_page_show_diff.py:50
 #, python-format
 msgid "You need to select minimum one or maximum two history revisions!"
-msgstr ""
-"Треба да селектиарте минимум една или максимум две ревизии на историја!"
+msgstr "Треба да селектиарте минимум една или максимум две ревизии на историја!"
 
 #. module: website_blog
 #: view:website:website_blog.latest_blogs
@@ -1186,9 +1040,7 @@
 msgid ""
 "Your blog post is not yet published. You can update this draft version and "
 "publish it once you are ready."
-msgstr ""
-"Вашиот пост на блог сеуште не објавен. Можете да ја ажурирате оваа нацрт "
-"верзија и да ја објавите кога ќе сте спремни."
+msgstr "Вашиот пост на блог сеуште не објавен. Можете да ја ажурирате оваа нацрт верзија и да ја објавите кога ќе сте спремни."
 
 #. module: website_blog
 #. openerp-web
@@ -1246,9 +1098,7 @@
 msgid ""
 "find your website\n"
 "            through your"
-msgstr ""
-"најдете го вашиот вебсајт\n"
-"            преку нашиот"
+msgstr "најдете го вашиот вебсајт\n            преку нашиот"
 
 #. module: website_blog
 #: view:website:website_blog.blog_post_complete
@@ -1266,6 +1116,11 @@
 msgstr "не е објавено"
 
 #. module: website_blog
+#: view:website:website_blog.blog_post_complete
+msgid "on"
+msgstr "на"
+
+#. module: website_blog
 #: view:website:website_blog.blog_post_short
 #: view:website:website_blog.latest_blogs
 msgid "pull-right"
