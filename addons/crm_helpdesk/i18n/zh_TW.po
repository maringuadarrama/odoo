--- conflicted
+++ resolved
@@ -1,30 +1,22 @@
-# Chinese (Traditional) translation for openobject-addons
-# Copyright (c) 2014 Rosetta Contributors and Canonical Ltd 2014
-# This file is distributed under the same license as the openobject-addons package.
-# FIRST AUTHOR <EMAIL@ADDRESS>, 2014.
-#
-msgid ""
-msgstr ""
-<<<<<<< HEAD
-"Project-Id-Version: openobject-addons\n"
-"Report-Msgid-Bugs-To: FULL NAME <EMAIL@ADDRESS>\n"
-"POT-Creation-Date: 2014-09-23 16:27+0000\n"
-"PO-Revision-Date: 2014-08-14 16:10+0000\n"
-"Last-Translator: FULL NAME <EMAIL@ADDRESS>\n"
-"Language-Team: Chinese (Traditional) <zh_TW@li.org>\n"
-=======
+# Translation of Odoo Server.
+# This file contains the translation of the following modules:
+# * crm_helpdesk
+# 
+# Translators:
+# FIRST AUTHOR <EMAIL@ADDRESS>, 2014
+msgid ""
+msgstr ""
 "Project-Id-Version: Odoo 8.0\n"
 "Report-Msgid-Bugs-To: \n"
 "POT-Creation-Date: 2015-01-21 14:07+0000\n"
 "PO-Revision-Date: 2015-12-04 06:06+0000\n"
 "Last-Translator: Martin Trigaux\n"
 "Language-Team: Chinese (Taiwan) (http://www.transifex.com/odoo/odoo-8/language/zh_TW/)\n"
->>>>>>> 83a4a582
 "MIME-Version: 1.0\n"
 "Content-Type: text/plain; charset=UTF-8\n"
-"Content-Transfer-Encoding: 8bit\n"
-"X-Launchpad-Export-Date: 2014-09-24 09:04+0000\n"
-"X-Generator: Launchpad (build 17196)\n"
+"Content-Transfer-Encoding: \n"
+"Language: zh_TW\n"
+"Plural-Forms: nplurals=1; plural=0;\n"
 
 #. module: crm_helpdesk
 #: field:crm.helpdesk.report,email:0
@@ -45,10 +37,8 @@
 "                Helpdesk and Support allow you to track your interventions.\n"
 "              </p><p>\n"
 "                Use the Odoo Issues system to manage your support\n"
-"                activities. Issues can be connected to the email gateway: "
-"new\n"
-"                emails may create issues, each of them automatically gets "
-"the\n"
+"                activities. Issues can be connected to the email gateway: new\n"
+"                emails may create issues, each of them automatically gets the\n"
 "                history of the conversation with the customer.\n"
 "              </p>\n"
 "            "
@@ -70,8 +60,7 @@
 msgstr ""
 
 #. module: crm_helpdesk
-#: selection:crm.helpdesk,state:0
-#: selection:crm.helpdesk.report,state:0
+#: selection:crm.helpdesk,state:0 selection:crm.helpdesk.report,state:0
 msgid "Cancelled"
 msgstr "已取消"
 
@@ -86,14 +75,12 @@
 msgstr "分類"
 
 #. module: crm_helpdesk
-#: field:crm.helpdesk,categ_id:0
-#: field:crm.helpdesk.report,categ_id:0
+#: field:crm.helpdesk,categ_id:0 field:crm.helpdesk.report,categ_id:0
 msgid "Category"
 msgstr "分類"
 
 #. module: crm_helpdesk
-#: field:crm.helpdesk,channel_id:0
-#: field:crm.helpdesk.report,channel_id:0
+#: field:crm.helpdesk,channel_id:0 field:crm.helpdesk.report,channel_id:0
 msgid "Channel"
 msgstr "管道"
 
@@ -104,8 +91,7 @@
 msgstr "結束日期"
 
 #. module: crm_helpdesk
-#: field:crm.helpdesk,date_closed:0
-#: selection:crm.helpdesk,state:0
+#: field:crm.helpdesk,date_closed:0 selection:crm.helpdesk,state:0
 #: view:crm.helpdesk.report:crm_helpdesk.view_report_crm_helpdesk_filter
 #: selection:crm.helpdesk.report,state:0
 msgid "Closed"
@@ -141,15 +127,13 @@
 msgstr "建立者"
 
 #. module: crm_helpdesk
-#: field:crm.helpdesk,create_date:0
-#: field:crm.helpdesk.report,create_date:0
+#: field:crm.helpdesk,create_date:0 field:crm.helpdesk.report,create_date:0
 msgid "Creation Date"
 msgstr "建立日期"
 
 #. module: crm_helpdesk
 #: view:crm.helpdesk:crm_helpdesk.crm_case_tree_view_helpdesk
-#: field:crm.helpdesk,date:0
-#: field:crm.helpdesk.report,date:0
+#: field:crm.helpdesk,date:0 field:crm.helpdesk.report,date:0
 msgid "Date"
 msgstr "日期"
 
@@ -204,7 +188,7 @@
 #: code:addons/crm_helpdesk/crm_helpdesk.py:117
 #, python-format
 msgid "Error!"
-msgstr ""
+msgstr "錯誤！"
 
 #. module: crm_helpdesk
 #: view:crm.helpdesk:crm_helpdesk.crm_case_form_view_helpdesk
@@ -229,7 +213,7 @@
 #. module: crm_helpdesk
 #: field:crm.helpdesk,message_follower_ids:0
 msgid "Followers"
-msgstr ""
+msgstr "關注者"
 
 #. module: crm_helpdesk
 #: view:crm.helpdesk:crm_helpdesk.crm_case_form_view_helpdesk
@@ -240,7 +224,7 @@
 #: view:crm.helpdesk:crm_helpdesk.view_crm_case_helpdesk_filter
 #: view:crm.helpdesk.report:crm_helpdesk.view_report_crm_helpdesk_filter
 msgid "Group By"
-msgstr ""
+msgstr "分組方式"
 
 #. module: crm_helpdesk
 #: model:ir.actions.act_window,help:crm_helpdesk.action_report_crm_helpdesk
@@ -306,8 +290,7 @@
 msgstr ""
 
 #. module: crm_helpdesk
-#: selection:crm.helpdesk,priority:0
-#: selection:crm.helpdesk.report,priority:0
+#: selection:crm.helpdesk,priority:0 selection:crm.helpdesk.report,priority:0
 msgid "High"
 msgstr "高"
 
@@ -321,18 +304,17 @@
 msgid ""
 "Holds the Chatter summary (number of messages, ...). This summary is "
 "directly in html format in order to be inserted in kanban views."
-msgstr ""
-
-#. module: crm_helpdesk
-#: field:crm.helpdesk,id:0
-#: field:crm.helpdesk.report,id:0
+msgstr "保留談話摘要(訊息數量等等)。為了放入看板檢視模式，此摘要直接存為HTML格式。"
+
+#. module: crm_helpdesk
+#: field:crm.helpdesk,id:0 field:crm.helpdesk.report,id:0
 msgid "ID"
 msgstr "ID"
 
 #. module: crm_helpdesk
 #: help:crm.helpdesk,message_unread:0
 msgid "If checked new messages require your attention."
-msgstr ""
+msgstr "當有新訊息時通知您。"
 
 #. module: crm_helpdesk
 #: selection:crm.helpdesk,state:0
@@ -342,7 +324,7 @@
 #. module: crm_helpdesk
 #: field:crm.helpdesk,message_is_follower:0
 msgid "Is a Follower"
-msgstr ""
+msgstr "為關注者"
 
 #. module: crm_helpdesk
 #: field:crm.helpdesk,date_action_last:0
@@ -360,8 +342,7 @@
 msgstr "最後更新："
 
 #. module: crm_helpdesk
-#: selection:crm.helpdesk,priority:0
-#: selection:crm.helpdesk.report,priority:0
+#: selection:crm.helpdesk,priority:0 selection:crm.helpdesk.report,priority:0
 msgid "Low"
 msgstr "低"
 
@@ -378,7 +359,7 @@
 #. module: crm_helpdesk
 #: help:crm.helpdesk,message_ids:0
 msgid "Messages and communication history"
-msgstr ""
+msgstr "訊息及聯絡紀錄"
 
 #. module: crm_helpdesk
 #: view:crm.helpdesk:crm_helpdesk.crm_case_form_view_helpdesk
@@ -439,8 +420,7 @@
 msgstr "無主題"
 
 #. module: crm_helpdesk
-#: selection:crm.helpdesk,priority:0
-#: selection:crm.helpdesk.report,priority:0
+#: selection:crm.helpdesk,priority:0 selection:crm.helpdesk.report,priority:0
 msgid "Normal"
 msgstr "普通"
 
@@ -477,14 +457,12 @@
 
 #. module: crm_helpdesk
 #: view:crm.helpdesk:crm_helpdesk.view_crm_case_helpdesk_filter
-#: selection:crm.helpdesk,state:0
-#: selection:crm.helpdesk.report,state:0
+#: selection:crm.helpdesk,state:0 selection:crm.helpdesk.report,state:0
 msgid "Pending"
 msgstr "待處理"
 
 #. module: crm_helpdesk
-#: field:crm.helpdesk,planned_cost:0
-#: field:crm.helpdesk.report,planned_cost:0
+#: field:crm.helpdesk,planned_cost:0 field:crm.helpdesk.report,planned_cost:0
 msgid "Planned Costs"
 msgstr "計劃成本"
 
@@ -566,7 +544,7 @@
 #. module: crm_helpdesk
 #: view:crm.helpdesk.report:crm_helpdesk.view_report_crm_helpdesk_filter
 msgid "Salesperson"
-msgstr ""
+msgstr "銷售人員"
 
 #. module: crm_helpdesk
 #: view:crm.helpdesk.report:crm_helpdesk.view_report_crm_helpdesk_filter
@@ -589,22 +567,19 @@
 #: view:crm.helpdesk.report:crm_helpdesk.view_report_crm_helpdesk_filter
 #: field:crm.helpdesk.report,state:0
 msgid "Status"
-msgstr ""
+msgstr "狀態"
 
 #. module: crm_helpdesk
 #: field:crm.helpdesk,message_summary:0
 msgid "Summary"
-msgstr ""
+msgstr "摘要"
 
 #. module: crm_helpdesk
 #: help:crm.helpdesk,state:0
 msgid ""
-"The status is set to 'Draft', when a case is created.                        "
-"          \n"
-"If the case is in progress the status is set to 'Open'.                      "
-"            \n"
-"When the case is over, the status is set to 'Done'.                          "
-"        \n"
+"The status is set to 'Draft', when a case is created.                                  \n"
+"If the case is in progress the status is set to 'Open'.                                  \n"
+"When the case is over, the status is set to 'Done'.                                  \n"
 "If the case needs to be reviewed then the status is set to 'Pending'."
 msgstr ""
 
@@ -619,7 +594,7 @@
 #. module: crm_helpdesk
 #: field:crm.helpdesk,message_unread:0
 msgid "Unread Messages"
-msgstr ""
+msgstr "未讀訊息"
 
 #. module: crm_helpdesk
 #: field:crm.helpdesk,write_date:0
@@ -652,10 +627,4 @@
 msgid ""
 "You can not escalate, you are already at the top level regarding your sales-"
 "team category."
-msgstr ""
-
-#~ msgid "# of Cases"
-#~ msgstr "# 業務量"
-
-#~ msgid "My company"
-#~ msgstr "我的公司"+msgstr "您不能升級，您已經是您銷售團隊類別中的最高等級了。"