--- conflicted
+++ resolved
@@ -10,13 +10,8 @@
 class Partner(models.Model):
     _inherit = 'res.partner'
 
-<<<<<<< HEAD
-    country_enforce_cities = fields.Boolean(related='country_id.enforce_cities')
+    country_enforce_cities = fields.Boolean(related='country_id.enforce_cities', readonly=True)
     city_id = fields.Many2one('res.city', string='City of Address')
-=======
-    country_enforce_cities = fields.Boolean(related='country_id.enforce_cities', readonly=True)
-    city_id = fields.Many2one('res.city', string='City')
->>>>>>> b05e4d5f
 
     @api.onchange('city_id')
     def _onchange_city_id(self):
