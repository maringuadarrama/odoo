--- conflicted
+++ resolved
@@ -219,11 +219,7 @@
             <field name="res_model">hr_timesheet_sheet.sheet</field>
             <field name="view_type">form</field>
             <field name="view_id" eval="False"/>
-<<<<<<< HEAD
             <field name="context">{'search_default_my_timesheet':1, 'search_default_user_id':uid }</field>
-=======
-            <field name="context">{'search_default_user_id':uid}</field>
->>>>>>> 3ee0f15d
             <field name="search_view_id" ref="view_hr_timesheet_sheet_filter"/>
         </record>
 
