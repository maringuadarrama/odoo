odoo.define('hr_timesheet_sheet.sheet', function (require) {
"use strict";

var core = require('web.core');
var data = require('web.data');
var form_common = require('web.form_common');
var formats = require('web.formats');
var Model = require('web.DataModel');
var time = require('web.time');
var utils = require('web.utils');

var QWeb = core.qweb;
var _t = core._t;

var WeeklyTimesheet = form_common.FormWidget.extend(form_common.ReinitializeWidgetMixin, {
    events: {
        "click .oe_timesheet_weekly_account a": "go_to",
    },
    ignore_fields: function() {
        return ['line_id'];
    },
    init: function() {
        this._super.apply(this, arguments);
        this.set({
            sheets: [],
            date_from: false,
            date_to: false,
        });

        this.field_manager.on("field_changed:timesheet_ids", this, this.query_sheets);
        this.field_manager.on("field_changed:date_from", this, function() {
            this.set({"date_from": time.str_to_date(this.field_manager.get_field_value("date_from"))});
        });
        this.field_manager.on("field_changed:date_to", this, function() {
            this.set({"date_to": time.str_to_date(this.field_manager.get_field_value("date_to"))});
        });
        this.field_manager.on("field_changed:user_id", this, function() {
            this.set({"user_id": this.field_manager.get_field_value("user_id")});
        });
        this.on("change:sheets", this, this.update_sheets);
        this.res_o2m_drop = new utils.DropMisordered();
        this.render_drop = new utils.DropMisordered();
        this.description_line = _t("/");
    },
    go_to: function(event) {
        var id = JSON.parse($(event.target).data("id"));
        this.do_action({
            type: 'ir.actions.act_window',
            res_model: "account.analytic.account",
            res_id: id,
            views: [[false, 'form']],
        });
    },
    query_sheets: function() {
        if (this.updating) {
            return;
        }

        var commands = this.field_manager.get_field_value("timesheet_ids");
        var self = this;
        this.res_o2m_drop.add(new Model(this.view.model).call("resolve_2many_commands", 
                ["timesheet_ids", commands, [], new data.CompoundContext()]))
            .done(function(result) {
                self.querying = true;
                self.set({sheets: result});
                self.querying = false;
            });
    },
    update_sheets: function() {
        if(this.querying) {
            return;
        }
        this.updating = true;

        var commands = [form_common.commands.delete_all()];
        _.each(this.get("sheets"), function (_data) {
            var data = _.clone(_data);
            if(data.id) {
                commands.push(form_common.commands.link_to(data.id));
                commands.push(form_common.commands.update(data.id, data));
            } else {
                commands.push(form_common.commands.create(data));
            }
        });

        var self = this;
        this.field_manager.set_values({'timesheet_ids': commands}).done(function() {
            self.updating = false;
        });
    },
    initialize_field: function() {
        form_common.ReinitializeWidgetMixin.initialize_field.call(this);
        this.on("change:sheets", this, this.initialize_content);
        this.on("change:date_to", this, this.initialize_content);
        this.on("change:date_from", this, this.initialize_content);
        this.on("change:user_id", this, this.initialize_content);
    },
    initialize_content: function() {
        if(this.setting) {
            return;
        }

        // don't render anything until we have date_to and date_from
        if (!this.get("date_to") || !this.get("date_from")) {
            return;
        }

        // it's important to use those vars to avoid race conditions
        var dates;
        var accounts;
        var account_names;
        var default_get;
        var self = this;
        return this.render_drop.add(new Model("account.analytic.line").call("default_get", [
            ['account_id','general_account_id','journal_id','date','name','user_id','product_id','product_uom_id','amount','unit_amount','is_timesheet'],
            new data.CompoundContext({'user_id': self.get('user_id'), 'default_is_timesheet': true})
        ]).then(function(result) {
            default_get = result;
            // calculating dates
            dates = [];
            var start = self.get("date_from");
            var end = self.get("date_to");
            while (start <= end) {
                dates.push(start);
                var m_start = moment(start).add(1, 'days');
                start = m_start.toDate();
            }
<<<<<<< HEAD
            // group by account
            accounts = _.chain(self.get("sheets"))
            .map(_.clone)
            .each(function(el) {
                // much simpler to use only the id in all cases
                if (typeof(el.account_id) === "object") {
                    el.account_id = el.account_id[0];
=======
        },
        is_valid_value:function(value){
            this.view.do_notify_change();
            var split_value = value.split(":");
            var valid_value = true;
            if (split_value.length > 2)
                return false;
            _.detect(split_value,function(num){
                if(isNaN(num)){
                    valid_value = false;
>>>>>>> 20db912f
                }
            })
            .groupBy("account_id").value();

            var account_ids = _.map(_.keys(accounts), function(el) { return el === "false" ? false : Number(el); });

            accounts = _(accounts).chain().map(function(lines, account_id) {
                var account_defaults = _.extend({}, default_get, (accounts[account_id] || {}).value || {});
                // group by days
                account_id = (account_id === "false")? false : Number(account_id);
                var index = _.groupBy(lines, "date");
                var days = _.map(dates, function(date) {
                    var day = {day: date, lines: index[time.date_to_str(date)] || []};
                    // add line where we will insert/remove hours
                    var to_add = _.find(day.lines, function(line) { return line.name === self.description_line; });
                    if (to_add) {
                        day.lines = _.without(day.lines, to_add);
                        day.lines.unshift(to_add);
                    } else {
                        day.lines.unshift(_.extend(_.clone(account_defaults), {
                            name: self.description_line,
                            unit_amount: 0,
                            date: time.date_to_str(date),
                            account_id: account_id,
                        }));
                    }
                    return day;
                });
                return {account: account_id, days: days, account_defaults: account_defaults};
            }).value();

            // we need the name_get of the analytic accounts
            return new Model("account.analytic.account").call("name_get", [_.pluck(accounts, "account"),
                new data.CompoundContext()]).then(function(result) {
                account_names = {};
                _.each(result, function(el) {
                    account_names[el[0]] = el[1];
                });
                accounts = _.sortBy(accounts, function(el) {
                    return account_names[el.account];
                });
            });
        })).then(function(result) {
            // we put all the gathered data in self, then we render
            self.dates = dates;
            self.accounts = accounts;
            self.account_names = account_names;
            self.default_get = default_get;
            //real rendering
            self.display_data();
        });
    },
    destroy_content: function() {
        if (this.dfm) {
            this.dfm.destroy();
            this.dfm = undefined;
        }
    },
    is_valid_value:function(value){
        var split_value = value.split(":");
        var valid_value = true;
        if (split_value.length > 2) {
            return false;
        }
        _.detect(split_value,function(num){
            if(isNaN(num)) {
                valid_value = false;
            }
        });
        return valid_value;
    },
    display_data: function() {
        var self = this;
        self.$el.html(QWeb.render("hr_timesheet_sheet.WeeklyTimesheet", {widget: self}));
        _.each(self.accounts, function(account) {
            _.each(_.range(account.days.length), function(day_count) {
                if (!self.get('effective_readonly')) {
                    self.get_box(account, day_count).val(self.sum_box(account, day_count, true)).change(function() {
                        var num = $(this).val();
                        if (self.is_valid_value(num) && num !== 0) {
                            num = Number(self.parse_client(num));
                        }
                        if (isNaN(num)) {
                            $(this).val(self.sum_box(account, day_count, true));
                        } else {
                            account.days[day_count].lines[0].unit_amount += num - self.sum_box(account, day_count);
                            var product = (account.days[day_count].lines[0].product_id instanceof Array) ? account.days[day_count].lines[0].product_id[0] : account.days[day_count].lines[0].product_id;
                            var journal = (account.days[day_count].lines[0].journal_id instanceof Array) ? account.days[day_count].lines[0].journal_id[0] : account.days[day_count].lines[0].journal_id;

                            if(!isNaN($(this).val())){
                                $(this).val(self.sum_box(account, day_count, true));
                            }

                            self.display_totals();
                            self.sync();
                        }
                    });
                } else {
                    self.get_box(account, day_count).html(self.sum_box(account, day_count, true));
                }
            });
        });
        self.display_totals();
        if(!this.get('effective_readonly')) {
            this.init_add_account();
        }
    },
    init_add_account: function() {
        if (this.dfm) {
            this.dfm.destroy();
        }

        var self = this;
        this.$(".oe_timesheet_weekly_add_row").show();
        this.dfm = new form_common.DefaultFieldManager(this);
        this.dfm.extend_field_desc({
            account: {
                relation: "account.analytic.account",
            },
        });
        var FieldMany2One = core.form_widget_registry.get('many2one');
        this.account_m2o = new FieldMany2One(this.dfm, {
            attrs: {
                name: "account",
                type: "many2one",
                domain: [
                    ['id', 'not in', _.pluck(this.accounts, "account")],
                    ['account_type', '=', 'normal'], // TODO: Do not forward-port to master
                ],
                modifiers: '{"required": true}',
            },
        });
        this.account_m2o.prependTo(this.$(".o_add_timesheet_line > div")).then(function() {
            self.account_m2o.$el.addClass('oe_edit_only');
        });
        this.$(".oe_timesheet_button_add").click(function() {
            var id = self.account_m2o.get_value();
            if (id === false) {
                self.dfm.set({display_invalid_fields: true});
                return;
            }

            var ops = self.generate_o2m_value();
            ops.push(_.extend({}, self.default_get, {
                name: self.description_line,
                unit_amount: 0,
                date: time.date_to_str(self.dates[0]),
                account_id: id,
            }));

            self.set({sheets: ops});
            self.destroy_content();
        });
    },
    get_box: function(account, day_count) {
        return this.$('[data-account="' + account.account + '"][data-day-count="' + day_count + '"]');
    },
    sum_box: function(account, day_count, show_value_in_hour) {
        var line_total = 0;
        _.each(account.days[day_count].lines, function(line) {
            line_total += line.unit_amount;
        });
        return (show_value_in_hour && line_total !== 0)?this.format_client(line_total):line_total;
    },
    display_totals: function() {
        var self = this;
        var day_tots = _.map(_.range(self.dates.length), function() { return 0; });
        var super_tot = 0;
        _.each(self.accounts, function(account) {
            var acc_tot = 0;
            _.each(_.range(self.dates.length), function(day_count) {
                var sum = self.sum_box(account, day_count);
                acc_tot += sum;
                day_tots[day_count] += sum;
                super_tot += sum;
            });
            self.$('[data-account-total="' + account.account + '"]').html(self.format_client(acc_tot));
        });
        _.each(_.range(self.dates.length), function(day_count) {
            self.$('[data-day-total="' + day_count + '"]').html(self.format_client(day_tots[day_count]));
        });
        this.$('.oe_timesheet_weekly_supertotal').html(self.format_client(super_tot));
    },
    sync: function() {
        this.setting = true;
        this.set({sheets: this.generate_o2m_value()});
        this.setting = false;
    },
    //converts hour value to float
    parse_client: function(value) {
        return formats.parse_value(value, { type:"float_time" });
    },
    //converts float value to hour
    format_client:function(value){
        return formats.format_value(value, { type:"float_time" });
    },
    generate_o2m_value: function() {
        var ops = [];
        var ignored_fields = this.ignore_fields();
        _.each(this.accounts, function(account) {
            _.each(account.days, function(day) {
                _.each(day.lines, function(line) {
                    if (line.unit_amount !== 0) {
                        var tmp = _.clone(line);
                        _.each(line, function(v, k) {
                            if (v instanceof Array) {
                                tmp[k] = v[0];
                            }
                        });
                        // we remove line_id as the reference to the _inherits field will no longer exists
                        tmp = _.omit(tmp, ignored_fields);
                        ops.push(tmp);
                    }
                });
            });
        });
        return ops;
    },
});

core.form_custom_registry.add('weekly_timesheet', WeeklyTimesheet);

});<|MERGE_RESOLUTION|>--- conflicted
+++ resolved
@@ -125,7 +125,6 @@
                 var m_start = moment(start).add(1, 'days');
                 start = m_start.toDate();
             }
-<<<<<<< HEAD
             // group by account
             accounts = _.chain(self.get("sheets"))
             .map(_.clone)
@@ -133,18 +132,6 @@
                 // much simpler to use only the id in all cases
                 if (typeof(el.account_id) === "object") {
                     el.account_id = el.account_id[0];
-=======
-        },
-        is_valid_value:function(value){
-            this.view.do_notify_change();
-            var split_value = value.split(":");
-            var valid_value = true;
-            if (split_value.length > 2)
-                return false;
-            _.detect(split_value,function(num){
-                if(isNaN(num)){
-                    valid_value = false;
->>>>>>> 20db912f
                 }
             })
             .groupBy("account_id").value();
@@ -204,6 +191,7 @@
         }
     },
     is_valid_value:function(value){
+        this.view.do_notify_change();
         var split_value = value.split(":");
         var valid_value = true;
         if (split_value.length > 2) {
