# Polish translation for openobject-addons
# Copyright (c) 2014 Rosetta Contributors and Canonical Ltd 2014
# This file is distributed under the same license as the openobject-addons package.
# FIRST AUTHOR <EMAIL@ADDRESS>, 2014.
#
msgid ""
msgstr ""
<<<<<<< HEAD
"Project-Id-Version: openobject-addons\n"
"Report-Msgid-Bugs-To: FULL NAME <EMAIL@ADDRESS>\n"
"POT-Creation-Date: 2014-09-23 16:27+0000\n"
"PO-Revision-Date: 2014-08-26 12:20+0000\n"
"Last-Translator: Tobiasz Rozum (OpenGLOBE.pl) <tobiasz.rozum@openglobe.pl>\n"
"Language-Team: Polish <pl@li.org>\n"
=======
"Project-Id-Version: Odoo 8.0\n"
"Report-Msgid-Bugs-To: \n"
"POT-Creation-Date: 2015-01-21 14:07+0000\n"
"PO-Revision-Date: 2016-06-03 11:00+0000\n"
"Last-Translator: Martin Trigaux\n"
"Language-Team: Polish (http://www.transifex.com/odoo/odoo-8/language/pl/)\n"
>>>>>>> b9a006c1
"MIME-Version: 1.0\n"
"Content-Type: text/plain; charset=UTF-8\n"
"Content-Transfer-Encoding: 8bit\n"
"X-Launchpad-Export-Date: 2014-09-24 09:14+0000\n"
"X-Generator: Launchpad (build 17196)\n"

#. module: hr_timesheet_sheet
#: help:hr_timesheet_sheet.sheet,state:0
msgid ""
" * The 'Draft' status is used when a user is encoding a new and unconfirmed "
"timesheet.                 \n"
"* The 'Confirmed' status is used for to confirm the timesheet by user.       "
"          \n"
"* The 'Done' status is used when users timesheet is accepted by his/her "
"senior."
msgstr ""
" * Stan 'Projekt' oznacza nową niepotwierdzoną kartę pracy.                 "
"\n"
"* Stan 'Potwierdzone' oznacza kartę potwierdzoną przez użytkownika.          "
"       \n"
"* Stan 'Wykonano' oznacza kartę zaakceptowaną przez przełożonego."

#. module: hr_timesheet_sheet
#: field:hr.timesheet.report,nbr:0
msgid "# Nbr Timesheet"
msgstr ""

#. module: hr_timesheet_sheet
#: field:hr.timesheet.report,total_attendance:0
msgid "# Total Attendance"
msgstr "# Suma obecności"

#. module: hr_timesheet_sheet
#: field:hr.timesheet.report,total_diff:0
msgid "# Total Diff"
msgstr "# Suma Diff"

#. module: hr_timesheet_sheet
#: field:hr.timesheet.report,total_timesheet:0
msgid "# Total Timesheet"
msgstr "# Suma karty czasu pracy"

#. module: hr_timesheet_sheet
#: model:ir.actions.act_window,help:hr_timesheet_sheet.act_hr_timesheet_sheet_form
msgid ""
"<p class=\"oe_view_nocontent_create\">\n"
"                New timesheet to approve.\n"
"              </p><p>\n"
"                You must record timesheets every day and confirm at the end\n"
"                of the week. Once the timesheet is confirmed, it should be\n"
"                validated by a manager.\n"
"              </p><p>\n"
"                Timesheets can also be invoiced to customers, depending on "
"the\n"
"                configuration of each project's related contract.\n"
"              </p>\n"
"            "
msgstr ""
"<p class=\"oe_view_nocontent_create\">\n"
"                Nowa karta pracy do zaaprobowania.\n"
"              </p><p>\n"
"                Musisz rejestrować czas w karcie pracy codziennie i\n"
"                potwierdzać na końcu tygodnia. Kiedy karta pracy jest\n"
"                potwierdzona, to powinna być zatwierdzona przez\n"
"                menedżera.\n"
"              </p><p>\n"
"                Karty pracy mogą być fakturowane na klienta według\n"
"                ustawień w umowie dla projektu.\n"
"              </p>\n"
"            "

#. module: hr_timesheet_sheet
#: selection:hr_timesheet_sheet.sheet,state_attendance:0
msgid "Absent"
msgstr "Nieobecny(a)"

#. module: hr_timesheet_sheet
#. openerp-web
#: code:addons/hr_timesheet_sheet/static/src/xml/timesheet.xml:33
#, python-format
msgid "Add"
msgstr "Dodaj"

#. module: hr_timesheet_sheet
#. openerp-web
#: code:addons/hr_timesheet_sheet/static/src/xml/timesheet.xml:39
#, python-format
msgid "Add a Line"
msgstr "Dodaj pozycję"

#. module: hr_timesheet_sheet
#: field:hr.config.settings,timesheet_max_difference:0
msgid ""
"Allow a difference of time between timesheets and attendances of (in hours)"
msgstr ""
"Zezwól na różnicę pomiędzy czasem karty pracy i obecnościami (w godzinach)."

#. module: hr_timesheet_sheet
#: help:hr.config.settings,timesheet_max_difference:0
#: help:res.company,timesheet_max_difference:0
msgid ""
"Allowed difference in hours between the sign in/out and the timesheet "
"computation for one sheet. Set this to 0 if you do not want any control."
msgstr ""
"Dozwolone różnice (w godzinach) pomiędzy wejściem i wyjściem a obliczeniami "
"w jednej karcie pracy. Ustaw 0, jeśli nie chcesz żadnej kontroli."

#. module: hr_timesheet_sheet
#: model:ir.model,name:hr_timesheet_sheet.model_account_analytic_account
msgid "Analytic Account"
msgstr "Konto analityczne"

#. module: hr_timesheet_sheet
#: model:ir.model,name:hr_timesheet_sheet.model_account_analytic_line
msgid "Analytic Line"
msgstr "Pozycja analityczna"

#. module: hr_timesheet_sheet
#: field:hr_timesheet_sheet.sheet,account_ids:0
msgid "Analytic accounts"
msgstr "Konta analityczne"

#. module: hr_timesheet_sheet
#: view:hr_timesheet_sheet.sheet:hr_timesheet_sheet.hr_timesheet_sheet_form
msgid "Approve"
msgstr "Aprobuj"

#. module: hr_timesheet_sheet
#: selection:hr_timesheet_sheet.sheet,state:0
msgid "Approved"
msgstr "Zaaprobowane"

#. module: hr_timesheet_sheet
#: field:hr_timesheet_sheet.sheet.day,total_attendance:0
#: model:ir.model,name:hr_timesheet_sheet.model_hr_attendance
msgid "Attendance"
msgstr "Obecności"

#. module: hr_timesheet_sheet
#: view:hr_timesheet_sheet.sheet:hr_timesheet_sheet.hr_timesheet_sheet_form
#: field:hr_timesheet_sheet.sheet,attendance_count:0
#: field:hr_timesheet_sheet.sheet,attendances_ids:0
#: model:ir.actions.act_window,name:hr_timesheet_sheet.act_hr_timesheet_sheet_sheet_2_hr_attendance
msgid "Attendances"
msgstr "Obecności"

#. module: hr_timesheet_sheet
#: view:hr.timesheet.current.open:hr_timesheet_sheet.view_hr_timesheet_current_open
msgid "Cancel"
msgstr "Anulowanie"

#. module: hr_timesheet_sheet
#. openerp-web
#: code:addons/hr_timesheet_sheet/static/src/xml/timesheet.xml:56
#, python-format
msgid "Click to add projects, contracts or analytic accounts."
msgstr "Kliknij, aby dodać projekty, umowy lub konta analityczne"

#. module: hr_timesheet_sheet
#: model:ir.model,name:hr_timesheet_sheet.model_res_company
msgid "Companies"
msgstr "Firmy"

#. module: hr_timesheet_sheet
#: field:hr_timesheet_sheet.sheet,company_id:0
msgid "Company"
msgstr "Firma"

#. module: hr_timesheet_sheet
#: code:addons/hr_timesheet_sheet/hr_timesheet_sheet.py:75
#: code:addons/hr_timesheet_sheet/hr_timesheet_sheet.py:91
#, python-format
msgid "Configuration Error!"
msgstr "Błąd konfiguracji!"

#. module: hr_timesheet_sheet
#: view:hr.timesheet.report:hr_timesheet_sheet.view_timesheet_report_search
#: selection:hr.timesheet.report,state:0
msgid "Confirmed"
msgstr "Potwierdzone"

#. module: hr_timesheet_sheet
#: view:hr_timesheet_sheet.sheet:hr_timesheet_sheet.view_hr_timesheet_sheet_filter
msgid "Confirmed Timesheets"
msgstr "Potwierdzone karty pracy"

#. module: hr_timesheet_sheet
#: field:hr.timesheet.current.open,create_uid:0
#: field:hr_timesheet_sheet.sheet,create_uid:0
msgid "Created by"
msgstr "Utworzono przez"

#. module: hr_timesheet_sheet
#: field:hr.timesheet.current.open,create_date:0
#: field:hr_timesheet_sheet.sheet,create_date:0
msgid "Created on"
msgstr "Data utworzenia"

#. module: hr_timesheet_sheet
#: field:hr_timesheet_sheet.sheet,state_attendance:0
msgid "Current Status"
msgstr "Bieżący stan"

#. module: hr_timesheet_sheet
#: field:hr_timesheet_sheet.sheet.day,name:0
msgid "Date"
msgstr "Data"

#. module: hr_timesheet_sheet
#: field:hr.timesheet.report,date_from:0
#: field:hr_timesheet_sheet.sheet,date_from:0
msgid "Date from"
msgstr "Data od"

#. module: hr_timesheet_sheet
#: help:hr_timesheet_sheet.sheet,message_last_post:0
msgid "Date of the last message posted on the record."
msgstr "Data ostatniej wiadomości w rekordzie."

#. module: hr_timesheet_sheet
#: field:hr.timesheet.report,date_to:0
#: field:hr_timesheet_sheet.sheet,date_to:0
msgid "Date to"
msgstr "Data do"

#. module: hr_timesheet_sheet
#: selection:hr.config.settings,timesheet_range:0
#: selection:res.company,timesheet_range:0
msgid "Day"
msgstr "Dzień"

#. module: hr_timesheet_sheet
#: view:hr.timesheet.report:hr_timesheet_sheet.view_timesheet_report_search
#: field:hr.timesheet.report,department_id:0
#: view:hr_timesheet_sheet.sheet:hr_timesheet_sheet.view_hr_timesheet_sheet_filter
#: field:hr_timesheet_sheet.sheet,department_id:0
msgid "Department"
msgstr "Dział"

#. module: hr_timesheet_sheet
#: view:hr_timesheet_sheet.sheet:hr_timesheet_sheet.hr_timesheet_sheet_form
msgid "Details"
msgstr "Szczegóły"

#. module: hr_timesheet_sheet
#: field:hr_timesheet_sheet.sheet,total_difference:0
#: field:hr_timesheet_sheet.sheet.day,total_difference:0
msgid "Difference"
msgstr "Różnica"

#. module: hr_timesheet_sheet
#: view:hr_timesheet_sheet.sheet:hr_timesheet_sheet.hr_timesheet_sheet_form
msgid "Differences"
msgstr "Różnice"

#. module: hr_timesheet_sheet
#: view:hr.timesheet.report:hr_timesheet_sheet.view_timesheet_report_search
#: selection:hr.timesheet.report,state:0
msgid "Done"
msgstr "Wykonano"

#. module: hr_timesheet_sheet
#: view:hr.timesheet.report:hr_timesheet_sheet.view_timesheet_report_search
#: selection:hr.timesheet.report,state:0
msgid "Draft"
msgstr "Projekt"

#. module: hr_timesheet_sheet
#: field:hr_timesheet_sheet.sheet,employee_id:0
#: model:ir.model,name:hr_timesheet_sheet.model_hr_employee
msgid "Employee"
msgstr "Pracownik"

#. module: hr_timesheet_sheet
#: view:hr_timesheet_sheet.sheet:hr_timesheet_sheet.view_hr_timesheet_sheet_filter
msgid "Employees"
msgstr "Pracownicy"

#. module: hr_timesheet_sheet
#: code:addons/hr_timesheet_sheet/hr_timesheet_sheet.py:100
#, python-format
msgid "Error ! Sign in (resp. Sign out) must follow Sign out (resp. Sign in)"
msgstr "Błąd! Wejście (lub Wyjście) musi odpowiadać Wyjściu (lub Wejściu)"

#. module: hr_timesheet_sheet
#: code:addons/hr_timesheet_sheet/hr_timesheet_sheet.py:66
#: code:addons/hr_timesheet_sheet/hr_timesheet_sheet.py:71
#: code:addons/hr_timesheet_sheet/hr_timesheet_sheet.py:73
#: code:addons/hr_timesheet_sheet/hr_timesheet_sheet.py:85
#: code:addons/hr_timesheet_sheet/hr_timesheet_sheet.py:87
#: code:addons/hr_timesheet_sheet/hr_timesheet_sheet.py:89
#: code:addons/hr_timesheet_sheet/hr_timesheet_sheet.py:381
#: code:addons/hr_timesheet_sheet/hr_timesheet_sheet.py:494
#: code:addons/hr_timesheet_sheet/hr_timesheet_sheet.py:522
#: code:addons/hr_timesheet_sheet/wizard/hr_timesheet_current.py:38
#, python-format
msgid "Error!"
msgstr "Błąd!"

#. module: hr_timesheet_sheet
#: model:ir.filters,name:hr_timesheet_sheet.filter_hr_timesheet_report_external_timesheets
msgid "External Timesheet"
msgstr ""

#. module: hr_timesheet_sheet
#: field:hr_timesheet_sheet.sheet,message_follower_ids:0
msgid "Followers"
msgstr "Obserwatorzy"

#. module: hr_timesheet_sheet
#: view:hr_timesheet_sheet.sheet:hr_timesheet_sheet.view_hr_timesheet_sheet_filter
msgid "Group By"
msgstr "Grupuj wg"

#. module: hr_timesheet_sheet
#: help:hr_timesheet_sheet.sheet,message_summary:0
msgid ""
"Holds the Chatter summary (number of messages, ...). This summary is "
"directly in html format in order to be inserted in kanban views."
msgstr ""
"Zawiera podsumowanie wypowiedzi (liczbę wiadomości, ...). To podsumowanie "
"jest bezpośrednio w formacie html, aby można je było stosować w widokach "
"kanban."

#. module: hr_timesheet_sheet
#: view:hr_timesheet_sheet.sheet:hr_timesheet_sheet.hr_timesheet_sheet_form
msgid "Hours"
msgstr "Godziny"

#. module: hr_timesheet_sheet
#: field:hr.timesheet.current.open,id:0
#: field:hr_timesheet_sheet.sheet,id:0
#: field:hr_timesheet_sheet.sheet.account,id:0
#: field:hr_timesheet_sheet.sheet.day,id:0
msgid "ID"
msgstr "ID"

#. module: hr_timesheet_sheet
#: help:hr_timesheet_sheet.sheet,message_unread:0
msgid "If checked new messages require your attention."
msgstr "Jeśli zaznaczone, to wiadomość wymaga twojej uwagi."

#. module: hr_timesheet_sheet
#: view:hr_timesheet_sheet.sheet:hr_timesheet_sheet.view_hr_timesheet_sheet_filter
msgid "In Draft"
msgstr "Projekt"

#. module: hr_timesheet_sheet
#: code:addons/hr_timesheet_sheet/hr_timesheet_sheet.py:75
#: code:addons/hr_timesheet_sheet/hr_timesheet_sheet.py:91
#, python-format
msgid ""
"In order to create a timesheet for this employee, you must assign an "
"analytic journal to the employee, like 'Timesheet Journal'."
msgstr ""
"Aby utworzyć kartę pracy dla użytkownika, to musisz najpierw przypisać mu "
"dziennik analityczny. np. 'Dziennik pracy'."

#. module: hr_timesheet_sheet
#: code:addons/hr_timesheet_sheet/hr_timesheet_sheet.py:71
#: code:addons/hr_timesheet_sheet/hr_timesheet_sheet.py:85
#, python-format
msgid ""
"In order to create a timesheet for this employee, you must link him/her to a "
"user."
msgstr ""
"Aby stworzyć kartę czasu pracy, dla tego pracownika, musisz do niego "
"przypisać użytkownika."

#. module: hr_timesheet_sheet
#: code:addons/hr_timesheet_sheet/hr_timesheet_sheet.py:73
#, python-format
msgid ""
"In order to create a timesheet for this employee, you must link the employee "
"to a product, like 'Consultant'."
msgstr ""
"Aby utworzyć kartę pracy dla tego pracownika. musisz powiązać pracownika z "
"produktem np. 'Konsultant'."

#. module: hr_timesheet_sheet
#: code:addons/hr_timesheet_sheet/hr_timesheet_sheet.py:89
#, python-format
msgid ""
"In order to create a timesheet for this employee, you must link the employee "
"to a product."
msgstr ""
"Aby utworzyć kartę pracy dla tego pracownika, musisz powiązać pracownika z "
"produktem."

#. module: hr_timesheet_sheet
#: model:ir.filters,name:hr_timesheet_sheet.filter_hr_timesheet_report_internal_timesheets
msgid "Internal Timesheet"
msgstr ""

#. module: hr_timesheet_sheet
#: code:addons/hr_timesheet_sheet/hr_timesheet_sheet.py:256
#: code:addons/hr_timesheet_sheet/hr_timesheet_sheet.py:258
#, python-format
msgid "Invalid Action!"
msgstr "Niedozwolona akcja!"

#. module: hr_timesheet_sheet
#: field:hr_timesheet_sheet.sheet.account,invoice_rate:0
msgid "Invoice rate"
msgstr "Współczynnik fakturowania"

#. module: hr_timesheet_sheet
#: field:hr_timesheet_sheet.sheet,message_is_follower:0
msgid "Is a Follower"
msgstr "Jest obserwatorem"

#. module: hr_timesheet_sheet
#: view:hr.timesheet.current.open:hr_timesheet_sheet.view_hr_timesheet_current_open
msgid "It will open your current timesheet"
msgstr "Otworcie bieżącej karty czasu pracy"

#. module: hr_timesheet_sheet
#: field:hr_timesheet_sheet.sheet,message_last_post:0
msgid "Last Message Date"
msgstr "Data ostatniej wiadomości"

#. module: hr_timesheet_sheet
#: field:hr.timesheet.current.open,write_uid:0
#: field:hr_timesheet_sheet.sheet,write_uid:0
msgid "Last Updated by"
msgstr "Ostatnio modyfikowano przez"

#. module: hr_timesheet_sheet
#: field:hr.timesheet.current.open,write_date:0
#: field:hr_timesheet_sheet.sheet,write_date:0
msgid "Last Updated on"
msgstr "Data ostatniej modyfikacji"

#. module: hr_timesheet_sheet
#: field:hr_timesheet_sheet.sheet,message_ids:0
msgid "Messages"
msgstr "Wiadomości"

#. module: hr_timesheet_sheet
#: help:hr_timesheet_sheet.sheet,message_ids:0
msgid "Messages and communication history"
msgstr "Wiadomości i historia komunikacji"

#. module: hr_timesheet_sheet
#: selection:hr.config.settings,timesheet_range:0
#: selection:res.company,timesheet_range:0
msgid "Month"
msgstr "Miesiąc"

#. module: hr_timesheet_sheet
#: model:ir.ui.menu,name:hr_timesheet_sheet.menu_act_hr_timesheet_sheet_form_my_current
msgid "My Current Timesheet"
msgstr "Moja bieżąca karta czasu pracy"

#. module: hr_timesheet_sheet
#: view:hr.timesheet.current.open:hr_timesheet_sheet.view_hr_timesheet_current_open
#: model:ir.actions.act_window,name:hr_timesheet_sheet.action_hr_timesheet_current_open
#: model:ir.actions.server,name:hr_timesheet_sheet.ir_actions_server_timsheet_sheet
msgid "My Timesheet"
msgstr "Moja karta czasu pracy"

#. module: hr_timesheet_sheet
#: model:ir.actions.act_window,help:hr_timesheet_sheet.action_hr_timesheet_current_open
msgid ""
"My Timesheet opens your timesheet so that you can book your activities into "
"the system. From the same form, you can register your attendances (Sign "
"In/Out) and describe the working hours made on the different projects. At "
"the end of the period defined in the company, the timesheet is confirmed by "
"the user and can be validated by his manager. If required, as defined on the "
"project, you can generate the invoices based on the timesheet."
msgstr ""
"Moja karta pracy otwiera kartę, w której możesz wprowadzać swoje aktywności. "
"W tym samym formularzu możesz rejestrować obecności (Wejścia/Wyjścia) i "
"opisywać godziny spędzone nad projektami. Na koniec okresu zdefiniowanego w "
"firmie karta jest potwierdzana przez użytkownika i może być zatwierdzana "
"przez menedżera. Jeśli trzeba, to według definicji w projekcie, możesz "
"generować faktury na podstawie kart pracy."

#. module: hr_timesheet_sheet
#: selection:hr.timesheet.report,state:0
#: selection:hr_timesheet_sheet.sheet,state:0
msgid "New"
msgstr "Nowe"

#. module: hr_timesheet_sheet
#: field:hr_timesheet_sheet.sheet,name:0
msgid "Note"
msgstr "Notatka"

#. module: hr_timesheet_sheet
#: view:hr.timesheet.current.open:hr_timesheet_sheet.view_hr_timesheet_current_open
#: selection:hr_timesheet_sheet.sheet,state:0
msgid "Open"
msgstr "Otwarte"

#. module: hr_timesheet_sheet
#: code:addons/hr_timesheet_sheet/wizard/hr_timesheet_current.py:50
#, python-format
msgid "Open Timesheet"
msgstr "Otwórz karty pracy"

#. module: hr_timesheet_sheet
#: view:hr_timesheet_sheet.sheet:hr_timesheet_sheet.hr_timesheet_sheet_form
#: field:hr_timesheet_sheet.sheet,period_ids:0
#: view:hr_timesheet_sheet.sheet.day:hr_timesheet_sheet.hr_timesheet_day_tree
msgid "Period"
msgstr "Okres"

#. module: hr_timesheet_sheet
#: help:hr.config.settings,timesheet_range:0
#: help:res.company,timesheet_range:0
msgid "Periodicity on which you validate your timesheets."
msgstr "Okresy, w których zatwierdzasz swoje karty pracy."

#. module: hr_timesheet_sheet
#: code:addons/hr_timesheet_sheet/wizard/hr_timesheet_current.py:38
#, python-format
msgid "Please create an employee and associate it with this user."
msgstr "Utwórz pracownika i przypisz do tego użytkownika."

#. module: hr_timesheet_sheet
#: code:addons/hr_timesheet_sheet/hr_timesheet_sheet.py:131
#, python-format
msgid ""
"Please verify that the total difference of the sheet is lower than %.2f."
msgstr "Sprawdź, czy różnica w karcie pracy jest mniejsza niż %.2f."

#. module: hr_timesheet_sheet
#: selection:hr_timesheet_sheet.sheet,state_attendance:0
msgid "Present"
msgstr "Obecny(a)"

#. module: hr_timesheet_sheet
#: field:hr_timesheet_sheet.sheet.account,name:0
msgid "Project / Analytic Account"
msgstr "Konto projektu / analityczne"

#. module: hr_timesheet_sheet
#: view:hr_timesheet_sheet.sheet:hr_timesheet_sheet.hr_timesheet_sheet_form
msgid "Refuse"
msgstr "Odrzuć"

#. module: hr_timesheet_sheet
#: view:hr_timesheet_sheet.sheet.account:hr_timesheet_sheet.hr_timesheet_account_filter
msgid "Search Account"
msgstr "Szukaj konta"

#. module: hr_timesheet_sheet
#: view:hr_timesheet_sheet.sheet:hr_timesheet_sheet.view_hr_timesheet_sheet_filter
msgid "Search Timesheet"
msgstr "Szukaj kart pracy"

#. module: hr_timesheet_sheet
#: view:hr_timesheet_sheet.sheet:hr_timesheet_sheet.hr_timesheet_sheet_form
msgid "Set to Draft"
msgstr "Ustaw na projekt"

#. module: hr_timesheet_sheet
#: field:hr.analytic.timesheet,sheet_id:0
#: field:hr.attendance,sheet_id:0
#: field:hr_timesheet_sheet.sheet.account,sheet_id:0
#: field:hr_timesheet_sheet.sheet.day,sheet_id:0
msgid "Sheet"
msgstr "Karta"

#. module: hr_timesheet_sheet
#: view:hr_timesheet_sheet.sheet:hr_timesheet_sheet.hr_timesheet_sheet_form
msgid "Sign In"
msgstr "Wejście"

#. module: hr_timesheet_sheet
#: view:hr_timesheet_sheet.sheet:hr_timesheet_sheet.hr_timesheet_sheet_form
msgid "Sign Out"
msgstr "Wyjście"

#. module: hr_timesheet_sheet
#: view:hr.timesheet.report:hr_timesheet_sheet.view_timesheet_report_search
#: field:hr.timesheet.report,state:0
#: field:hr_timesheet_sheet.sheet,state:0
msgid "Status"
msgstr "Stan"

#. module: hr_timesheet_sheet
#: view:hr_timesheet_sheet.sheet:hr_timesheet_sheet.hr_timesheet_sheet_form
msgid "Submit to Manager"
msgstr "Wyślij do menedżera"

#. module: hr_timesheet_sheet
#: view:hr_timesheet_sheet.sheet:hr_timesheet_sheet.hr_timesheet_sheet_form
#: field:hr_timesheet_sheet.sheet,message_summary:0
msgid "Summary"
msgstr "Podsumowanie"

#. module: hr_timesheet_sheet
#: code:addons/hr_timesheet_sheet/hr_timesheet_sheet.py:62
#, python-format
msgid ""
"The timesheet cannot be validated as it does not contain an equal number of "
"sign ins and sign outs."
msgstr ""
"Karta pracy nie może być zatwierdzona, jeśli liczba wejść i wyjść jest różna."

#. module: hr_timesheet_sheet
#: view:hr_timesheet_sheet.sheet:hr_timesheet_sheet.hr_timesheet_sheet_form
#: model:ir.model,name:hr_timesheet_sheet.model_hr_timesheet_report
#: model:ir.model,name:hr_timesheet_sheet.model_hr_timesheet_sheet_sheet
msgid "Timesheet"
msgstr "Karta czasu pracy"

#. module: hr_timesheet_sheet
#: view:hr_timesheet_sheet.sheet:hr_timesheet_sheet.hr_timesheet_sheet_form
#: field:hr_timesheet_sheet.sheet,timesheet_activity_count:0
#: model:ir.actions.act_window,name:hr_timesheet_sheet.act_hr_timesheet_sheet_sheet_2_hr_analytic_timesheet
msgid "Timesheet Activities"
msgstr "Aktywności karty pracy"

#. module: hr_timesheet_sheet
#: model:ir.model,name:hr_timesheet_sheet.model_hr_analytic_timesheet
msgid "Timesheet Line"
msgstr "Pozycja karty czasu pracy"

#. module: hr_timesheet_sheet
#: view:hr_timesheet_sheet.sheet:hr_timesheet_sheet.hr_timesheet_sheet_form
msgid "Timesheet Period"
msgstr "Okres karty pracy"

#. module: hr_timesheet_sheet
#: field:res.company,timesheet_max_difference:0
msgid "Timesheet allowed difference(Hours)"
msgstr "Dozwolone różnice karty pracy (w godzinach)"

#. module: hr_timesheet_sheet
#: model:ir.actions.act_window,name:hr_timesheet_sheet.act_hr_timesheet_sheet_sheet_by_account
msgid "Timesheet by Account"
msgstr "Karta czasu pracy wg kont"

#. module: hr_timesheet_sheet
#: view:hr_timesheet_sheet.sheet.account:hr_timesheet_sheet.hr_timesheet_account_form
#: view:hr_timesheet_sheet.sheet.account:hr_timesheet_sheet.hr_timesheet_account_tree
msgid "Timesheet by Accounts"
msgstr "Karta czasu pracy wg kont"

#. module: hr_timesheet_sheet
#: model:ir.actions.act_window,name:hr_timesheet_sheet.act_hr_timesheet_sheet_sheet_by_day
msgid "Timesheet by Day"
msgstr "Karta czasu pracy wg dni"

#. module: hr_timesheet_sheet
#: field:hr_timesheet_sheet.sheet,timesheet_ids:0
msgid "Timesheet lines"
msgstr "Pozycje karty czasu pracy"

#. module: hr_timesheet_sheet
#: field:res.company,timesheet_range:0
msgid "Timesheet range"
msgstr "Zakres kart"

#. module: hr_timesheet_sheet
#: view:hr.employee:hr_timesheet_sheet.hr_timesheet_sheet_employee_extd_form
#: field:hr.employee,timesheet_count:0
#: view:hr_timesheet_sheet.sheet:hr_timesheet_sheet.hr_timesheet_sheet_form
#: view:hr_timesheet_sheet.sheet:hr_timesheet_sheet.hr_timesheet_sheet_tree_simplified
#: model:ir.actions.act_window,name:hr_timesheet_sheet.act_hr_employee_2_hr_timesheet
#: view:res.company:hr_timesheet_sheet.hr_timesheet_sheet_company
msgid "Timesheets"
msgstr "Karty czasu pracy"

#. module: hr_timesheet_sheet
#: model:ir.model,name:hr_timesheet_sheet.model_hr_timesheet_sheet_sheet_account
#: model:ir.model,name:hr_timesheet_sheet.model_hr_timesheet_sheet_sheet_day
msgid "Timesheets by Period"
msgstr "Karty pracy wg okresów"

#. module: hr_timesheet_sheet
#: model:ir.actions.act_window,name:hr_timesheet_sheet.act_hr_timesheet_sheet_form
#: model:ir.ui.menu,name:hr_timesheet_sheet.menu_act_hr_timesheet_sheet_form
msgid "Timesheets to Validate"
msgstr "Karty pracy do zatwierdzenia"

#. module: hr_timesheet_sheet
#: view:hr_timesheet_sheet.sheet:hr_timesheet_sheet.view_hr_timesheet_sheet_filter
msgid "To Approve"
msgstr "Do aprobaty"

#. module: hr_timesheet_sheet
#. openerp-web
#: code:addons/hr_timesheet_sheet/static/src/xml/timesheet.xml:15
#: code:addons/hr_timesheet_sheet/static/src/xml/timesheet.xml:40
#: view:hr_timesheet_sheet.sheet.account:hr_timesheet_sheet.hr_timesheet_account_form
#: view:hr_timesheet_sheet.sheet.account:hr_timesheet_sheet.hr_timesheet_account_tree
#, python-format
msgid "Total"
msgstr "Suma"

#. module: hr_timesheet_sheet
#: field:hr_timesheet_sheet.sheet,total_attendance:0
msgid "Total Attendance"
msgstr "Suma obecności"

#. module: hr_timesheet_sheet
#: view:hr_timesheet_sheet.sheet.day:hr_timesheet_sheet.hr_timesheet_day_tree
msgid "Total Attendances"
msgstr "Suma obecności"

#. module: hr_timesheet_sheet
#: view:hr_timesheet_sheet.sheet.day:hr_timesheet_sheet.hr_timesheet_day_tree
msgid "Total Difference"
msgstr "Suma różnic"

#. module: hr_timesheet_sheet
#: field:hr_timesheet_sheet.sheet.account,total:0
msgid "Total Time"
msgstr "Czas całkowity"

#. module: hr_timesheet_sheet
#: field:hr_timesheet_sheet.sheet,total_timesheet:0
#: view:hr_timesheet_sheet.sheet.day:hr_timesheet_sheet.hr_timesheet_day_tree
#: field:hr_timesheet_sheet.sheet.day,total_timesheet:0
msgid "Total Timesheet"
msgstr "Suma karty czasu pracy"

#. module: hr_timesheet_sheet
#: view:hr.timesheet.report:hr_timesheet_sheet.view_timesheet_report_search
#: field:hr.timesheet.report,to_invoice:0
msgid "Type of Invoicing"
msgstr "Typ fakturowania"

#. module: hr_timesheet_sheet
#: field:hr_timesheet_sheet.sheet,message_unread:0
msgid "Unread Messages"
msgstr "Nieprzeczytane wiadomości"

#. module: hr_timesheet_sheet
#: view:hr_timesheet_sheet.sheet:hr_timesheet_sheet.view_hr_timesheet_sheet_filter
msgid "Unvalidated Timesheets"
msgstr "Odtwierdzone karty"

#. module: hr_timesheet_sheet
#: field:hr_timesheet_sheet.sheet,user_id:0
msgid "User"
msgstr "Użytkownik"

#. module: hr_timesheet_sheet
#: code:addons/hr_timesheet_sheet/hr_timesheet_sheet.py:496
#: code:addons/hr_timesheet_sheet/hr_timesheet_sheet.py:515
#, python-format
msgid "User Error!"
msgstr "Błąd użytkownika!"

#. module: hr_timesheet_sheet
#: field:hr.config.settings,timesheet_range:0
msgid "Validate timesheets every"
msgstr "Zatwierdzaj karty pracy co"

#. module: hr_timesheet_sheet
#: selection:hr_timesheet_sheet.sheet,state:0
msgid "Waiting Approval"
msgstr "Oczekuje na aprobatę"

#. module: hr_timesheet_sheet
#: code:addons/hr_timesheet_sheet/hr_timesheet_sheet.py:100
#, python-format
msgid "Warning !"
msgstr "Ostrzeżenie !"

#. module: hr_timesheet_sheet
#: code:addons/hr_timesheet_sheet/hr_timesheet_sheet.py:131
#, python-format
msgid "Warning!"
msgstr "Ostrzeżenie !"

#. module: hr_timesheet_sheet
#: field:hr_timesheet_sheet.sheet,website_message_ids:0
msgid "Website Messages"
msgstr "Wiadomości"

#. module: hr_timesheet_sheet
#: help:hr_timesheet_sheet.sheet,website_message_ids:0
msgid "Website communication history"
msgstr "Historia rozmowy"

#. module: hr_timesheet_sheet
#: selection:hr.config.settings,timesheet_range:0
#: selection:res.company,timesheet_range:0
msgid "Week"
msgstr "Tydzień"

#. module: hr_timesheet_sheet
#: code:addons/hr_timesheet_sheet/hr_timesheet_sheet.py:248
#, python-format
msgid "Week "
msgstr "Tydzień "

#. module: hr_timesheet_sheet
#: code:addons/hr_timesheet_sheet/hr_timesheet_sheet.py:496
#, python-format
msgid ""
"You can not enter an attendance date outside the current timesheet dates."
msgstr "Nie możesz wprowadzić daty obecności poza datami karty czasu pracy."

#. module: hr_timesheet_sheet
#: code:addons/hr_timesheet_sheet/hr_timesheet_sheet.py:494
#, python-format
msgid ""
"You can not enter an attendance in a submitted timesheet. Ask your manager "
"to reset it before adding attendance."
msgstr ""
"Nie możesz wprowadzić obecności w danej karcie czasu pracy. Poproś swojego "
"menedżera, aby ustawił poprawną kartę."

#. module: hr_timesheet_sheet
#: code:addons/hr_timesheet_sheet/hr_timesheet_sheet.py:258
#, python-format
msgid "You cannot delete a timesheet which have attendance entries."
msgstr "Nie możesz usunąć karyy pracy, która ma zapisy obecności."

#. module: hr_timesheet_sheet
#: code:addons/hr_timesheet_sheet/hr_timesheet_sheet.py:256
#, python-format
msgid "You cannot delete a timesheet which is already confirmed."
msgstr "Nie możesz usuwać karty pracy, która jest już potwierdzona"

#. module: hr_timesheet_sheet
#: code:addons/hr_timesheet_sheet/hr_timesheet_sheet.py:66
#, python-format
msgid "You cannot duplicate a timesheet."
msgstr "Nie można duplikować karty pracy."

#. module: hr_timesheet_sheet
#: code:addons/hr_timesheet_sheet/hr_timesheet_sheet.py:515
#, python-format
msgid ""
"You cannot enter an attendance date outside the current timesheet dates."
msgstr "Nie możesz wprowadzić obecności poza datami bieżącej karty pracy."

#. module: hr_timesheet_sheet
#: constraint:hr_timesheet_sheet.sheet:0
msgid ""
"You cannot have 2 timesheets that overlap!\n"
"Please use the menu 'My Current Timesheet' to avoid this problem."
msgstr ""
"Nie możesz mieć dwóch kart pracy zachodzących na siebie!\n"
"Zastosuj menu 'Moje karty pracy', aby zapobiec temu."

#. module: hr_timesheet_sheet
#: code:addons/hr_timesheet_sheet/hr_timesheet_sheet.py:87
#, python-format
msgid ""
"You cannot have 2 timesheets that overlap!\n"
"You should use the menu 'My Timesheet' to avoid this problem."
msgstr ""
"Nie możesz mieć dwóch kart pracy zachodzących na siebie!\n"
"Zastosuj menu 'Moje karty pracy', aby zapobiec temu."

#. module: hr_timesheet_sheet
#: constraint:hr.analytic.timesheet:0
msgid "You cannot modify an entry in a Confirmed/Done timesheet !"
msgstr ""
"Nie możesz modyfikować zapisu karty pracy w stanie Potwierdzone/Wykonano !"

#. module: hr_timesheet_sheet
#: code:addons/hr_timesheet_sheet/hr_timesheet_sheet.py:522
#, python-format
msgid "You cannot modify an entry in a confirmed timesheet"
msgstr "Nie możesz modyfikować zapisu w potwierdzonej karcie pracy"

#. module: hr_timesheet_sheet
#: code:addons/hr_timesheet_sheet/hr_timesheet_sheet.py:381
#, python-format
msgid "You cannot modify an entry in a confirmed timesheet."
msgstr "Nie możesz modyfikować zapisów w potwierdzonej karcie pracy."

#. module: hr_timesheet_sheet
#. openerp-web
#: code:addons/hr_timesheet_sheet/static/src/xml/timesheet.xml:58
#, python-format
msgid ""
"You will be able to register your working hours and\n"
"                        activities."
msgstr ""
"Będziesz mógł rejestrować swoje godziny pracy i\n"
"                        aktywności."

#~ msgid "#Total Timesheet"
#~ msgstr "#Suma czasu pracy"

#~ msgid "#Nbr"
#~ msgstr "#Lp"

#~ msgid "#Total Diff"
#~ msgstr "#SumaRóżn"

#~ msgid "#Total Attendance"
#~ msgstr "#SumaObecności"<|MERGE_RESOLUTION|>--- conflicted
+++ resolved
@@ -1,46 +1,30 @@
-# Polish translation for openobject-addons
-# Copyright (c) 2014 Rosetta Contributors and Canonical Ltd 2014
-# This file is distributed under the same license as the openobject-addons package.
-# FIRST AUTHOR <EMAIL@ADDRESS>, 2014.
-#
+# Translation of Odoo Server.
+# This file contains the translation of the following modules:
+# * hr_timesheet_sheet
+# 
+# Translators:
+# FIRST AUTHOR <EMAIL@ADDRESS>, 2014
 msgid ""
 msgstr ""
-<<<<<<< HEAD
-"Project-Id-Version: openobject-addons\n"
-"Report-Msgid-Bugs-To: FULL NAME <EMAIL@ADDRESS>\n"
-"POT-Creation-Date: 2014-09-23 16:27+0000\n"
-"PO-Revision-Date: 2014-08-26 12:20+0000\n"
-"Last-Translator: Tobiasz Rozum (OpenGLOBE.pl) <tobiasz.rozum@openglobe.pl>\n"
-"Language-Team: Polish <pl@li.org>\n"
-=======
 "Project-Id-Version: Odoo 8.0\n"
 "Report-Msgid-Bugs-To: \n"
 "POT-Creation-Date: 2015-01-21 14:07+0000\n"
 "PO-Revision-Date: 2016-06-03 11:00+0000\n"
 "Last-Translator: Martin Trigaux\n"
 "Language-Team: Polish (http://www.transifex.com/odoo/odoo-8/language/pl/)\n"
->>>>>>> b9a006c1
 "MIME-Version: 1.0\n"
 "Content-Type: text/plain; charset=UTF-8\n"
-"Content-Transfer-Encoding: 8bit\n"
-"X-Launchpad-Export-Date: 2014-09-24 09:14+0000\n"
-"X-Generator: Launchpad (build 17196)\n"
+"Content-Transfer-Encoding: \n"
+"Language: pl\n"
+"Plural-Forms: nplurals=3; plural=(n==1 ? 0 : n%10>=2 && n%10<=4 && (n%100<10 || n%100>=20) ? 1 : 2);\n"
 
 #. module: hr_timesheet_sheet
 #: help:hr_timesheet_sheet.sheet,state:0
 msgid ""
-" * The 'Draft' status is used when a user is encoding a new and unconfirmed "
-"timesheet.                 \n"
-"* The 'Confirmed' status is used for to confirm the timesheet by user.       "
-"          \n"
-"* The 'Done' status is used when users timesheet is accepted by his/her "
-"senior."
-msgstr ""
-" * Stan 'Projekt' oznacza nową niepotwierdzoną kartę pracy.                 "
-"\n"
-"* Stan 'Potwierdzone' oznacza kartę potwierdzoną przez użytkownika.          "
-"       \n"
-"* Stan 'Wykonano' oznacza kartę zaakceptowaną przez przełożonego."
+" * The 'Draft' status is used when a user is encoding a new and unconfirmed timesheet.                 \n"
+"* The 'Confirmed' status is used for to confirm the timesheet by user.                 \n"
+"* The 'Done' status is used when users timesheet is accepted by his/her senior."
+msgstr " * Stan 'Projekt' oznacza nową niepotwierdzoną kartę pracy.                 \n* Stan 'Potwierdzone' oznacza kartę potwierdzoną przez użytkownika.                 \n* Stan 'Wykonano' oznacza kartę zaakceptowaną przez przełożonego."
 
 #. module: hr_timesheet_sheet
 #: field:hr.timesheet.report,nbr:0
@@ -72,24 +56,11 @@
 "                of the week. Once the timesheet is confirmed, it should be\n"
 "                validated by a manager.\n"
 "              </p><p>\n"
-"                Timesheets can also be invoiced to customers, depending on "
-"the\n"
+"                Timesheets can also be invoiced to customers, depending on the\n"
 "                configuration of each project's related contract.\n"
 "              </p>\n"
 "            "
-msgstr ""
-"<p class=\"oe_view_nocontent_create\">\n"
-"                Nowa karta pracy do zaaprobowania.\n"
-"              </p><p>\n"
-"                Musisz rejestrować czas w karcie pracy codziennie i\n"
-"                potwierdzać na końcu tygodnia. Kiedy karta pracy jest\n"
-"                potwierdzona, to powinna być zatwierdzona przez\n"
-"                menedżera.\n"
-"              </p><p>\n"
-"                Karty pracy mogą być fakturowane na klienta według\n"
-"                ustawień w umowie dla projektu.\n"
-"              </p>\n"
-"            "
+msgstr "<p class=\"oe_view_nocontent_create\">\n                Nowa karta pracy do zaaprobowania.\n              </p><p>\n                Musisz rejestrować czas w karcie pracy codziennie i\n                potwierdzać na końcu tygodnia. Kiedy karta pracy jest\n                potwierdzona, to powinna być zatwierdzona przez\n                menedżera.\n              </p><p>\n                Karty pracy mogą być fakturowane na klienta według\n                ustawień w umowie dla projektu.\n              </p>\n            "
 
 #. module: hr_timesheet_sheet
 #: selection:hr_timesheet_sheet.sheet,state_attendance:0
@@ -114,8 +85,7 @@
 #: field:hr.config.settings,timesheet_max_difference:0
 msgid ""
 "Allow a difference of time between timesheets and attendances of (in hours)"
-msgstr ""
-"Zezwól na różnicę pomiędzy czasem karty pracy i obecnościami (w godzinach)."
+msgstr "Zezwól na różnicę pomiędzy czasem karty pracy i obecnościami (w godzinach)."
 
 #. module: hr_timesheet_sheet
 #: help:hr.config.settings,timesheet_max_difference:0
@@ -123,9 +93,7 @@
 msgid ""
 "Allowed difference in hours between the sign in/out and the timesheet "
 "computation for one sheet. Set this to 0 if you do not want any control."
-msgstr ""
-"Dozwolone różnice (w godzinach) pomiędzy wejściem i wyjściem a obliczeniami "
-"w jednej karcie pracy. Ustaw 0, jeśli nie chcesz żadnej kontroli."
+msgstr "Dozwolone różnice (w godzinach) pomiędzy wejściem i wyjściem a obliczeniami w jednej karcie pracy. Ustaw 0, jeśli nie chcesz żadnej kontroli."
 
 #. module: hr_timesheet_sheet
 #: model:ir.model,name:hr_timesheet_sheet.model_account_analytic_account
@@ -339,10 +307,7 @@
 msgid ""
 "Holds the Chatter summary (number of messages, ...). This summary is "
 "directly in html format in order to be inserted in kanban views."
-msgstr ""
-"Zawiera podsumowanie wypowiedzi (liczbę wiadomości, ...). To podsumowanie "
-"jest bezpośrednio w formacie html, aby można je było stosować w widokach "
-"kanban."
+msgstr "Zawiera podsumowanie wypowiedzi (liczbę wiadomości, ...). To podsumowanie jest bezpośrednio w formacie html, aby można je było stosować w widokach kanban."
 
 #. module: hr_timesheet_sheet
 #: view:hr_timesheet_sheet.sheet:hr_timesheet_sheet.hr_timesheet_sheet_form
@@ -350,8 +315,7 @@
 msgstr "Godziny"
 
 #. module: hr_timesheet_sheet
-#: field:hr.timesheet.current.open,id:0
-#: field:hr_timesheet_sheet.sheet,id:0
+#: field:hr.timesheet.current.open,id:0 field:hr_timesheet_sheet.sheet,id:0
 #: field:hr_timesheet_sheet.sheet.account,id:0
 #: field:hr_timesheet_sheet.sheet.day,id:0
 msgid "ID"
@@ -374,40 +338,32 @@
 msgid ""
 "In order to create a timesheet for this employee, you must assign an "
 "analytic journal to the employee, like 'Timesheet Journal'."
-msgstr ""
-"Aby utworzyć kartę pracy dla użytkownika, to musisz najpierw przypisać mu "
-"dziennik analityczny. np. 'Dziennik pracy'."
+msgstr "Aby utworzyć kartę pracy dla użytkownika, to musisz najpierw przypisać mu dziennik analityczny. np. 'Dziennik pracy'."
 
 #. module: hr_timesheet_sheet
 #: code:addons/hr_timesheet_sheet/hr_timesheet_sheet.py:71
 #: code:addons/hr_timesheet_sheet/hr_timesheet_sheet.py:85
 #, python-format
 msgid ""
-"In order to create a timesheet for this employee, you must link him/her to a "
-"user."
-msgstr ""
-"Aby stworzyć kartę czasu pracy, dla tego pracownika, musisz do niego "
-"przypisać użytkownika."
+"In order to create a timesheet for this employee, you must link him/her to a"
+" user."
+msgstr "Aby stworzyć kartę czasu pracy, dla tego pracownika, musisz do niego przypisać użytkownika."
 
 #. module: hr_timesheet_sheet
 #: code:addons/hr_timesheet_sheet/hr_timesheet_sheet.py:73
 #, python-format
 msgid ""
-"In order to create a timesheet for this employee, you must link the employee "
-"to a product, like 'Consultant'."
-msgstr ""
-"Aby utworzyć kartę pracy dla tego pracownika. musisz powiązać pracownika z "
-"produktem np. 'Konsultant'."
+"In order to create a timesheet for this employee, you must link the employee"
+" to a product, like 'Consultant'."
+msgstr "Aby utworzyć kartę pracy dla tego pracownika. musisz powiązać pracownika z produktem np. 'Konsultant'."
 
 #. module: hr_timesheet_sheet
 #: code:addons/hr_timesheet_sheet/hr_timesheet_sheet.py:89
 #, python-format
 msgid ""
-"In order to create a timesheet for this employee, you must link the employee "
-"to a product."
-msgstr ""
-"Aby utworzyć kartę pracy dla tego pracownika, musisz powiązać pracownika z "
-"produktem."
+"In order to create a timesheet for this employee, you must link the employee"
+" to a product."
+msgstr "Aby utworzyć kartę pracy dla tego pracownika, musisz powiązać pracownika z produktem."
 
 #. module: hr_timesheet_sheet
 #: model:ir.filters,name:hr_timesheet_sheet.filter_hr_timesheet_report_internal_timesheets
@@ -488,15 +444,9 @@
 "the system. From the same form, you can register your attendances (Sign "
 "In/Out) and describe the working hours made on the different projects. At "
 "the end of the period defined in the company, the timesheet is confirmed by "
-"the user and can be validated by his manager. If required, as defined on the "
-"project, you can generate the invoices based on the timesheet."
-msgstr ""
-"Moja karta pracy otwiera kartę, w której możesz wprowadzać swoje aktywności. "
-"W tym samym formularzu możesz rejestrować obecności (Wejścia/Wyjścia) i "
-"opisywać godziny spędzone nad projektami. Na koniec okresu zdefiniowanego w "
-"firmie karta jest potwierdzana przez użytkownika i może być zatwierdzana "
-"przez menedżera. Jeśli trzeba, to według definicji w projekcie, możesz "
-"generować faktury na podstawie kart pracy."
+"the user and can be validated by his manager. If required, as defined on the"
+" project, you can generate the invoices based on the timesheet."
+msgstr "Moja karta pracy otwiera kartę, w której możesz wprowadzać swoje aktywności. W tym samym formularzu możesz rejestrować obecności (Wejścia/Wyjścia) i opisywać godziny spędzone nad projektami. Na koniec okresu zdefiniowanego w firmie karta jest potwierdzana przez użytkownika i może być zatwierdzana przez menedżera. Jeśli trzeba, to według definicji w projekcie, możesz generować faktury na podstawie kart pracy."
 
 #. module: hr_timesheet_sheet
 #: selection:hr.timesheet.report,state:0
@@ -578,8 +528,7 @@
 msgstr "Ustaw na projekt"
 
 #. module: hr_timesheet_sheet
-#: field:hr.analytic.timesheet,sheet_id:0
-#: field:hr.attendance,sheet_id:0
+#: field:hr.analytic.timesheet,sheet_id:0 field:hr.attendance,sheet_id:0
 #: field:hr_timesheet_sheet.sheet.account,sheet_id:0
 #: field:hr_timesheet_sheet.sheet.day,sheet_id:0
 msgid "Sheet"
@@ -597,8 +546,7 @@
 
 #. module: hr_timesheet_sheet
 #: view:hr.timesheet.report:hr_timesheet_sheet.view_timesheet_report_search
-#: field:hr.timesheet.report,state:0
-#: field:hr_timesheet_sheet.sheet,state:0
+#: field:hr.timesheet.report,state:0 field:hr_timesheet_sheet.sheet,state:0
 msgid "Status"
 msgstr "Stan"
 
@@ -619,8 +567,7 @@
 msgid ""
 "The timesheet cannot be validated as it does not contain an equal number of "
 "sign ins and sign outs."
-msgstr ""
-"Karta pracy nie może być zatwierdzona, jeśli liczba wejść i wyjść jest różna."
+msgstr "Karta pracy nie może być zatwierdzona, jeśli liczba wejść i wyjść jest różna."
 
 #. module: hr_timesheet_sheet
 #: view:hr_timesheet_sheet.sheet:hr_timesheet_sheet.hr_timesheet_sheet_form
@@ -826,9 +773,7 @@
 msgid ""
 "You can not enter an attendance in a submitted timesheet. Ask your manager "
 "to reset it before adding attendance."
-msgstr ""
-"Nie możesz wprowadzić obecności w danej karcie czasu pracy. Poproś swojego "
-"menedżera, aby ustawił poprawną kartę."
+msgstr "Nie możesz wprowadzić obecności w danej karcie czasu pracy. Poproś swojego menedżera, aby ustawił poprawną kartę."
 
 #. module: hr_timesheet_sheet
 #: code:addons/hr_timesheet_sheet/hr_timesheet_sheet.py:258
@@ -860,9 +805,7 @@
 msgid ""
 "You cannot have 2 timesheets that overlap!\n"
 "Please use the menu 'My Current Timesheet' to avoid this problem."
-msgstr ""
-"Nie możesz mieć dwóch kart pracy zachodzących na siebie!\n"
-"Zastosuj menu 'Moje karty pracy', aby zapobiec temu."
+msgstr "Nie możesz mieć dwóch kart pracy zachodzących na siebie!\nZastosuj menu 'Moje karty pracy', aby zapobiec temu."
 
 #. module: hr_timesheet_sheet
 #: code:addons/hr_timesheet_sheet/hr_timesheet_sheet.py:87
@@ -870,15 +813,12 @@
 msgid ""
 "You cannot have 2 timesheets that overlap!\n"
 "You should use the menu 'My Timesheet' to avoid this problem."
-msgstr ""
-"Nie możesz mieć dwóch kart pracy zachodzących na siebie!\n"
-"Zastosuj menu 'Moje karty pracy', aby zapobiec temu."
+msgstr "Nie możesz mieć dwóch kart pracy zachodzących na siebie!\nZastosuj menu 'Moje karty pracy', aby zapobiec temu."
 
 #. module: hr_timesheet_sheet
 #: constraint:hr.analytic.timesheet:0
 msgid "You cannot modify an entry in a Confirmed/Done timesheet !"
-msgstr ""
-"Nie możesz modyfikować zapisu karty pracy w stanie Potwierdzone/Wykonano !"
+msgstr "Nie możesz modyfikować zapisu karty pracy w stanie Potwierdzone/Wykonano !"
 
 #. module: hr_timesheet_sheet
 #: code:addons/hr_timesheet_sheet/hr_timesheet_sheet.py:522
@@ -899,18 +839,14 @@
 msgid ""
 "You will be able to register your working hours and\n"
 "                        activities."
-msgstr ""
-"Będziesz mógł rejestrować swoje godziny pracy i\n"
-"                        aktywności."
-
-#~ msgid "#Total Timesheet"
-#~ msgstr "#Suma czasu pracy"
-
-#~ msgid "#Nbr"
-#~ msgstr "#Lp"
-
-#~ msgid "#Total Diff"
-#~ msgstr "#SumaRóżn"
-
-#~ msgid "#Total Attendance"
-#~ msgstr "#SumaObecności"+msgstr "Będziesz mógł rejestrować swoje godziny pracy i\n                        aktywności."
+
+#. module: hr_timesheet_sheet
+#: view:hr.timesheet.current.open:hr_timesheet_sheet.view_hr_timesheet_current_open
+msgid "or"
+msgstr "lub"
+
+#. module: hr_timesheet_sheet
+#: view:hr_timesheet_sheet.sheet:hr_timesheet_sheet.hr_timesheet_sheet_form
+msgid "to"
+msgstr "do"