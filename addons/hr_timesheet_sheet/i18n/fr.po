<<<<<<< HEAD
# French translation for openobject-addons
# Copyright (c) 2014 Rosetta Contributors and Canonical Ltd 2014
# This file is distributed under the same license as the openobject-addons package.
# FIRST AUTHOR <EMAIL@ADDRESS>, 2014.
#
msgid ""
msgstr ""
"Project-Id-Version: openobject-addons\n"
"Report-Msgid-Bugs-To: FULL NAME <EMAIL@ADDRESS>\n"
"POT-Creation-Date: 2014-09-23 16:27+0000\n"
"PO-Revision-Date: 2014-08-14 16:10+0000\n"
"Last-Translator: FULL NAME <EMAIL@ADDRESS>\n"
"Language-Team: French <fr@li.org>\n"
=======
# Translation of Odoo Server.
# This file contains the translation of the following modules:
# * hr_timesheet_sheet
# 
# Translators:
# Christophe CHAUVET <christophe.chauvet@gmail.com>, 2016
# FIRST AUTHOR <EMAIL@ADDRESS>, 2014
# Friderici Claude, 2015
msgid ""
msgstr ""
"Project-Id-Version: Odoo 8.0\n"
"Report-Msgid-Bugs-To: \n"
"POT-Creation-Date: 2015-01-21 14:07+0000\n"
"PO-Revision-Date: 2016-06-06 15:15+0000\n"
"Last-Translator: Christophe CHAUVET <christophe.chauvet@gmail.com>\n"
"Language-Team: French (http://www.transifex.com/odoo/odoo-8/language/fr/)\n"
>>>>>>> baa4cc0e
"MIME-Version: 1.0\n"
"Content-Type: text/plain; charset=UTF-8\n"
"Content-Transfer-Encoding: 8bit\n"
"X-Launchpad-Export-Date: 2014-09-24 09:14+0000\n"
"X-Generator: Launchpad (build 17196)\n"

#. module: hr_timesheet_sheet
#: help:hr_timesheet_sheet.sheet,state:0
msgid ""
" * The 'Draft' status is used when a user is encoding a new and unconfirmed "
"timesheet.                 \n"
"* The 'Confirmed' status is used for to confirm the timesheet by user.       "
"          \n"
"* The 'Done' status is used when users timesheet is accepted by his/her "
"senior."
msgstr ""

#. module: hr_timesheet_sheet
#: field:hr.timesheet.report,nbr:0
msgid "# Nbr Timesheet"
msgstr ""

#. module: hr_timesheet_sheet
#: field:hr.timesheet.report,total_attendance:0
msgid "# Total Attendance"
msgstr ""

#. module: hr_timesheet_sheet
#: field:hr.timesheet.report,total_diff:0
msgid "# Total Diff"
msgstr ""

#. module: hr_timesheet_sheet
#: field:hr.timesheet.report,total_timesheet:0
msgid "# Total Timesheet"
msgstr ""

#. module: hr_timesheet_sheet
#: model:ir.actions.act_window,help:hr_timesheet_sheet.act_hr_timesheet_sheet_form
msgid ""
"<p class=\"oe_view_nocontent_create\">\n"
"                New timesheet to approve.\n"
"              </p><p>\n"
"                You must record timesheets every day and confirm at the end\n"
"                of the week. Once the timesheet is confirmed, it should be\n"
"                validated by a manager.\n"
"              </p><p>\n"
"                Timesheets can also be invoiced to customers, depending on "
"the\n"
"                configuration of each project's related contract.\n"
"              </p>\n"
"            "
msgstr "<p class=\"oe_view_nocontent_create\">\n                Nouvelle feuille de temps a approuvées.\n              </p><p>\n                Vous devez enregister vos feuilles de temps tous les jours et les confirmer à la fin\n                de la semaine. Seule les feuilles de temps confirmées, peuvent être\n                valider par un responsable.\n              </p><p>\n                Les feuilles de temps peuvent être facturées au client, cela dépend de la\n                configuration de chaque projets liés au contrat.\n              </p>\n            "

#. module: hr_timesheet_sheet
#: selection:hr_timesheet_sheet.sheet,state_attendance:0
msgid "Absent"
msgstr "Absent"

#. module: hr_timesheet_sheet
#. openerp-web
#: code:addons/hr_timesheet_sheet/static/src/xml/timesheet.xml:33
#, python-format
msgid "Add"
msgstr "Ajouter"

#. module: hr_timesheet_sheet
#. openerp-web
#: code:addons/hr_timesheet_sheet/static/src/xml/timesheet.xml:39
#, python-format
msgid "Add a Line"
msgstr "Ajouter une ligne"

#. module: hr_timesheet_sheet
#: field:hr.config.settings,timesheet_max_difference:0
msgid ""
"Allow a difference of time between timesheets and attendances of (in hours)"
msgstr "Autorise une différence entre les feuilles de temps et attendues (en heures)"

#. module: hr_timesheet_sheet
#: help:hr.config.settings,timesheet_max_difference:0
#: help:res.company,timesheet_max_difference:0
msgid ""
"Allowed difference in hours between the sign in/out and the timesheet "
"computation for one sheet. Set this to 0 if you do not want any control."
msgstr ""
"Différence autorisée entre les heures de présence (pointage en "
"entrée/sortie) et les temps saisis et imputés pour une feuille. Mettez \"0\" "
"si vous ne souhaitez aucun contrôle."

#. module: hr_timesheet_sheet
#: model:ir.model,name:hr_timesheet_sheet.model_account_analytic_account
msgid "Analytic Account"
msgstr "Compte analytique"

#. module: hr_timesheet_sheet
#: model:ir.model,name:hr_timesheet_sheet.model_account_analytic_line
msgid "Analytic Line"
msgstr "Ligne analytique"

#. module: hr_timesheet_sheet
#: field:hr_timesheet_sheet.sheet,account_ids:0
msgid "Analytic accounts"
msgstr "Compte analytique"

#. module: hr_timesheet_sheet
#: view:hr_timesheet_sheet.sheet:hr_timesheet_sheet.hr_timesheet_sheet_form
msgid "Approve"
msgstr "Approuver"

#. module: hr_timesheet_sheet
#: selection:hr_timesheet_sheet.sheet,state:0
msgid "Approved"
msgstr "Approuvé"

#. module: hr_timesheet_sheet
#: field:hr_timesheet_sheet.sheet.day,total_attendance:0
#: model:ir.model,name:hr_timesheet_sheet.model_hr_attendance
msgid "Attendance"
msgstr "Présence"

#. module: hr_timesheet_sheet
#: view:hr_timesheet_sheet.sheet:hr_timesheet_sheet.hr_timesheet_sheet_form
#: field:hr_timesheet_sheet.sheet,attendance_count:0
#: field:hr_timesheet_sheet.sheet,attendances_ids:0
#: model:ir.actions.act_window,name:hr_timesheet_sheet.act_hr_timesheet_sheet_sheet_2_hr_attendance
msgid "Attendances"
msgstr "Présences"

#. module: hr_timesheet_sheet
#: view:hr.timesheet.current.open:hr_timesheet_sheet.view_hr_timesheet_current_open
msgid "Cancel"
msgstr "Annuler"

#. module: hr_timesheet_sheet
#. openerp-web
#: code:addons/hr_timesheet_sheet/static/src/xml/timesheet.xml:56
#, python-format
msgid "Click to add projects, contracts or analytic accounts."
msgstr ""
"Cliquez pour ajouter des projets, des contrats ou des comptes analytiques."

#. module: hr_timesheet_sheet
#: model:ir.model,name:hr_timesheet_sheet.model_res_company
msgid "Companies"
msgstr "Sociétés"

#. module: hr_timesheet_sheet
#: field:hr_timesheet_sheet.sheet,company_id:0
msgid "Company"
msgstr "Société"

#. module: hr_timesheet_sheet
#: code:addons/hr_timesheet_sheet/hr_timesheet_sheet.py:75
#: code:addons/hr_timesheet_sheet/hr_timesheet_sheet.py:91
#, python-format
msgid "Configuration Error!"
msgstr "Erreur de configuration!"

#. module: hr_timesheet_sheet
#: view:hr.timesheet.report:hr_timesheet_sheet.view_timesheet_report_search
#: selection:hr.timesheet.report,state:0
msgid "Confirmed"
msgstr "Confirmé"

#. module: hr_timesheet_sheet
#: view:hr_timesheet_sheet.sheet:hr_timesheet_sheet.view_hr_timesheet_sheet_filter
msgid "Confirmed Timesheets"
msgstr "Feuilles de temps confirmées"

#. module: hr_timesheet_sheet
#: field:hr.timesheet.current.open,create_uid:0
#: field:hr_timesheet_sheet.sheet,create_uid:0
msgid "Created by"
msgstr ""

#. module: hr_timesheet_sheet
#: field:hr.timesheet.current.open,create_date:0
#: field:hr_timesheet_sheet.sheet,create_date:0
msgid "Created on"
msgstr ""

#. module: hr_timesheet_sheet
#: field:hr_timesheet_sheet.sheet,state_attendance:0
msgid "Current Status"
msgstr "Statut actuel"

#. module: hr_timesheet_sheet
#: field:hr_timesheet_sheet.sheet.day,name:0
msgid "Date"
msgstr "Date"

#. module: hr_timesheet_sheet
#: field:hr.timesheet.report,date_from:0
#: field:hr_timesheet_sheet.sheet,date_from:0
msgid "Date from"
msgstr "Date de début"

#. module: hr_timesheet_sheet
#: help:hr_timesheet_sheet.sheet,message_last_post:0
msgid "Date of the last message posted on the record."
msgstr ""

#. module: hr_timesheet_sheet
#: field:hr.timesheet.report,date_to:0
#: field:hr_timesheet_sheet.sheet,date_to:0
msgid "Date to"
msgstr "Date de fin"

#. module: hr_timesheet_sheet
#: selection:hr.config.settings,timesheet_range:0
#: selection:res.company,timesheet_range:0
msgid "Day"
msgstr "Jour"

#. module: hr_timesheet_sheet
#: view:hr.timesheet.report:hr_timesheet_sheet.view_timesheet_report_search
#: field:hr.timesheet.report,department_id:0
#: view:hr_timesheet_sheet.sheet:hr_timesheet_sheet.view_hr_timesheet_sheet_filter
#: field:hr_timesheet_sheet.sheet,department_id:0
msgid "Department"
msgstr "Département"

#. module: hr_timesheet_sheet
#: view:hr_timesheet_sheet.sheet:hr_timesheet_sheet.hr_timesheet_sheet_form
msgid "Details"
msgstr "Détails"

#. module: hr_timesheet_sheet
#: field:hr_timesheet_sheet.sheet,total_difference:0
#: field:hr_timesheet_sheet.sheet.day,total_difference:0
msgid "Difference"
msgstr "Différence"

#. module: hr_timesheet_sheet
#: view:hr_timesheet_sheet.sheet:hr_timesheet_sheet.hr_timesheet_sheet_form
msgid "Differences"
msgstr "Différences"

#. module: hr_timesheet_sheet
#: view:hr.timesheet.report:hr_timesheet_sheet.view_timesheet_report_search
#: selection:hr.timesheet.report,state:0
msgid "Done"
msgstr "Fait"

#. module: hr_timesheet_sheet
#: view:hr.timesheet.report:hr_timesheet_sheet.view_timesheet_report_search
#: selection:hr.timesheet.report,state:0
msgid "Draft"
msgstr "Brouillon"

#. module: hr_timesheet_sheet
#: field:hr_timesheet_sheet.sheet,employee_id:0
#: model:ir.model,name:hr_timesheet_sheet.model_hr_employee
msgid "Employee"
msgstr "Employé"

#. module: hr_timesheet_sheet
#: view:hr_timesheet_sheet.sheet:hr_timesheet_sheet.view_hr_timesheet_sheet_filter
msgid "Employees"
msgstr "Employés"

#. module: hr_timesheet_sheet
#: code:addons/hr_timesheet_sheet/hr_timesheet_sheet.py:100
#, python-format
msgid "Error ! Sign in (resp. Sign out) must follow Sign out (resp. Sign in)"
msgstr ""

#. module: hr_timesheet_sheet
#: code:addons/hr_timesheet_sheet/hr_timesheet_sheet.py:66
#: code:addons/hr_timesheet_sheet/hr_timesheet_sheet.py:71
#: code:addons/hr_timesheet_sheet/hr_timesheet_sheet.py:73
#: code:addons/hr_timesheet_sheet/hr_timesheet_sheet.py:85
#: code:addons/hr_timesheet_sheet/hr_timesheet_sheet.py:87
#: code:addons/hr_timesheet_sheet/hr_timesheet_sheet.py:89
#: code:addons/hr_timesheet_sheet/hr_timesheet_sheet.py:381
#: code:addons/hr_timesheet_sheet/hr_timesheet_sheet.py:494
#: code:addons/hr_timesheet_sheet/hr_timesheet_sheet.py:522
#: code:addons/hr_timesheet_sheet/wizard/hr_timesheet_current.py:38
#, python-format
msgid "Error!"
msgstr "Erreur!"

#. module: hr_timesheet_sheet
#: model:ir.filters,name:hr_timesheet_sheet.filter_hr_timesheet_report_external_timesheets
msgid "External Timesheet"
msgstr ""

#. module: hr_timesheet_sheet
#: field:hr_timesheet_sheet.sheet,message_follower_ids:0
msgid "Followers"
msgstr "Abonnés"

#. module: hr_timesheet_sheet
#: view:hr_timesheet_sheet.sheet:hr_timesheet_sheet.view_hr_timesheet_sheet_filter
msgid "Group By"
msgstr ""

#. module: hr_timesheet_sheet
#: help:hr_timesheet_sheet.sheet,message_summary:0
msgid ""
"Holds the Chatter summary (number of messages, ...). This summary is "
"directly in html format in order to be inserted in kanban views."
msgstr ""
"Contient le résumé de la discussion (nombre de messages, ...). Ce résumé est "
"au format HTML pour permettre son utilisation dans la vue kanban."

#. module: hr_timesheet_sheet
#: view:hr_timesheet_sheet.sheet:hr_timesheet_sheet.hr_timesheet_sheet_form
msgid "Hours"
msgstr "Heures"

#. module: hr_timesheet_sheet
#: field:hr.timesheet.current.open,id:0
#: field:hr_timesheet_sheet.sheet,id:0
#: field:hr_timesheet_sheet.sheet.account,id:0
#: field:hr_timesheet_sheet.sheet.day,id:0
msgid "ID"
msgstr ""

#. module: hr_timesheet_sheet
#: help:hr_timesheet_sheet.sheet,message_unread:0
msgid "If checked new messages require your attention."
msgstr "Si coché, les nouveaux messages demanderont votre attention."

#. module: hr_timesheet_sheet
#: view:hr_timesheet_sheet.sheet:hr_timesheet_sheet.view_hr_timesheet_sheet_filter
msgid "In Draft"
msgstr "A l'état \"Brouillon\""

#. module: hr_timesheet_sheet
#: code:addons/hr_timesheet_sheet/hr_timesheet_sheet.py:75
#: code:addons/hr_timesheet_sheet/hr_timesheet_sheet.py:91
#, python-format
msgid ""
"In order to create a timesheet for this employee, you must assign an "
"analytic journal to the employee, like 'Timesheet Journal'."
msgstr ""
"Pour créer une feuille de temps pour cet employé, vous devez assigner un "
"journal analytique à l'employé, comme 'Journal des feuilles de temps'."

#. module: hr_timesheet_sheet
#: code:addons/hr_timesheet_sheet/hr_timesheet_sheet.py:71
#: code:addons/hr_timesheet_sheet/hr_timesheet_sheet.py:85
#, python-format
msgid ""
"In order to create a timesheet for this employee, you must link him/her to a "
"user."
msgstr ""

#. module: hr_timesheet_sheet
#: code:addons/hr_timesheet_sheet/hr_timesheet_sheet.py:73
#, python-format
msgid ""
"In order to create a timesheet for this employee, you must link the employee "
"to a product, like 'Consultant'."
msgstr ""
"Pour créer une feuille de temps pour cet employé, vous devez lier l'employé "
"à un article, comme par exemple \"Consultant\"."

#. module: hr_timesheet_sheet
#: code:addons/hr_timesheet_sheet/hr_timesheet_sheet.py:89
#, python-format
msgid ""
"In order to create a timesheet for this employee, you must link the employee "
"to a product."
msgstr ""
"Pour créer une feuille de temps pour cet employé, vous devez lier l'employé "
"à un article."

#. module: hr_timesheet_sheet
#: model:ir.filters,name:hr_timesheet_sheet.filter_hr_timesheet_report_internal_timesheets
msgid "Internal Timesheet"
msgstr ""

#. module: hr_timesheet_sheet
#: code:addons/hr_timesheet_sheet/hr_timesheet_sheet.py:256
#: code:addons/hr_timesheet_sheet/hr_timesheet_sheet.py:258
#, python-format
msgid "Invalid Action!"
msgstr "Action invalide!"

#. module: hr_timesheet_sheet
#: field:hr_timesheet_sheet.sheet.account,invoice_rate:0
msgid "Invoice rate"
msgstr "Taux de facturation"

#. module: hr_timesheet_sheet
#: field:hr_timesheet_sheet.sheet,message_is_follower:0
msgid "Is a Follower"
msgstr "Est abonné"

#. module: hr_timesheet_sheet
#: view:hr.timesheet.current.open:hr_timesheet_sheet.view_hr_timesheet_current_open
msgid "It will open your current timesheet"
msgstr "Ceci ouvrira votre feuille de temps actuelle"

#. module: hr_timesheet_sheet
#: field:hr_timesheet_sheet.sheet,message_last_post:0
msgid "Last Message Date"
msgstr ""

#. module: hr_timesheet_sheet
#: field:hr.timesheet.current.open,write_uid:0
#: field:hr_timesheet_sheet.sheet,write_uid:0
msgid "Last Updated by"
msgstr ""

#. module: hr_timesheet_sheet
#: field:hr.timesheet.current.open,write_date:0
#: field:hr_timesheet_sheet.sheet,write_date:0
msgid "Last Updated on"
msgstr ""

#. module: hr_timesheet_sheet
#: field:hr_timesheet_sheet.sheet,message_ids:0
msgid "Messages"
msgstr "Messages"

#. module: hr_timesheet_sheet
#: help:hr_timesheet_sheet.sheet,message_ids:0
msgid "Messages and communication history"
msgstr "Historique des messages et communications"

#. module: hr_timesheet_sheet
#: selection:hr.config.settings,timesheet_range:0
#: selection:res.company,timesheet_range:0
msgid "Month"
msgstr "Mois"

#. module: hr_timesheet_sheet
#: model:ir.ui.menu,name:hr_timesheet_sheet.menu_act_hr_timesheet_sheet_form_my_current
msgid "My Current Timesheet"
msgstr "Ma Feuille de Présence actuelle"

#. module: hr_timesheet_sheet
#: view:hr.timesheet.current.open:hr_timesheet_sheet.view_hr_timesheet_current_open
#: model:ir.actions.act_window,name:hr_timesheet_sheet.action_hr_timesheet_current_open
#: model:ir.actions.server,name:hr_timesheet_sheet.ir_actions_server_timsheet_sheet
msgid "My Timesheet"
msgstr "Ma feuille de temps"

#. module: hr_timesheet_sheet
#: model:ir.actions.act_window,help:hr_timesheet_sheet.action_hr_timesheet_current_open
msgid ""
"My Timesheet opens your timesheet so that you can book your activities into "
"the system. From the same form, you can register your attendances (Sign "
"In/Out) and describe the working hours made on the different projects. At "
"the end of the period defined in the company, the timesheet is confirmed by "
"the user and can be validated by his manager. If required, as defined on the "
"project, you can generate the invoices based on the timesheet."
msgstr ""
"Ma feuille de temps ouvre une feuille de temps de façon à vous permettre de "
"saisir vos activités dans le système. Sur le même formulaire, vous pouvez "
"enregistrer vos présences (entrées/sorties) et décrire les heures de travail "
"effectuées et les imputer sur les différents projets.\r\n"
"A la fin de la période définie par la société, la feuille de temps est "
"confirmée par l'utilisateur et peut être validée par son responsable. Si "
"nécessaire, et comme défini pour chaque projet, vous pouvez générer les "
"factures en fonction des feuilles de temps."

#. module: hr_timesheet_sheet
#: selection:hr.timesheet.report,state:0
#: selection:hr_timesheet_sheet.sheet,state:0
msgid "New"
msgstr "Nouveau"

#. module: hr_timesheet_sheet
#: field:hr_timesheet_sheet.sheet,name:0
msgid "Note"
msgstr "Note"

#. module: hr_timesheet_sheet
#: view:hr.timesheet.current.open:hr_timesheet_sheet.view_hr_timesheet_current_open
#: selection:hr_timesheet_sheet.sheet,state:0
msgid "Open"
msgstr "Ouvrir"

#. module: hr_timesheet_sheet
#: code:addons/hr_timesheet_sheet/wizard/hr_timesheet_current.py:50
#, python-format
msgid "Open Timesheet"
msgstr "Ouvrir les feuilles de temps"

#. module: hr_timesheet_sheet
#: view:hr_timesheet_sheet.sheet:hr_timesheet_sheet.hr_timesheet_sheet_form
#: field:hr_timesheet_sheet.sheet,period_ids:0
#: view:hr_timesheet_sheet.sheet.day:hr_timesheet_sheet.hr_timesheet_day_tree
msgid "Period"
msgstr "Période"

#. module: hr_timesheet_sheet
#: help:hr.config.settings,timesheet_range:0
#: help:res.company,timesheet_range:0
msgid "Periodicity on which you validate your timesheets."
msgstr "Période pour laquelle vous pouvez valider vos feuille de temps"

#. module: hr_timesheet_sheet
#: code:addons/hr_timesheet_sheet/wizard/hr_timesheet_current.py:38
#, python-format
msgid "Please create an employee and associate it with this user."
msgstr "SVP Créez un employé et associez-le à cet utilisateur."

#. module: hr_timesheet_sheet
#: code:addons/hr_timesheet_sheet/hr_timesheet_sheet.py:131
#, python-format
msgid ""
"Please verify that the total difference of the sheet is lower than %.2f."
msgstr ""
"Veuillez vérifier que la différence totale de la feuille est de moins de "
"%.2f."

#. module: hr_timesheet_sheet
#: selection:hr_timesheet_sheet.sheet,state_attendance:0
msgid "Present"
msgstr "Présent"

#. module: hr_timesheet_sheet
#: field:hr_timesheet_sheet.sheet.account,name:0
msgid "Project / Analytic Account"
msgstr "Projet /Compte analytique"

#. module: hr_timesheet_sheet
#: view:hr_timesheet_sheet.sheet:hr_timesheet_sheet.hr_timesheet_sheet_form
msgid "Refuse"
msgstr "Refuser"

#. module: hr_timesheet_sheet
#: view:hr_timesheet_sheet.sheet.account:hr_timesheet_sheet.hr_timesheet_account_filter
msgid "Search Account"
msgstr "Recherche de comptes"

#. module: hr_timesheet_sheet
#: view:hr_timesheet_sheet.sheet:hr_timesheet_sheet.view_hr_timesheet_sheet_filter
msgid "Search Timesheet"
msgstr "Rechercher dans les feuilles de temps"

#. module: hr_timesheet_sheet
#: view:hr_timesheet_sheet.sheet:hr_timesheet_sheet.hr_timesheet_sheet_form
msgid "Set to Draft"
msgstr "Mettre au brouillon"

#. module: hr_timesheet_sheet
#: field:hr.analytic.timesheet,sheet_id:0
#: field:hr.attendance,sheet_id:0
#: field:hr_timesheet_sheet.sheet.account,sheet_id:0
#: field:hr_timesheet_sheet.sheet.day,sheet_id:0
msgid "Sheet"
msgstr "Feuille"

#. module: hr_timesheet_sheet
#: view:hr_timesheet_sheet.sheet:hr_timesheet_sheet.hr_timesheet_sheet_form
msgid "Sign In"
msgstr "Pointer l'entrée"

#. module: hr_timesheet_sheet
#: view:hr_timesheet_sheet.sheet:hr_timesheet_sheet.hr_timesheet_sheet_form
msgid "Sign Out"
msgstr "Pointer la sortie"

#. module: hr_timesheet_sheet
#: view:hr.timesheet.report:hr_timesheet_sheet.view_timesheet_report_search
#: field:hr.timesheet.report,state:0
#: field:hr_timesheet_sheet.sheet,state:0
msgid "Status"
msgstr "État"

#. module: hr_timesheet_sheet
#: view:hr_timesheet_sheet.sheet:hr_timesheet_sheet.hr_timesheet_sheet_form
msgid "Submit to Manager"
msgstr "Soumettre au responsable"

#. module: hr_timesheet_sheet
#: view:hr_timesheet_sheet.sheet:hr_timesheet_sheet.hr_timesheet_sheet_form
#: field:hr_timesheet_sheet.sheet,message_summary:0
msgid "Summary"
msgstr "Résumé"

#. module: hr_timesheet_sheet
#: code:addons/hr_timesheet_sheet/hr_timesheet_sheet.py:62
#, python-format
msgid ""
"The timesheet cannot be validated as it does not contain an equal number of "
"sign ins and sign outs."
msgstr ""
"La feuille de temps ne peut pas être validée car elle ne contient pas un "
"nombre égal de pointage d'entrée et de pointage de sortie."

#. module: hr_timesheet_sheet
#: view:hr_timesheet_sheet.sheet:hr_timesheet_sheet.hr_timesheet_sheet_form
#: model:ir.model,name:hr_timesheet_sheet.model_hr_timesheet_report
#: model:ir.model,name:hr_timesheet_sheet.model_hr_timesheet_sheet_sheet
msgid "Timesheet"
msgstr "Feuille de présence"

#. module: hr_timesheet_sheet
#: view:hr_timesheet_sheet.sheet:hr_timesheet_sheet.hr_timesheet_sheet_form
#: field:hr_timesheet_sheet.sheet,timesheet_activity_count:0
#: model:ir.actions.act_window,name:hr_timesheet_sheet.act_hr_timesheet_sheet_sheet_2_hr_analytic_timesheet
msgid "Timesheet Activities"
msgstr "Activités de la feuille de temps"

#. module: hr_timesheet_sheet
#: model:ir.model,name:hr_timesheet_sheet.model_hr_analytic_timesheet
msgid "Timesheet Line"
msgstr "Ligne de feuille de temps"

#. module: hr_timesheet_sheet
#: view:hr_timesheet_sheet.sheet:hr_timesheet_sheet.hr_timesheet_sheet_form
msgid "Timesheet Period"
msgstr "Période des feuilles de temps"

#. module: hr_timesheet_sheet
#: field:res.company,timesheet_max_difference:0
msgid "Timesheet allowed difference(Hours)"
msgstr "Différence autorisée (en heure) sur les feuilles de temps"

#. module: hr_timesheet_sheet
#: model:ir.actions.act_window,name:hr_timesheet_sheet.act_hr_timesheet_sheet_sheet_by_account
msgid "Timesheet by Account"
msgstr "Feuilles de temps par compte"

#. module: hr_timesheet_sheet
#: view:hr_timesheet_sheet.sheet.account:hr_timesheet_sheet.hr_timesheet_account_form
#: view:hr_timesheet_sheet.sheet.account:hr_timesheet_sheet.hr_timesheet_account_tree
msgid "Timesheet by Accounts"
msgstr "Feuille de temps par compte"

#. module: hr_timesheet_sheet
#: model:ir.actions.act_window,name:hr_timesheet_sheet.act_hr_timesheet_sheet_sheet_by_day
msgid "Timesheet by Day"
msgstr "Feuilles de temps par jour"

#. module: hr_timesheet_sheet
#: field:hr_timesheet_sheet.sheet,timesheet_ids:0
msgid "Timesheet lines"
msgstr "Lignes des feuilles de temps"

#. module: hr_timesheet_sheet
#: field:res.company,timesheet_range:0
msgid "Timesheet range"
msgstr "Plage de la feuille de temps"

#. module: hr_timesheet_sheet
#: view:hr.employee:hr_timesheet_sheet.hr_timesheet_sheet_employee_extd_form
#: field:hr.employee,timesheet_count:0
#: view:hr_timesheet_sheet.sheet:hr_timesheet_sheet.hr_timesheet_sheet_form
#: view:hr_timesheet_sheet.sheet:hr_timesheet_sheet.hr_timesheet_sheet_tree_simplified
#: model:ir.actions.act_window,name:hr_timesheet_sheet.act_hr_employee_2_hr_timesheet
#: view:res.company:hr_timesheet_sheet.hr_timesheet_sheet_company
msgid "Timesheets"
msgstr "Feuille de présence"

#. module: hr_timesheet_sheet
#: model:ir.model,name:hr_timesheet_sheet.model_hr_timesheet_sheet_sheet_account
#: model:ir.model,name:hr_timesheet_sheet.model_hr_timesheet_sheet_sheet_day
msgid "Timesheets by Period"
msgstr "Feuilles de temps par période"

#. module: hr_timesheet_sheet
#: model:ir.actions.act_window,name:hr_timesheet_sheet.act_hr_timesheet_sheet_form
#: model:ir.ui.menu,name:hr_timesheet_sheet.menu_act_hr_timesheet_sheet_form
msgid "Timesheets to Validate"
msgstr "Feuilles de temps à valider"

#. module: hr_timesheet_sheet
#: view:hr_timesheet_sheet.sheet:hr_timesheet_sheet.view_hr_timesheet_sheet_filter
msgid "To Approve"
msgstr "À approuver"

#. module: hr_timesheet_sheet
#. openerp-web
#: code:addons/hr_timesheet_sheet/static/src/xml/timesheet.xml:15
#: code:addons/hr_timesheet_sheet/static/src/xml/timesheet.xml:40
#: view:hr_timesheet_sheet.sheet.account:hr_timesheet_sheet.hr_timesheet_account_form
#: view:hr_timesheet_sheet.sheet.account:hr_timesheet_sheet.hr_timesheet_account_tree
#, python-format
msgid "Total"
msgstr "Total"

#. module: hr_timesheet_sheet
#: field:hr_timesheet_sheet.sheet,total_attendance:0
msgid "Total Attendance"
msgstr "Total des pointages"

#. module: hr_timesheet_sheet
#: view:hr_timesheet_sheet.sheet.day:hr_timesheet_sheet.hr_timesheet_day_tree
msgid "Total Attendances"
msgstr "Total des présences"

#. module: hr_timesheet_sheet
#: view:hr_timesheet_sheet.sheet.day:hr_timesheet_sheet.hr_timesheet_day_tree
msgid "Total Difference"
msgstr "Différence Totale"

#. module: hr_timesheet_sheet
#: field:hr_timesheet_sheet.sheet.account,total:0
msgid "Total Time"
msgstr "Temps total"

#. module: hr_timesheet_sheet
#: field:hr_timesheet_sheet.sheet,total_timesheet:0
#: view:hr_timesheet_sheet.sheet.day:hr_timesheet_sheet.hr_timesheet_day_tree
#: field:hr_timesheet_sheet.sheet.day,total_timesheet:0
msgid "Total Timesheet"
msgstr "Total des feuilles de temps"

#. module: hr_timesheet_sheet
#: view:hr.timesheet.report:hr_timesheet_sheet.view_timesheet_report_search
#: field:hr.timesheet.report,to_invoice:0
msgid "Type of Invoicing"
msgstr "Type de facturation"

#. module: hr_timesheet_sheet
#: field:hr_timesheet_sheet.sheet,message_unread:0
msgid "Unread Messages"
msgstr "Messages non-lus"

#. module: hr_timesheet_sheet
#: view:hr_timesheet_sheet.sheet:hr_timesheet_sheet.view_hr_timesheet_sheet_filter
msgid "Unvalidated Timesheets"
msgstr "Feuilles de temps non validées"

#. module: hr_timesheet_sheet
#: field:hr_timesheet_sheet.sheet,user_id:0
msgid "User"
msgstr "Utilisateur"

#. module: hr_timesheet_sheet
#: code:addons/hr_timesheet_sheet/hr_timesheet_sheet.py:496
#: code:addons/hr_timesheet_sheet/hr_timesheet_sheet.py:515
#, python-format
msgid "User Error!"
msgstr "Erreur utilisateur!"

#. module: hr_timesheet_sheet
#: field:hr.config.settings,timesheet_range:0
msgid "Validate timesheets every"
msgstr "Valider les feuilles de temps tou(te)s les"

#. module: hr_timesheet_sheet
#: selection:hr_timesheet_sheet.sheet,state:0
msgid "Waiting Approval"
msgstr "En attente d'approbation"

#. module: hr_timesheet_sheet
#: code:addons/hr_timesheet_sheet/hr_timesheet_sheet.py:100
#, python-format
msgid "Warning !"
msgstr "Avertissement !"

#. module: hr_timesheet_sheet
#: code:addons/hr_timesheet_sheet/hr_timesheet_sheet.py:131
#, python-format
msgid "Warning!"
msgstr "Attention !"

#. module: hr_timesheet_sheet
#: field:hr_timesheet_sheet.sheet,website_message_ids:0
msgid "Website Messages"
msgstr ""

#. module: hr_timesheet_sheet
#: help:hr_timesheet_sheet.sheet,website_message_ids:0
msgid "Website communication history"
msgstr ""

#. module: hr_timesheet_sheet
#: selection:hr.config.settings,timesheet_range:0
#: selection:res.company,timesheet_range:0
msgid "Week"
msgstr "Semaine"

#. module: hr_timesheet_sheet
#: code:addons/hr_timesheet_sheet/hr_timesheet_sheet.py:248
#, python-format
msgid "Week "
msgstr "Semaine "

#. module: hr_timesheet_sheet
#: code:addons/hr_timesheet_sheet/hr_timesheet_sheet.py:496
#, python-format
msgid ""
"You can not enter an attendance date outside the current timesheet dates."
msgstr ""

#. module: hr_timesheet_sheet
#: code:addons/hr_timesheet_sheet/hr_timesheet_sheet.py:494
#, python-format
msgid ""
"You can not enter an attendance in a submitted timesheet. Ask your manager "
"to reset it before adding attendance."
msgstr ""

#. module: hr_timesheet_sheet
#: code:addons/hr_timesheet_sheet/hr_timesheet_sheet.py:258
#, python-format
msgid "You cannot delete a timesheet which have attendance entries."
msgstr ""
"Vous ne pouvez pas supprimer une feuille de temps qui possède des entrée de "
"présence."

#. module: hr_timesheet_sheet
#: code:addons/hr_timesheet_sheet/hr_timesheet_sheet.py:256
#, python-format
msgid "You cannot delete a timesheet which is already confirmed."
msgstr ""
"Vous ne pouvez pas supprimer des feuilles de temps qui sont déjà confirmées."

#. module: hr_timesheet_sheet
#: code:addons/hr_timesheet_sheet/hr_timesheet_sheet.py:66
#, python-format
msgid "You cannot duplicate a timesheet."
msgstr "Vous ne pouvez pas dupliquer une feuille de temps."

#. module: hr_timesheet_sheet
#: code:addons/hr_timesheet_sheet/hr_timesheet_sheet.py:515
#, python-format
msgid ""
"You cannot enter an attendance date outside the current timesheet dates."
msgstr ""

#. module: hr_timesheet_sheet
#: constraint:hr_timesheet_sheet.sheet:0
msgid ""
"You cannot have 2 timesheets that overlap!\n"
"Please use the menu 'My Current Timesheet' to avoid this problem."
msgstr ""
"Vous ne pouvez pas avoir 2 feuilles de temps qui se chevauchent!\n"
"SVP utilisez le menu 'Ma feuille de temps actuelle' pour éviter ce problème."

#. module: hr_timesheet_sheet
#: code:addons/hr_timesheet_sheet/hr_timesheet_sheet.py:87
#, python-format
msgid ""
"You cannot have 2 timesheets that overlap!\n"
"You should use the menu 'My Timesheet' to avoid this problem."
msgstr ""
"Vous ne pouvez pas avoir 2 feuilles de temps qui se chevauchent!\n"
"Vous devriez utiliser le menu 'Ma feuille de temps' pour éviter ce problème."

#. module: hr_timesheet_sheet
#: constraint:hr.analytic.timesheet:0
msgid "You cannot modify an entry in a Confirmed/Done timesheet !"
msgstr ""
"Vous ne pouvez pas modifier une entrée dans une feuilles de temps "
"confirmée/terminée!"

#. module: hr_timesheet_sheet
#: code:addons/hr_timesheet_sheet/hr_timesheet_sheet.py:522
#, python-format
msgid "You cannot modify an entry in a confirmed timesheet"
msgstr ""
"Vous ne pouvez pas modifier une entrée dans une feuille de temps confirmée."

#. module: hr_timesheet_sheet
#: code:addons/hr_timesheet_sheet/hr_timesheet_sheet.py:381
#, python-format
msgid "You cannot modify an entry in a confirmed timesheet."
msgstr ""
"Vous ne pouvez pas modifier une entrée dans une feuille de temps confirmée."

#. module: hr_timesheet_sheet
#. openerp-web
#: code:addons/hr_timesheet_sheet/static/src/xml/timesheet.xml:58
#, python-format
msgid ""
"You will be able to register your working hours and\n"
"                        activities."
msgstr "Vous serez capable d'enregistrer vos heures travaillés et \n                        vos activités."

#~ msgid "#Nbr"
#~ msgstr "Nombre"

#~ msgid "#Total Diff"
#~ msgstr "Différence totale"

#~ msgid "#Total Attendance"
#~ msgstr "Présence totale"

#~ msgid "#Total Timesheet"
#~ msgstr "Total des feuilles de temps"<|MERGE_RESOLUTION|>--- conflicted
+++ resolved
@@ -1,18 +1,3 @@
-<<<<<<< HEAD
-# French translation for openobject-addons
-# Copyright (c) 2014 Rosetta Contributors and Canonical Ltd 2014
-# This file is distributed under the same license as the openobject-addons package.
-# FIRST AUTHOR <EMAIL@ADDRESS>, 2014.
-#
-msgid ""
-msgstr ""
-"Project-Id-Version: openobject-addons\n"
-"Report-Msgid-Bugs-To: FULL NAME <EMAIL@ADDRESS>\n"
-"POT-Creation-Date: 2014-09-23 16:27+0000\n"
-"PO-Revision-Date: 2014-08-14 16:10+0000\n"
-"Last-Translator: FULL NAME <EMAIL@ADDRESS>\n"
-"Language-Team: French <fr@li.org>\n"
-=======
 # Translation of Odoo Server.
 # This file contains the translation of the following modules:
 # * hr_timesheet_sheet
@@ -29,43 +14,39 @@
 "PO-Revision-Date: 2016-06-06 15:15+0000\n"
 "Last-Translator: Christophe CHAUVET <christophe.chauvet@gmail.com>\n"
 "Language-Team: French (http://www.transifex.com/odoo/odoo-8/language/fr/)\n"
->>>>>>> baa4cc0e
 "MIME-Version: 1.0\n"
 "Content-Type: text/plain; charset=UTF-8\n"
-"Content-Transfer-Encoding: 8bit\n"
-"X-Launchpad-Export-Date: 2014-09-24 09:14+0000\n"
-"X-Generator: Launchpad (build 17196)\n"
+"Content-Transfer-Encoding: \n"
+"Language: fr\n"
+"Plural-Forms: nplurals=2; plural=(n > 1);\n"
 
 #. module: hr_timesheet_sheet
 #: help:hr_timesheet_sheet.sheet,state:0
 msgid ""
-" * The 'Draft' status is used when a user is encoding a new and unconfirmed "
-"timesheet.                 \n"
-"* The 'Confirmed' status is used for to confirm the timesheet by user.       "
-"          \n"
-"* The 'Done' status is used when users timesheet is accepted by his/her "
-"senior."
-msgstr ""
+" * The 'Draft' status is used when a user is encoding a new and unconfirmed timesheet.                 \n"
+"* The 'Confirmed' status is used for to confirm the timesheet by user.                 \n"
+"* The 'Done' status is used when users timesheet is accepted by his/her senior."
+msgstr "* Le statut 'Brouillon' est utilisé quand un utilisateur enregistre un nouveau et une feuille de temps  non confirmée.\n* Le statut «confirmé» est utilisé pour confirmer la feuille de temps par l'utilisateur\n* Le statut «Terminé» est utilisé lorsque les feuilles  de temps sont acceptées par le/la responsable."
 
 #. module: hr_timesheet_sheet
 #: field:hr.timesheet.report,nbr:0
 msgid "# Nbr Timesheet"
-msgstr ""
+msgstr "# nombre de feuille de présence"
 
 #. module: hr_timesheet_sheet
 #: field:hr.timesheet.report,total_attendance:0
 msgid "# Total Attendance"
-msgstr ""
+msgstr "# Présence totale"
 
 #. module: hr_timesheet_sheet
 #: field:hr.timesheet.report,total_diff:0
 msgid "# Total Diff"
-msgstr ""
+msgstr "# Différence totale"
 
 #. module: hr_timesheet_sheet
 #: field:hr.timesheet.report,total_timesheet:0
 msgid "# Total Timesheet"
-msgstr ""
+msgstr "# Total des feuilles de temps"
 
 #. module: hr_timesheet_sheet
 #: model:ir.actions.act_window,help:hr_timesheet_sheet.act_hr_timesheet_sheet_form
@@ -77,8 +58,7 @@
 "                of the week. Once the timesheet is confirmed, it should be\n"
 "                validated by a manager.\n"
 "              </p><p>\n"
-"                Timesheets can also be invoiced to customers, depending on "
-"the\n"
+"                Timesheets can also be invoiced to customers, depending on the\n"
 "                configuration of each project's related contract.\n"
 "              </p>\n"
 "            "
@@ -115,10 +95,7 @@
 msgid ""
 "Allowed difference in hours between the sign in/out and the timesheet "
 "computation for one sheet. Set this to 0 if you do not want any control."
-msgstr ""
-"Différence autorisée entre les heures de présence (pointage en "
-"entrée/sortie) et les temps saisis et imputés pour une feuille. Mettez \"0\" "
-"si vous ne souhaitez aucun contrôle."
+msgstr "Différence autorisée entre les heures de présence (pointage en entrée/sortie) et les temps saisis et imputés pour une feuille. Mettez \"0\" si vous ne souhaitez aucun contrôle."
 
 #. module: hr_timesheet_sheet
 #: model:ir.model,name:hr_timesheet_sheet.model_account_analytic_account
@@ -169,8 +146,7 @@
 #: code:addons/hr_timesheet_sheet/static/src/xml/timesheet.xml:56
 #, python-format
 msgid "Click to add projects, contracts or analytic accounts."
-msgstr ""
-"Cliquez pour ajouter des projets, des contrats ou des comptes analytiques."
+msgstr "Cliquez pour ajouter des projets, des contrats ou des comptes analytiques."
 
 #. module: hr_timesheet_sheet
 #: model:ir.model,name:hr_timesheet_sheet.model_res_company
@@ -204,13 +180,13 @@
 #: field:hr.timesheet.current.open,create_uid:0
 #: field:hr_timesheet_sheet.sheet,create_uid:0
 msgid "Created by"
-msgstr ""
+msgstr "Créé par"
 
 #. module: hr_timesheet_sheet
 #: field:hr.timesheet.current.open,create_date:0
 #: field:hr_timesheet_sheet.sheet,create_date:0
 msgid "Created on"
-msgstr ""
+msgstr "Créé le"
 
 #. module: hr_timesheet_sheet
 #: field:hr_timesheet_sheet.sheet,state_attendance:0
@@ -231,7 +207,7 @@
 #. module: hr_timesheet_sheet
 #: help:hr_timesheet_sheet.sheet,message_last_post:0
 msgid "Date of the last message posted on the record."
-msgstr ""
+msgstr "Date du dernier message enregistré sur cet enregistrement"
 
 #. module: hr_timesheet_sheet
 #: field:hr.timesheet.report,date_to:0
@@ -296,7 +272,7 @@
 #: code:addons/hr_timesheet_sheet/hr_timesheet_sheet.py:100
 #, python-format
 msgid "Error ! Sign in (resp. Sign out) must follow Sign out (resp. Sign in)"
-msgstr ""
+msgstr "Erreur ! Une entrée doit être suivie d'une sortie (et vice-versa)"
 
 #. module: hr_timesheet_sheet
 #: code:addons/hr_timesheet_sheet/hr_timesheet_sheet.py:66
@@ -316,7 +292,7 @@
 #. module: hr_timesheet_sheet
 #: model:ir.filters,name:hr_timesheet_sheet.filter_hr_timesheet_report_external_timesheets
 msgid "External Timesheet"
-msgstr ""
+msgstr "Feuille de temps externe"
 
 #. module: hr_timesheet_sheet
 #: field:hr_timesheet_sheet.sheet,message_follower_ids:0
@@ -326,16 +302,14 @@
 #. module: hr_timesheet_sheet
 #: view:hr_timesheet_sheet.sheet:hr_timesheet_sheet.view_hr_timesheet_sheet_filter
 msgid "Group By"
-msgstr ""
+msgstr "Regrouper par"
 
 #. module: hr_timesheet_sheet
 #: help:hr_timesheet_sheet.sheet,message_summary:0
 msgid ""
 "Holds the Chatter summary (number of messages, ...). This summary is "
 "directly in html format in order to be inserted in kanban views."
-msgstr ""
-"Contient le résumé de la discussion (nombre de messages, ...). Ce résumé est "
-"au format HTML pour permettre son utilisation dans la vue kanban."
+msgstr "Contient le résumé de la discussion (nombre de messages, ...). Ce résumé est au format HTML pour permettre son utilisation dans la vue kanban."
 
 #. module: hr_timesheet_sheet
 #: view:hr_timesheet_sheet.sheet:hr_timesheet_sheet.hr_timesheet_sheet_form
@@ -343,12 +317,11 @@
 msgstr "Heures"
 
 #. module: hr_timesheet_sheet
-#: field:hr.timesheet.current.open,id:0
-#: field:hr_timesheet_sheet.sheet,id:0
+#: field:hr.timesheet.current.open,id:0 field:hr_timesheet_sheet.sheet,id:0
 #: field:hr_timesheet_sheet.sheet.account,id:0
 #: field:hr_timesheet_sheet.sheet.day,id:0
 msgid "ID"
-msgstr ""
+msgstr "ID"
 
 #. module: hr_timesheet_sheet
 #: help:hr_timesheet_sheet.sheet,message_unread:0
@@ -367,43 +340,37 @@
 msgid ""
 "In order to create a timesheet for this employee, you must assign an "
 "analytic journal to the employee, like 'Timesheet Journal'."
-msgstr ""
-"Pour créer une feuille de temps pour cet employé, vous devez assigner un "
-"journal analytique à l'employé, comme 'Journal des feuilles de temps'."
+msgstr "Pour créer une feuille de temps pour cet employé, vous devez assigner un journal analytique à l'employé, comme 'Journal des feuilles de temps'."
 
 #. module: hr_timesheet_sheet
 #: code:addons/hr_timesheet_sheet/hr_timesheet_sheet.py:71
 #: code:addons/hr_timesheet_sheet/hr_timesheet_sheet.py:85
 #, python-format
 msgid ""
-"In order to create a timesheet for this employee, you must link him/her to a "
-"user."
-msgstr ""
+"In order to create a timesheet for this employee, you must link him/her to a"
+" user."
+msgstr "Pour créer une feuille de temps pour cet employé, vous devez lier l'employé à un utilisateur."
 
 #. module: hr_timesheet_sheet
 #: code:addons/hr_timesheet_sheet/hr_timesheet_sheet.py:73
 #, python-format
 msgid ""
-"In order to create a timesheet for this employee, you must link the employee "
-"to a product, like 'Consultant'."
-msgstr ""
-"Pour créer une feuille de temps pour cet employé, vous devez lier l'employé "
-"à un article, comme par exemple \"Consultant\"."
+"In order to create a timesheet for this employee, you must link the employee"
+" to a product, like 'Consultant'."
+msgstr "Pour créer une feuille de temps pour cet employé, vous devez lier l'employé à un article, comme par exemple \"Consultant\"."
 
 #. module: hr_timesheet_sheet
 #: code:addons/hr_timesheet_sheet/hr_timesheet_sheet.py:89
 #, python-format
 msgid ""
-"In order to create a timesheet for this employee, you must link the employee "
-"to a product."
-msgstr ""
-"Pour créer une feuille de temps pour cet employé, vous devez lier l'employé "
-"à un article."
+"In order to create a timesheet for this employee, you must link the employee"
+" to a product."
+msgstr "Pour créer une feuille de temps pour cet employé, vous devez lier l'employé à un article."
 
 #. module: hr_timesheet_sheet
 #: model:ir.filters,name:hr_timesheet_sheet.filter_hr_timesheet_report_internal_timesheets
 msgid "Internal Timesheet"
-msgstr ""
+msgstr "Feuille de temps interne"
 
 #. module: hr_timesheet_sheet
 #: code:addons/hr_timesheet_sheet/hr_timesheet_sheet.py:256
@@ -430,19 +397,19 @@
 #. module: hr_timesheet_sheet
 #: field:hr_timesheet_sheet.sheet,message_last_post:0
 msgid "Last Message Date"
-msgstr ""
+msgstr "Date du dernier message"
 
 #. module: hr_timesheet_sheet
 #: field:hr.timesheet.current.open,write_uid:0
 #: field:hr_timesheet_sheet.sheet,write_uid:0
 msgid "Last Updated by"
-msgstr ""
+msgstr "Dernière modification par"
 
 #. module: hr_timesheet_sheet
 #: field:hr.timesheet.current.open,write_date:0
 #: field:hr_timesheet_sheet.sheet,write_date:0
 msgid "Last Updated on"
-msgstr ""
+msgstr "Dernière mise à jour le"
 
 #. module: hr_timesheet_sheet
 #: field:hr_timesheet_sheet.sheet,message_ids:0
@@ -479,17 +446,9 @@
 "the system. From the same form, you can register your attendances (Sign "
 "In/Out) and describe the working hours made on the different projects. At "
 "the end of the period defined in the company, the timesheet is confirmed by "
-"the user and can be validated by his manager. If required, as defined on the "
-"project, you can generate the invoices based on the timesheet."
-msgstr ""
-"Ma feuille de temps ouvre une feuille de temps de façon à vous permettre de "
-"saisir vos activités dans le système. Sur le même formulaire, vous pouvez "
-"enregistrer vos présences (entrées/sorties) et décrire les heures de travail "
-"effectuées et les imputer sur les différents projets.\r\n"
-"A la fin de la période définie par la société, la feuille de temps est "
-"confirmée par l'utilisateur et peut être validée par son responsable. Si "
-"nécessaire, et comme défini pour chaque projet, vous pouvez générer les "
-"factures en fonction des feuilles de temps."
+"the user and can be validated by his manager. If required, as defined on the"
+" project, you can generate the invoices based on the timesheet."
+msgstr "Ma feuille de temps ouvre une feuille de temps de façon à vous permettre de saisir vos activités dans le système. Sur le même formulaire, vous pouvez enregistrer vos présences (entrées/sorties) et décrire les heures de travail effectuées et les imputer sur les différents projets.\r\nA la fin de la période définie par la société, la feuille de temps est confirmée par l'utilisateur et peut être validée par son responsable. Si nécessaire, et comme défini pour chaque projet, vous pouvez générer les factures en fonction des feuilles de temps."
 
 #. module: hr_timesheet_sheet
 #: selection:hr.timesheet.report,state:0
@@ -538,9 +497,7 @@
 #, python-format
 msgid ""
 "Please verify that the total difference of the sheet is lower than %.2f."
-msgstr ""
-"Veuillez vérifier que la différence totale de la feuille est de moins de "
-"%.2f."
+msgstr "Veuillez vérifier que la différence totale de la feuille est de moins de %.2f."
 
 #. module: hr_timesheet_sheet
 #: selection:hr_timesheet_sheet.sheet,state_attendance:0
@@ -573,8 +530,7 @@
 msgstr "Mettre au brouillon"
 
 #. module: hr_timesheet_sheet
-#: field:hr.analytic.timesheet,sheet_id:0
-#: field:hr.attendance,sheet_id:0
+#: field:hr.analytic.timesheet,sheet_id:0 field:hr.attendance,sheet_id:0
 #: field:hr_timesheet_sheet.sheet.account,sheet_id:0
 #: field:hr_timesheet_sheet.sheet.day,sheet_id:0
 msgid "Sheet"
@@ -592,8 +548,7 @@
 
 #. module: hr_timesheet_sheet
 #: view:hr.timesheet.report:hr_timesheet_sheet.view_timesheet_report_search
-#: field:hr.timesheet.report,state:0
-#: field:hr_timesheet_sheet.sheet,state:0
+#: field:hr.timesheet.report,state:0 field:hr_timesheet_sheet.sheet,state:0
 msgid "Status"
 msgstr "État"
 
@@ -614,9 +569,7 @@
 msgid ""
 "The timesheet cannot be validated as it does not contain an equal number of "
 "sign ins and sign outs."
-msgstr ""
-"La feuille de temps ne peut pas être validée car elle ne contient pas un "
-"nombre égal de pointage d'entrée et de pointage de sortie."
+msgstr "La feuille de temps ne peut pas être validée car elle ne contient pas un nombre égal de pointage d'entrée et de pointage de sortie."
 
 #. module: hr_timesheet_sheet
 #: view:hr_timesheet_sheet.sheet:hr_timesheet_sheet.hr_timesheet_sheet_form
@@ -790,12 +743,12 @@
 #. module: hr_timesheet_sheet
 #: field:hr_timesheet_sheet.sheet,website_message_ids:0
 msgid "Website Messages"
-msgstr ""
+msgstr "Messages du site web"
 
 #. module: hr_timesheet_sheet
 #: help:hr_timesheet_sheet.sheet,website_message_ids:0
 msgid "Website communication history"
-msgstr ""
+msgstr "Historique de communication du site web"
 
 #. module: hr_timesheet_sheet
 #: selection:hr.config.settings,timesheet_range:0
@@ -814,7 +767,7 @@
 #, python-format
 msgid ""
 "You can not enter an attendance date outside the current timesheet dates."
-msgstr ""
+msgstr "Vous ne pouvez pas saisir une date de présence en dehors des dates de feuille de temps actuels."
 
 #. module: hr_timesheet_sheet
 #: code:addons/hr_timesheet_sheet/hr_timesheet_sheet.py:494
@@ -822,22 +775,19 @@
 msgid ""
 "You can not enter an attendance in a submitted timesheet. Ask your manager "
 "to reset it before adding attendance."
-msgstr ""
+msgstr "Vous ne pouvez pas entrer une présence dans une feuille de temps déjà soumise. Demandez à votre responsable de la réinitialisée avant d'ajouter une présence."
 
 #. module: hr_timesheet_sheet
 #: code:addons/hr_timesheet_sheet/hr_timesheet_sheet.py:258
 #, python-format
 msgid "You cannot delete a timesheet which have attendance entries."
-msgstr ""
-"Vous ne pouvez pas supprimer une feuille de temps qui possède des entrée de "
-"présence."
+msgstr "Vous ne pouvez pas supprimer une feuille de temps qui possède des entrée de présence."
 
 #. module: hr_timesheet_sheet
 #: code:addons/hr_timesheet_sheet/hr_timesheet_sheet.py:256
 #, python-format
 msgid "You cannot delete a timesheet which is already confirmed."
-msgstr ""
-"Vous ne pouvez pas supprimer des feuilles de temps qui sont déjà confirmées."
+msgstr "Vous ne pouvez pas supprimer des feuilles de temps qui sont déjà confirmées."
 
 #. module: hr_timesheet_sheet
 #: code:addons/hr_timesheet_sheet/hr_timesheet_sheet.py:66
@@ -850,16 +800,14 @@
 #, python-format
 msgid ""
 "You cannot enter an attendance date outside the current timesheet dates."
-msgstr ""
+msgstr "Vous ne pouvez pas saisir une date de présence en dehors des dates de feuille de temps actuels."
 
 #. module: hr_timesheet_sheet
 #: constraint:hr_timesheet_sheet.sheet:0
 msgid ""
 "You cannot have 2 timesheets that overlap!\n"
 "Please use the menu 'My Current Timesheet' to avoid this problem."
-msgstr ""
-"Vous ne pouvez pas avoir 2 feuilles de temps qui se chevauchent!\n"
-"SVP utilisez le menu 'Ma feuille de temps actuelle' pour éviter ce problème."
+msgstr "Vous ne pouvez pas avoir 2 feuilles de temps qui se chevauchent!\nSVP utilisez le menu 'Ma feuille de temps actuelle' pour éviter ce problème."
 
 #. module: hr_timesheet_sheet
 #: code:addons/hr_timesheet_sheet/hr_timesheet_sheet.py:87
@@ -867,30 +815,24 @@
 msgid ""
 "You cannot have 2 timesheets that overlap!\n"
 "You should use the menu 'My Timesheet' to avoid this problem."
-msgstr ""
-"Vous ne pouvez pas avoir 2 feuilles de temps qui se chevauchent!\n"
-"Vous devriez utiliser le menu 'Ma feuille de temps' pour éviter ce problème."
+msgstr "Vous ne pouvez pas avoir 2 feuilles de temps qui se chevauchent!\nVous devriez utiliser le menu 'Ma feuille de temps' pour éviter ce problème."
 
 #. module: hr_timesheet_sheet
 #: constraint:hr.analytic.timesheet:0
 msgid "You cannot modify an entry in a Confirmed/Done timesheet !"
-msgstr ""
-"Vous ne pouvez pas modifier une entrée dans une feuilles de temps "
-"confirmée/terminée!"
+msgstr "Vous ne pouvez pas modifier une entrée dans une feuilles de temps confirmée/terminée!"
 
 #. module: hr_timesheet_sheet
 #: code:addons/hr_timesheet_sheet/hr_timesheet_sheet.py:522
 #, python-format
 msgid "You cannot modify an entry in a confirmed timesheet"
-msgstr ""
-"Vous ne pouvez pas modifier une entrée dans une feuille de temps confirmée."
+msgstr "Vous ne pouvez pas modifier une entrée dans une feuille de temps confirmée."
 
 #. module: hr_timesheet_sheet
 #: code:addons/hr_timesheet_sheet/hr_timesheet_sheet.py:381
 #, python-format
 msgid "You cannot modify an entry in a confirmed timesheet."
-msgstr ""
-"Vous ne pouvez pas modifier une entrée dans une feuille de temps confirmée."
+msgstr "Vous ne pouvez pas modifier une entrée dans une feuille de temps confirmée."
 
 #. module: hr_timesheet_sheet
 #. openerp-web
@@ -901,14 +843,12 @@
 "                        activities."
 msgstr "Vous serez capable d'enregistrer vos heures travaillés et \n                        vos activités."
 
-#~ msgid "#Nbr"
-#~ msgstr "Nombre"
-
-#~ msgid "#Total Diff"
-#~ msgstr "Différence totale"
-
-#~ msgid "#Total Attendance"
-#~ msgstr "Présence totale"
-
-#~ msgid "#Total Timesheet"
-#~ msgstr "Total des feuilles de temps"+#. module: hr_timesheet_sheet
+#: view:hr.timesheet.current.open:hr_timesheet_sheet.view_hr_timesheet_current_open
+msgid "or"
+msgstr "ou"
+
+#. module: hr_timesheet_sheet
+#: view:hr_timesheet_sheet.sheet:hr_timesheet_sheet.hr_timesheet_sheet_form
+msgid "to"
+msgstr "à"