--- conflicted
+++ resolved
@@ -1,14 +1,8 @@
 <?xml version="1.0" ?>
 <openerp>
     <data noupdate="1">
-<<<<<<< HEAD
-        <!-- notify all employees of module installation -->
-        <function model="mail.group" name="message_post">
-=======
-
         <!-- Notify all employees of module installation -->
-        <function model="mail.group" name="message_append_note">
->>>>>>> 65f532e0
+        <function model="mail.group" name="message_append_post">
             <!-- ids, subject, body, parent_id=False, type='notification', content_subtype='html' -->
             <value eval="[ref('mail.group_all_employees')]"/>
             <value>From the top menu "Human Resources", encode and validate timesheets and attendances.</value>
