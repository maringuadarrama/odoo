--- conflicted
+++ resolved
@@ -126,10 +126,6 @@
             <field name="domain">[('state','=','draft')]</field>
             <field name="filter" eval="True"/>            
         </record>
-<<<<<<< HEAD
-        <menuitem action="action_product_backlog_form_draft" id="menu_action_product_backlog_form_draft" parent="scrum.menu_action_product_backlog_form" groups="base.group_extended"/>
-=======
->>>>>>> 5062e644
         
         <record id="action_product_backlog_form_open" model="ir.actions.act_window">
             <field name="name">Opened Backlogs</field>
@@ -139,10 +135,6 @@
             <field name="domain">[('state','=','open')]</field>
             <field name="filter" eval="True"/>            
         </record>
-<<<<<<< HEAD
-        <menuitem action="action_product_backlog_form_open" id="menu_action_product_backlog_form_open" parent="scrum.menu_action_product_backlog_form" groups="base.group_extended"/>
-=======
->>>>>>> 5062e644
         
         <!--
               Scrum Sprint
@@ -444,11 +436,7 @@
             <field name="domain">[('user_id', '=', uid),('scrum','=',1)]</field>
             <field name="filter" eval="True"/>            
         </record>
-<<<<<<< HEAD
-        <menuitem action="action_view_task4" id="menu_action_view_task4" parent="scrum.menu_action_view_task" groups="base.group_extended"/>
-=======
         <menuitem action="action_view_task4" id="menu_action_view_task4" parent="scrum.next_id_67" groups="base.group_useability_extended"/>
->>>>>>> 5062e644
         
         <record id="action_view_task5" model="ir.actions.act_window">
             <field name="name">My opened tasks</field>
@@ -458,10 +446,6 @@
             <field name="domain">[('user_id','=',uid),('state','=','open'),('scrum','=',1)]</field>
             <field name="filter" eval="True"/>            
         </record>
-<<<<<<< HEAD
-        <menuitem action="action_view_task5" id="menu_tasks_yours" parent="scrum.menu_action_view_task4" groups="base.group_extended"/>
-=======
->>>>>>> 5062e644
         
         <record id="action_view_task6" model="ir.actions.act_window">
             <field name="name">Opened tasks</field>
