# -*- coding: utf-8 -*-
##############################################################################
#
#    OpenERP, Open Source Management Solution
#    Copyright (C) 2004-2010 Tiny SPRL (<http://tiny.be>).
#
#    This program is free software: you can redistribute it and/or modify
#    it under the terms of the GNU Affero General Public License as
#    published by the Free Software Foundation, either version 3 of the
#    License, or (at your option) any later version.
#
#    This program is distributed in the hope that it will be useful,
#    but WITHOUT ANY WARRANTY; without even the implied warranty of
#    MERCHANTABILITY or FITNESS FOR A PARTICULAR PURPOSE.  See the
#    GNU Affero General Public License for more details.
#
#    You should have received a copy of the GNU Affero General Public License
#    along with this program.  If not, see <http://www.gnu.org/licenses/>.
#
##############################################################################

import logging
import threading
from openerp import pooler, SUPERUSER_ID, tools

from openerp.osv import osv

_logger = logging.getLogger(__name__)

class procurement_compute_all(osv.osv_memory):
    _name = 'procurement.order.compute.all'
    _description = 'Compute all schedulers'

    def _procure_calculation_all(self, cr, uid, ids, context=None):
        """
        @param self: The object pointer.
        @param cr: A database cursor
        @param uid: ID of the user currently logged in
        @param ids: List of IDs selected
        @param context: A standard dictionary
        """
        proc_obj = self.pool.get('procurement.order')
        #As this function is in a new thread, i need to open a new cursor, because the old one may be closed
        new_cr = self.pool.cursor()
<<<<<<< HEAD
        proc_obj.run_scheduler(new_cr, uid, use_new_cursor=new_cr.dbname, context=context)
=======
        scheduler_cron_id = self.pool['ir.model.data'].get_object_reference(new_cr, SUPERUSER_ID, 'procurement', 'ir_cron_scheduler_action')[1]
        # Avoid to run the scheduler multiple times in the same time
        try:
            with tools.mute_logger('openerp.sql_db'):
                new_cr.execute("SELECT id FROM ir_cron WHERE id = %s FOR UPDATE NOWAIT", (scheduler_cron_id,))
        except Exception:
            _logger.info('Attempt to run procurement scheduler aborted, as already running')
            new_cr.rollback()
            new_cr.close()
            return {}
        for proc in self.browse(new_cr, uid, ids, context=context):
            proc_obj.run_scheduler(new_cr, uid, automatic=proc.automatic, use_new_cursor=new_cr.dbname,\
                    context=context)
>>>>>>> 5739aebf
        #close the new cursor
        new_cr.close()
        return {}

    def procure_calculation(self, cr, uid, ids, context=None):
        """
        @param self: The object pointer.
        @param cr: A database cursor
        @param uid: ID of the user currently logged in
        @param ids: List of IDs selected
        @param context: A standard dictionary
        """
        threaded_calculation = threading.Thread(target=self._procure_calculation_all, args=(cr, uid, ids, context))
        threaded_calculation.start()
        return {'type': 'ir.actions.act_window_close'}


# vim:expandtab:smartindent:tabstop=4:softtabstop=4:shiftwidth=4:<|MERGE_RESOLUTION|>--- conflicted
+++ resolved
@@ -42,9 +42,6 @@
         proc_obj = self.pool.get('procurement.order')
         #As this function is in a new thread, i need to open a new cursor, because the old one may be closed
         new_cr = self.pool.cursor()
-<<<<<<< HEAD
-        proc_obj.run_scheduler(new_cr, uid, use_new_cursor=new_cr.dbname, context=context)
-=======
         scheduler_cron_id = self.pool['ir.model.data'].get_object_reference(new_cr, SUPERUSER_ID, 'procurement', 'ir_cron_scheduler_action')[1]
         # Avoid to run the scheduler multiple times in the same time
         try:
@@ -55,10 +52,7 @@
             new_cr.rollback()
             new_cr.close()
             return {}
-        for proc in self.browse(new_cr, uid, ids, context=context):
-            proc_obj.run_scheduler(new_cr, uid, automatic=proc.automatic, use_new_cursor=new_cr.dbname,\
-                    context=context)
->>>>>>> 5739aebf
+        proc_obj.run_scheduler(new_cr, uid, use_new_cursor=new_cr.dbname, context=context)
         #close the new cursor
         new_cr.close()
         return {}
