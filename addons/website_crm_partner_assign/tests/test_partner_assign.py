# -*- coding: utf-8 -*-
# Part of Odoo. See LICENSE file for full copyright and licensing details.

try:
    from unittest.mock import patch
except ImportError:
    from mock import patch
from odoo.exceptions import AccessError

from odoo.tests.common import TransactionCase
from odoo.addons.crm.tests.common import TestCrmCases


class TestPartnerAssign(TransactionCase):

    def setUp(self):
        super(TestPartnerAssign, self).setUp()

<<<<<<< HEAD
        def geo_find(addr):
=======
        self.customer_uk = self.env['res.partner'].create({
            'name': 'Nigel',
            'country_id': self.env.ref('base.uk').id,
            'city': 'Birmingham',
            'zip': 'B46 3AG',
            'street': 'Cannon Hill Park',
        })
        self.lead_uk = self.env['crm.lead'].create({
            'type': 'opportunity',
            'name': 'Office Design and Architecture',
            'partner_id': self.customer_uk.id
        })

        def geo_find(addr, apikey):
>>>>>>> 8f21148e
            return {
                'Wavre, Belgium': (50.7158956, 4.6128075),
                'Cannon Hill Park, B46 3AG Birmingham, United Kingdom': (52.45216, -1.898578),
            }.get(addr)

        patcher = patch('odoo.addons.base_geolocalize.models.base_geocoder.GeoCoder.geo_find', wraps=geo_find)
        patcher.start()
        self.addCleanup(patcher.stop)

    def test_partner_assign(self):
        """ Test the automatic assignation using geolocalisation """
        partner_be = self.env['res.partner'].create({
            "name": "Agrolait",
            "is_company": True,
            "city": "Wavre",
            "zip": "1300",
            "country_id": self.env.ref("base.be").id,
            "street": "69 rue de Namur",
            "partner_weight": 10,
        })
        partner_uk = self.env['res.partner'].create({
            "name": "Think Big Systems",
            "is_company": True,
            "city": "London",
            "country_id": self.env.ref("base.uk").id,
            "street": "89 Lingfield Tower",
            "partner_weight": 10,
        })

        lead = self.lead_uk

        # In order to test find nearest Partner functionality and assign to opportunity,
        # I Set Geo Lattitude and Longitude according to partner address.
        partner_be.geo_localize()

        # I check Geo Latitude and Longitude of partner after set
        self.assertTrue(50 < partner_be.partner_latitude < 51, "Latitude is wrong: 50 < %s < 51" % partner_be.partner_latitude)
        self.assertTrue(3 < partner_be.partner_longitude < 5, "Longitude is wrong: 3 < %s < 5" % partner_be.partner_longitude)

        # I assign nearest partner to opportunity.
        lead.assign_partner()

        # I check assigned partner of opportunity who is nearest Geo Latitude and Longitude of opportunity.
        self.assertEqual(lead.partner_assigned_id, partner_uk, "Opportuniy is not assigned nearest partner")
        self.assertTrue(50 < lead.partner_latitude < 55, "Latitude is wrong: 50 < %s < 55" % lead.partner_latitude)
        self.assertTrue(-4 < lead.partner_longitude < -1, "Longitude is wrong: -4 < %s < -1" % lead.partner_longitude)

        # I forward this opportunity to its nearest partner.
        context = dict(self.env.context, default_model='crm.lead', default_res_id=lead.id, active_ids=lead.ids)
        lead_forwarded = self.env['crm.lead.forward.to.partner'].with_context(context).create({})
        try:
            lead_forwarded.action_forward()
        except:
            pass


class TestPartnerLeadPortal(TestCrmCases):

    def setUp(self):
        super(TestPartnerLeadPortal, self).setUp()
        # Partner Grade
        self.grade = self.env['res.partner.grade'].create({
            'name': "Grade Test",
            'partner_weight': 42,
            'sequence': 3,
        })
        # Integrating user/partner, having a salesman
        self.portal_user = self.env['res.users'].with_context({'no_reset_password': True, 'mail_notrack': True}).create({
            'name': 'Super Customer Odoo Intregrating Partner',
            'email': 'super.partner@ododo.com',
            'login': 'superpartner',
            'groups_id': [(4, self.env.ref('base.group_portal').id)],
            'user_id': self.crm_salesman.id,
            'grade_id': self.grade.id,
        })
        self.portal_partner = self.portal_user.partner_id
        # New lead, assigned to the new portal
        self.lead = self.env['crm.lead'].with_context(mail_notrack=True).create({
            'type': "lead",
            'name': "Test lead new",
            'user_id': False,
            'team_id': False,
            'description': "This is the description of the test new lead.",
            'partner_assigned_id': self.portal_partner.id
        })
        # Sales Team of crm_salesman
        self.team = self.env['crm.team'].with_context(mail_notrack=True).create({
            'name': 'Test Team FOR THE WIN',
            'member_ids': [(6, 0, [self.crm_salesman.id])],
        })

    def test_partner_lead_accept(self):
        """ Test an integrating partner accepting the lead """
        team_before = self.lead.team_id
        user_before = self.lead.user_id

        self.lead.sudo(self.portal_user.id).partner_interested(comment="Oh yeah, I take that lead !")

        self.assertEqual(self.lead.type, 'opportunity', 'Bad Type: accepted lead by portal user should become an opportunity.')
        self.assertEqual(self.lead.team_id, team_before, 'Accepting lead does not change the sales team.')
        self.assertEqual(self.lead.user_id, user_before, 'Accepting lead does not change the salesman.')

    def test_partner_lead_decline(self):
        """ Test an integrating partner decline the lead """
        self.lead.sudo(self.portal_user.id).partner_desinterested(comment="No thanks, I have enough leads !", contacted=True, spam=False)

        self.assertFalse(self.lead.partner_assigned_id.id, 'The partner_assigned_id of the declined lead should be False.')
        self.assertTrue(self.portal_user.partner_id in self.lead.sudo().partner_declined_ids, 'Partner who has declined the lead should be in the declined_partner_ids.')

    def test_lead_access_right(self):
        """ Test another portal user can not write on every leads """
        # portal user having no right
        poor_portal_user = self.env['res.users'].with_context({'no_reset_password': True, 'mail_notrack': True}).create({
            'name': 'Poor Partner (not integrating one)',
            'email': 'poor.partner@ododo.com',
            'login': 'poorpartner',
            'groups_id': [(4, self.env.ref('base.group_portal').id)],
        })
        # try to accept a lead that is not mine
        with self.assertRaises(AccessError):
            self.lead.sudo(poor_portal_user.id).partner_interested(comment="Oh yeah, I take that lead !")

    def test_lead_creation(self):
        """ Test the opportinuty creation from portal """
        data = self.env['crm.lead'].sudo(self.portal_user.id).create_opp_portal({
            'title': "L'ours bleu",
            'description': 'A good joke',
            'contact_name': 'Renaud Rutten',
        })
        opportunity = self.env['crm.lead'].browse(data['id'])
        salesmanteam = self.env['crm.team']._get_default_team_id(user_id=self.portal_user.user_id.id)

        self.assertEqual(opportunity.team_id, salesmanteam, 'The created opportunity should have the same team as the salesman default team of the opportunity creator.')
        self.assertEqual(opportunity.partner_assigned_id, self.portal_partner, 'Assigned Partner of created opportunity is the (portal) creator.')

    def test_portal_mixin_url(self):
        record_action = self.lead.get_access_action(self.portal_user.id)
        self.assertEqual(record_action['url'], '/my/opportunity/%s' % self.lead.id)
        self.assertEqual(record_action['type'], 'ir.actions.act_url')<|MERGE_RESOLUTION|>--- conflicted
+++ resolved
@@ -16,9 +16,6 @@
     def setUp(self):
         super(TestPartnerAssign, self).setUp()
 
-<<<<<<< HEAD
-        def geo_find(addr):
-=======
         self.customer_uk = self.env['res.partner'].create({
             'name': 'Nigel',
             'country_id': self.env.ref('base.uk').id,
@@ -32,8 +29,7 @@
             'partner_id': self.customer_uk.id
         })
 
-        def geo_find(addr, apikey):
->>>>>>> 8f21148e
+        def geo_find(addr):
             return {
                 'Wavre, Belgium': (50.7158956, 4.6128075),
                 'Cannon Hill Park, B46 3AG Birmingham, United Kingdom': (52.45216, -1.898578),
