<?xml version="1.0" encoding="utf-8"?>
<openerp>
    <data>
        <record id="view_stock_invoice_onshipping" model="ir.ui.view">
            <field name="name">Stock Invoice Onshipping</field>
            <field name="model">stock.invoice.onshipping</field>
            <field name="arch" type="xml">
              <form string="Create invoice">
                  <h1>
                      <field name="invoice_type" readonly="1"/>
                  </h1>
                  <group>
<<<<<<< HEAD
                      <field name="journal_id" domain="[('type','=', invoice_type in ['in_refund', 'in_invoice'] and 'purchase' or 'sale')]"/>
=======
                      <field name="journal_id" domain="[('type','=',journal_type)]" on_change="onchange_journal_id(journal_id)"/>
>>>>>>> 81b5c601
                      <field name="group"/>
                      <field name="invoice_date" />
                  </group>
                  <footer>
                      <button name="open_invoice" string="Create" type="object" class="oe_highlight"/>
                      or
                      <button string="Cancel" class="oe_link" special="cancel"/>
                  </footer>
             </form>
            </field>
        </record>

        <act_window name="Create Draft Invoices"
            res_model="stock.invoice.onshipping"
            src_model="stock.picking"
            key2="client_action_multi"
            multi="True"
            view_mode="form"
            view_type="form"
            target="new"
            id="action_stock_invoice_onshipping"/>
    </data>
</openerp><|MERGE_RESOLUTION|>--- conflicted
+++ resolved
@@ -10,11 +10,7 @@
                       <field name="invoice_type" readonly="1"/>
                   </h1>
                   <group>
-<<<<<<< HEAD
-                      <field name="journal_id" domain="[('type','=', invoice_type in ['in_refund', 'in_invoice'] and 'purchase' or 'sale')]"/>
-=======
-                      <field name="journal_id" domain="[('type','=',journal_type)]" on_change="onchange_journal_id(journal_id)"/>
->>>>>>> 81b5c601
+                      <field name="journal_id" domain="[('type','=', invoice_type in ['in_refund', 'in_invoice'] and 'purchase' or 'sale')]" on_change="onchange_journal_id(journal_id)"/>
                       <field name="group"/>
                       <field name="invoice_date" />
                   </group>
