<?xml version="1.0" encoding="utf-8"?>
<odoo>
    <data>

        <record id="view_category_property_form" model="ir.ui.view">
            <field name="name">product.category.stock.property.form.inherit</field>
            <field name="model">product.category</field>
            <field name="inherit_id" ref="account.view_category_property_form"/>
            <field name="arch" type="xml">
                <group name="account_property" position="inside">
                    <group name="account_stock_property" string="Account Stock Properties" groups="account.group_account_user">
                        <field name="property_stock_account_input_categ_id" domain="[('deprecated', '=', False)]" attrs="{'required':[ ('property_valuation', '=', 'real_time')]}" />
                        <field name="property_stock_account_output_categ_id" domain="[('deprecated', '=', False)]" attrs="{'required':[ ('property_valuation', '=', 'real_time')]}" />
                        <field name="property_stock_valuation_account_id" domain="[('deprecated', '=', False)]" attrs="{'required':[ ('property_valuation', '=', 'real_time')]}"/>
                        <field name="property_stock_journal"/>
                    </group>
                </group>
                <group name="account_property" position="before">
                    <group>
                        <group string="Inventory Valuation">
                            <field name="property_cost_method"/>
                            <field name="property_valuation" groups="account.group_account_user"/>
                        </group>
                    </group>
                </group>
            </field>
        </record>

        <record id="view_template_property_form" model="ir.ui.view">
            <field name="name">product.template.stock.property.form.inherit</field>
            <field name="model">product.template</field>
            <field name="inherit_id" ref="product.product_template_form_view"/>
            <field name="arch" type="xml">
                <data>
                    <field name="list_price" position="after">
                        <field name="valuation" invisible="1" readonly="1"/>
                        <field name="cost_method" invisible="1" readonly="1"/>
                        <field name="property_cost_method" invisible="1"/>
                    </field>
                    <field name="standard_price" position="replace">
                        <field name="standard_price"
                            attrs="{'readonly':[('valuation','=','real_time')]}"
                            widget='monetary' options="{'currency_field': 'currency_id', 'field_digits': True}"
                            class="pull-left"/>
                        <div name="update_cost_price" class="col-md-2">
                            <button string="Update Cost" type="action"
                            name="%(action_view_change_standard_price)d"
                            attrs="{'invisible':['|', '|', ('valuation','!=', 'real_time'), ('cost_method', 'not in', ['average', 'standard']), ('product_variant_count', '>', 1)]}"
                            class="oe_link oe_read_only"/>
                        </div>
                    </field>
                    <group name="accounting" position="inside">
                        <group name="property_inventory_valuation"  string="Stock Valuation" attrs="{'invisible': ['|', ('type','=','service'), ('valuation', '!=', 'real_time')]}" groups="account.group_account_user">
                            <field name="property_valuation" invisible="1"/>
                            <field name="property_stock_account_input"
                                domain="[('deprecated', '=', False)]"/>
                            <field name="property_stock_account_output"
                                domain="[('deprecated', '=', False)]"/>
                        </group>
                    </group>
                </data>
            </field>
        </record>

        <record id="product_variant_easy_edit_view_inherit" model="ir.ui.view">
            <field name="name">product.product.product.view.form.easy.inherit</field>
            <field name="model">product.product</field>
            <field name="inherit_id" ref="product.product_variant_easy_edit_view"/>
            <field name="arch" type="xml">
                <data>
                    <field name="standard_price" position="after">
                        <field name="valuation" invisible="1"/>
                        <field name="cost_method" invisible="1"/>
                    </field>
                    <field name="standard_price" position="replace">
                        <div name="standard_price_div">
                            <field name="standard_price"
                                attrs="{'readonly':[('valuation','=','real_time')]}"
                                widget='monetary' options="{'currency_field': 'currency_id', 'field_digits': True}" class="pull-left"/>
                            <div name="update_cost_price" class="col-md-2">
                                <button string="Update Cost" type="action"
                                name="%(action_view_change_standard_price)d"
                                attrs="{'invisible':['|',('valuation','!=', 'real_time'), ('cost_method', 'not in', ['standard', 'average'])]}"
                                class="oe_link oe_read_only" colspan="2"/>
                            </div>
                        </div>
                    </field>
                </data>
            </field>
        </record>
<<<<<<< HEAD
        
        <record id="product_valuation_tree" model="ir.ui.view">
            <field name="name">product.valuation.tree</field>
            <field name="model">product.product</field>
            <field name="arch" type="xml">
                <tree create="false">
                    <field name="display_name" string="Product"/>
                    <field name="qty_available" context="{'company_owned': True}" string="Quantity on Hand"/>
                    <field name="uom_id" groups="uom.group_uom"/>
                    <field name="currency_id" invisible="1"/>
                    <field name="stock_value" sum="Stock Valuation" widget="monetary" string="Total Value"/>
                </tree>
            </field>
        </record>
=======

>>>>>>> 90f8f17f
        <record id="product_valuation_action" model="ir.actions.act_window">
            <field name="name">Product Valuation</field>
            <field name="type">ir.actions.act_window</field>
            <field name="res_model">product.product</field>
            <field name="view_mode">tree,form</field>
            <field name="view_type">form</field>
            <field name="view_id" ref="view_stock_product_tree2"/>
            <field name="domain">[('type', '=', 'product'), ('qty_available', '!=', 0)]</field>
            <field name="context">{}</field>
            <field name="help" type="html">
                <p class="o_view_nocontent_smiling_face">
                    Create a new product valuation
                </p><p>
                    If there are products, you will see its name and valuation. 
                </p>
            </field>
        </record>
<<<<<<< HEAD

        <record id="product_valuation_form_view" model="ir.ui.view">
             <field name="name">product.product</field>
             <field name="model">product.product</field>
             <field name="inherit_id" ref="stock.product_form_view_procurement_button"/>
             <field name="arch" type="xml">
                 <xpath expr="//button[@name='action_view_stock_move_lines']" position="after">
                    <button string="Inventory Valuation" type="object" name="action_open_product_moves" class="oe_stat_button" icon="fa-cubes" attrs="{'invisible': ['|', ('cost_method', '=', 'standard'), ('id', '=', False)]}"/>
                 </xpath>
             </field>
        </record>

        <record id="product_template_valuation_form_view" model="ir.ui.view">
             <field name="name">product.template</field>
             <field name="model">product.template</field>
             <field name="inherit_id" ref="stock.product_template_form_view_procurement_button"/>
             <field name="arch" type="xml">
                 <xpath expr="//button[@name='action_view_stock_move_lines']" position="after">
                    <button string="Inventory Valuation" type="object" name="action_open_product_moves" class="oe_stat_button" icon="fa-cubes" attrs="{'invisible': [('cost_method', '=', 'standard')]}"/>
                 </xpath>
             </field>
        </record>

        <!-- stock move valuation view -->
        <record id="view_move_tree_valuation" model="ir.ui.view">
            <field name="name">stock.move.tree.valuation</field>
            <field name="model">stock.move</field>
            <field eval="8" name="priority"/>
            <field name="arch" type="xml">
                <tree decoration-muted="state == 'cancel'" decoration-danger="(state not in ('cancel','done')) and date > current_date" string="Moves" create="0">
                    <field name="name"/>
                    <field name="picking_id" string="Reference"/>
                    <field name="origin"/>
                    <field name="picking_type_id" invisible="1"/>
                    <field name="create_date" invisible="1" groups="base.group_no_one"/>
                    <field name="product_id"/>
                    <field name="location_id" groups="stock.group_stock_multi_locations"/>
                    <field name="location_dest_id" groups="stock.group_stock_multi_locations"/>
                    <field name="date" groups="base.group_no_one"/>
                    <field name="state" invisible="1"/>
                    <field name="product_uom_qty" string="Qty"/>
                    <field name="product_uom" options="{'no_open': True, 'no_create': True}" string="Unit of Measure" groups="uom.group_uom"/>
                    <field name="price_unit"/>
                    <field name="value" sum="Stock Valuation"/>
                    <field name="remaining_qty" invisible="context.get('is_avg')"/>
                    <field name="remaining_value" sum="Stock Valuation" invisible="context.get('is_avg')"/>
                </tree>
            </field>
        </record>
        <record id="stock_move_valuation_action" model="ir.actions.act_window">
            <field name="name">Stock Moves</field>
            <field name="res_model">stock.move</field>
            <field name="type">ir.actions.act_window</field>
            <field name="view_type">form</field>
            <field name="view_id" ref="view_move_tree_valuation"/>
            <field name="search_view_id" ref="stock.view_move_search"/>
            <field name="context">{'search_default_outgoing': 1, 'search_default_incoming': 1, 'search_default_done': 1, 'search_default_group_by_product': 1}</field>
            <field name="help" type="html">
              <p class="o_view_nocontent_smiling_face">
                Create a new stock movement
              </p>
            </field>
        </record>
    </data>
=======
   </data>
>>>>>>> 90f8f17f
</odoo><|MERGE_RESOLUTION|>--- conflicted
+++ resolved
@@ -88,24 +88,7 @@
                 </data>
             </field>
         </record>
-<<<<<<< HEAD
-        
-        <record id="product_valuation_tree" model="ir.ui.view">
-            <field name="name">product.valuation.tree</field>
-            <field name="model">product.product</field>
-            <field name="arch" type="xml">
-                <tree create="false">
-                    <field name="display_name" string="Product"/>
-                    <field name="qty_available" context="{'company_owned': True}" string="Quantity on Hand"/>
-                    <field name="uom_id" groups="uom.group_uom"/>
-                    <field name="currency_id" invisible="1"/>
-                    <field name="stock_value" sum="Stock Valuation" widget="monetary" string="Total Value"/>
-                </tree>
-            </field>
-        </record>
-=======
 
->>>>>>> 90f8f17f
         <record id="product_valuation_action" model="ir.actions.act_window">
             <field name="name">Product Valuation</field>
             <field name="type">ir.actions.act_window</field>
@@ -123,72 +106,5 @@
                 </p>
             </field>
         </record>
-<<<<<<< HEAD
-
-        <record id="product_valuation_form_view" model="ir.ui.view">
-             <field name="name">product.product</field>
-             <field name="model">product.product</field>
-             <field name="inherit_id" ref="stock.product_form_view_procurement_button"/>
-             <field name="arch" type="xml">
-                 <xpath expr="//button[@name='action_view_stock_move_lines']" position="after">
-                    <button string="Inventory Valuation" type="object" name="action_open_product_moves" class="oe_stat_button" icon="fa-cubes" attrs="{'invisible': ['|', ('cost_method', '=', 'standard'), ('id', '=', False)]}"/>
-                 </xpath>
-             </field>
-        </record>
-
-        <record id="product_template_valuation_form_view" model="ir.ui.view">
-             <field name="name">product.template</field>
-             <field name="model">product.template</field>
-             <field name="inherit_id" ref="stock.product_template_form_view_procurement_button"/>
-             <field name="arch" type="xml">
-                 <xpath expr="//button[@name='action_view_stock_move_lines']" position="after">
-                    <button string="Inventory Valuation" type="object" name="action_open_product_moves" class="oe_stat_button" icon="fa-cubes" attrs="{'invisible': [('cost_method', '=', 'standard')]}"/>
-                 </xpath>
-             </field>
-        </record>
-
-        <!-- stock move valuation view -->
-        <record id="view_move_tree_valuation" model="ir.ui.view">
-            <field name="name">stock.move.tree.valuation</field>
-            <field name="model">stock.move</field>
-            <field eval="8" name="priority"/>
-            <field name="arch" type="xml">
-                <tree decoration-muted="state == 'cancel'" decoration-danger="(state not in ('cancel','done')) and date > current_date" string="Moves" create="0">
-                    <field name="name"/>
-                    <field name="picking_id" string="Reference"/>
-                    <field name="origin"/>
-                    <field name="picking_type_id" invisible="1"/>
-                    <field name="create_date" invisible="1" groups="base.group_no_one"/>
-                    <field name="product_id"/>
-                    <field name="location_id" groups="stock.group_stock_multi_locations"/>
-                    <field name="location_dest_id" groups="stock.group_stock_multi_locations"/>
-                    <field name="date" groups="base.group_no_one"/>
-                    <field name="state" invisible="1"/>
-                    <field name="product_uom_qty" string="Qty"/>
-                    <field name="product_uom" options="{'no_open': True, 'no_create': True}" string="Unit of Measure" groups="uom.group_uom"/>
-                    <field name="price_unit"/>
-                    <field name="value" sum="Stock Valuation"/>
-                    <field name="remaining_qty" invisible="context.get('is_avg')"/>
-                    <field name="remaining_value" sum="Stock Valuation" invisible="context.get('is_avg')"/>
-                </tree>
-            </field>
-        </record>
-        <record id="stock_move_valuation_action" model="ir.actions.act_window">
-            <field name="name">Stock Moves</field>
-            <field name="res_model">stock.move</field>
-            <field name="type">ir.actions.act_window</field>
-            <field name="view_type">form</field>
-            <field name="view_id" ref="view_move_tree_valuation"/>
-            <field name="search_view_id" ref="stock.view_move_search"/>
-            <field name="context">{'search_default_outgoing': 1, 'search_default_incoming': 1, 'search_default_done': 1, 'search_default_group_by_product': 1}</field>
-            <field name="help" type="html">
-              <p class="o_view_nocontent_smiling_face">
-                Create a new stock movement
-              </p>
-            </field>
-        </record>
-    </data>
-=======
    </data>
->>>>>>> 90f8f17f
 </odoo>