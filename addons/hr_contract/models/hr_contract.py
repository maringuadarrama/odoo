# -*- coding: utf-8 -*-
# Part of Odoo. See LICENSE file for full copyright and licensing details.

from datetime import date
from dateutil.relativedelta import relativedelta

from odoo import api, fields, models, _
from odoo.exceptions import ValidationError
from odoo.osv import expression


class Employee(models.Model):
    _inherit = "hr.employee"

    medic_exam = fields.Date(string='Medical Examination Date', groups="hr.group_hr_user")
    vehicle = fields.Char(string='Company Vehicle', groups="hr.group_hr_user")
    contract_ids = fields.One2many('hr.contract', 'employee_id', string='Employee Contracts')
    contract_id = fields.Many2one('hr.contract', string='Current Contract', help='Current contract of the employee')
    contracts_count = fields.Integer(compute='_compute_contracts_count', string='Contract Count')

    def _compute_contracts_count(self):
        # read_group as sudo, since contract count is displayed on form view
        contract_data = self.env['hr.contract'].sudo().read_group([('employee_id', 'in', self.ids)], ['employee_id'], ['employee_id'])
        result = dict((data['employee_id'][0], data['employee_id_count']) for data in contract_data)
        for employee in self:
            employee.contracts_count = result.get(employee.id, 0)

    def _get_contracts(self, date_from, date_to, states=['open', 'pending']):
        """
        Returns the contracts of the employee between date_from and date_to
        """
        return self.env['hr.contract'].search([
            '&', '&', '&',
            ('employee_id', 'in', self.ids),
            ('state', 'in', states),
            ('date_start', '<=', date_to),
            '|', ('date_end', '=', False), ('date_end', '>=', date_from)
        ])

    @api.model
    def _get_all_contracts(self, date_from, date_to, states=['open', 'pending']):
        """
        Returns the contracts of all employees between date_from and date_to
        """
        return self.search([])._get_contracts(date_from, date_to, states=states)


<<<<<<< HEAD
=======
class ContractType(models.Model):

    _name = 'hr.contract.type'
    _description = 'Contract Type'
    _order = 'sequence, id'

    name = fields.Char(string='Contract Type', required=True, translate=True)
    sequence = fields.Integer(help="Gives the sequence when displaying a list of Contract.", default=10)


>>>>>>> 995aa168
class Contract(models.Model):
    _name = 'hr.contract'
    _description = 'Contract'
    _inherit = ['mail.thread', 'mail.activity.mixin']

    name = fields.Char('Contract Reference', required=True)
    active = fields.Boolean(default=True)
    employee_id = fields.Many2one('hr.employee', string='Employee')
    department_id = fields.Many2one('hr.department', string="Department")
    job_id = fields.Many2one('hr.job', string='Job Position')
    date_start = fields.Date('Start Date', required=True, default=fields.Date.today,
        help="Start date of the contract.")
    date_end = fields.Date('End Date',
        help="End date of the contract (if it's a fixed-term contract).")
    trial_date_end = fields.Date('End of Trial Period',
        help="End date of the trial period (if there is one).")
    resource_calendar_id = fields.Many2one(
        'resource.calendar', 'Working Schedule',
        default=lambda self: self.env['res.company']._company_default_get().resource_calendar_id.id)
    wage = fields.Monetary('Wage', digits=(16, 2), required=True, tracking=True, help="Employee's monthly gross wage.")
    advantages = fields.Text('Advantages')
    notes = fields.Text('Notes')
    state = fields.Selection([
        ('draft', 'New'),
        ('incoming', 'Incoming'),
        ('open', 'Running'),
        ('pending', 'To Renew'),
        ('close', 'Expired'),
        ('cancel', 'Cancelled')
    ], string='Status', group_expand='_expand_states',
       tracking=True, help='Status of the contract', default='draft')
    company_id = fields.Many2one('res.company', default=lambda self: self.env.user.company_id)
    currency_id = fields.Many2one(string="Currency", related='company_id.currency_id', readonly=True)
    permit_no = fields.Char('Work Permit No', related="employee_id.permit_no", readonly=False)
    visa_no = fields.Char('Visa No', related="employee_id.visa_no", readonly=False)
    visa_expire = fields.Date('Visa Expire Date', related="employee_id.visa_expire", readonly=False)
    reported_to_secretariat = fields.Boolean('Social Secretariat',
        help='Green this button when the contract information has been transfered to the social secretariat.')

    def _expand_states(self, states, domain, order):
        return [key for key, val in type(self).state.selection]

    @api.onchange('employee_id')
    def _onchange_employee_id(self):
        if self.employee_id:
            self.job_id = self.employee_id.job_id
            self.department_id = self.employee_id.department_id
            self.resource_calendar_id = self.employee_id.resource_calendar_id

    @api.constrains('employee_id', 'state', 'date_start', 'date_end')
    def _check_current_contract(self):
        """ Two contracts in state [incoming | pending | open] cannot overlap """
        for contract in self.filtered(lambda c: c.state not in ['draft', 'cancel', 'close']):
            domain = [
                ('id', '!=', contract.id),
                ('employee_id', '=', contract.employee_id.id),
                ('state', 'in', ['incoming', 'pending', 'open']),
            ]

            if not contract.date_end:
                start_domain = []
                end_domain = ['|', ('date_end', '>=', contract.date_start), ('date_end', '=', False)]
            else:
                start_domain = [('date_start', '<=', contract.date_end)]
                end_domain = ['|', ('date_end', '>', contract.date_start), ('date_end', '=', False)]

            domain = expression.AND([domain, start_domain, end_domain])
            if self.search_count(domain):
                raise ValidationError(_('An employee can only have one contract at the same time. (Excluding Draft and Cancelled contracts)'))

    @api.constrains('date_start', 'date_end')
    def _check_dates(self):
        if self.filtered(lambda c: c.date_end and c.date_start > c.date_end):
            raise ValidationError(_('Contract start date must be earlier than contract end date.'))

    @api.model
    def update_state(self):
        self.search([
            ('state', '=', 'open'),
            '|',
            '&',
            ('date_end', '<=', fields.Date.to_string(date.today() + relativedelta(days=7))),
            ('date_end', '>=', fields.Date.to_string(date.today() + relativedelta(days=1))),
            '&',
            ('visa_expire', '<=', fields.Date.to_string(date.today() + relativedelta(days=60))),
            ('visa_expire', '>=', fields.Date.to_string(date.today() + relativedelta(days=1))),
        ]).write({
            'state': 'pending'
        })

        self.search([
            ('state', 'in', ('open', 'pending')),
            '|',
            ('date_end', '<=', fields.Date.to_string(date.today() + relativedelta(days=1))),
            ('visa_expire', '<=', fields.Date.to_string(date.today() + relativedelta(days=1))),
        ]).write({
            'state': 'close'
        })

        self.search([('state', '=', 'incoming'), ('date_start', '<=', fields.Date.to_string(date.today())),]).write({
            'state': 'open'
        })
        return True

    @api.multi
    def write(self, vals):
        if vals.get('state') == 'open':
            for contract in self:
                contract.employee_id.contract_id = contract
        return super(Contract, self).write(vals)

    @api.multi
    def _track_subtype(self, init_values):
        self.ensure_one()
        if 'state' in init_values and self.state == 'pending':
            return self.env.ref('hr_contract.mt_contract_pending')
        elif 'state' in init_values and self.state == 'close':
            return self.env.ref('hr_contract.mt_contract_close')
        return super(Contract, self)._track_subtype(init_values)<|MERGE_RESOLUTION|>--- conflicted
+++ resolved
@@ -45,19 +45,6 @@
         return self.search([])._get_contracts(date_from, date_to, states=states)
 
 
-<<<<<<< HEAD
-=======
-class ContractType(models.Model):
-
-    _name = 'hr.contract.type'
-    _description = 'Contract Type'
-    _order = 'sequence, id'
-
-    name = fields.Char(string='Contract Type', required=True, translate=True)
-    sequence = fields.Integer(help="Gives the sequence when displaying a list of Contract.", default=10)
-
-
->>>>>>> 995aa168
 class Contract(models.Model):
     _name = 'hr.contract'
     _description = 'Contract'
