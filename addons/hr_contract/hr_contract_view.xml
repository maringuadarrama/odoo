<?xml version="1.0" encoding="utf-8"?>
<openerp>
    <data>

        <record id="hr_contract_wage_type_period_view_form" model="ir.ui.view">
            <field name="name">hr.contract.wage.type.period.view.form</field>
            <field name="model">hr.contract.wage.type.period</field>
            <field name="type">form</field>
            <field name="arch" type="xml">
                <form string="Wage Period">
                    <field colspan="4" name="name"/>
                    <field name="factor_days"/>
                </form>
            </field>
        </record>

        <record id="hr_contract_wage_type_view_form" model="ir.ui.view">
            <field name="name">hr.contract.wage.type.view.form</field>
            <field name="model">hr.contract.wage.type</field>
            <field name="type">form</field>
            <field name="arch" type="xml">
                <form string="Wage Type">
                    <field colspan="4" name="name"/>
                    <field name="period_id" widget="selection"/>
                    <field name="type"/>
                    <separator colspan="4" string="Hourly cost computation"/>
                    <field name="factor_type"/>
                </form>
            </field>
        </record>

        <record id="hr_contract_wage_type_view_tree" model="ir.ui.view">
            <field name="name">hr.contract.wage.type.view.tree</field>
            <field name="model">hr.contract.wage.type</field>
            <field name="type">tree</field>
            <field name="arch" type="xml">
                <tree string="Wage Types">
                    <field name="name"/>
                    <field name="type"/>
                </tree>
            </field>
        </record>
        <record id="action_hr_contract_wage_type" model="ir.actions.act_window">
            <field name="name">Contract Wage Type</field>
            <field name="res_model">hr.contract.wage.type</field>
            <field name="view_type">form</field>
            <field name="view_mode">tree,form</field>
            <field name="domain">[]</field>
        </record>

        <menuitem id="next_id_56" name="Contract" parent="hr.menu_hr_configuration" sequence="5"/>

        <menuitem action="action_hr_contract_wage_type" id="hr_menu_contract_wage_type" parent="next_id_56"/>

        <record id="action_hr_contract_wage_type_period" model="ir.actions.act_window">
            <field name="name">Wage period</field>
            <field name="res_model">hr.contract.wage.type.period</field>
            <field name="view_type">form</field>
        </record>
        <menuitem
                action="action_hr_contract_wage_type_period"
                id="hr_menu_contract_wage_type_period"
                parent="hr_contract.next_id_56"/>


        <record id="hr_hr_employee_view_form2" model="ir.ui.view">
            <field name="name">hr.hr.employee.view.form2</field>
            <field name="model">hr.employee</field>
            <field name="inherit_id" ref="hr.view_employee_form"/>
            <field name="arch" type="xml">
                <notebook position="inside">
                    <page string="Contracts">
                        <field colspan="4" mode="form,tree" name="contract_ids" nolabel="1">
                            <tree string="Contracts">
                                <field name="name"/>
                                <field name="job_id"/>
                                <field name="date_start"/>
                                <field name="date_end"/>
                                <field name="working_hours"/>
                                <field name="wage_type_id"/>
                                <field name="wage"/>
                            </tree>
                            <form string="Contract">
                                <group colspan="3" col="6">
                                    <field name="name" select="1"/>
                                    <field name="job_id"/>
                                    <newline/>
                                    <field name="wage"/>
                                    <field name="wage_type_id" widget="selection"/>
                                    <field name="type_id" widget="selection"/>
                                </group>
                                <notebook>
                                <page string="Main Data">
                                    <group col="2" colspan="2">
                                        <separator colspan="2" string="Duration"/>
                                        <field name="date_start" select="1"/>
                                        <field name="date_end" select="1"/>
                                        <field name="working_hours"/>
                                    </group>
                                    <group col="2" colspan="2">
                                        <separator colspan="2" string="Advantages"/>
                                        <field name="advantages_net"/>
                                        <field name="advantages_gross"/>
                                        <field name="advantages" nolabel="1" colspan="2"/>
                                    </group>
                                    <separator colspan="4" string="Notes"/>
                                    <field colspan="4" name="notes" nolabel="1"/>
                                </page>
                                </notebook>
                            </form>
                        </field>
                    </page>
                    <page string="Miscelleanous">
                        <group colspan="2" col="2">
                            <separator string="Personal Info" colspan="2"/>
                            <field name="bank_account"/>
                            <field name="place_of_birth"/>
                            <field name="children"/>
                        </group>
                        <group colspan="2" col="2">
                            <separator string="Job Info" colspan="2"/>
                            <field name="manager" select="1"/>
                            <field name="vehicle" select="1"/>
                            <field name="vehicle_distance" select="1"/>
                            <field name="medic_exam" select="1"/>
                        </group>
                        <group colspan="2" col="2">
                            <separator string="Others Info" colspan="2"/>
                            <field name="medic_exam" select="1"/>
                        </group>
                    </page>
                </notebook>
            </field>
        </record>

		<record id="hr_contract_view_search" model="ir.ui.view">
            <field name="name">hr.contract.view.search</field>
            <field name="model">hr.contract</field>
            <field name="type">search</field>
            <field name="arch" type="xml">
                <search string="Search Contract">
                   <group col='15' colspan='4'>
                   		<field name="name"/>
                      	<field name="employee_id"/>
                       	<field name="date_start"/>
                       	<field name="date_end"/>
                   </group>
                   <newline/>
                   <group expand="1" string="Group By..." colspan="4" col="20">
<<<<<<< HEAD
                        <filter string="Contract Type" icon="terp-project" domain="[]" context="{'group_by':'type_id'}"/>
=======
                        <filter string="Wage Type" icon="terp-project" domain="[]" context="{'group_by':'wage_type_id'}"/>
>>>>>>> 9657c331
                    </group>
               </search>
            </field>
        </record>

        <record id="hr_contract_view_form" model="ir.ui.view">
            <field name="name">hr.contract.view.form</field>
            <field name="model">hr.contract</field>
            <field name="type">form</field>
            <field name="arch" type="xml">
                <form string="Contract">
                    <group colspan="3" col="6">
                        <field name="name" select="1"/>
                        <field name="employee_id" select="1"/>
                        <field name="job_id"/>
                        <field name="wage"/>
                        <field name="wage_type_id" widget="selection"/>
                        <field name="type_id" widget="selection"/>
                    </group>
                    <notebook>
                    <page string="Main Data">
                        <group col="2" colspan="2">
                            <separator colspan="2" string="Duration"/>
                            <field name="date_start" select="1"/>
                            <field name="date_end" select="1"/>
                            <field name="working_hours"/>
                        </group>
                        <group col="2" colspan="2">
                            <separator colspan="2" string="Advantages"/>
                            <field name="advantages_net"/>
                            <field name="advantages_gross"/>
                            <field name="advantages" nolabel="1" colspan="2"/>
                        </group>
                        <separator colspan="4" string="Notes"/>
                        <field colspan="4" name="notes" nolabel="1"/>
                    </page>
                    </notebook>
                </form>
            </field>
        </record>

        <record id="hr_contract_view_tree" model="ir.ui.view">
            <field name="name">hr.contract.view.tree</field>
            <field name="model">hr.contract</field>
            <field name="type">tree</field>
            <field name="arch" type="xml">
                <tree string="Contracts">
                    <field name="name"/>
                    <field name="employee_id"/>
                    <field name="job_id"/>
                    <field name="department_id"/>
                    <field name="date_start"/>
                    <field name="date_end"/>
                    <field name="working_hours"/>
                    <field name="type_id"/>
                    <field name="wage_type_id"/>
                    <field name="wage"/>
                </tree>
            </field>
        </record>

        <record id="action_hr_contract" model="ir.actions.act_window">
            <field name="name">Contract</field>
            <field name="res_model">hr.contract</field>
            <field name="view_type">form</field>
            <field name="view_mode">tree,form</field>
            <field name="domain">[]</field>
            <field name="search_view_id" ref="hr_contract_view_search"/>
        </record>

		<record id="hr_contract_type_view_form" model="ir.ui.view">
            <field name="name">hr.contract.type.view.form</field>
            <field name="model">hr.contract.type</field>
            <field name="type">form</field>
            <field name="arch" type="xml">
                <form string="Contract Type">
                    <field colspan="4" name="name" select="1"/>
                </form>
            </field>
        </record>

		 <record id="hr_contract_type_view_tree" model="ir.ui.view">
            <field name="name">hr.contract.type.view.tree</field>
            <field name="model">hr.contract.type</field>
            <field name="type">tree</field>
            <field name="arch" type="xml">
                <tree string="Contract Type">
                    <field colspan="4" name="name"/>
                </tree>
            </field>
        </record>
        <record id="action_hr_contract_type" model="ir.actions.act_window">
            <field name="name">Contract Types</field>
            <field name="res_model">hr.contract.type</field>
            <field name="view_type">form</field>
            <field name="view_mode">tree,form</field>
        </record>
        <menuitem action="action_hr_contract_type" id="hr_menu_contract_type" parent="next_id_56"/>

        <!--<menuitem  id="hr_menu_contract_main" parent="hr.menu_hr_root" name="Contracts" sequence="3"/> -->
        <menuitem action="action_hr_contract" id="hr_menu_contract" parent="hr.menu_hr_root" name="Contracts" sequence="4"/>

        <!-- Contracts Button on Employee Form -->
		<act_window domain="[('employee_id', '=', active_id)]" id="act_hr_employee_2_hr_contract" name="Contracts" res_model="hr.contract" src_model="hr.employee"/>


    </data>
</openerp><|MERGE_RESOLUTION|>--- conflicted
+++ resolved
@@ -147,11 +147,9 @@
                    </group>
                    <newline/>
                    <group expand="1" string="Group By..." colspan="4" col="20">
-<<<<<<< HEAD
-                        <filter string="Contract Type" icon="terp-project" domain="[]" context="{'group_by':'type_id'}"/>
-=======
+
                         <filter string="Wage Type" icon="terp-project" domain="[]" context="{'group_by':'wage_type_id'}"/>
->>>>>>> 9657c331
+
                     </group>
                </search>
             </field>
