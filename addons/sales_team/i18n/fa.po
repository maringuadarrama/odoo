--- conflicted
+++ resolved
@@ -7,11 +7,7 @@
 msgstr ""
 "Project-Id-Version: Odoo 9.0\n"
 "Report-Msgid-Bugs-To: \n"
-<<<<<<< HEAD
-"POT-Creation-Date: 2016-08-19 10:25+0000\n"
-=======
 "POT-Creation-Date: 2016-08-18 14:08+0000\n"
->>>>>>> bc1a0a32
 "PO-Revision-Date: 2016-07-22 21:58+0000\n"
 "Last-Translator: Martin Trigaux\n"
 "Language-Team: Persian (http://www.transifex.com/odoo/odoo-9/language/fa/)\n"
@@ -77,11 +73,6 @@
 msgstr ""
 
 #. module: sales_team
-#: model:ir.ui.view,arch_db:sales_team.crm_team_salesteams_search
-msgid "Archived"
-msgstr ""
-
-#. module: sales_team
 #: model:ir.actions.act_window,help:sales_team.crm_team_act
 #: model:ir.actions.act_window,help:sales_team.crm_team_salesteams_act
 #: model:ir.actions.act_window,help:sales_team.sales_team_config_action
@@ -102,6 +93,11 @@
 msgstr ""
 
 #. module: sales_team
+#: model:ir.model.fields,field_description:sales_team.field_crm_team_code
+msgid "Code"
+msgstr "کد"
+
+#. module: sales_team
 #: model:ir.model.fields,field_description:sales_team.field_crm_team_color
 msgid "Color Index"
 msgstr "رنگ پس زمینه"
@@ -267,11 +263,7 @@
 
 #. module: sales_team
 #. openerp-web
-<<<<<<< HEAD
-#: code:addons/sales_team/static/src/js/sales_team_dashboard.js:83
-=======
 #: code:addons/sales_team/static/src/js/sales_team_dashboard.js:84
->>>>>>> bc1a0a32
 #, python-format
 msgid "Only Integer Value should be valid."
 msgstr "فقط عدد صحیح مجاز باشد"
@@ -362,8 +354,8 @@
 msgstr ""
 
 #. module: sales_team
-#: model:ir.model.fields,help:sales_team.field_crm_team_color
-msgid "The color of the team"
+#: sql_constraint:crm.team:0
+msgid "The code of the sales team must be unique !"
 msgstr ""
 
 #. module: sales_team
@@ -478,11 +470,7 @@
 
 #. module: sales_team
 #. openerp-web
-<<<<<<< HEAD
-#: code:addons/sales_team/static/src/js/sales_team_dashboard.js:83
-=======
 #: code:addons/sales_team/static/src/js/sales_team_dashboard.js:84
->>>>>>> bc1a0a32
 #, python-format
 msgid "Wrong value entered!"
 msgstr "مقدار وارد‌شده اشتباه است!"
@@ -492,14 +480,6 @@
 #: code:addons/sales_team/static/src/xml/sales_team_dashboard.xml:89
 #, python-format
 msgid "exp. closing"
-<<<<<<< HEAD
-msgstr ""
-
-#. module: sales_team
-#: model:ir.model,name:sales_team.model_ir_ui_view
-msgid "ir.ui.view"
-=======
->>>>>>> bc1a0a32
 msgstr ""
 
 #. module: sales_team
@@ -512,12 +492,6 @@
 #~ msgid "Action Needed"
 #~ msgstr "اقدام مورد نیاز است"
 
-<<<<<<< HEAD
-#~ msgid "Code"
-#~ msgstr "کد"
-
-=======
->>>>>>> bc1a0a32
 #~ msgid "Date of the last message posted on the record."
 #~ msgstr "تاریخ آخرین پیغام پست شده از این رکورد"
 
