--- conflicted
+++ resolved
@@ -1,30 +1,22 @@
-# Croatian translation for openobject-addons
-# Copyright (c) 2014 Rosetta Contributors and Canonical Ltd 2014
-# This file is distributed under the same license as the openobject-addons package.
-# FIRST AUTHOR <EMAIL@ADDRESS>, 2014.
-#
-msgid ""
-msgstr ""
-<<<<<<< HEAD
-"Project-Id-Version: openobject-addons\n"
-"Report-Msgid-Bugs-To: FULL NAME <EMAIL@ADDRESS>\n"
-"POT-Creation-Date: 2014-08-14 13:09+0000\n"
-"PO-Revision-Date: 2014-09-01 10:59+0000\n"
-"Last-Translator: Goran Kliska <gkliska@gmail.com>\n"
-"Language-Team: Croatian <hr@li.org>\n"
-=======
+# Translation of Odoo Server.
+# This file contains the translation of the following modules:
+# * sales_team
+# 
+# Translators:
+# FIRST AUTHOR <EMAIL@ADDRESS>, 2014
+msgid ""
+msgstr ""
 "Project-Id-Version: Odoo 8.0\n"
 "Report-Msgid-Bugs-To: \n"
 "POT-Creation-Date: 2015-01-21 14:08+0000\n"
 "PO-Revision-Date: 2016-09-29 12:47+0000\n"
 "Last-Translator: Bole <bole@dajmi5.com>\n"
 "Language-Team: Croatian (http://www.transifex.com/odoo/odoo-8/language/hr/)\n"
->>>>>>> ca18a169
 "MIME-Version: 1.0\n"
 "Content-Type: text/plain; charset=UTF-8\n"
-"Content-Transfer-Encoding: 8bit\n"
-"X-Launchpad-Export-Date: 2014-09-02 07:34+0000\n"
-"X-Generator: Launchpad (build 17192)\n"
+"Content-Transfer-Encoding: \n"
+"Language: hr\n"
+"Plural-Forms: nplurals=3; plural=n%10==1 && n%100!=11 ? 0 : n%10>=2 && n%10<=4 && (n%100<10 || n%100>=20) ? 1 : 2;\n"
 
 #. module: sales_team
 #: model:ir.actions.act_window,help:sales_team.crm_case_section_act
@@ -33,8 +25,7 @@
 "<p class=\"oe_view_nocontent_create\">\n"
 "                    Click here to define a new sales team.\n"
 "                </p><p>\n"
-"                    Use sales team to organize your different salespersons "
-"or\n"
+"                    Use sales team to organize your different salespersons or\n"
 "                    departments into separate teams. Each team will work in\n"
 "                    its own list of opportunities.\n"
 "                </p>\n"
@@ -79,7 +70,7 @@
 #. module: sales_team
 #: help:crm.case.section,message_last_post:0
 msgid "Date of the last message posted on the record."
-msgstr ""
+msgstr "Datum zadnjeg zapisa"
 
 #. module: sales_team
 #: field:res.users,default_section_id:0
@@ -89,88 +80,88 @@
 #. module: sales_team
 #: view:crm.case.section:sales_team.crm_case_section_salesteams_view_kanban
 msgid "Delete"
-msgstr ""
+msgstr "Briši"
 
 #. module: sales_team
 #: field:crm.case.section,note:0
 msgid "Description"
-msgstr ""
+msgstr "Opis"
 
 #. module: sales_team
 #: model:crm.case.section,name:sales_team.section_sales_department
 msgid "Direct Sales"
-msgstr ""
+msgstr "Izravna prodaja"
 
 #. module: sales_team
 #: constraint:crm.case.section:0
 msgid "Error ! You cannot create recursive Sales team."
-msgstr ""
+msgstr "Greška ! Ne možete kreirati rekurzivne prodajne timove."
 
 #. module: sales_team
 #: view:crm.case.section:sales_team.crm_case_section_view_form
 msgid ""
 "Follow this salesteam to automatically track the events associated to users "
 "of this team."
-msgstr ""
+msgstr "Prati ovaj prodajni tim kako bih automatski pratili događaje povezane sa članovima tima."
 
 #. module: sales_team
 #: field:crm.case.section,message_follower_ids:0
 msgid "Followers"
-msgstr ""
+msgstr "Pratitelji"
 
 #. module: sales_team
 #: view:crm.case.section:sales_team.crm_case_section_salesteams_search
 msgid "Group By..."
-msgstr ""
+msgstr "Grupiraj po..."
 
 #. module: sales_team
 #: help:crm.case.section,message_summary:0
 msgid ""
 "Holds the Chatter summary (number of messages, ...). This summary is "
 "directly in html format in order to be inserted in kanban views."
-msgstr ""
+msgstr "Sadrži sažetak konverzacije (broj poruka..). Ovaj sažetak je u html formatu da bi mogao biti ubačen u kanban pogled."
 
 #. module: sales_team
 #: field:crm.case.section,id:0
 msgid "ID"
-msgstr ""
+msgstr "ID"
 
 #. module: sales_team
 #: help:crm.case.section,message_unread:0
 msgid "If checked new messages require your attention."
-msgstr ""
+msgstr "Ako je odabrano, nove poruke zahtijevaju Vašu pažnju."
 
 #. module: sales_team
 #: help:crm.case.section,active:0
 msgid ""
-"If the active field is set to true, it will allow you to hide the sales team "
-"without removing it."
-msgstr ""
+"If the active field is set to true, it will allow you to hide the sales team"
+" without removing it."
+msgstr "Ako je aktivno polje uključeno, dozvoliti će sakrivanje prodajnog tima bez da ga se obriše."
 
 #. module: sales_team
 #: model:crm.case.section,name:sales_team.crm_case_section_1
 msgid "Indirect Sales"
-msgstr ""
+msgstr "Neizravna prodaja"
 
 #. module: sales_team
 #: field:crm.case.section,message_is_follower:0
 msgid "Is a Follower"
-msgstr ""
+msgstr "Je pratitelj"
 
 #. module: sales_team
 #: field:crm.case.section,message_last_post:0
 msgid "Last Message Date"
-msgstr ""
+msgstr "Datum zadnje poruke"
 
 #. module: sales_team
 #: field:crm.case.section,write_uid:0
 msgid "Last Updated by"
-msgstr ""
+msgstr "Promijenio"
 
 #. module: sales_team
 #: field:crm.case.section,write_date:0
 msgid "Last Updated on"
-msgstr ""
+msgstr "Vrijeme promjene"
 
 #. module: sales_team
 #: view:sale.config.settings:sales_team.view_sale_config_settings
@@ -180,27 +171,27 @@
 #. module: sales_team
 #: model:crm.case.section,name:sales_team.crm_case_section_2
 msgid "Marketing"
-msgstr ""
+msgstr "Marketing"
 
 #. module: sales_team
 #: field:crm.case.section,message_ids:0
 msgid "Messages"
-msgstr ""
+msgstr "Poruke"
 
 #. module: sales_team
 #: help:crm.case.section,message_ids:0
 msgid "Messages and communication history"
-msgstr ""
+msgstr "Poruke i povijest komuniciranja"
 
 #. module: sales_team
 #: view:crm.case.section:sales_team.crm_case_section_salesteams_search
 msgid "My Salesteams"
-msgstr ""
+msgstr "Moj prodajni tim"
 
 #. module: sales_team
 #: view:crm.case.section:sales_team.crm_case_section_view_form
 msgid "Notes"
-msgstr ""
+msgstr "Bilješke"
 
 #. module: sales_team
 #: field:sale.config.settings,group_multi_salesteams:0
@@ -215,30 +206,29 @@
 #. module: sales_team
 #: field:crm.case.section,parent_id:0
 msgid "Parent Team"
-msgstr ""
+msgstr "Nadređeni tim"
 
 #. module: sales_team
 #: model:ir.model,name:sales_team.model_res_partner
 msgid "Partner"
-msgstr ""
+msgstr "Partner"
 
 #. module: sales_team
 #: field:crm.case.section,change_responsible:0
 msgid "Reassign Escalated"
-msgstr ""
+msgstr "Eskalirati ponovnu dodijelu"
 
 #. module: sales_team
 #: field:crm.case.section,reply_to:0
 msgid "Reply-To"
-msgstr ""
+msgstr "Odgovor-na"
 
 #. module: sales_team
 #: view:crm.case.section:sales_team.crm_case_section_view_form
 #: view:crm.case.section:sales_team.crm_case_section_view_tree
-#: field:crm.case.section,name:0
-#: field:res.partner,section_id:0
+#: field:crm.case.section,name:0 field:res.partner,section_id:0
 msgid "Sales Team"
-msgstr ""
+msgstr "Prodajni tim"
 
 #. module: sales_team
 #: model:ir.actions.act_window,name:sales_team.crm_case_section_act
@@ -247,7 +237,7 @@
 #: model:ir.ui.menu,name:sales_team.menu_sales_team_act
 #: view:sale.config.settings:sales_team.view_sale_config_settings
 msgid "Sales Teams"
-msgstr ""
+msgstr "Prodajni timovi"
 
 #. module: sales_team
 #: view:crm.case.section:sales_team.crm_case_section_salesteams_view_kanban
@@ -257,7 +247,7 @@
 #. module: sales_team
 #: view:crm.case.section:sales_team.crm_case_section_view_form
 msgid "Sales team"
-msgstr ""
+msgstr "Prodajni tim"
 
 #. module: sales_team
 #: view:crm.case.section:sales_team.crm_case_section_view_form
@@ -267,59 +257,59 @@
 #. module: sales_team
 #: view:crm.case.section:sales_team.crm_case_section_salesteams_search
 msgid "Salesteams Search"
-msgstr ""
+msgstr "Pretraživanje prodajnog tima"
 
 #. module: sales_team
 #: field:crm.case.section,message_summary:0
 msgid "Summary"
-msgstr ""
+msgstr "Sažetak"
 
 #. module: sales_team
 #: view:crm.case.section:sales_team.crm_case_section_salesteams_search
 #: field:crm.case.section,user_id:0
 msgid "Team Leader"
-msgstr ""
+msgstr "Voditelj tima"
 
 #. module: sales_team
 #: view:crm.case.section:sales_team.crm_case_section_view_form
 #: field:crm.case.section,member_ids:0
 msgid "Team Members"
-msgstr ""
+msgstr "Članovi tima"
 
 #. module: sales_team
 #: sql_constraint:crm.case.section:0
 msgid "The code of the sales team must be unique !"
-msgstr ""
+msgstr "Šifra prodajnog tima mora biti jedinstvena!"
 
 #. module: sales_team
 #: help:crm.case.section,reply_to:0
 msgid ""
 "The email address put in the 'Reply-To' of all emails sent by Odoo about "
 "cases in this sales team"
-msgstr ""
+msgstr "E-mail adresa u 'Reply-To' svih e-mailova koje program šalje o slučajevima ovog prodajnog tima"
 
 #. module: sales_team
 #: field:crm.case.section,message_unread:0
 msgid "Unread Messages"
-msgstr ""
+msgstr "Nepročitane poruke"
 
 #. module: sales_team
 #: model:ir.model,name:sales_team.model_res_users
 msgid "Users"
-msgstr ""
+msgstr "Korisnici"
 
 #. module: sales_team
 #: help:crm.case.section,change_responsible:0
 msgid ""
 "When escalating to this team override the salesman with the team leader."
-msgstr ""
+msgstr "U slučaju eskalacije neke prilike u ovom timu, zamijeni dodijeljenog prodavača sa vođom tima"
 
 #. module: sales_team
 #: field:crm.case.section,working_hours:0
 msgid "Working Hours"
-msgstr ""
+msgstr "Radno vrijeme(od-do)"
 
 #. module: sales_team
 #: field:crm.case.section,complete_name:0
 msgid "unknown"
-msgstr ""+msgstr "nepoznato"