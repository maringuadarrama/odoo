<?xml version="1.0" encoding="utf-8"?>
<odoo>
<<<<<<< HEAD
    <template id="header_footer_custom_payment" inherit_id="website.footer_default" customize_show="True" active="False" name="Payment Acquirers">
        <xpath expr="//div[@id='info']" position="inside">
            <h4 class="payment_method_title">Payment Acquirer</h4>
            <ul class="payment_method_list list-inline">
                <t t-foreach="request.website.payment_acquirers()" t-as="acquirer">
                    <li>
                        <span t-field="acquirer.image_small" t-options='{"widget": "image", "alt-field": "name"}' />
                    </li>
                </t>
            </ul>
=======
    <data>
        <template id="header_footer_custom_payment" inherit_id="website.footer_default" customize_show="True" active="False" name="Payment Methods">
            <xpath expr="//div[@id='info']" position="inside">
                <h4 class="payment_method_title">Payment Acquirer</h4>
                <ul class="payment_method_list list-inline">
                    <t t-foreach="request.website.payment_acquirers()" t-as="acquirer">
                        <li>
                            <span t-field="acquirer.image_small" t-options='{"widget": "image", "alt-field": "name"}' />
                        </li>
                    </t>
                </ul>
            </xpath>
        </template>

     <template id="assets_frontend" inherit_id="website.assets_frontend" name="Payment Frontend assets">
       <xpath expr="." position="inside">

          <link rel='stylesheet' href='/website_payment/static/src/css/website_payment.css'/>
          <script type="text/javascript" src="/website_payment/static/src/js/payment_acquirer.js"></script>
          <script type="text/javascript" src="/website_payment/static/lib/jquery.payment/jquery.payment.js"></script>
          <script type="text/javascript" src="/website_payment/static/src/js/payment_transaction.js"></script>
      </xpath>
    </template>

    <template id="pay_methods" name="Payment Methods">
        <t t-call="website.layout">
            <t t-set="additional_title">Payment Methods</t>
            <div class="wrap">
                <div class="container">
                  <div class="row">
                        <div class="col-sm-6">
                            <ol class="breadcrumb mt8">
                                <li><a href="/my/home"><i class="fa fa-home"/></a></li>
                                <li>Payment Methods</li>
                            </ol>
                        </div>
                    </div>
                    <div class="clearfix">
                        <div class="row">
                            <div class="col-sm-8">
                                <h3>Manage your Payment Methods</h3>
                                <t t-call="payment.payment_tokens_list">
                                    <t t-set="mode" t-value="'manage'"/>
                                    <t t-set="verify_validity" t-value="True"/>
                                </t>
                            </div>
                        </div>
                    </div>
                </div>
            </div>
        </t>
    </template>

    <template id="pay_meth_link" inherit_id="website_portal.portal_layout" customize_show="True">
        <xpath expr="//div[@class='o_my_details']" position="inside">
            <t t-if="request.env['payment.acquirer'].search([('website_published', '=', True), ('registration_view_template_id', '!=', False)])">
                <div class='manage_payment_method mt16'><a href="/my/payment_method">Manage your Payment Methods</a></div>
            </t>
>>>>>>> b970bf86
        </xpath>
    </template>
</odoo><|MERGE_RESOLUTION|>--- conflicted
+++ resolved
@@ -1,9 +1,8 @@
 <?xml version="1.0" encoding="utf-8"?>
 <odoo>
-<<<<<<< HEAD
-    <template id="header_footer_custom_payment" inherit_id="website.footer_default" customize_show="True" active="False" name="Payment Acquirers">
+    <template id="header_footer_custom_payment" inherit_id="website.footer_default" customize_show="True" active="False" name="Payment Methods">
         <xpath expr="//div[@id='info']" position="inside">
-            <h4 class="payment_method_title">Payment Acquirer</h4>
+            <h4 class="payment_method_title">Payment Methods</h4>
             <ul class="payment_method_list list-inline">
                 <t t-foreach="request.website.payment_acquirers()" t-as="acquirer">
                     <li>
@@ -11,66 +10,6 @@
                     </li>
                 </t>
             </ul>
-=======
-    <data>
-        <template id="header_footer_custom_payment" inherit_id="website.footer_default" customize_show="True" active="False" name="Payment Methods">
-            <xpath expr="//div[@id='info']" position="inside">
-                <h4 class="payment_method_title">Payment Acquirer</h4>
-                <ul class="payment_method_list list-inline">
-                    <t t-foreach="request.website.payment_acquirers()" t-as="acquirer">
-                        <li>
-                            <span t-field="acquirer.image_small" t-options='{"widget": "image", "alt-field": "name"}' />
-                        </li>
-                    </t>
-                </ul>
-            </xpath>
-        </template>
-
-     <template id="assets_frontend" inherit_id="website.assets_frontend" name="Payment Frontend assets">
-       <xpath expr="." position="inside">
-
-          <link rel='stylesheet' href='/website_payment/static/src/css/website_payment.css'/>
-          <script type="text/javascript" src="/website_payment/static/src/js/payment_acquirer.js"></script>
-          <script type="text/javascript" src="/website_payment/static/lib/jquery.payment/jquery.payment.js"></script>
-          <script type="text/javascript" src="/website_payment/static/src/js/payment_transaction.js"></script>
-      </xpath>
-    </template>
-
-    <template id="pay_methods" name="Payment Methods">
-        <t t-call="website.layout">
-            <t t-set="additional_title">Payment Methods</t>
-            <div class="wrap">
-                <div class="container">
-                  <div class="row">
-                        <div class="col-sm-6">
-                            <ol class="breadcrumb mt8">
-                                <li><a href="/my/home"><i class="fa fa-home"/></a></li>
-                                <li>Payment Methods</li>
-                            </ol>
-                        </div>
-                    </div>
-                    <div class="clearfix">
-                        <div class="row">
-                            <div class="col-sm-8">
-                                <h3>Manage your Payment Methods</h3>
-                                <t t-call="payment.payment_tokens_list">
-                                    <t t-set="mode" t-value="'manage'"/>
-                                    <t t-set="verify_validity" t-value="True"/>
-                                </t>
-                            </div>
-                        </div>
-                    </div>
-                </div>
-            </div>
-        </t>
-    </template>
-
-    <template id="pay_meth_link" inherit_id="website_portal.portal_layout" customize_show="True">
-        <xpath expr="//div[@class='o_my_details']" position="inside">
-            <t t-if="request.env['payment.acquirer'].search([('website_published', '=', True), ('registration_view_template_id', '!=', False)])">
-                <div class='manage_payment_method mt16'><a href="/my/payment_method">Manage your Payment Methods</a></div>
-            </t>
->>>>>>> b970bf86
         </xpath>
     </template>
 </odoo>