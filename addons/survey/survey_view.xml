--- conflicted
+++ resolved
@@ -26,7 +26,6 @@
                     <field name="state" widget="statusbar" statusbar_visible="open,close"/>
                 </header>
                 <sheet>
-<<<<<<< HEAD
                     <div class="oe_button_box oe_right">
                         <button name="122" states="open,draft,close,cancel" string="Test Survey" type="action" icon="gtk-new" context="{'active':True,'survey_id': active_id}" attrs="{'invisible':[('id','=',0)]}"/>
                         <button name="106" states="open,draft,close,cancel" string="Answer Survey" type="action" icon="gtk-execute" context="{'survey_id': active_id}" attrs="{'invisible':[('state','!=','open')]}"/>
@@ -72,51 +71,6 @@
                                                     <group>
                                                     <field name="question" select="1"/>
                                                     <field name="type" on_change="on_change_type(type)"/>
-=======
-                    <group col="6" colspan="6">
-                    <field name="title"/>
-                        <field name="responsible_id"/>
-                        <field name="id" invisible="1"/>
-                        <button name="%(action_view_survey_question_message)d" states="open,draft,close,cancel"
-                            string="Test Survey" type="action" icon="gtk-new"
-                            context="{'active':True,'survey_id': active_id}" attrs="{'invisible':[('id','=',0)]}"/>
-                        <button name="%(action_view_survey_question_message)d" states="open,draft,close,cancel"
-                            string="Answer Survey" type="action" icon="gtk-execute" context="{'survey_id': active_id}" attrs="{'invisible':[('state','!=','open')]}"/>
-                        <button name="%(action_view_survey_question_message)d" states="open,draft,close,cancel"
-                            string="Edit Survey" type="action" icon="gtk-edit" context="{'active':True,'edit' : True,'survey_id': active_id}"/>
-                    </group>
-                    <notebook>
-                        <page string="Survey">
-                            <field name="page_ids" colspan="4" nolabel="1" mode="tree">
-                                <form string="Survey Page">
-                                    <field name="title"/>
-                                    <field name="sequence" groups="base.group_no_one"/>
-                                    <separator string="Description" colspan="4"/>
-                                    <field name="note" colspan="4" nolabel="1"/>
-                                    <field name="question_ids" height="200" width="200" colspan="4" nolabel="1">
-                                        <form string="Survey Question" >
-                                            <group col="6" colspan="6" height="600" width="200">
-                                            <field name="question" colspan="4"/>
-                                            <field name="sequence"/>
-                                            <field name="tot_resp"/>
-                                            <field name="type" on_change="on_change_type(type)"/>
-                                            <field name="in_visible_rating_weight" invisible="1"/>
-                                            <field name="in_visible_menu_choice" invisible="1"/>
-                                            <field name="in_visible_answer_type" invisible="1"/>
-                                            <notebook colspan="4">
-                                                <page string="Options">
-                                                    <group attrs="{'invisible':[('type','!=','multiple_textboxes_diff_type'),('type','!=','multiple_choice_only_one_ans'), ('type','!=','multiple_choice_multiple_ans'),('type','!=','matrix_of_choices_only_one_ans'),('type','!=','matrix_of_choices_only_multi_ans'),('type','!=','matrix_of_drop_down_menus'),('type','!=','rating_scale'),('type','!=','multiple_textboxes'),('type','!=','numerical_textboxes'),('type','!=','date'),('type','!=','date_and_time'),('type','!=','table')]}">
-                                                      <separator string="Answer" colspan="4"/>
-                                                       <group colspan="4" attrs="{'invisible':[('type','=','table')]}">
-                                                           <field name="answer_choice_ids" nolabel="1" colspan="4" context="{'in_visible_answer_type': in_visible_answer_type}"/>
-                                                       </group>
-                                                       <group colspan="4" attrs="{'invisible':[('type','!=','matrix_of_choices_only_multi_ans'),('type','!=','matrix_of_choices_only_one_ans'),('type','!=','matrix_of_drop_down_menus'),('type','!=','rating_scale'),('type','!=','table')]}">
-                                                           <field name="column_heading_ids" colspan="4" nolabel="1" context="{'in_visible_rating_weight':in_visible_rating_weight,'in_visible_menu_choice':in_visible_menu_choice}"/>
-                                                            <group colspan="4" attrs="{'invisible':[('type','!=','table')]}">
-                                                               <field name="no_of_rows"/>
-                                                            </group>
-                                                       </group>
->>>>>>> 9c9141cc
                                                     </group>
                                                     <group>
                                                     <field name="sequence"/>
@@ -241,7 +195,6 @@
                                                                 </group>
                                                             </group>
                                                         </group>
-<<<<<<< HEAD
                                                         <newline/>
                                                         <group attrs="{'invisible':[('type','!=','descriptive_text')]}">
                                                             <separator string="Descriptive Text" colspan="4"/>
@@ -261,27 +214,6 @@
                                     </sheet>
                                     </form>
                                 </field>
-
-=======
-                                                    </group>
-                                                    <newline/>
-                                                    <group attrs="{'invisible':[('type','!=','descriptive_text')]}">
-                                                        <separator string="Descriptive Text" colspan="4"/>
-                                                        <field name="descriptive_text" colspan="4" nolabel="1"/>
-                                                    </group>
-                                                </page>
-                                            </notebook>
-                                            </group>
-                                        </form>
-                                        <tree string="Survey Question">
-                                            <field name="sequence" string="Seq"/>
-                                            <field name="question" colspan="4"/>
-                                            <field name="answer_choice_ids"/>
-                                        </tree>
-                                    </field>
-                                </form>
-                            </field>
->>>>>>> 9c9141cc
                         </page>
                         <page string="Other">
 
@@ -292,7 +224,6 @@
                             <field name="invited_user_ids" nolabel="1" readonly="1"/>
                         </page>
                         <page string="History">
-<<<<<<< HEAD
                             <group>
                                 <group>
                                     <field name="date_open" select="1"/>
@@ -303,12 +234,6 @@
                                     <field name="tot_comp_survey" select="1"/>
                                 </group>
                             </group>
-=======
-                            <field name="date_open"/>
-                            <field name="date_close"/>
-                            <field name="tot_start_survey"/>
-                            <field name="tot_comp_survey"/>
->>>>>>> 9c9141cc
                             <field name="history" colspan="4" nolabel="1">
                                 <tree string="History">
                                     <field name="date"/>
@@ -446,20 +371,9 @@
             <field name="arch" type="xml">
                 <form string="Survey Page" version="7.0">
                     <sheet>
-<<<<<<< HEAD
                         <group col="4">
                             <field name="title" select="1"/>
                             <field name="survey_id" select="1"/>
-=======
-                        <field name="title" colspan="4"/>
-                        <field name="survey_id"/>
-                        <field name="sequence"/>
-                        <separator string="Description" colspan="4"/>
-                        <field name="note" colspan="4" nolabel="1"/>
-                        <field name="question_ids" colspan="4" nolabel="1">
-                        <form string="Survey Question">
-                            <field name="question" colspan="4"/>
->>>>>>> 9c9141cc
                             <field name="sequence"/>
                         </group>
                         <group string="Description" col="4">
@@ -598,7 +512,6 @@
                                                 <separator string="Descriptive Text" colspan="4"/>
                                                 <field name="descriptive_text" colspan="4" nolabel="1"/>
                                             </group>
-<<<<<<< HEAD
                                         </page>
                                     </notebook>
                                 </group>
@@ -610,25 +523,6 @@
                             </tree>
                             </field>
                         </group>
-=======
-                                        </group>
-                                    </group>
-                                    <newline/>
-                                    <group attrs="{'invisible':[('type','!=','descriptive_text')]}">
-                                        <separator string="Descriptive Text" colspan="4"/>
-                                        <field name="descriptive_text" colspan="4" nolabel="1"/>
-                                    </group>
-                                </page>
-                            </notebook>
-    
-                        </form>
-                        <tree string="Survey Question">
-                            <field name="sequence" string="Seq"/>
-                            <field name="question" colspan="4"/>
-                            <field name="answer_choice_ids"/>
-                        </tree>
-                        </field>
->>>>>>> 9c9141cc
                     </sheet>
                 </form>
             </field>
