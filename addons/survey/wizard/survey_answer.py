--- conflicted
+++ resolved
@@ -147,13 +147,8 @@
                 if flag:
                     pag_rec = page_obj.browse(cr, uid, p_id, context=context)
                     xml_form = etree.Element('form', {'string': tools.ustr(pag_rec.title)})
-<<<<<<< HEAD
-                    xml_header = etree.SubElement(xml_form, 'header', {'col': '6', 'colspan': '4'})
-                    xml_header_group = etree.SubElement(xml_header, 'group', {'col': '6', 'colspan': '4'})
-=======
                     xml_header = etree.SubElement(xml_form, 'header', {'col': '5', 'colspan': '4'})
                     xml_header_group = etree.SubElement(xml_header, 'group', {'col': '6', 'colspan': '6'})
->>>>>>> 4e6580c7
                     xml_group = etree.SubElement(xml_form, 'group', {'col': '8', 'colspan': '4'})
 
                     #############  PAGE HEADER : START ###################
@@ -163,32 +158,15 @@
                   #  etree.SubElement(xml_group, 'label', {'string': tools.ustr(tools.ustr(pag_rec.note)), 'align':"0.0"})
                     
                     etree.SubElement(xml_header_group, 'label', {'string': tools.ustr(pag_rec.title) ,'colspan': '2' })
-<<<<<<< HEAD
-                    etree.SubElement(xml_header_group, 'button', {'icon': "gtk-cancel", 'special': "cancel",'string':"Cancel"})
-                    if pre_button:
-                        etree.SubElement(xml_header_group, 'button', {'colspan':"1",'icon':"gtk-go-back",'name':"action_previous",'string':"Previous",'type':"object"})
-=======
                     etree.SubElement(xml_header_group, 'label', {'string': tools.ustr(page_number+ 1) + "/" + tools.ustr(total_pages), 'class':"oe_right"})
                     etree.SubElement(xml_header_group, 'button', {'icon': "gtk-cancel", 'special': "cancel",'string':"Cancel", 'class':"oe_right"})
                     if pre_button:
                         etree.SubElement(xml_header_group, 'button', {'colspan':"1",'icon':"gtk-go-back",'name':"action_previous",'string':"Previous",'type':"object", 'class':"oe_right"})
->>>>>>> 4e6580c7
                     but_string = "Next"
                     if int(page_number) + 1 == total_pages:
                         but_string = "Done"
 
                     if context.has_key('active') and context.get('active',False) and int(page_number) + 1 == total_pages and context.has_key('response_id') and context.has_key('response_no') and  context.get('response_no',0) + 1 == len(context.get('response_id',0)):
-<<<<<<< HEAD
-                        etree.SubElement(xml_header_group, 'button', {'icon': "gtk-go-forward", 'special' : 'cancel','string': tools.ustr("Done") ,'context' : tools.ustr(context)})
-                    elif context.has_key('active') and context.get('active', False) and int(page_number) + 1 == total_pages and context.has_key('response_id'):
-                        etree.SubElement(xml_header_group, 'button', {'icon': "gtk-go-forward", 'name':"action_forward_next",'string': tools.ustr("Next Answer") ,'type':"object",'context' : tools.ustr(context)})
-                    elif context.has_key('active') and context.get('active',False) and int(page_number) + 1 == total_pages:
-                        etree.SubElement(xml_header_group, 'button', {'icon': "gtk-go-forward", 'special': "cancel", 'string' : 'Done', 'context' : tools.ustr(context)})
-                    else:
-                        etree.SubElement(xml_header_group, 'button', {'icon': "gtk-go-forward", 'name':"action_next",'string': tools.ustr(but_string) ,'type':"object",'context' : tools.ustr(context)})
-                    etree.SubElement(xml_header_group, 'label', {'string': tools.ustr(page_number+ 1) + "/" + tools.ustr(total_pages), 'class':"oe_right"})
-
-=======
                         etree.SubElement(xml_header_group, 'button', {'icon': "gtk-go-forward", 'special' : 'cancel','string': tools.ustr("Done") ,'context' : tools.ustr(context), 'class':"oe_right"})
                     elif context.has_key('active') and context.get('active', False) and int(page_number) + 1 == total_pages and context.has_key('response_id'):
                         etree.SubElement(xml_header_group, 'button', {'icon': "gtk-go-forward", 'name':"action_forward_next",'string': tools.ustr("Next Answer") ,'type':"object",'context' : tools.ustr(context), 'class':"oe_right"})
@@ -197,7 +175,6 @@
                     else:
                         etree.SubElement(xml_header_group, 'button', {'icon': "gtk-go-forward", 'name':"action_next",'string': tools.ustr(but_string) ,'type':"object",'context' : tools.ustr(context), 'class':"oe_right"})
                     
->>>>>>> 4e6580c7
                     #############  PAGE HEADER : END ###################
 
                     if context.has_key('active') and context.get('active',False) and context.has_key('edit'):
@@ -468,7 +445,7 @@
 
     def create_report(self, cr, uid, res_ids, report_name=False, file_name=False, context=None):
         """
-        If any user give answer of survey then last create report of this answer and if 'Email Notification on Answer' set True in survey  then send mail on responsible person of this survey and attach survey answer report in pdf format.
+        If any user give answer of survey then last create report of this answer and if 'E-mail Notification on Answer' set True in survey  then send mail on responsible person of this survey and attach survey answer report in pdf format.
         """
         if not report_name or not res_ids:
             return (False, Exception('Report name and Resources ids are required !!!'))
