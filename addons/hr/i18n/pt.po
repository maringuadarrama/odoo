--- conflicted
+++ resolved
@@ -8,11 +8,7 @@
 msgstr ""
 "Project-Id-Version: Odoo 9.0\n"
 "Report-Msgid-Bugs-To: \n"
-<<<<<<< HEAD
-"POT-Creation-Date: 2016-08-19 10:24+0000\n"
-=======
 "POT-Creation-Date: 2016-08-18 14:07+0000\n"
->>>>>>> bc1a0a32
 "PO-Revision-Date: 2016-05-25 12:07+0000\n"
 "Last-Translator: Martin Trigaux\n"
 "Language-Team: Portuguese (http://www.transifex.com/odoo/odoo-9/language/"
@@ -24,11 +20,7 @@
 "Plural-Forms: nplurals=2; plural=(n != 1);\n"
 
 #. module: hr
-<<<<<<< HEAD
-#: code:addons/hr/models/hr.py:76
-=======
 #: code:addons/hr/hr.py:120
->>>>>>> bc1a0a32
 #, python-format
 msgid "%s (copy)"
 msgstr "%s (cópia)"
@@ -127,10 +119,6 @@
 msgstr "Um bom trabalho numa equipa jovem e dinâmica"
 
 #. module: hr
-<<<<<<< HEAD
-#: model:ir.model.fields,field_description:hr.field_hr_department_active
-=======
->>>>>>> bc1a0a32
 #: model:ir.model.fields,field_description:hr.field_hr_employee_active
 msgid "Active"
 msgstr "Ativo"
@@ -141,7 +129,6 @@
 msgstr "Analise necessidades, escreva documentos e cotações específicas"
 
 #. module: hr
-#: model:ir.ui.view,arch_db:hr.view_department_filter
 #: model:ir.ui.view,arch_db:hr.view_employee_filter
 msgid "Archived"
 msgstr "Arquivado"
@@ -237,6 +224,11 @@
 #: model:ir.actions.act_window,help:hr.open_module_tree_department
 msgid "Click to create a department."
 msgstr "Clique para criar um departamento."
+
+#. module: hr
+#: model:ir.actions.act_window,help:hr.view_department_form_installer
+msgid "Click to define a new department."
+msgstr "Clique para definir um novo departamento."
 
 #. module: hr
 #: model:ir.actions.act_window,help:hr.action_hr_job
@@ -307,6 +299,11 @@
 #: model:hr.job,website_description:hr.job_trainee
 msgid "Contributions to open source projects"
 msgstr "Contribuições para projetos open source"
+
+#. module: hr
+#: model:ir.actions.act_window,name:hr.view_department_form_installer
+msgid "Create Your Departments"
+msgstr "Crie  os Seus Departamentos"
 
 #. module: hr
 #: model:ir.model.fields,field_description:hr.field_hr_department_create_uid
@@ -450,21 +447,13 @@
 msgstr "Etiquetas de Funcionários"
 
 #. module: hr
-<<<<<<< HEAD
-#: code:addons/hr/models/hr.py:264
-=======
 #: code:addons/hr/hr.py:294 constraint:hr.department:0
->>>>>>> bc1a0a32
 #, python-format
 msgid "Error! You cannot create recursive departments."
 msgstr "Erro! Não pode criar departamentos de forma recursiva."
 
 #. module: hr
-<<<<<<< HEAD
-#: code:addons/hr/models/hr.py:177
-=======
 #: code:addons/hr/hr.py:264 constraint:hr.employee:0
->>>>>>> bc1a0a32
 #, python-format
 msgid "Error! You cannot create recursive hierarchy of Employee(s)."
 msgstr "Erro! Não pode criar hierarquias de funcionários de forma recursiva."
@@ -595,12 +584,6 @@
 #: model:ir.model.fields,field_description:hr.field_hr_employee_address_home_id
 msgid "Home Address"
 msgstr "Endereço de Residência"
-
-#. module: hr
-#: model:ir.model,name:hr.model_hr_department
-#, fuzzy
-msgid "Hr Department"
-msgstr "Departamento de RH"
 
 #. module: hr
 #: model:ir.ui.menu,name:hr.menu_hr_main
@@ -857,6 +840,7 @@
 msgstr "Tem de ter..."
 
 #. module: hr
+#: model:ir.model.fields,field_description:hr.field_hr_department_complete_name
 #: model:ir.model.fields,field_description:hr.field_hr_employee_name
 #: model:ir.model.fields,field_description:hr.field_hr_employee_name_related
 msgid "Name"
@@ -1232,14 +1216,6 @@
 msgstr "Mensagens por ler"
 
 #. module: hr
-<<<<<<< HEAD
-#: model:ir.model.fields,help:hr.field_hr_employee_login
-msgid "Used to log into the system"
-msgstr ""
-
-#. module: hr
-=======
->>>>>>> bc1a0a32
 #: model:ir.model.fields,field_description:hr.field_hr_employee_user_id
 msgid "User"
 msgstr "Utilizador"
@@ -1591,8 +1567,6 @@
 msgstr "Trabalhará em proximidade com todos os formadores"
 
 #. module: hr
-<<<<<<< HEAD
-=======
 #: model:ir.actions.act_window,help:hr.view_department_form_installer
 msgid ""
 "Your departments structure is used to manage all documents\n"
@@ -1606,7 +1580,6 @@
 "folhas e feriados, recrutamentos, etc."
 
 #. module: hr
->>>>>>> bc1a0a32
 #: model:ir.ui.view,arch_db:hr.view_department_form
 msgid "department"
 msgstr "departamento"
@@ -1619,15 +1592,6 @@
 #~ msgid "Action Needed"
 #~ msgstr "Ação Necessária"
 
-<<<<<<< HEAD
-#~ msgid "Click to define a new department."
-#~ msgstr "Clique para definir um novo departamento."
-
-#~ msgid "Create Your Departments"
-#~ msgstr "Crie  os Seus Departamentos"
-
-=======
->>>>>>> bc1a0a32
 #~ msgid "Date of the last message posted on the record."
 #~ msgstr "Data da Ultmia Mensagem Inserida no Registo"
 
@@ -1637,12 +1601,9 @@
 #~ msgid "Followers (Partners)"
 #~ msgstr "Seguidores (Parceiros)"
 
-<<<<<<< HEAD
-=======
 #~ msgid "HR Department"
 #~ msgstr "Departamento de RH"
 
->>>>>>> bc1a0a32
 #~ msgid "If checked new messages require your attention."
 #~ msgstr "Se marcado, há novas mensagens que pedem a sua atenção."
 
@@ -1674,19 +1635,4 @@
 #~ msgstr "Contador de Mensagens por Ler"
 
 #~ msgid "Update Date"
-<<<<<<< HEAD
-#~ msgstr "Atualizar data"
-
-#~ msgid ""
-#~ "Your departments structure is used to manage all documents\n"
-#~ "                related to employees by departments: expenses and "
-#~ "timesheets,\n"
-#~ "                leaves and holidays, recruitments, etc."
-#~ msgstr ""
-#~ "Sua estrutura de departamentos é usado para gerenciar todos os documents\n"
-#~ "relacionada aos empregados por departamentos: despesas e quadros de "
-#~ "horários, \n"
-#~ "folhas e feriados, recrutamentos, etc."
-=======
-#~ msgstr "Atualizar data"
->>>>>>> bc1a0a32
+#~ msgstr "Atualizar data"