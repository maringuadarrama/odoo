<?xml version="1.0" encoding="UTF-8"?>
<templates xml:space="preserve">
<t t-name="im_chat.Conversation">
    <div class="oe_im_chatview_header">
        <span class="oe_im_chatview_header_name"></span>
        <span class="oe_im_chatview_nbr_messages"/>
        <span class="oe_im_chatview_right">
            <div class="btn-group oe_im_chatview_option_group">
              <span class="oe_im_chatview_options dropdown-toggle" data-toggle="dropdown">
                <i class="fa fa-cogs"></i>
              </span>
              <ul class="dropdown-menu oe_im_chatview_option_list" role="menu">
                <!-- options -->
              </ul>
            </div>
            <div class="oe_im_chatview_close">×</div>
        </span>
    </div>
    <div class="oe_im_chatview_content">
        <div class="oe_im_chatview_status"/>
        <div class="oe_im_chatview_content_bubbles"></div>
    </div>
    <div class="oe_im_chatview_footer">
        <input class="oe_im_chatview_input" t-att-placeholder="widget.inputPlaceholder" />
    </div>
</t>
<t t-name="im_chat.Conversation_content">
    <t t-foreach="_.keys(list)" t-as="date">
        <div class="oe_im_chatview_date_separator">
            <t t-esc="window.moment(date).format('LL')"/>
        </div>
        <t t-foreach="list[date]" t-as="bubble">
            <t t-if="bubble[0].type === 'message'">
                <t t-call="im_chat.Conversation_message_bubble">
                    <t t-set="messages" t-value="bubble"/>
                </t>
            </t>
            <t t-if="bubble[0].type === 'meta'">
                <t t-call="im_chat.Conversation_technical_bubble">
                    <t t-set="messages" t-value="bubble"/>
                </t>
            </t>
        </t>
    </t>
</t>
<t t-name="im_chat.Conversation_message_bubble">
    <div class="oe_im_chatview_message_bubble">
        <div class="oe_im_chatview_clip">
            <img class="oe_im_chatview_avatar" t-att-src="_.last(messages).from_id[2]"/>
        </div>
        <div class="oe_im_chatview_from"><t t-esc="_.last(messages).from_id[1]"/></div>
        <div class="oe_im_chatview_bubble_list">
            <t t-foreach="messages" t-as="m">
                <div class="oe_im_chatview_bubble_item"><t t-raw="m.message"/></div>
            </t>
        </div>
        <div class="oe_im_chatview_time"><t t-esc="window.moment((_.last(messages).create_date)).format('LT')"/></div>
    </div>
</t>
<t t-name="im_chat.Conversation_technical_bubble">
    <div class="oe_im_chatview_technical_bubble">
        <div class="oe_im_chatview_from"><t t-esc="_.last(messages).from_id[1]"/></div>
        <div>
            <t t-foreach="messages" t-as="m">
                <div><t t-raw="m.message"/></div>
            </t>
        </div>
        <div class="oe_im_chatview_time"><t t-esc="window.moment((_.last(messages).create_date)).format('LT')"/></div>
    </div>
</t>

<t t-name="im_chat.UserWidget">
    <div class="oe_im_user ui-draggable">
        <span class="oe_im_user_clip">
            <img t-att-src="widget.get('image_url')" class="oe_im_user_avatar"/>
        </span>
        <span class="oe_im_user_name"><t t-esc="widget.get('name')"/></span>
        <img t-att-src="'/im_chat/static/src/img/green.png'" t-att-data-im-user-id="widget.get('id')" class="oe_im_user_online"/>
    </div>
</t>
<t t-name="im_chat.InstantMessaging">
    <div class="oe_im">
        <div class="oe_im_frame_header">
<<<<<<< HEAD
            <i class="fa fa-search oe_im_search_icon"/>
            <input class="oe_im_searchbox" t-att-placeholder="_t('Search users...')"/>
=======
            <span class="oe_e oe_im_search_icon">ô</span>
            <input class="oe_im_searchbox" placeholder="Search users..."/>
            <span class="oe_e oe_im_search_clear">[</span>
>>>>>>> bff6dffb
        </div>
        <div class="oe_im_users"></div>
        <div class="oe_im_content"></div>
    </div>
</t>
<t t-name="im_chat.ImTopButton">
    <li t-att-title='_t("Display Instant Messaging")'>
        <a href="#">
              <i id="oe_topbar_imbutton_icon" class="fa fa-comments-o"/>
        </a>
    </li>
</t>
</templates><|MERGE_RESOLUTION|>--- conflicted
+++ resolved
@@ -81,14 +81,8 @@
 <t t-name="im_chat.InstantMessaging">
     <div class="oe_im">
         <div class="oe_im_frame_header">
-<<<<<<< HEAD
             <i class="fa fa-search oe_im_search_icon"/>
-            <input class="oe_im_searchbox" t-att-placeholder="_t('Search users...')"/>
-=======
-            <span class="oe_e oe_im_search_icon">ô</span>
             <input class="oe_im_searchbox" placeholder="Search users..."/>
-            <span class="oe_e oe_im_search_clear">[</span>
->>>>>>> bff6dffb
         </div>
         <div class="oe_im_users"></div>
         <div class="oe_im_content"></div>
