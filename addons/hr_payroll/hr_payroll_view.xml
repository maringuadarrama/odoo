--- conflicted
+++ resolved
@@ -260,13 +260,8 @@
                             </field>
                         </page>
 <!-- TODO: put me back -->
-<<<<<<< HEAD
-                       <page string="Details By Salary Head">
-                            <field name="details_by_salary_head" context="{'group_by':'category_id'}" domain="[('appears_on_payslip', '=', True)]" nolabel="1">
-=======
-	                    <page string="Details By Salary Rule Category">
+                        <page string="Details By Salary Rule Category">
                             <field name="details_by_salary_rule_category" context="{'group_by':'category_id'}" domain="[('appears_on_payslip', '=', True)]" nolabel="1">
->>>>>>> e6c93096
                                 <tree string="Payslip Lines" colors="blue:total == 0">
                                     <field name="category_id"/>
                                     <field name="name"/>
@@ -537,55 +532,6 @@
                 </tree>
             </field>
         </record>
-<<<<<<< HEAD
-    <record id="hr_salary_rule_form" model="ir.ui.view">
-        <field name="name">hr.salary.rule.form</field>
-        <field name="model">hr.salary.rule</field>
-        <field name="type">form</field>
-        <field name="arch" type="xml">
-            <form string="Salary Rules">
-                <group col="6" colspan="6">
-                   <field name="name"/>
-                   <field name="code" select="1"/>
-                   <field name="category_id"/>
-                   <field name="sequence" />
-                   <field name="active"/>
-                   <field name="appears_on_payslip" attrs="{'readonly':[('company_contribution','=', True)]}" />
-                   <field name="company_id" widget="selection" groups="base.group_multi_company"/>
-                </group>
-                <notebook colspan="6">
-                    <page string="General">
-                            <group col="4" colspan="6">
-                                <separator colspan="4" string="Conditions"/>
-                                <field name="condition_select"/><newline/>
-                                <field name="condition_python" attrs="{'invisible':[('condition_select','&lt;&gt;','python')], 'required': [('condition_select','=','python')]}" colspan="4"/> <newline/>
-                                <field name="condition_range" attrs="{'invisible':[('condition_select','&lt;&gt;','range')], 'required':[('condition_select','=','range')]}"/><newline/>
-                                <field name="condition_range_min" colspan="2" attrs="{'invisible':[('condition_select','&lt;&gt;','range')], 'required':[('condition_select','=','range')]}"/>
-                                <field name="condition_range_max" colspan="2" attrs="{'invisible':[('condition_select','&lt;&gt;','range')], 'required':[('condition_select','=','range')]}"/>
-                                <separator colspan="4" string="Computation"/>
-                                <field name="amount_select"/>
-                                <field name="quantity" attrs="{'invisible':[('amount_select','=','code')], 'required':[('amount_select','!=','code')]}"/><newline/>
-                                <field name="amount_fix"  attrs="{'invisible':[('amount_select','&lt;&gt;','fix')], 'required':[('amount_select','=','fix')]}"/>
-                                <field colspan="4" name="amount_python_compute" attrs="{'invisible':[('amount_select','&lt;&gt;','code')], 'required':[('amount_select','=','code')]}"/>
-                                <field name="amount_percentage_base" attrs="{'invisible':[('amount_select','&lt;&gt;','percentage')], 'required': [('amount_select','=','percentage')]}"/>
-                                <field name="amount_percentage" attrs="{'invisible':[('amount_select','&lt;&gt;','percentage')], 'required':[('amount_select','=','percentage')]}"/>
-                                <separator colspan="4" string="Company contribution"/>
-                                <field name="register_id"/>
-                            </group>
-                    </page>
-                    <page string="Child Rules">
-                       <field name="parent_rule_id"/>
-                       <separator colspan="4" string="Children definition"/>
-                       <field colspan="4" name="child_ids" nolabel="1"/>
-                    </page>
-                    <page string="Description">
-                        <field name="note" colspan="4" nolabel="1"/>
-                    </page>
-                </notebook>
-            </form>
-        </field>
-    </record>
-=======
         <record id="hr_salary_rule_form" model="ir.ui.view">
             <field name="name">hr.salary.rule.form</field>
             <field name="model">hr.salary.rule</field>
@@ -641,7 +587,6 @@
                 </form>
             </field>
         </record>
->>>>>>> e6c93096
 
         <record id="view_hr_rule_filter" model="ir.ui.view">
             <field name="name">hr.salary.rule.select</field>
