--- conflicted
+++ resolved
@@ -370,15 +370,9 @@
             out_qty_to_invoice = product_uom._compute_quantity(
                 out_qty_to_invoice, self.product_uom_id
             )
-<<<<<<< HEAD
-            if (
-                not self.currency_id.is_zero(unit_valuation_difference_curr * out_qty_to_invoice)
-                and self.product_id.valuation == 'real_time'
-=======
             if not float_is_zero(
                 unit_valuation_difference_curr * out_qty_to_invoice,
                 precision_rounding=self.currency_id.rounding
->>>>>>> d21d505e
             ):
                 aml_vals_list += self._prepare_pdiff_aml_vals(
                     out_qty_to_invoice, unit_valuation_difference_curr
