# Translation of Odoo Server.
# This file contains the translation of the following modules:
# * analytic
# 
# Translators:
# Mateo Tibaquirá <nestormateo@gmail.com>, 2015
msgid ""
msgstr ""
"Project-Id-Version: Odoo 9.0\n"
"Report-Msgid-Bugs-To: \n"
"POT-Creation-Date: 2015-09-29 10:25+0000\n"
<<<<<<< HEAD
"PO-Revision-Date: 2015-10-24 06:18+0000\n"
=======
"PO-Revision-Date: 2015-11-28 06:58+0000\n"
>>>>>>> da2b88bb
"Last-Translator: Mateo Tibaquirá <nestormateo@gmail.com>\n"
"Language-Team: Spanish (Colombia) (http://www.transifex.com/odoo/odoo-9/language/es_CO/)\n"
"MIME-Version: 1.0\n"
"Content-Type: text/plain; charset=UTF-8\n"
"Content-Transfer-Encoding: \n"
"Language: es_CO\n"
"Plural-Forms: nplurals=2; plural=(n != 1);\n"

#. module: analytic
#: model:ir.ui.view,arch_db:analytic.account_analytic_chart_view
msgid "(Keep empty to open the current situation)"
msgstr "(Conservarlo vacío para abrir la situación actual)"

#. module: analytic
#: model:ir.model,name:analytic.model_account_analytic_chart
msgid "Account Analytic Chart"
msgstr ""

#. module: analytic
#: model:ir.model.fields,field_description:analytic.field_account_analytic_line_currency_id
msgid "Account Currency"
msgstr ""

#. module: analytic
#: model:ir.model.fields,field_description:analytic.field_account_analytic_account_message_needaction
msgid "Action Needed"
msgstr "Acción Requerida"

#. module: analytic
#: model:ir.model.fields,field_description:analytic.field_account_analytic_line_amount
#: model:ir.ui.view,arch_db:analytic.view_account_analytic_line_form
msgid "Amount"
msgstr "Cantidad"

#. module: analytic
#: model:ir.model,name:analytic.model_account_analytic_account
#: model:ir.model.fields,field_description:analytic.field_account_analytic_account_name
#: model:ir.model.fields,field_description:analytic.field_account_analytic_line_account_id
#: model:ir.ui.view,arch_db:analytic.view_account_analytic_account_form
#: model:ir.ui.view,arch_db:analytic.view_account_analytic_account_search
#: model:ir.ui.view,arch_db:analytic.view_account_analytic_line_filter
msgid "Analytic Account"
msgstr "Cuenta Analítica"

#. module: analytic
#: model:ir.ui.view,arch_db:analytic.account_analytic_chart_view
msgid "Analytic Account Charts"
msgstr ""

#. module: analytic
#: model:res.groups,name:analytic.group_analytic_accounting
msgid "Analytic Accounting"
msgstr "Contabilidad Analítica"

#. module: analytic
#: model:ir.actions.act_window,name:analytic.action_account_analytic_account_form
#: model:ir.ui.view,arch_db:analytic.view_account_analytic_account_list
msgid "Analytic Accounts"
msgstr ""

#. module: analytic
#: model:ir.actions.act_window,name:analytic.account_analytic_line_action_entries
#: model:ir.ui.view,arch_db:analytic.view_account_analytic_line_graph
#: model:ir.ui.view,arch_db:analytic.view_account_analytic_line_pivot
#: model:ir.ui.view,arch_db:analytic.view_account_analytic_line_tree
msgid "Analytic Entries"
msgstr ""

#. module: analytic
#: model:ir.ui.view,arch_db:analytic.view_account_analytic_line_form
msgid "Analytic Entry"
msgstr ""

#. module: analytic
#: model:ir.model,name:analytic.model_account_analytic_line
msgid "Analytic Line"
msgstr "Línea Analítica"

#. module: analytic
#: model:ir.model.fields,field_description:analytic.field_account_analytic_account_line_ids
msgid "Analytic Lines"
msgstr "Líneas Analíticas"

#. module: analytic
#: model:ir.model.fields,field_description:analytic.field_account_analytic_tag_name
msgid "Analytic Tag"
msgstr ""

#. module: analytic
#: model:ir.model,name:analytic.model_account_analytic_tag
msgid "Analytic Tags"
msgstr ""

#. module: analytic
#: selection:account.analytic.account,account_type:0
msgid "Analytic View"
msgstr ""

#. module: analytic
#: model:ir.ui.view,arch_db:analytic.view_account_analytic_account_search
msgid "Associated Partner"
msgstr "Asociado Relacionado"

#. module: analytic
#: model:ir.model.fields,field_description:analytic.field_account_analytic_account_balance
msgid "Balance"
msgstr "Balance"

#. module: analytic
#: model:ir.ui.view,arch_db:analytic.account_analytic_chart_view
msgid "Cancel"
msgstr "Cancelar"

#. module: analytic
#: model:ir.actions.act_window,name:analytic.action_account_analytic_chart
#: model:ir.actions.act_window,name:analytic.action_analytic_account_form
msgid "Chart of Analytic Accounts"
msgstr ""

#. module: analytic
#: model:ir.actions.act_window,help:analytic.action_analytic_account_form
msgid "Click to add an analytic account."
msgstr ""

#. module: analytic
#: model:ir.model.fields,field_description:analytic.field_account_analytic_tag_color
msgid "Color Index"
msgstr "Índice de Colores"

#. module: analytic
#: model:ir.model.fields,field_description:analytic.field_account_analytic_account_company_id
#: model:ir.model.fields,field_description:analytic.field_account_analytic_line_company_id
msgid "Company"
msgstr "Compañía"

#. module: analytic
#: model:ir.ui.view,arch_db:analytic.view_account_analytic_account_form
msgid "Cost/Revenue"
msgstr ""

#. module: analytic
#: model:ir.actions.act_window,name:analytic.account_analytic_line_action
msgid "Costs & Revenues"
msgstr ""

#. module: analytic
#: model:ir.actions.act_window,help:analytic.account_analytic_line_action
#: model:ir.actions.act_window,help:analytic.account_analytic_line_action_entries
msgid ""
"Costs will be created automatically when you register supplier\n"
"                invoices, expenses or timesheets."
msgstr ""

#. module: analytic
#: model:ir.model.fields,field_description:analytic.field_account_analytic_account_create_uid
#: model:ir.model.fields,field_description:analytic.field_account_analytic_chart_create_uid
#: model:ir.model.fields,field_description:analytic.field_account_analytic_line_create_uid
#: model:ir.model.fields,field_description:analytic.field_account_analytic_tag_create_uid
msgid "Created by"
msgstr "Creado por"

#. module: analytic
#: model:ir.model.fields,field_description:analytic.field_account_analytic_account_create_date
#: model:ir.model.fields,field_description:analytic.field_account_analytic_chart_create_date
#: model:ir.model.fields,field_description:analytic.field_account_analytic_line_create_date
#: model:ir.model.fields,field_description:analytic.field_account_analytic_tag_create_date
msgid "Created on"
msgstr "Creado"

#. module: analytic
#: model:ir.model.fields,field_description:analytic.field_account_analytic_account_credit
msgid "Credit"
msgstr "Crédito"

#. module: analytic
#: model:ir.model.fields,field_description:analytic.field_account_analytic_account_currency_id
msgid "Currency"
msgstr "Moneda"

#. module: analytic
#: model:ir.model.fields,field_description:analytic.field_account_analytic_account_partner_id
msgid "Customer"
msgstr "Cliente"

#. module: analytic
#: model:ir.model.fields,field_description:analytic.field_account_analytic_line_date
msgid "Date"
msgstr "Fecha"

#. module: analytic
#: model:ir.model.fields,help:analytic.field_account_analytic_account_message_last_post
msgid "Date of the last message posted on the record."
msgstr "Fecha del último mensaje publicado en el registro."

#. module: analytic
#: model:ir.model.fields,field_description:analytic.field_account_analytic_account_debit
msgid "Debit"
msgstr ""

#. module: analytic
#: model:ir.model.fields,field_description:analytic.field_account_analytic_line_name
msgid "Description"
msgstr "Descripción"

#. module: analytic
#: model:ir.model.fields,field_description:analytic.field_account_analytic_account_display_name
#: model:ir.model.fields,field_description:analytic.field_account_analytic_chart_display_name
#: model:ir.model.fields,field_description:analytic.field_account_analytic_line_display_name
#: model:ir.model.fields,field_description:analytic.field_account_analytic_tag_display_name
msgid "Display Name"
msgstr "Nombre Público"

#. module: analytic
#: model:ir.model.fields,field_description:analytic.field_account_analytic_account_message_follower_ids
msgid "Followers"
msgstr "Seguidores"

#. module: analytic
#: model:ir.model.fields,field_description:analytic.field_account_analytic_account_message_channel_ids
msgid "Followers (Channels)"
msgstr "Seguidores (Canales)"

#. module: analytic
#: model:ir.model.fields,field_description:analytic.field_account_analytic_account_message_partner_ids
msgid "Followers (Partners)"
msgstr "Seguidores (Asociados)"

#. module: analytic
#: model:ir.model.fields,field_description:analytic.field_account_analytic_chart_from_date
msgid "From"
msgstr "Desde"

#. module: analytic
#: model:ir.ui.view,arch_db:analytic.view_account_analytic_account_search
#: model:ir.ui.view,arch_db:analytic.view_account_analytic_line_filter
msgid "Group By..."
msgstr "Agrupar Por..."

#. module: analytic
#: model:ir.model.fields,field_description:analytic.field_account_analytic_account_id
#: model:ir.model.fields,field_description:analytic.field_account_analytic_chart_id
#: model:ir.model.fields,field_description:analytic.field_account_analytic_line_id
#: model:ir.model.fields,field_description:analytic.field_account_analytic_tag_id
msgid "ID"
msgstr "ID"

#. module: analytic
#: model:ir.model.fields,help:analytic.field_account_analytic_account_message_unread
msgid "If checked new messages require your attention."
msgstr "Si está marcado, hay nuevos mensajes que requieren su atención"

#. module: analytic
#: model:ir.model.fields,help:analytic.field_account_analytic_account_message_needaction
msgid "If checked, new messages require your attention."
msgstr "Si está marcado, los nuevos mensajes requerirán su atención."

#. module: analytic
#: model:ir.actions.act_window,help:analytic.account_analytic_line_action
#: model:ir.actions.act_window,help:analytic.account_analytic_line_action_entries
msgid ""
"In Odoo, sale orders and projects are implemented using\n"
"                analytic accounts. You can track costs and revenues to analyse\n"
"                your margins easily."
msgstr ""

#. module: analytic
#: model:ir.model.fields,field_description:analytic.field_account_analytic_account_message_is_follower
msgid "Is Follower"
msgstr "Es Seguidor"

#. module: analytic
#: model:ir.model.fields,field_description:analytic.field_account_analytic_account_message_last_post
msgid "Last Message Date"
msgstr "Fecha del Último Mensaje"

#. module: analytic
#: model:ir.model.fields,field_description:analytic.field_account_analytic_account___last_update
#: model:ir.model.fields,field_description:analytic.field_account_analytic_chart___last_update
#: model:ir.model.fields,field_description:analytic.field_account_analytic_line___last_update
#: model:ir.model.fields,field_description:analytic.field_account_analytic_tag___last_update
msgid "Last Modified on"
msgstr "Última Modificación el"

#. module: analytic
#: model:ir.model.fields,field_description:analytic.field_account_analytic_account_write_uid
#: model:ir.model.fields,field_description:analytic.field_account_analytic_chart_write_uid
#: model:ir.model.fields,field_description:analytic.field_account_analytic_line_write_uid
#: model:ir.model.fields,field_description:analytic.field_account_analytic_tag_write_uid
msgid "Last Updated by"
msgstr "Actualizado por"

#. module: analytic
#: model:ir.model.fields,field_description:analytic.field_account_analytic_account_write_date
#: model:ir.model.fields,field_description:analytic.field_account_analytic_chart_write_date
#: model:ir.model.fields,field_description:analytic.field_account_analytic_line_write_date
#: model:ir.model.fields,field_description:analytic.field_account_analytic_tag_write_date
msgid "Last Updated on"
msgstr "Actualizado"

#. module: analytic
#: model:ir.model.fields,field_description:analytic.field_account_analytic_account_message_ids
msgid "Messages"
msgstr "Mensajes"

#. module: analytic
#: model:ir.model.fields,help:analytic.field_account_analytic_account_message_ids
msgid "Messages and communication history"
msgstr "Historial de mensajes y de comunicación"

#. module: analytic
#: model:ir.actions.act_window,help:analytic.account_analytic_line_action
msgid "No activity yet on this account."
msgstr ""

#. module: analytic
#: model:ir.actions.act_window,help:analytic.account_analytic_line_action_entries
msgid "No activity yet."
msgstr ""

#. module: analytic
#: model:ir.model.fields,field_description:analytic.field_account_analytic_account_message_needaction_counter
msgid "Number of Actions"
msgstr "Número de Acciones"

#. module: analytic
#: model:ir.model.fields,help:analytic.field_account_analytic_account_message_needaction_counter
msgid "Number of messages which requires an action"
msgstr "Número de mensajes que requieren una acción"

#. module: analytic
#: model:ir.model.fields,help:analytic.field_account_analytic_account_message_unread_counter
msgid "Number of unread messages"
msgstr "Número de mensajes no leidos"

#. module: analytic
#: model:ir.ui.view,arch_db:analytic.account_analytic_chart_view
msgid "Open Charts"
msgstr ""

#. module: analytic
#: model:ir.model.fields,field_description:analytic.field_account_analytic_line_partner_id
msgid "Partner"
msgstr "Asociado"

#. module: analytic
#: model:ir.model.fields,field_description:analytic.field_account_analytic_line_unit_amount
#: model:ir.ui.view,arch_db:analytic.view_account_analytic_line_tree
msgid "Quantity"
msgstr "Cantidad"

#. module: analytic
#: model:ir.model.fields,field_description:analytic.field_account_analytic_account_code
msgid "Reference"
msgstr "Referencia"

#. module: analytic
#: model:ir.actions.act_window,help:analytic.account_analytic_line_action
#: model:ir.actions.act_window,help:analytic.account_analytic_line_action_entries
msgid ""
"Revenues will be created automatically when you create customer\n"
"                invoices. Customer invoices can be created based on sale orders\n"
"                (fixed price invoices), on timesheets (based on the work done) or\n"
"                on expenses (e.g. reinvoicing of travel costs)."
msgstr ""

#. module: analytic
#: model:ir.ui.view,arch_db:analytic.view_account_analytic_line_filter
msgid "Search Analytic Lines"
msgstr ""

#. module: analytic
#: model:ir.ui.view,arch_db:analytic.account_analytic_chart_view
msgid "Select the Period for Analysis"
msgstr ""

#. module: analytic
#: model:ir.model.fields,field_description:analytic.field_account_analytic_account_tag_ids
#: model:ir.model.fields,field_description:analytic.field_account_analytic_line_tag_ids
msgid "Tags"
msgstr "Etiquetas"

#. module: analytic
#: model:ir.ui.view,arch_db:analytic.view_account_analytic_line_filter
msgid "Tasks Month"
msgstr ""

#. module: analytic
#: model:ir.model.fields,help:analytic.field_account_analytic_line_currency_id
msgid "The related account currency if not equal to the company one."
msgstr "La moneda de la cuenta relacionada no es igual al de la compañía."

#. module: analytic
#: model:ir.model.fields,field_description:analytic.field_account_analytic_chart_to_date
msgid "To"
msgstr ""

#. module: analytic
#: model:ir.ui.view,arch_db:analytic.view_account_analytic_line_tree
msgid "Total"
msgstr "Total"

#. module: analytic
#: model:ir.model.fields,field_description:analytic.field_account_analytic_account_account_type
msgid "Type of Account"
msgstr "Tipo de Cuenta"

#. module: analytic
#: model:ir.model.fields,field_description:analytic.field_account_analytic_account_message_unread
msgid "Unread Messages"
msgstr "Mensajes sin Leer"

#. module: analytic
#: model:ir.model.fields,field_description:analytic.field_account_analytic_account_message_unread_counter
msgid "Unread Messages Counter"
msgstr "Contador de Mensajes no Leídos"

#. module: analytic
#: model:ir.model.fields,field_description:analytic.field_account_analytic_line_user_id
msgid "User"
msgstr "Usuario"

#. module: analytic
#: model:ir.ui.view,arch_db:analytic.view_account_analytic_account_form
msgid "e.g. Project XYZ"
msgstr ""<|MERGE_RESOLUTION|>--- conflicted
+++ resolved
@@ -9,11 +9,7 @@
 "Project-Id-Version: Odoo 9.0\n"
 "Report-Msgid-Bugs-To: \n"
 "POT-Creation-Date: 2015-09-29 10:25+0000\n"
-<<<<<<< HEAD
-"PO-Revision-Date: 2015-10-24 06:18+0000\n"
-=======
 "PO-Revision-Date: 2015-11-28 06:58+0000\n"
->>>>>>> da2b88bb
 "Last-Translator: Mateo Tibaquirá <nestormateo@gmail.com>\n"
 "Language-Team: Spanish (Colombia) (http://www.transifex.com/odoo/odoo-9/language/es_CO/)\n"
 "MIME-Version: 1.0\n"
@@ -30,12 +26,12 @@
 #. module: analytic
 #: model:ir.model,name:analytic.model_account_analytic_chart
 msgid "Account Analytic Chart"
-msgstr ""
+msgstr "Plan de Cuentas Analítico"
 
 #. module: analytic
 #: model:ir.model.fields,field_description:analytic.field_account_analytic_line_currency_id
 msgid "Account Currency"
-msgstr ""
+msgstr "Moneda de la Cuenta"
 
 #. module: analytic
 #: model:ir.model.fields,field_description:analytic.field_account_analytic_account_message_needaction
@@ -61,7 +57,7 @@
 #. module: analytic
 #: model:ir.ui.view,arch_db:analytic.account_analytic_chart_view
 msgid "Analytic Account Charts"
-msgstr ""
+msgstr "Planes de Cuentas Analíticas"
 
 #. module: analytic
 #: model:res.groups,name:analytic.group_analytic_accounting
@@ -72,7 +68,7 @@
 #: model:ir.actions.act_window,name:analytic.action_account_analytic_account_form
 #: model:ir.ui.view,arch_db:analytic.view_account_analytic_account_list
 msgid "Analytic Accounts"
-msgstr ""
+msgstr "Cuentas Analíticas"
 
 #. module: analytic
 #: model:ir.actions.act_window,name:analytic.account_analytic_line_action_entries
@@ -100,17 +96,17 @@
 #. module: analytic
 #: model:ir.model.fields,field_description:analytic.field_account_analytic_tag_name
 msgid "Analytic Tag"
-msgstr ""
+msgstr "Etiqueta Analítica"
 
 #. module: analytic
 #: model:ir.model,name:analytic.model_account_analytic_tag
 msgid "Analytic Tags"
-msgstr ""
+msgstr "Etiquetas Analíticas"
 
 #. module: analytic
 #: selection:account.analytic.account,account_type:0
 msgid "Analytic View"
-msgstr ""
+msgstr "Vista Analítica"
 
 #. module: analytic
 #: model:ir.ui.view,arch_db:analytic.view_account_analytic_account_search
@@ -120,7 +116,7 @@
 #. module: analytic
 #: model:ir.model.fields,field_description:analytic.field_account_analytic_account_balance
 msgid "Balance"
-msgstr "Balance"
+msgstr "Saldo"
 
 #. module: analytic
 #: model:ir.ui.view,arch_db:analytic.account_analytic_chart_view
@@ -131,12 +127,12 @@
 #: model:ir.actions.act_window,name:analytic.action_account_analytic_chart
 #: model:ir.actions.act_window,name:analytic.action_analytic_account_form
 msgid "Chart of Analytic Accounts"
-msgstr ""
+msgstr "Plan de Cuentas Analíticas"
 
 #. module: analytic
 #: model:ir.actions.act_window,help:analytic.action_analytic_account_form
 msgid "Click to add an analytic account."
-msgstr ""
+msgstr "Clic para añadir una cuenta analítica."
 
 #. module: analytic
 #: model:ir.model.fields,field_description:analytic.field_account_analytic_tag_color
@@ -152,12 +148,12 @@
 #. module: analytic
 #: model:ir.ui.view,arch_db:analytic.view_account_analytic_account_form
 msgid "Cost/Revenue"
-msgstr ""
+msgstr "Costo/Beneficio"
 
 #. module: analytic
 #: model:ir.actions.act_window,name:analytic.account_analytic_line_action
 msgid "Costs & Revenues"
-msgstr ""
+msgstr "Costos e Ingresos"
 
 #. module: analytic
 #: model:ir.actions.act_window,help:analytic.account_analytic_line_action
@@ -165,7 +161,7 @@
 msgid ""
 "Costs will be created automatically when you register supplier\n"
 "                invoices, expenses or timesheets."
-msgstr ""
+msgstr "Los costos se crearán automáticamente cuando registre las facturas\nde proveedor, gastos o partes de horas."
 
 #. module: analytic
 #: model:ir.model.fields,field_description:analytic.field_account_analytic_account_create_uid
@@ -211,7 +207,7 @@
 #. module: analytic
 #: model:ir.model.fields,field_description:analytic.field_account_analytic_account_debit
 msgid "Debit"
-msgstr ""
+msgstr "Débito"
 
 #. module: analytic
 #: model:ir.model.fields,field_description:analytic.field_account_analytic_line_name
@@ -277,7 +273,7 @@
 "In Odoo, sale orders and projects are implemented using\n"
 "                analytic accounts. You can track costs and revenues to analyse\n"
 "                your margins easily."
-msgstr ""
+msgstr "En Odoo, las órdenes de venta y los proyectos se implementan\nusando cuentas analíticas. Usted puede realizar seguimiento de\nlos costos e ingresos para analizar sus márgenes fácilmente."
 
 #. module: analytic
 #: model:ir.model.fields,field_description:analytic.field_account_analytic_account_message_is_follower
@@ -326,12 +322,12 @@
 #. module: analytic
 #: model:ir.actions.act_window,help:analytic.account_analytic_line_action
 msgid "No activity yet on this account."
-msgstr ""
+msgstr "No hay actividad en esta cuenta todavía."
 
 #. module: analytic
 #: model:ir.actions.act_window,help:analytic.account_analytic_line_action_entries
 msgid "No activity yet."
-msgstr ""
+msgstr "Sin actividad aún."
 
 #. module: analytic
 #: model:ir.model.fields,field_description:analytic.field_account_analytic_account_message_needaction_counter
@@ -351,7 +347,7 @@
 #. module: analytic
 #: model:ir.ui.view,arch_db:analytic.account_analytic_chart_view
 msgid "Open Charts"
-msgstr ""
+msgstr "Abrir Planes"
 
 #. module: analytic
 #: model:ir.model.fields,field_description:analytic.field_account_analytic_line_partner_id
@@ -377,17 +373,17 @@
 "                invoices. Customer invoices can be created based on sale orders\n"
 "                (fixed price invoices), on timesheets (based on the work done) or\n"
 "                on expenses (e.g. reinvoicing of travel costs)."
-msgstr ""
+msgstr "Los ingresos se crearán automáticamente cuando cree facturas de cliente.\nLas facturas de cliente se pueden crear basadas en órdenes de venta\n(facturas de precio fijo), en los partes de horas (basados en el trabajo realizado)\no en los gastos (ej. refacturación de gastos de viaje)."
 
 #. module: analytic
 #: model:ir.ui.view,arch_db:analytic.view_account_analytic_line_filter
 msgid "Search Analytic Lines"
-msgstr ""
+msgstr "Buscar Líneas Analíticas"
 
 #. module: analytic
 #: model:ir.ui.view,arch_db:analytic.account_analytic_chart_view
 msgid "Select the Period for Analysis"
-msgstr ""
+msgstr "Seleccione el Periodo de Análisis"
 
 #. module: analytic
 #: model:ir.model.fields,field_description:analytic.field_account_analytic_account_tag_ids
@@ -408,7 +404,7 @@
 #. module: analytic
 #: model:ir.model.fields,field_description:analytic.field_account_analytic_chart_to_date
 msgid "To"
-msgstr ""
+msgstr "A"
 
 #. module: analytic
 #: model:ir.ui.view,arch_db:analytic.view_account_analytic_line_tree
@@ -438,4 +434,4 @@
 #. module: analytic
 #: model:ir.ui.view,arch_db:analytic.view_account_analytic_account_form
 msgid "e.g. Project XYZ"
-msgstr ""+msgstr "ej. Proyecto XYZ"