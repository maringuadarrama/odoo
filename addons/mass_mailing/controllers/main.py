# -*- coding: utf-8 -*-
# Part of Odoo. See LICENSE file for full copyright and licensing details.
import base64

import werkzeug

from odoo import _, exceptions, http
from odoo.http import request
from odoo.tools import consteq


class MassMailController(http.Controller):

<<<<<<< HEAD
    def _valid_unsubscribe_token(self, mailing_id, res_id, email, token):
        if not (mailing_id and res_id and email and token):
            return False
        mailing = request.env['mail.mass_mailing'].sudo().browse(mailing_id)
        return consteq(mailing._unsubscribe_token(res_id, email), token)

    def _log_blacklist_action(self, blacklist_entry, mailing_id, description):
        mailing = request.env['mail.mass_mailing'].sudo().browse(mailing_id)
        model_display = mailing.mailing_model_id.display_name
        blacklist_entry._message_log(description + " ({})".format(model_display))

    @http.route(['/unsubscribe_from_list'], type='http', website=True, multilang=False, auth='public')
=======
    @http.route(['/unsubscribe_from_list'], type='http', website=True, multilang=False, auth='public', sitemap=False)
>>>>>>> d8072d54
    def unsubscribe_placeholder_link(self, **post):
        """Dummy route so placeholder is not prefixed by language, MUST have multilang=False"""
        raise werkzeug.exceptions.NotFound()

    @http.route(['/mail/mailing/<int:mailing_id>/unsubscribe'], type='http', website=True, auth='public')
    def mailing(self, mailing_id, email=None, res_id=None, token="", **post):
        mailing = request.env['mail.mass_mailing'].sudo().browse(mailing_id)
        if mailing.exists():
            res_id = res_id and int(res_id)
            if not self._valid_unsubscribe_token(mailing_id, res_id, email, str(token)):
                raise exceptions.AccessDenied()

            if mailing.mailing_model_real == 'mail.mass_mailing.contact':
                # Unsubscribe directly + Let the user choose his subscriptions
                mailing.update_opt_out(email, mailing.contact_list_ids.ids, True)

                contacts = request.env['mail.mass_mailing.contact'].sudo().search([('email', '=', email)])
                subscription_list_ids = contacts.mapped('subscription_list_ids')
                # In many user are found : if user is opt_out on the list with contact_id 1 but not with contact_id 2,
                # assume that the user is not opt_out on both
                # TODO DBE Fixme : Optimise the following to get real opt_out and opt_in
                opt_out_list_ids = subscription_list_ids.filtered(lambda rel: rel.opt_out).mapped('list_id')
                opt_in_list_ids = subscription_list_ids.filtered(lambda rel: not rel.opt_out).mapped('list_id')
                opt_out_list_ids = set([list.id for list in opt_out_list_ids if list not in opt_in_list_ids])

                unique_list_ids = set([list.list_id.id for list in subscription_list_ids])
                list_ids = request.env['mail.mass_mailing.list'].sudo().browse(unique_list_ids)
                unsubscribed_list = ', '.join(str(list.name) for list in mailing.contact_list_ids if list.is_public)
                return request.render('mass_mailing.page_unsubscribe', {
                    'contacts': contacts,
                    'list_ids': list_ids,
                    'opt_out_list_ids': opt_out_list_ids,
                    'unsubscribed_list': unsubscribed_list,
                    'email': email,
                    'mailing_id': mailing_id,
                    'res_id': res_id,
                    'show_blacklist_button': request.env['ir.config_parameter'].sudo().get_param('mass_mailing.show_blacklist_buttons'),
                })
            else:
                blacklist_rec = request.env['mail.blacklist'].sudo()._add(email)
                self._log_blacklist_action(
                    blacklist_rec, mailing_id,
                    _("""Requested blacklisting via unsubscribe link."""))
                return request.render('mass_mailing.page_unsubscribed', {
                    'email': email,
                    'mailing_id': mailing_id,
                    'res_id': res_id,
                    'show_blacklist_button': request.env['ir.config_parameter'].sudo().get_param(
                        'mass_mailing.show_blacklist_buttons'),
                })
        return request.redirect('/web')

    @http.route('/mail/mailing/unsubscribe', type='json', auth='none')
    def unsubscribe(self, mailing_id, opt_in_ids, opt_out_ids, email, res_id, token):
        mailing = request.env['mail.mass_mailing'].sudo().browse(mailing_id)
        if mailing.exists():
            if not self._valid_unsubscribe_token(mailing_id, res_id, email, token):
                return 'unauthorized'
            mailing.update_opt_out(email, opt_in_ids, False)
            mailing.update_opt_out(email, opt_out_ids, True)
            return True
        return 'error'

    @http.route('/mail/track/<int:mail_id>/blank.gif', type='http', auth='none')
    def track_mail_open(self, mail_id, **post):
        """ Email tracking. """
        request.env['mail.mail.statistics'].sudo().set_opened(mail_mail_ids=[mail_id])
        response = werkzeug.wrappers.Response()
        response.mimetype = 'image/gif'
        response.data = base64.b64decode(b'R0lGODlhAQABAIAAANvf7wAAACH5BAEAAAAALAAAAAABAAEAAAICRAEAOw==')

        return response

    @http.route('/r/<string:code>/m/<int:stat_id>', type='http', auth="none")
    def full_url_redirect(self, code, stat_id, **post):
        # don't assume geoip is set, it is part of the website module
        # which mass_mailing doesn't depend on
        country_code = request.session.get('geoip', False) and request.session.geoip.get('country_code', False)

        request.env['link.tracker.click'].add_click(code, request.httprequest.remote_addr, country_code, stat_id=stat_id)
        return werkzeug.utils.redirect(request.env['link.tracker'].get_url_from_code(code), 301)

    @http.route('/mailing/blacklist/check', type='json', auth='none')
    def blacklist_check(self, mailing_id, res_id, email, token):
        if not self._valid_unsubscribe_token(mailing_id, res_id, email, token):
            return 'unauthorized'
        if email:
            record = request.env['mail.blacklist'].sudo().with_context(active_test=False).search([('email', '=ilike', email)])
            if record['active']:
                return True
            return False
        return 'error'

    @http.route('/mailing/blacklist/add', type='json', auth='none')
    def blacklist_add(self, mailing_id, res_id, email, token):
        if not self._valid_unsubscribe_token(mailing_id, res_id, email, token):
            return 'unauthorized'
        if email:
            blacklist_rec = request.env['mail.blacklist'].sudo()._add(email)
            self._log_blacklist_action(
                blacklist_rec, mailing_id,
                _("""Requested blacklisting via unsubscription page."""))
            return True
        return 'error'

    @http.route('/mailing/blacklist/remove', type='json', auth='none')
    def blacklist_remove(self, mailing_id, res_id, email, token):
        if not self._valid_unsubscribe_token(mailing_id, res_id, email, token):
            return 'unauthorized'
        if email:
            blacklist_rec = request.env['mail.blacklist'].sudo()._remove(email)
            self._log_blacklist_action(
                blacklist_rec, mailing_id,
                _("""Requested de-blacklisting via unsubscription page."""))
            return True
        return 'error'

    @http.route('/mailing/feedback', type='json', auth='none')
    def send_feedback(self, mailing_id, res_id, email, feedback, token):
        mailing = request.env['mail.mass_mailing'].sudo().browse(mailing_id)
        if mailing.exists() and email:
            if not self._valid_unsubscribe_token(mailing_id, res_id, email, token):
                return 'unauthorized'
            model = request.env[mailing.mailing_model_real]
            [email_field] = model._primary_email
            records = model.sudo().search([(email_field, '=ilike', email)])
            for record in records:
                record.sudo().message_post(body=_("Feedback from %s: %s" % (email, feedback)))
            return bool(records)
        return 'error'<|MERGE_RESOLUTION|>--- conflicted
+++ resolved
@@ -11,7 +11,6 @@
 
 class MassMailController(http.Controller):
 
-<<<<<<< HEAD
     def _valid_unsubscribe_token(self, mailing_id, res_id, email, token):
         if not (mailing_id and res_id and email and token):
             return False
@@ -23,10 +22,7 @@
         model_display = mailing.mailing_model_id.display_name
         blacklist_entry._message_log(description + " ({})".format(model_display))
 
-    @http.route(['/unsubscribe_from_list'], type='http', website=True, multilang=False, auth='public')
-=======
     @http.route(['/unsubscribe_from_list'], type='http', website=True, multilang=False, auth='public', sitemap=False)
->>>>>>> d8072d54
     def unsubscribe_placeholder_link(self, **post):
         """Dummy route so placeholder is not prefixed by language, MUST have multilang=False"""
         raise werkzeug.exceptions.NotFound()
