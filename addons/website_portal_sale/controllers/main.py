# -*- coding: utf-8 -*-
# Part of Odoo. See LICENSE file for full copyright and licensing details.

from odoo import http, _
from odoo.exceptions import AccessError
from odoo.http import request

from odoo.addons.website_portal.controllers.main import website_account, get_records_pager


class website_account(website_account):

    @http.route()
    def account(self, **kw):
        """ Add sales documents to main account page """
        response = super(website_account, self).account(**kw)
        partner = request.env.user.partner_id

        SaleOrder = request.env['sale.order']
        Invoice = request.env['account.invoice']
        quotation_count = SaleOrder.search_count([
            ('message_partner_ids', 'child_of', [partner.commercial_partner_id.id]),
            ('state', 'in', ['sent', 'cancel'])
        ])
        order_count = SaleOrder.search_count([
            ('message_partner_ids', 'child_of', [partner.commercial_partner_id.id]),
            ('state', 'in', ['sale', 'done'])
        ])
        invoice_count = Invoice.search_count([
            ('type', 'in', ['out_invoice', 'out_refund']),
            ('message_partner_ids', 'child_of', [partner.commercial_partner_id.id]),
            ('state', 'in', ['open', 'paid', 'cancel'])
        ])

        response.qcontext.update({
            'quotation_count': quotation_count,
            'order_count': order_count,
            'invoice_count': invoice_count,
        })
        return response

    #
    # Quotations and Sales Orders
    #

    @http.route(['/my/quotes', '/my/quotes/page/<int:page>'], type='http', auth="user", website=True)
    def portal_my_quotes(self, page=1, date_begin=None, date_end=None, sortby=None, **kw):
        values = self._prepare_portal_layout_values()
        partner = request.env.user.partner_id
        SaleOrder = request.env['sale.order']

        domain = [
            ('message_partner_ids', 'child_of', [partner.commercial_partner_id.id]),
            ('state', 'in', ['sent', 'cancel'])
        ]

        searchbar_sortings = {
            'date': {'label': _('Order Date'), 'order': 'date_order desc'},
            'name': {'label': _('Reference'), 'order': 'name'},
        }

        # default sortby order
        if not sortby:
            sortby = 'date'
        sort_order = searchbar_sortings[sortby]['order']

        archive_groups = self._get_archive_groups('sale.order', domain)
        if date_begin and date_end:
            domain += [('create_date', '>', date_begin), ('create_date', '<=', date_end)]

        # count for pager
        quotation_count = SaleOrder.search_count(domain)
        # make pager
        pager = request.website.pager(
            url="/my/quotes",
            url_args={'date_begin': date_begin, 'date_end': date_end, 'sortby': sortby},
            total=quotation_count,
            page=page,
            step=self._items_per_page
        )
        # search the count to display, according to the pager data
        quotations = SaleOrder.search(domain, order=sort_order, limit=self._items_per_page, offset=pager['offset'])
        request.session['my_quotes_history'] = quotations.ids[:100]

        values.update({
            'date': date_begin,
            'quotations': quotations,
            'page_name': 'quote',
            'pager': pager,
            'archive_groups': archive_groups,
            'default_url': '/my/quotes',
            'searchbar_sortings': searchbar_sortings,
            'sortby': sortby,
        })
        return request.render("website_portal_sale.portal_my_quotations", values)

    @http.route(['/my/orders', '/my/orders/page/<int:page>'], type='http', auth="user", website=True)
    def portal_my_orders(self, page=1, date_begin=None, date_end=None, sortby=None, **kw):
        values = self._prepare_portal_layout_values()
        partner = request.env.user.partner_id
        SaleOrder = request.env['sale.order']

        domain = [
            ('message_partner_ids', 'child_of', [partner.commercial_partner_id.id]),
            ('state', 'in', ['sale', 'done'])
        ]

        searchbar_sortings = {
            'date': {'label': _('Order Date'), 'order': 'date_order desc'},
            'name': {'label': _('Reference'), 'order': 'name'},
        }
        # default sortby order
        if not sortby:
            sortby = 'date'
        sort_order = searchbar_sortings[sortby]['order']

        archive_groups = self._get_archive_groups('sale.order', domain)
        if date_begin and date_end:
            domain += [('create_date', '>', date_begin), ('create_date', '<=', date_end)]

        # count for pager
        order_count = SaleOrder.search_count(domain)
        # pager
        pager = request.website.pager(
            url="/my/orders",
            url_args={'date_begin': date_begin, 'date_end': date_end, 'sortby': sortby},
            total=order_count,
            page=page,
            step=self._items_per_page
        )
        # content according to pager and archive selected
        orders = SaleOrder.search(domain, order=sort_order, limit=self._items_per_page, offset=pager['offset'])
        request.session['my_orders_history'] = orders.ids[:100]

        values.update({
            'date': date_begin,
            'orders': orders,
            'page_name': 'order',
            'pager': pager,
            'archive_groups': archive_groups,
            'default_url': '/my/orders',
            'searchbar_sortings': searchbar_sortings,
            'sortby': sortby,
        })
        return request.render("website_portal_sale.portal_my_orders", values)

    @http.route(['/my/orders/<int:order>'], type='http', auth="user", website=True)
    def orders_followup(self, order=None, **kw):
        order = request.env['sale.order'].browse([order])
        try:
            order.check_access_rights('read')
            order.check_access_rule('read')
        except AccessError:
            return request.render("website.403")
<<<<<<< HEAD
        order_invoice_lines = {il.product_id.id: il.invoice_id for il in order.invoice_ids.mapped('invoice_line_ids')}
        history = request.session.get('my_orders_history', [])

        values = {
            'order': order.sudo(),
=======

        order_sudo = order.sudo()
        order_invoice_lines = {il.product_id.id: il.invoice_id for il in order_sudo.invoice_ids.mapped('invoice_line_ids')}

        return request.render("website_portal_sale.orders_followup", {
            'order': order_sudo,
>>>>>>> c0e7f9b0
            'order_invoice_lines': order_invoice_lines,
        }
        values.update(get_records_pager(history, order))
        return request.render("website_portal_sale.orders_followup", values)

    #
    # Invoices
    #

    @http.route(['/my/invoices', '/my/invoices/page/<int:page>'], type='http', auth="user", website=True)
    def portal_my_invoices(self, page=1, date_begin=None, date_end=None, sortby=None, **kw):
        values = self._prepare_portal_layout_values()
        partner = request.env.user.partner_id
        AccountInvoice = request.env['account.invoice']

        domain = [
            ('type', 'in', ['out_invoice', 'out_refund']),
            ('message_partner_ids', 'child_of', [partner.commercial_partner_id.id]),
            ('state', 'in', ['open', 'paid', 'cancelled'])
        ]

        searchbar_sortings = {
            'date': {'label': _('Invoice Date'), 'order': 'date_invoice desc'},
            'duedate': {'label': _('Due Date'), 'order': 'date_due desc'},
            'name': {'label': _('Reference'), 'order': 'name desc'},
            'state': {'label': _('Status'), 'order': 'state'},
        }
        # default sort by order
        if not sortby:
            sortby = 'date'
        order = searchbar_sortings[sortby]['order']

        archive_groups = self._get_archive_groups('account.invoice', domain)
        if date_begin and date_end:
            domain += [('create_date', '>', date_begin), ('create_date', '<=', date_end)]

        # count for pager
        invoice_count = AccountInvoice.search_count(domain)
        # pager
        pager = request.website.pager(
            url="/my/invoices",
            url_args={'date_begin': date_begin, 'date_end': date_end, 'sortby': sortby},
            total=invoice_count,
            page=page,
            step=self._items_per_page
        )
        # content according to pager and archive selected
        invoices = AccountInvoice.search(domain, order=order, limit=self._items_per_page, offset=pager['offset'])
        values.update({
            'date': date_begin,
            'invoices': invoices,
            'page_name': 'invoice',
            'pager': pager,
            'archive_groups': archive_groups,
            'default_url': '/my/invoices',
            'searchbar_sortings': searchbar_sortings,
            'sortby': sortby,
        })
        return request.render("website_portal_sale.portal_my_invoices", values)

    def details_form_validate(self, data):
        error, error_message = super(website_account, self).details_form_validate(data)
        # prevent VAT/name change if invoices exist
        partner = request.env['res.users'].browse(request.uid).partner_id
        invoices = request.env['account.invoice'].sudo().search_count([('partner_id', '=', partner.id), ('state', 'not in', ['draft', 'cancel'])])
        if invoices:
            if 'vat' in partner and (data['vat'] or False) != (partner.vat or False):
                error['vat'] = 'error'
                error_message.append(_('Changing VAT number is not allowed once invoices have been issued for your account. Please contact us directly for this operation.'))
            if 'name' in data and (data['name'] or False) != (partner.name or False):
                error['name'] = 'error'
                error_message.append(_('Changing your name is not allowed once invoices have been issued for your account. Please contact us directly for this operation.'))
        return error, error_message<|MERGE_RESOLUTION|>--- conflicted
+++ resolved
@@ -152,20 +152,14 @@
             order.check_access_rule('read')
         except AccessError:
             return request.render("website.403")
-<<<<<<< HEAD
-        order_invoice_lines = {il.product_id.id: il.invoice_id for il in order.invoice_ids.mapped('invoice_line_ids')}
-        history = request.session.get('my_orders_history', [])
-
-        values = {
-            'order': order.sudo(),
-=======
 
         order_sudo = order.sudo()
         order_invoice_lines = {il.product_id.id: il.invoice_id for il in order_sudo.invoice_ids.mapped('invoice_line_ids')}
 
-        return request.render("website_portal_sale.orders_followup", {
+        history = request.session.get('my_orders_history', [])
+
+        values = {
             'order': order_sudo,
->>>>>>> c0e7f9b0
             'order_invoice_lines': order_invoice_lines,
         }
         values.update(get_records_pager(history, order))
