--- conflicted
+++ resolved
@@ -258,13 +258,8 @@
         },
     });
 
-<<<<<<< HEAD
     publicWidget.registry.websiteSlidesQuizNoFullscreen = publicWidget.Widget.extend({
-        selector: '.o_wslides_js_lesson_quiz',
-=======
-    sAnimations.registry.websiteSlidesQuizNoFullscreen = sAnimations.Class.extend({
         selector: '.o_wslides_lesson_main', // selector of complete page, as we need slide content and aside content table
->>>>>>> 230ad8c3
         custom_events: {
             slide_go_next: '_onQuizNextSlide',
             slide_completed: '_onQuizCompleted',
