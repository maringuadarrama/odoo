--- conflicted
+++ resolved
@@ -196,19 +196,12 @@
                 move_lines = expense._move_line_get()
 
                 #create one more move line, a counterline for the total on payable account
-<<<<<<< HEAD
+                payment_id = False
                 total, total_currency, move_lines = expense._compute_expense_totals(company_currency, move_lines, acc_date)
                 if expense.payment_mode == 'company_account':
                     if not expense.sheet_id.bank_journal_id.default_credit_account_id:
                         raise UserError(_("No credit account found for the %s journal, please configure one.") % (expense.sheet_id.bank_journal_id.name))
                     emp_account = expense.sheet_id.bank_journal_id.default_credit_account_id.id
-=======
-                payment_id = False
-                total, total_currency, move_lines = expense._compute_expense_totals(company_currency, move_lines, maxdate)
-                if expense.payment_mode == 'company_account':
-                    if not expense.bank_journal_id.default_credit_account_id:
-                        raise UserError(_("No credit account found for the %s journal, please configure one.") % (expense.bank_journal_id.name))
-                    emp_account = expense.bank_journal_id.default_credit_account_id.id
                     journal = expense.bank_journal_id
                     #create payment
                     payment_methods = (total < 0) and journal.outbound_payment_method_ids or journal.inbound_payment_method_ids
@@ -226,7 +219,6 @@
                         'name': expense.name,
                     })
                     payment_id = payment.id
->>>>>>> ba6ca788
                 else:
                     if not expense.employee_id.address_home_id:
                         raise UserError(_("No Home Address found for the employee %s, please configure one.") % (expense.employee_id.name))
