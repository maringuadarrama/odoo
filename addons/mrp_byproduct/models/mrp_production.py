# -*- coding: utf-8 -*-
# Part of Odoo. See LICENSE file for full copyright and licensing details.

from odoo import api, models

from odoo.tools import float_round


class MrpProduction(models.Model):
    _description = 'Production'
    _inherit = 'mrp.production'

    def _create_byproduct_move(self, sub_product):
        Move = self.env['stock.move']
        for production in self:
            source = production.product_id.property_stock_production.id
            product_uom_factor = production.product_uom_id._compute_quantity(production.product_qty - production.qty_produced, production.bom_id.product_uom_id)
            qty1 = sub_product.product_qty
            qty1 *= product_uom_factor / production.bom_id.product_qty
            data = {
                'name': 'PROD:%s' % production.name,
                'date': production.date_planned_start,
                'product_id': sub_product.product_id.id,
                'product_uom_qty': qty1,
                'product_uom': sub_product.product_uom_id.id,
                'location_id': source,
                'location_dest_id': production.location_dest_id.id,
                'operation_id': sub_product.operation_id.id,
                'production_id': production.id,
                'warehouse_id': production.location_dest_id.get_warehouse().id,
                'origin': production.name,
                'unit_factor': qty1 / (production.product_qty - production.qty_produced),
                'propagate': self.propagate,
                'group_id': self.move_dest_ids and self.move_dest_ids.mapped('group_id')[0].id or self.procurement_group_id.id,
                'subproduct_id': sub_product.id
            }
            move = Move.create(data)
            move._action_confirm()

    @api.multi
    def _generate_finished_moves(self):
        """ Generates moves and work orders
        @return: Newly generated picking Id.
        """
        res = super(MrpProduction, self)._generate_finished_moves()
        for production in self.filtered(lambda production: production.bom_id):
            for sub_product in production.bom_id.sub_products:
                production._create_byproduct_move(sub_product)
        return res


class MrpProductProduce(models.TransientModel):
    _name = "mrp.product.produce"
    _description = "Record Production"
    _inherit = "mrp.product.produce"

    @api.multi
    def _update_finished_move(self):
        """ Handle by product tracked """
        by_product_moves = self.production_id.move_finished_ids.filtered(lambda m: m.product_id != self.product_id and m.state not in ('done', 'cancel'))
        for by_product_move in by_product_moves:
            rounding = by_product_move.product_uom.rounding
<<<<<<< HEAD
            quantity = float_round(self.qty_producing * by_product_move.unit_factor, precision_rounding=rounding)
=======
            quantity = float_round(self.product_qty * by_product_move.unit_factor, precision_rounding=rounding)
            location_dest_id = by_product_move.location_dest_id.get_putaway_strategy(by_product_move.product_id).id or by_product_move.location_dest_id.id
>>>>>>> 2420492c
            values = {
                'move_id': by_product_move.id,
                'product_id': by_product_move.product_id.id,
                'production_id': self.production_id.id,
                'product_uom_id': by_product_move.product_uom.id,
                'location_id': by_product_move.location_id.id,
                'location_dest_id': location_dest_id,
            }
            if by_product_move.product_id.tracking == 'lot':
                values.update({
                    'product_uom_qty': quantity,
                    'qty_done': quantity,
                })
                self.env['stock.move.line'].create(values)
            else:
                values.update({
                    'product_uom_qty': 1.0,
                    'qty_done': 1.0,
                })
                for i in range(0, int(quantity)):
                    self.env['stock.move.line'].create(values)
        return super(MrpProductProduce, self)._update_finished_move()<|MERGE_RESOLUTION|>--- conflicted
+++ resolved
@@ -60,12 +60,8 @@
         by_product_moves = self.production_id.move_finished_ids.filtered(lambda m: m.product_id != self.product_id and m.state not in ('done', 'cancel'))
         for by_product_move in by_product_moves:
             rounding = by_product_move.product_uom.rounding
-<<<<<<< HEAD
             quantity = float_round(self.qty_producing * by_product_move.unit_factor, precision_rounding=rounding)
-=======
-            quantity = float_round(self.product_qty * by_product_move.unit_factor, precision_rounding=rounding)
             location_dest_id = by_product_move.location_dest_id.get_putaway_strategy(by_product_move.product_id).id or by_product_move.location_dest_id.id
->>>>>>> 2420492c
             values = {
                 'move_id': by_product_move.id,
                 'product_id': by_product_move.product_id.id,
