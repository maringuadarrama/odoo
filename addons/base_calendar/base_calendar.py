# -*- coding: utf-8 -*-
##############################################################################
#
#    OpenERP, Open Source Management Solution
#    Copyright (C) 2004-2010 Tiny SPRL (<http://tiny.be>).
#
#    This program is free software: you can redistribute it and/or modify
#    it under the terms of the GNU Affero General Public License as
#    published by the Free Software Foundation, either version 3 of the
#    License, or (at your option) any later version.
#
#    This program is distributed in the hope that it will be useful,
#    but WITHOUT ANY WARRANTY; without even the implied warranty of
#    MERCHANTABILITY or FITNESS FOR A PARTICULAR PURPOSE.  See the
#    GNU Affero General Public License for more details.
#
#    You should have received a copy of the GNU Affero General Public License
#    along with this program.  If not, see <http://www.gnu.org/licenses/>.
#
##############################################################################

from datetime import datetime, timedelta
from dateutil import parser
from dateutil import rrule
from osv import fields, osv
from service import web_services
from tools.translate import _
import pytz
import re
import time
import tools

months = {
        1: "January", 2: "February", 3: "March", 4: "April", \
        5: "May", 6: "June", 7: "July", 8: "August", 9: "September", \
        10: "October", 11: "November", 12: "December"}

def get_recurrent_dates(rrulestring, exdate, startdate=None):
    """
    Get recurrent dates
    """

    def todate(date):
        val = parser.parse(''.join((re.compile('\d')).findall(date)))
        return val
    if not startdate:
        startdate = datetime.now()
    rset1 = rrule.rrulestr(rrulestring, dtstart=startdate, forceset=True)

    for date in exdate:
        datetime_obj = todate(date)
        rset1._exdate.append(datetime_obj)
    re_dates = map(lambda x:x.strftime('%Y-%m-%d %H:%M:%S'), rset1._iter())
    return re_dates

def base_calendar_id2real_id(base_calendar_id=None, with_date=False):
    """
    Convert base calendar id into real id.
    @return: base calendar id
    """

    if base_calendar_id and isinstance(base_calendar_id, (str, unicode)):
        res = base_calendar_id.split('-')
        if len(res) >= 2:
            real_id = res[0]
            if with_date:
                real_date = time.strftime("%Y-%m-%d %H:%M:%S", \
                                 time.strptime(res[1], "%Y%m%d%H%M%S"))
                start = datetime.strptime(real_date, "%Y-%m-%d %H:%M:%S")
                end = start + timedelta(hours=with_date)
                return (int(real_id), real_date, end.strftime("%Y-%m-%d %H:%M:%S"))
            return int(real_id)
    return base_calendar_id and int(base_calendar_id) or base_calendar_id

def real_id2base_calendar_id(real_id, recurrent_date):
    """
    Convert  real id into base_calendar_id.
    @return: real id with recurrent date.
    """

    if real_id and recurrent_date:
        recurrent_date = time.strftime("%Y%m%d%H%M%S", \
                         time.strptime(recurrent_date, "%Y-%m-%d %H:%M:%S"))
        return '%d-%s' % (real_id, recurrent_date)
    return real_id


def _links_get(self, cr, uid, context={}):
    """
    Get request link.
    @param cr: the current row, from the database cursor,
    @param uid: the current user’s ID for security checks,
    @param context: A standard dictionary for contextual values
    @return: list of dictionary which contain object and name and id.
    """

    obj = self.pool.get('res.request.link')
    ids = obj.search(cr, uid, [])
    res = obj.read(cr, uid, ids, ['object', 'name'], context=context)
    return [(r['object'], r['name']) for r in res]

html_invitation = """
<html>
<head>
<meta http-equiv="Content-type" content="text/html; charset=utf-8" />
<title>%(name)s</title>
</head>
<body>
<table border="0" cellspacing="10" cellpadding="0" width="100%%"
    style="font-family: Arial, Sans-serif; font-size: 14">
    <tr>
        <td width="100%%">Hello,</td>
    </tr>
    <tr>
        <td width="100%%">You are invited for <i>%(company)s</i> Event.</td>
    </tr>
    <tr>
        <td width="100%%">Below are the details of event:</td>
    </tr>
</table>

<table cellspacing="0" cellpadding="5" border="0" summary=""
    style="width: 90%%; font-family: Arial, Sans-serif; border: 1px Solid #ccc; background-color: #f6f6f6">
    <tr valign="center" align="center">
        <td bgcolor="DFDFDF">
        <h3>%(name)s</h3>
        </td>
    </tr>
    <tr>
        <td>
        <table cellpadding="8" cellspacing="0" border="0"
            style="font-size: 14" summary="Eventdetails" bgcolor="f6f6f6"
            width="90%%">
            <tr>
                <td width="21%%">
                <div><b>Start Date</b></div>
                </td>
                <td><b>:</b></td>
                <td>%(start_date)s</td>
                <td width="15%%">
                <div><b>End Date</b></div>
                </td>
                <td><b>:</b></td>
                <td width="25%%">%(end_date)s</td>
            </tr>
            <tr valign="top">
                <td><b>Description</b></td>
                <td><b>:</b></td>
                <td colspan="3">%(description)s</td>
            </tr>
            <tr valign="top">
                <td>
                <div><b>Location</b></div>
                </td>
                <td><b>:</b></td>
                <td colspan="3">%(location)s</td>
            </tr>
            <tr valign="top">
                <td>
                <div><b>Event Attendees</b></div>
                </td>
                <td><b>:</b></td>
                <td colspan="3">
                <div>
                <div>%(attendees)s</div>
                </div>
                </td>
            </tr>
            <tr valign="top">
                <td><b>Are you coming?</b></td>
                <td><b>:</b></td>
                <td colspan="3">
                <UL>
                    <LI>YES</LI>
                    <LI>NO</LI>
                    <LI>MAYBE</LI>
                </UL>
                </td>
            </tr>
        </table>
        </td>
    </tr>
</table>
<table border="0" cellspacing="10" cellpadding="0" width="100%%"
    style="font-family: Arial, Sans-serif; font-size: 14">
    <tr>
        <td width="100%%"><b>Note:</b> If you are interested please reply this
        mail and keep only your response from options <i>YES, NO</i>
        and <i>MAYBE</i>.</td>
    </tr>
    <tr>
        <td width="100%%">From:</td>
    </tr>
    <tr>
        <td width="100%%">%(user)s</td>
    </tr>
    <tr valign="top">
        <td width="100%%">-<font color="a7a7a7">-------------------------</font></td>
    </tr>
    <tr>
        <td width="100%%"> <font color="a7a7a7">%(sign)s</font></td>
    </tr>
</table>
</body>
</html>
"""

class calendar_attendee(osv.osv):
    """
    Calendar Attendee Information
    """
    _name = 'calendar.attendee'
    _description = 'Attendee information'
    _rec_name = 'cutype'

    __attribute__ = {}

    def _get_address(self, name=None, email=None):
        """
        Get Email Address
        """
        if name and email:
            name += ':'
        return (name or '') + (email and ('MAILTO:' + email) or '')

    def _compute_data(self, cr, uid, ids, name, arg, context):
        """
        Compute data on field.
        @param cr: the current row, from the database cursor,
        @param uid: the current user’s ID for security checks,
        @param ids: List of calendar attendee’s IDs.
        @param name: name of field.
        @param context: A standard dictionary for contextual values
        @return: Dictionary of form {id: {'field Name': value'}}.
        """
        name = name[0]
        result = {}
        for attdata in self.browse(cr, uid, ids, context=context):
            id = attdata.id
            result[id] = {}
            if name == 'sent_by':
                if not attdata.sent_by_uid:
                    result[id][name] = ''
                    continue
                else:
                    result[id][name] =  self._get_address(attdata.sent_by_uid.name, \
                                        attdata.sent_by_uid.address_id.email)
            if name == 'cn':
                if attdata.user_id:
                    result[id][name] = self._get_address(attdata.user_id.name, attdata.email)
                elif attdata.partner_address_id:
                    result[id][name] = self._get_address(attdata.partner_id.name, attdata.email)
                else:
                    result[id][name] = self._get_address(None, attdata.email)
            if name == 'delegated_to':
                todata = []
                for parent in attdata.parent_ids:
                    if parent.email:
                        todata.append('MAILTO:' + parent.email)
                result[id][name] = ', '.join(todata)
            if name == 'delegated_from':
                fromdata = []
                for child in attdata.child_ids:
                    if child.email:
                        fromdata.append('MAILTO:' + child.email)
                result[id][name] = ', '.join(fromdata)
            if name == 'event_date':
                if attdata.ref:
                    result[id][name] = attdata.ref.date
                else:
                    result[id][name] = False
            if name == 'event_end_date':
                if attdata.ref:
                    result[id][name] = attdata.ref.date_deadline
                else:
                    result[id][name] = False
            if name == 'sent_by_uid':
                if attdata.ref:
                    result[id][name] = (attdata.ref.user_id.id, attdata.ref.user_id.name)
                else:
                    result[id][name] = uid
            if name == 'language':
                user_obj = self.pool.get('res.users')
                lang = user_obj.read(cr, uid, uid, ['context_lang'], context=context)['context_lang']
                result[id][name] = lang.replace('_', '-')
        return result

    def _links_get(self, cr, uid, context={}):
        """
        Get request link for ref field in calendar attendee.
        @param cr: the current row, from the database cursor,
        @param uid: the current user’s ID for security checks,
        @param context: A standard dictionary for contextual values
        @return: list of dictionary which contain object and name and id.
        """

        obj = self.pool.get('res.request.link')
        ids = obj.search(cr, uid, [])
        res = obj.read(cr, uid, ids, ['object', 'name'], context=context)
        return [(r['object'], r['name']) for r in res]

    def _lang_get(self, cr, uid, context={}):
        """
        Get language for language function field.
        @param cr: the current row, from the database cursor,
        @param uid: the current user’s ID for security checks,
        @param context: A standard dictionary for contextual values
        @return: list of dictionary which contain code and name and id.
        """
        obj = self.pool.get('res.lang')
        ids = obj.search(cr, uid, [])
        res = obj.read(cr, uid, ids, ['code', 'name'], context=context)
        res = [((r['code']).replace('_', '-'), r['name']) for r in res]
        return res

    _columns = {
        'cutype': fields.selection([('individual', 'Individual'), \
                    ('group', 'Group'), ('resource', 'Resource'), \
                    ('room', 'Room'), ('unknown', '') ], \
                    'Invite Type', help="Specify the type of Invitation"),
        'member': fields.char('Member', size=124,
                    help="Indicate the groups that the attendee belongs to"),
        'role': fields.selection([('req-participant', 'Participation required'), \
                    ('chair', 'Chair Person'), \
                    ('opt-participant', 'Optional Participation'), \
                    ('non-participant', 'For information Purpose')], 'Role', \
                    help='Participation role for the calendar user'),
        'state': fields.selection([('tentative', 'Tentative'),
                        ('needs-action', 'Needs Action'),
                        ('accepted', 'Accepted'),
                        ('declined', 'Declined'),
                        ('delegated', 'Delegated')], 'State', readonly=True,\
                        help="Status of the attendee's participation"),
        'rsvp':  fields.boolean('Required Reply?',
                    help="Indicats whether the favor of a reply is requested"),
        'delegated_to': fields.function(_compute_data, method=True, \
                string='Delegated To', type="char", size=124, store=True, \
                multi='delegated_to', help="The users that the original \
request was delegated to"),
        'delegated_from': fields.function(_compute_data, method=True, string=\
            'Delegated From', type="char", store=True, size=124, multi='delegated_from'),
        'parent_ids': fields.many2many('calendar.attendee', 'calendar_attendee_parent_rel',\
                                       'attendee_id', 'parent_id', 'Delegrated From'),
        'child_ids': fields.many2many('calendar.attendee', 'calendar_attendee_child_rel',\
                                      'attendee_id', 'child_id', 'Delegrated To'),
        'sent_by': fields.function(_compute_data, method=True, string='Sent By',\
                         type="char", multi='sent_by', store=True, size=124,\
                         help="Specify the user that is acting on behalf of the calendar user"),
        'sent_by_uid': fields.function(_compute_data, method=True, string='Sent By User',\
                             type="many2one", relation="res.users", multi='sent_by_uid'),
        'cn': fields.function(_compute_data, method=True, string='Common name',\
                             type="char", size=124, multi='cn', store=True),
        'dir': fields.char('URI Reference', size=124, help="Reference to the URI\
                     that points to the directory information corresponding to the attendee."),
        'language':  fields.function(_compute_data, method=True, string='Language',\
                     type="selection", selection=_lang_get, multi='language',\
                     store=True, help="To specify the language for text values in a\
                      property or property parameter."),
        'user_id': fields.many2one('res.users', 'User'),
        'partner_address_id': fields.many2one('res.partner.address', 'Contact'),
        'partner_id': fields.related('partner_address_id', 'partner_id', type='many2one',\
                        relation='res.partner', string='Partner', help="Partner related to contact"),
        'email': fields.char('Email', size=124, help="Email of Invited Person"),
        'event_date': fields.function(_compute_data, method=True, string='Event Date',\
                             type="datetime", multi='event_date'),
        'event_end_date': fields.function(_compute_data, method=True, string='Event End Date',\
                                 type="datetime", multi='event_end_date'),
        'ref': fields.reference('Event Ref', selection=_links_get, size=128),
        'availability': fields.selection([('free', 'Free'), ('busy', 'Busy')], 'Free/Busy', readonly="True"),
     }
    _defaults = {
        'state':  lambda *x: 'needs-action',
    }

    response_re = re.compile("Are you coming\?.*\n*.*(YES|NO|MAYBE).*", re.UNICODE)

    def msg_new(self, cr, uid, msg):
        """ @param self: The object pointer
            @param cr: the current row, from the database cursor,
            @param uid: the current user’s ID for security checks, """
        return False

    def msg_act_get(self, msg):
        """
        Get Message.
        @param self: The object pointer
        @return: dictionary of actions which contain state field value.
        """

        mailgate_obj = self.pool.get('mail.gateway')
        body = mailgate_obj.msg_body_get(msg)
        actions = {}
        res = self.response_re.findall(body['body'])
        if res:
            actions['state'] = res[0]
        return actions

    def msg_update(self, cr, uid, ids, msg, data={}, default_act='None'):
        """
        Update msg state which may be accepted.declined.tentative.
        @param cr: the current row, from the database cursor,
        @param uid: the current user’s ID for security checks,
        @param ids: List of calendar attendee’s IDs.
        @param context: A standard dictionary for contextual values
        @return: True
        """
        msg_actions = self.msg_act_get(msg)
        if msg_actions.get('state'):
            if msg_actions['state'] in ['YES', 'NO', 'MAYBE']:
                mapping = {'YES': 'accepted', 'NO': 'declined', 'MAYBE': 'tentative'}
                status = mapping[msg_actions['state']]
                print 'Got response for invitation id: %s as %s'  % (ids, status)
                self.write(cr, uid, ids, {'state': status})
        return True

    def _send_mail(self, cr, uid, ids, mail_to, email_from=tools.config.get('email_from', False), context={}):
        """
        Send mail for calendar attendee.
        @param cr: the current row, from the database cursor,
        @param uid: the current user’s ID for security checks,
        @param ids: List of calendar attendee’s IDs.
        @param context: A standard dictionary for contextual values
        @return: True
        """

        company = self.pool.get('res.users').browse(cr, uid, uid, context=context).company_id.name
        for att in self.browse(cr, uid, ids, context=context):
            sign = att.sent_by_uid and att.sent_by_uid.signature or ''
            sign = '<br>'.join(sign and sign.split('\n') or [])
            res_obj = att.ref
            sub = '[%s Invitation][%d] %s'  % (company, att.id, res_obj.name)
            att_infos = []
            other_invitaion_ids = self.search(cr, uid, [('ref','=', att.ref._name + ',' + str(att.ref.id))])
            for att2 in self.browse(cr, uid, other_invitaion_ids):
                att_infos.append(((att2.user_id and att2.user_id.name) or \
                             (att2.partner_id and att2.partner_id.name) or \
                                att2.email) +  ' - Status: ' + att2.state.title())
            body_vals = {'name': res_obj.name,
                        'start_date': res_obj.date,
                        'end_date': res_obj.date_deadline or False,
                        'description': res_obj.description or '-',
                        'location': res_obj.location or '-',
                        'attendees': '<br>'.join(att_infos),
                        'user': res_obj.user_id and res_obj.user_id.name or 'OpenERP User',
                        'sign': sign,
                        'company': company
            }
            body = html_invitation % body_vals
            if mail_to and email_from:
                tools.email_send(
                        email_from,
                        mail_to,
                        sub,
                        body,
                        subtype='html',
                        reply_to=email_from
                    )
            return True
    def onchange_user_id(self, cr, uid, ids, user_id, *args, **argv):
        """
        Make entry on email and availbility  on change of user_id field.
        @param cr: the current row, from the database cursor,
        @param uid: the current user’s ID for security checks,
        @param ids: List of calendar attendee’s IDs.
        @param user_id: User id
        @return: dictionary of value. which put value in email and availability fields.
        """

        if not user_id:
            return {'value': {'email': ''}}
        usr_obj = self.pool.get('res.users')
        user = usr_obj.browse(cr, uid, user_id, *args)
        return {'value': {'email': user.address_id.email, 'availability':user.availability}}

    def do_tentative(self, cr, uid, ids, context=None, *args):
        """ @param self: The object pointer
            @param cr: the current row, from the database cursor,
            @param uid: the current user’s ID for security checks,
            @param ids: List of calendar attendee’s IDs
            @param *args: Get Tupple value
            @param context: A standard dictionary for contextual values """

        self.write(cr, uid, ids, {'state': 'tentative'}, context)

    def do_accept(self, cr, uid, ids, context=None, *args):
        """
        Update state which value is  accepted.
        @param cr: the current row, from the database cursor,
        @param uid: the current user’s ID for security checks,
        @param ids: List of calendar attendee’s IDs.
        @return: True
        """

        if not context:
            context = {}

        for vals in self.browse(cr, uid, ids, context=context):
            user = vals.user_id
            if user:

                mod_obj = self.pool.get(vals.ref._name)
                if vals.ref:
                    if vals.ref.user_id.id != user.id:
                        defaults = {'user_id':  user.id}
                        new_event = mod_obj.copy(cr, uid, vals.ref.id, default=defaults, context=context)
            self.write(cr, uid, vals.id, {'state': 'accepted'}, context)

        return True

    def do_decline(self, cr, uid, ids, context=None, *args):
        """ @param self: The object pointer
            @param cr: the current row, from the database cursor,
            @param uid: the current user’s ID for security checks,
            @param ids: List of calendar attendee’s IDs
            @param *args: Get Tupple value
            @param context: A standard dictionary for contextual values """

        self.write(cr, uid, ids, {'state': 'declined'}, context)

    def create(self, cr, uid, vals, context=None):
        """ @param self: The object pointer
            @param cr: the current row, from the database cursor,
            @param uid: the current user’s ID for security checks,
            @param vals: Get Values
            @param context: A standard dictionary for contextual values """

        if not context:
            context = {}
        if not vals.get("email") and vals.get("cn"):
            cnval = vals.get("cn").split(':')
            email =  filter(lambda x:x.__contains__('@'), cnval)
            vals['email'] = email[0]
            vals['cn'] = vals.get("cn")
        res = super(calendar_attendee, self).create(cr, uid, vals, context)
        return res

calendar_attendee()

class res_alarm(osv.osv):
    _name = 'res.alarm'
    _description = 'Basic Alarm Information'
    _columns = {
        'name':fields.char('Name', size=256, required=True),
        'trigger_occurs': fields.selection([('before', 'Before'), ('after', 'After')], \
                                        'Triggers', required=True),
        'trigger_interval': fields.selection([('minutes', 'Minutes'), ('hours', 'Hours'), \
                ('days', 'Days')], 'Interval', required=True),
        'trigger_duration':  fields.integer('Duration', required=True),
        'trigger_related':  fields.selection([('start', 'The event starts'), ('end', \
                                       'The event ends')], 'Related to', required=True),
        'duration': fields.integer('Duration', help="""Duration' and 'Repeat' \
are both optional, but if one occurs, so MUST the other"""),
        'repeat': fields.integer('Repeat'),
        'active': fields.boolean('Active', help="If the active field is set to \
                    true, it will allow you to hide the event alarm information without removing it."),


    }
    _defaults = {
        'trigger_interval':  lambda *x: 'minutes',
        'trigger_duration': lambda *x: 5,
        'trigger_occurs': lambda *x: 'before',
        'trigger_related': lambda *x: 'start',
        'active': lambda *x: 1,
    }

    def do_alarm_create(self, cr, uid, ids, model, date, context={}):
        """
        Create Alarm for meeting.
        @param cr: the current row, from the database cursor,
        @param uid: the current user’s ID for security checks,
        @param ids: List of res alarm’s IDs.
        @param model: Model name.
        @param context: A standard dictionary for contextual values
        @return: True
        """

        alarm_obj = self.pool.get('calendar.alarm')
        ir_obj = self.pool.get('ir.model')
        model_id = ir_obj.search(cr, uid, [('model', '=', model)])[0]

        model_obj = self.pool.get(model)
        for data in model_obj.browse(cr, uid, ids):

            basic_alarm = data.alarm_id
            if not context.get('alarm_id'):
                self.do_alarm_unlink(cr, uid, [data.id], model)
                return True
            self.do_alarm_unlink(cr, uid, [data.id], model)
            if basic_alarm:
                vals = {
                    'action': 'display',
                    'description': data.description,
                    'name': data.name,
                    'attendee_ids': [(6, 0, map(lambda x:x.id, data.attendee_ids))],
                    'trigger_related': basic_alarm.trigger_related,
                    'trigger_duration': basic_alarm.trigger_duration,
                    'trigger_occurs': basic_alarm.trigger_occurs,
                    'trigger_interval': basic_alarm.trigger_interval,
                    'duration': basic_alarm.duration,
                    'repeat': basic_alarm.repeat,
                    'state': 'run',
                    'event_date': data[date],
                    'res_id': data.id,
                    'model_id': model_id,
                    'user_id': uid
                 }
                alarm_id = alarm_obj.create(cr, uid, vals)
                cr.execute('Update %s set base_calendar_alarm_id=%s, alarm_id=%s \
                                        where id=%s' % (model_obj._table, \
                                        alarm_id, basic_alarm.id, data.id))
        cr.commit()
        return True

    def do_alarm_unlink(self, cr, uid, ids, model, context={}):
        """
        Delete alarm specified in ids
        @param cr: the current row, from the database cursor,
        @param uid: the current user’s ID for security checks,
        @param ids: List of res alarm’s IDs.
        @param model: Model name.
        @return: True
        """

        alarm_obj = self.pool.get('calendar.alarm')
        ir_obj = self.pool.get('ir.model')
        model_id = ir_obj.search(cr, uid, [('model', '=', model)])[0]
        model_obj = self.pool.get(model)
        for datas in model_obj.browse(cr, uid, ids):
            alarm_ids = alarm_obj.search(cr, uid, [('model_id', '=', model_id), ('res_id', '=', datas.id)])
            if alarm_ids:
                alarm_obj.unlink(cr, uid, alarm_ids)
                cr.execute('Update %s set base_calendar_alarm_id=NULL, alarm_id=NULL\
                             where id=%s' % (model_obj._table, datas.id))
        cr.commit()
        return True

res_alarm()

class calendar_alarm(osv.osv):
    _name = 'calendar.alarm'
    _description = 'Event alarm information'
    _inherit = 'res.alarm'
    __attribute__ = {}

    _columns = {
            'alarm_id': fields.many2one('res.alarm', 'Basic Alarm', ondelete='cascade'),
            'name': fields.char('Summary', size=124, help="""Contains the text to be \
                         used as the message subject for email \
                         or contains the text to be used for display"""),
            'action': fields.selection([('audio', 'Audio'), ('display', 'Display'), \
                    ('procedure', 'Procedure'), ('email', 'Email') ], 'Action', \
                    required=True, help="Defines the action to be invoked when an alarm is triggered"),
            'description': fields.text('Description', help='Provides a more complete \
                                description of the calendar component, than that \
                                provided by the "SUMMARY" property'),
            'attendee_ids': fields.many2many('calendar.attendee', 'alarm_attendee_rel', \
                                          'alarm_id', 'attendee_id', 'Attendees', readonly=True),
            'attach': fields.binary('Attachment', help="""* Points to a sound resource,\
                         which is rendered when the alarm is triggered for audio,
                        * File which is intended to be sent as message attachments for email,
                        * Points to a procedure resource, which is invoked when\
                          the alarm is triggered for procedure."""),
            'res_id': fields.integer('Resource ID'),
            'model_id': fields.many2one('ir.model', 'Model'),
            'user_id': fields.many2one('res.users', 'Owner'),
            'event_date': fields.datetime('Event Date'),
            'event_end_date': fields.datetime('Event End Date'),
            'trigger_date': fields.datetime('Trigger Date', readonly="True"),
            'state':fields.selection([
                        ('draft', 'Draft'),
                        ('run', 'Run'),
                        ('stop', 'Stop'),
                        ('done', 'Done'),
                    ], 'State', select=True, readonly=True),
     }

    _defaults = {
        'action':  lambda *x: 'email',
        'state': lambda *x: 'run',
     }

    def create(self, cr, uid, vals, context={}):
        """
        create new record.
        @param self: The object pointer
        @param cr: the current row, from the database cursor,
        @param vals: dictionary of fields value.{‘name_of_the_field’: value, ...}
        @param context: A standard dictionary for contextual values
        @return: new record id for calendar_alarm.
        """

        event_date = vals.get('event_date', False)
        if event_date:
            dtstart = datetime.strptime(vals['event_date'], "%Y-%m-%d %H:%M:%S")
            if vals['trigger_interval'] == 'days':
                delta = timedelta(days=vals['trigger_duration'])
            if vals['trigger_interval'] == 'hours':
                delta = timedelta(hours=vals['trigger_duration'])
            if vals['trigger_interval'] == 'minutes':
                delta = timedelta(minutes=vals['trigger_duration'])
            trigger_date =  dtstart + (vals['trigger_occurs'] == 'after' and delta or -delta)
            vals['trigger_date'] = trigger_date
        res = super(calendar_alarm, self).create(cr, uid, vals, context)
        return res

    def do_run_scheduler(self, cr, uid, automatic=False, use_new_cursor=False, \
                       context=None):
        """
            @param self: The object pointer
            @param cr: the current row, from the database cursor,
            @param uid: the current user’s ID for security checks,
            @param ids: List of calendar alarm’s IDs.
            @param use_new_cursor: False or the dbname
            @param context: A standard dictionary for contextual values
        """


        if not context:
            context = {}
        current_datetime = datetime.now().strftime('%Y-%m-%d %H:%M:%S')
        cr.execute("select alarm.id as id \
                    from calendar_alarm alarm \
                    where alarm.state = %s and alarm.trigger_date <= %s", ('run', current_datetime))
        res = cr.dictfetchall()
        alarm_ids = map(lambda x: x['id'], res)
        #attendee_obj = self.pool.get('calendar.attendee')
        request_obj = self.pool.get('res.request')
        mail_to = []
        for alarm in self.browse(cr, uid, alarm_ids):
            if alarm.action == 'display':
                value = {
                   'name': alarm.name,
                   'act_from': alarm.user_id.id,
                   'act_to': alarm.user_id.id,
                   'body': alarm.description,
                   'trigger_date': alarm.trigger_date,
                   'ref_doc1':  '%s,%s'  % (alarm.model_id.model, alarm.res_id)
                }
                request_id = request_obj.create(cr, uid, value)
                request_ids = [request_id]
                for attendee in alarm.attendee_ids:
                    if attendee.user_id:
                        value['act_to'] = attendee.user_id.id
                        request_id = request_obj.create(cr, uid, value)
                        request_ids.append(request_id)
                request_obj.request_send(cr, uid, request_ids)

            if alarm.action == 'email':
                sub = '[Openobject Remainder] %s'  % (alarm.name)
                body = """
                Name: %s
                Date: %s
                Description: %s

                From:
                      %s
                      %s

                """  % (alarm.name, alarm.trigger_date, alarm.description, \
                    alarm.user_id.name, alarm.user_id.signature)
                mail_to = [alarm.user_id.address_id.email]
                for att in alarm.attendee_ids:
                    mail_to.append(att.user_id.address_id.email)
                if mail_to:
                    tools.email_send(
                        tools.config.get('email_from', False),
                        mail_to,
                        sub,
                        body
                    )
            self.write(cr, uid, [alarm.id], {'state':'done'})
        return True

calendar_alarm()


class calendar_event(osv.osv):
    _name = "calendar.event"
    _description = "Calendar Event"
    __attribute__ = {}

    def _tz_get(self, cr, uid, context={}):
        return [(x.lower(), x) for x in pytz.all_timezones]


    def onchange_dates(self, cr, uid, ids, start_date, duration=False, end_date=False, context={}):
        """
        @param self: The object pointer
        @param cr: the current row, from the database cursor,
        @param uid: the current user’s ID for security checks,
        @param ids: List of calendar event’s IDs.
        @param start_date: Get starting date
        @param duration: Get Duration between start date and end date or False
        @param end_date: Get Ending Date or False
        @param context: A standard dictionary for contextual values

        """
        if not start_date:
            return {}
        value = {}
        if not end_date and not duration:
            duration = 8.00
            value['duration'] = 8.00
        start = datetime.strptime(start_date, "%Y-%m-%d %H:%M:%S")
        if end_date and not duration:
            end = datetime.strptime(end_date, "%Y-%m-%d %H:%M:%S")
            diff = end - start
            duration =  float(diff.days)* 24 + (float(diff.seconds) / 3600)
            value['duration'] = round(duration, 2)
        elif not end_date:
            end = start + timedelta(hours=duration)
            value['date_deadline'] = end.strftime("%Y-%m-%d %H:%M:%S")
        return {'value': value}

    def _get_rulestring(self, cr, uid, ids, name, arg, context=None):
        """
        Get rule string.
        @param self: The object pointer
        @param cr: the current row, from the database cursor,
        @param id: List of  calendar event's ids.
        @param context: A standard dictionary for contextual values
        @return: dictionary of rrule value.
        """
        result = {}
        for event in ids:

            datas = self.read(cr, uid, event)
            if datas.get('rrule_type'):
                if datas.get('rrule_type') == 'none':
                    result[event] = False
                elif datas.get('rrule_type') == 'custom':
                    rrule_custom = self.compute_rule_string(cr, uid, datas)
                    result[event] = rrule_custom
                else:
                    result[event] = self.compute_rule_string(cr, uid, {'freq':\
                                        datas.get('rrule_type').upper(), \
                                      'interval': 1}, context=context)

        return result

    _columns = {
        'id': fields.integer('ID'),
        'sequence': fields.integer('Sequence'),
        'name': fields.char('Description', size=64, required=True),
        'date': fields.datetime('Date'),
        'date_deadline': fields.datetime('Deadline'),
        'create_date': fields.datetime('Created', readonly=True),
        'duration': fields.float('Duration'),
        'description': fields.text('Your action'),
        'class': fields.selection([('public', 'Public'), ('private', 'Private'), \
                 ('confidential', 'Confidential')], 'Mark as'),
        'location': fields.char('Location', size=264, help="Location of Event"),
        'show_as': fields.selection([('free', 'Free'), \
                                  ('busy', 'Busy')],
                                   'Show as'),
        'base_calendar_url': fields.char('Caldav URL', size=264),
        'exdate': fields.text('Exception Date/Times', help="This property \
                    defines the list of date/time exceptions for arecurring calendar component."),
        'exrule': fields.char('Exception Rule', size=352, help="defines a \
                    rule or repeating pattern for anexception to a recurrence set"),
        'rrule': fields.function(_get_rulestring, type='char', size=124, method=True,\
                     string='Recurrent Rule', store=True),
        'rrule_type': fields.selection([('none', ''), ('daily', 'Daily'), \
                            ('weekly', 'Weekly'), ('monthly', 'Monthly'), \
                            ('yearly', 'Yearly'), ('custom', 'Custom')], 'Recurrency'),
        'alarm_id': fields.many2one('res.alarm', 'Alarm'),
        'base_calendar_alarm_id': fields.many2one('calendar.alarm', 'Alarm'),
        'recurrent_uid': fields.integer('Recurrent ID'),
        'recurrent_id': fields.datetime('Recurrent ID date'),
        'vtimezone': fields.related('user_id', 'context_tz', type='char', size=24,\
                         string='Timezone', store=True),
        'user_id': fields.many2one('res.users', 'Responsible'),
        'freq': fields.selection([('None', 'No Repeat'), \
                            ('secondly', 'Secondly'), \
                            ('minutely', 'Minutely'), \
                            ('hourly', 'Hourly'), \
                            ('daily', 'Daily'), \
                            ('weekly', 'Weekly'), \
                            ('monthly', 'Monthly'), \
                            ('yearly', 'Yearly')], 'Frequency'),
        'interval': fields.integer('Interval'),
        'count': fields.integer('Count'),
        'mo': fields.boolean('Mon'),
        'tu': fields.boolean('Tue'),
        'we': fields.boolean('Wed'),
        'th': fields.boolean('Thu'),
        'fr': fields.boolean('Fri'),
        'sa': fields.boolean('Sat'),
        'su': fields.boolean('Sun'),
        'select1': fields.selection([('date', 'Date of month'), \
                            ('day', 'Day of month')], 'Option'),
        'day': fields.integer('Date of month'),
        'week_list': fields.selection([('MO', 'Monday'), ('TU', 'Tuesday'), \
                                   ('WE', 'Wednesday'), ('TH', 'Thursday'), \
                                   ('FR', 'Friday'), ('SA', 'Saturday'), \
                                   ('SU', 'Sunday')], 'Weekday'),
        'byday': fields.selection([('1', 'First'), ('2', 'Second'), \
                                   ('3', 'Third'), ('4', 'Fourth'), \
                                   ('5', 'Fifth'), ('-1', 'Last')], 'By day'),
        'month_list': fields.selection(months.items(), 'Month'),
        'end_date': fields.date('Repeat Until')
    }

    _defaults = {
         'class': lambda *a: 'public',
         'show_as': lambda *a: 'busy',
         'freq':  lambda *x: 'None',
         'select1':  lambda *x: 'date',
         'interval':  lambda *x: 1,
    }

    def modify_this(self, cr, uid, event_id, defaults, real_date, context=None, *args):
        """
        @param self: The object pointer
        @param cr: the current row, from the database cursor,
        @param uid: the current user’s ID for security checks,
        @param event_id: Get Event_id
        @param real_date: Get Real Date
        @param context: A standard dictionary for contextual values
        @param *args: Get Tuppel Value

        """

        event_id = base_calendar_id2real_id(event_id)
        datas = self.read(cr, uid, event_id, context=context)
        defaults.update({
               'recurrent_uid': base_calendar_id2real_id(datas['id']),
               'recurrent_id': defaults.get('date') or real_date,
               'rrule_type': 'none',
               'rrule': ''
                    })
        exdate = datas['exdate'] and datas['exdate'].split(',') or []
        if real_date and defaults.get('date'):
            exdate.append(real_date)
        self.write(cr, uid, event_id, {'exdate': ','.join(exdate)}, context=context)
        new_id = self.copy(cr, uid, event_id, default=defaults, context=context)
        return new_id

    def modify_all(self, cr, uid, event_ids, defaults, context=None, *args):
        """
        Modify name, date, date_deadline fields.
        @param cr: the current row, from the database cursor,
        @param uid: the current user’s ID for security checks,
        @param event_ids: List of crm meeting’s IDs.
        @return: True
        """
        #start Loop
        for event_id in event_ids:
            event_id = base_calendar_id2real_id(event_id)

            defaults.pop('id')
            defaults.update({'table': self._table})

            qry = "UPDATE %(table)s set name = '%(name)s', \
                            date = '%(date)s',  date_deadline = '%(date_deadline)s'"
            if defaults.get('alarm_id'):
                qry += ", alarm_id = %(alarm_id)s"
            if defaults.get('location'):
                qry += ", location = '%(location)s'"
            qry += "WHERE id = %s" % (event_id)
            cr.execute(qry %(defaults))
            #End Loop
        return True

    def get_recurrent_ids(self, cr, uid, select, base_start_date, base_until_date, limit=100):
        """
        @param self: The object pointer
        @param cr: the current row, from the database cursor,
        @param uid: the current user’s ID for security checks,
        @param base_start_date: Get Start Date
        @param base_until_date: Get End Date
        @param limit: The Number of Results to Return """

        if not limit:
            limit = 100
        if isinstance(select, (str, int, long)):
            ids = [select]
        else:
            ids = select
        result = []
        if ids and (base_start_date or base_until_date):
            cr.execute("select m.id, m.rrule, m.date, m.date_deadline, \
                            m.exdate  from "  + self._table + \
                            " m where m.id in ("\
                            + ','.join(map(lambda x: str(x), ids))+")")

            count = 0
            for data in cr.dictfetchall():
                start_date = base_start_date and datetime.strptime(base_start_date, "%Y-%m-%d") or False
                until_date = base_until_date and datetime.strptime(base_until_date, "%Y-%m-%d") or False
                if count > limit:
                    break
                event_date = datetime.strptime(data['date'], "%Y-%m-%d %H:%M:%S")
                if start_date and start_date <= event_date:
                    start_date = event_date
                if not data['rrule']:
                    if start_date and (event_date < start_date):
                        continue
                    if until_date and (event_date > until_date):
                        continue
                    idval = real_id2base_calendar_id(data['id'], data['date'])
                    result.append(idval)
                    count += 1
                else:
                    exdate = data['exdate'] and data['exdate'].split(',') or []
                    rrule_str = data['rrule']
                    new_rrule_str = []
                    rrule_until_date = False
                    is_until = False
                    for rule in rrule_str.split(';'):
                        name, value = rule.split('=')
                        if name == "UNTIL":
                            is_until = True
                            value = parser.parse(value)
                            rrule_until_date = parser.parse(value.strftime("%Y-%m-%d"))
                            if until_date and until_date >= rrule_until_date:
                                until_date = rrule_until_date
                            if until_date:
                                value = until_date.strftime("%Y%m%d%H%M%S")
                        new_rule = '%s=%s' % (name, value)
                        new_rrule_str.append(new_rule)
                    if not is_until and until_date:
                        value = until_date.strftime("%Y%m%d%H%M%S")
                        name = "UNTIL"
                        new_rule = '%s=%s' % (name, value)
                        new_rrule_str.append(new_rule)
                    new_rrule_str = ';'.join(new_rrule_str)
                    start_date = datetime.strptime(data['date'], "%Y-%m-%d %H:%M:%S")
                    rdates = get_recurrent_dates(str(new_rrule_str), exdate, start_date)
                    for rdate in rdates:
                        r_date = datetime.strptime(rdate, "%Y-%m-%d %H:%M:%S")
                        if start_date and r_date < start_date:
                            continue
                        if until_date and r_date > until_date:
                            continue
                        idval = real_id2base_calendar_id(data['id'], rdate)
                        result.append(idval)
                        count += 1
        if result:
            ids = result
        if isinstance(select, (str, int, long)):
            return ids and ids[0] or False
        return ids

    def compute_rule_string(self, cr, uid, datas, context=None, *args):
        """
        Compute rule string.
        @param self: the object pointer
        @param cr: the current row, from the database cursor,
        @param uid: the current user’s ID for security checks,
        @param datas: dictionary of freq and interval value.
        @return: string value which compute  FREQILY;INTERVAL
        """

        weekdays = ['mo', 'tu', 'we', 'th', 'fr', 'sa', 'su']
        weekstring = ''
        monthstring = ''
        yearstring = ''
#    logic for computing rrule string
        freq = datas.get('freq')
        if freq == 'None':
            return ''

        if freq == 'weekly':
            
            byday = map(lambda x: x.upper(), filter(lambda x: datas.get(x) and x in weekdays, datas))
            if byday:
                weekstring = ';BYDAY=' + ','.join(byday)

        elif freq == 'monthly':
            if datas.get('select1')=='date' and (datas.get('day') < 1 or datas.get('day') > 31):
                raise osv.except_osv(_('Error!'), ("Please select proper Day of month"))
            if datas.get('select1')=='day':
                monthstring = ';BYDAY=' + datas.get('byday') + datas.get('week_list')
            elif datas.get('select1')=='date':
                monthstring = ';BYMONTHDAY=' + str(datas.get('day'))

        elif freq == 'yearly':
            if datas.get('select1')=='date'  and (datas.get('day') < 1 or datas.get('day') > 31):
                raise osv.except_osv(_('Error!'), ("Please select proper Day of month"))
            bymonth = ';BYMONTH=' + str(datas.get('month_list'))
            if datas.get('select1')=='day':
                bystring = ';BYDAY=' + datas.get('byday') + datas.get('week_list')
            elif datas.get('select1')=='date':
                bystring = ';BYMONTHDAY=' + str(datas.get('day'))
            yearstring = bymonth + bystring

        if datas.get('end_date'):
            datas['end_date'] = ''.join((re.compile('\d')).findall(datas.get('end_date'))) + '235959Z'
        enddate = (datas.get('count') and (';COUNT=' +  str(datas.get('count'))) or '') +\
                             ((datas.get('end_date') and (';UNTIL=' + datas.get('end_date'))) or '')

        rrule_string = 'FREQ=' + freq.upper() +  weekstring + ';INTERVAL=' + \
                str(datas.get('interval')) + enddate + monthstring + yearstring

#        End logic
        return rrule_string

    def search(self, cr, uid, args, offset=0, limit=100, order=None,
            context=None, count=False):
        """
        Overrides  orm search method.
        @param cr: the current row, from the database cursor,
        @param user: the current user’s ID for security checks,
        @param args: list of tuples of form [(‘name_of_the_field’, ‘operator’, value), ...].
        @param offset: The Number of Results to Pass
        @param limit: The Number of Results to Return
        @return: List of id
        """
        args_without_date = []
        start_date = False
        until_date = False
        for arg in args:
            if arg[0] not in ('date', unicode('date')):
                args_without_date.append(arg)
            else:
                if arg[1] in ('>', '>='):
                    start_date = arg[2]
                elif arg[1] in ('<', '<='):
                    until_date = arg[2]
        res = super(calendar_event, self).search(cr, uid, args_without_date, \
                                 offset, limit, order, context, count)
        return self.get_recurrent_ids(cr, uid, res, start_date, until_date, limit)


    def write(self, cr, uid, ids, vals, context=None, check=True, update_check=True):
        """
        Writes values in one or several fields.
        @param self: the object pointer
        @param cr: the current row, from the database cursor,
        @param uid: the current user’s ID for security checks,
        @param ids: List of crm meeting's ids
        @param vals: Dictionary of field value.
        @return: True
        """
        if not context:
            context = {}
        if isinstance(ids, (str, int, long)):
            select = [ids]
        else:
            select = ids
        new_ids = []
        for event_id in select:
            if len(str(event_id).split('-')) > 1:
                data = self.read(cr, uid, event_id, ['date', 'date_deadline', \
                                                    'rrule', 'duration'])
                if data.get('rrule'):
                    real_date = data.get('date')
                    data.update(vals)
                    new_id = self.modify_this(cr, uid, event_id, data, \
                                                real_date, context)
                    context.update({'active_id': new_id, 'active_ids': [new_id]})
                    continue
            event_id = base_calendar_id2real_id(event_id)
            if not event_id in new_ids:
                new_ids.append(event_id)
        res = super(calendar_event, self).write(cr, uid, new_ids, vals, context=context)
        if vals.has_key('alarm_id') or vals.has_key('base_calendar_alarm_id'):
            alarm_obj = self.pool.get('res.alarm')
            context.update({'alarm_id': vals.get('alarm_id')})
            alarm_obj.do_alarm_create(cr, uid, new_ids, self._name, 'date', \
                                            context=context)

        return res

    def browse(self, cr, uid, ids, context=None, list_class=None, fields_process={}):
        """
        Overrides  orm browse method.
        @param self: the object pointer
        @param cr: the current row, from the database cursor,
        @param uid: the current user’s ID for security checks,
        @param ids: List of crm meeting's ids
        @return: the object list.
        """
        if isinstance(ids, (str, int, long)):
            select = [ids]
        else:
            select = ids
        select = map(lambda x: base_calendar_id2real_id(x), select)
        res = super(calendar_event, self).browse(cr, uid, select, context, \
                                                    list_class, fields_process)
        if isinstance(ids, (str, int, long)):
            return res and res[0] or False

        return res

    def read(self, cr, uid, ids, fields=None, context={}, load='_classic_read'):
        """
        Overrides  orm Read method.Read List of fields for calendar event.
        @param cr: the current row, from the database cursor,
        @param user: the current user’s ID for security checks,
        @param ids: List of calendar event's id.
        @param fields: List of fields.
        @return: List of Dictionary of form [{‘name_of_the_field’: value, ...}, ...]
        """
        if isinstance(ids, (str, int, long)):
            select = [ids]
        else:
            select = ids
        select = map(lambda x: (x, base_calendar_id2real_id(x)), select)
        result = []
        if fields and 'date' not in fields:
            fields.append('date')
        for base_calendar_id, real_id in select:
            res = super(calendar_event, self).read(cr, uid, real_id, fields=fields, context=context, \
                                              load=load)
            ls = base_calendar_id2real_id(base_calendar_id, with_date=res.get('duration', 0))
            if not isinstance(ls, (str, int, long)) and len(ls) >= 2:
                res['date'] = ls[1]
                res['date_deadline'] = ls[2]
            res['id'] = base_calendar_id

            result.append(res)
        if isinstance(ids, (str, int, long)):
            return result and result[0] or False
        return result

    def copy(self, cr, uid, id, default=None, context={}):
        """
        Duplicate record on specified id.
        @param self: the object pointer.
        @param cr: the current row, from the database cursor,
        @param id: id of record from which we duplicated.
        @return: Duplicate record id.
        """
        res = super(calendar_event, self).copy(cr, uid, base_calendar_id2real_id(id), default, context)
        alarm_obj = self.pool.get('res.alarm')
        alarm_obj.do_alarm_create(cr, uid, [res], self._name, 'date')

        return res

    def unlink(self, cr, uid, ids, context=None):
        """
        Deletes records specified in ids.
        @param self: the object pointer.
        @param cr: the current row, from the database cursor,
        @param id: List of calendar event's id.
        @return: True
        """
        res = False
        for id in ids:
            ls = base_calendar_id2real_id(id)
            if not isinstance(ls, (str, int, long)) and len(ls) >= 2:
                date_new = ls[1]
                for record in self.read(cr, uid, [base_calendar_id2real_id(id)], \
                                            ['date', 'rrule', 'exdate']):
                    if record['rrule']:
                        exdate = (record['exdate'] and (record['exdate'] + ',')  or '') + ''.join((re.compile('\d')).findall(date_new)) + 'Z'
                        if record['date'] == date_new:
                            res = self.write(cr, uid, [base_calendar_id2real_id(id)], {'exdate': exdate})
                    else:
                        ids = map(lambda x: base_calendar_id2real_id(x), ids)
                        res = super(calendar_event, self).unlink(cr, uid, \
                                                base_calendar_id2real_id(ids))
                        alarm_obj = self.pool.get('res.alarm')
                        alarm_obj.do_alarm_unlink(cr, uid, ids, self._name)
            else:
                ids = map(lambda x: base_calendar_id2real_id(x), ids)
                res = super(calendar_event, self).unlink(cr, uid, ids)
                alarm_obj = self.pool.get('res.alarm')
                alarm_obj.do_alarm_unlink(cr, uid, ids, self._name)
        return res

    def create(self, cr, uid, vals, context={}):
        """
        Create new record.
        @param self: the object pointer
        @param cr: the current row, from the database cursor,
        @param uid: the current user’s ID for security checks,
        @param vals: dictionary of every field value.
        @return: new created record id.
        """
        res = super(calendar_event, self).create(cr, uid, vals, context)
        alarm_obj = self.pool.get('res.alarm')
        alarm_obj.do_alarm_create(cr, uid, [res], self._name, 'date')
        return res

calendar_event()

class calendar_todo(osv.osv):
    """ Calendar Task """

    _name = "calendar.todo"
    _inherit = "calendar.event"
    _description = "Calendar Task"

    def _get_date(self, cr, uid, ids, name, arg, context):
        """ Get Date
            @param self: The object pointer
            @param cr: the current row, from the database cursor,
            @param uid: the current user’s ID for security checks,
            @param ids: List of calendar todo's IDs.
            @param args: list of tuples of form [(‘name_of_the_field’, ‘operator’, value), ...].
            @param context: A standard dictionary for contextual values
        """

        res = {}
        for event in self.browse(cr, uid, ids, context=context):
            res[event.id] = event.date_start
        return res

    def _set_date(self, cr, uid, id, name, value, arg, context):
        """ Set Date
            @param self: The object pointer
            @param cr: the current row, from the database cursor,
            @param uid: the current user’s ID for security checks,
            @param id: calendar's ID.
            @param value: Get Value
            @param args: list of tuples of form [(‘name_of_the_field’, ‘operator’, value), ...].
            @param context: A standard dictionary for contextual values
        """

        event = self.browse(cr, uid, id, context=context)
        cr.execute("UPDATE %s set date_start='%s' where id=%s"  \
                           % (self._table, value, id))
        return True

    _columns = {
        'date': fields.function(_get_date, method=True, fnct_inv=_set_date, \
                            string='Duration', store=True, type='datetime'),
        'duration': fields.integer('Duration'),
    }

    __attribute__ = {}


calendar_todo()

class ir_attachment(osv.osv):
    _name = 'ir.attachment'
    _inherit = 'ir.attachment'

    def search_count(self, cr, user, args, context=None):
        """ @param self: The object pointer
            @param cr: the current row, from the database cursor,
            @param user: the current user’s ID for security checks,
            @param args: list of tuples of form [(‘name_of_the_field’, ‘operator’, value), ...].
            @param context: A standard dictionary for contextual values
        """

        args1 = []
        for arg in args:
            args1.append(map(lambda x:str(x).split('-')[0], arg))
        return super(ir_attachment, self).search_count(cr, user, args1, context)

    def search(self, cr, uid, args, offset=0, limit=None, order=None,
            context=None, count=False):

        """ @param self: The object pointer
            @param cr: the current row, from the database cursor,
            @param uid: the current user’s ID for security checks,
            @param args: list of tuples of form [(‘name_of_the_field’, ‘operator’, value), ...].
            @param offset: The Number of Results to pass,
            @param limit: The Number of Results to Return,
            @param context: A standard dictionary for contextual values
        """

        new_args = args
        for i, arg in enumerate(new_args):
            if arg[0] == 'res_id':
                new_args[i] = (arg[0], arg[1], base_calendar_id2real_id(arg[2]))
        return super(ir_attachment, self).search(cr, uid, new_args, offset=offset,
                            limit=limit, order=order,
                            context=context, count=False)
ir_attachment()

class ir_values(osv.osv):
    _inherit = 'ir.values'

    def set(self, cr, uid, key, key2, name, models, value, replace=True, \
            isobject=False, meta=False, preserve_user=False, company=False):

        """ set IR Values
            @param self: The object pointer
            @param cr: the current row, from the database cursor,
            @param uid: the current user’s ID for security checks,
            @param model: Get The Model """

        new_model = []
        for data in models:
            if type(data) in (list, tuple):
                new_model.append((data[0], base_calendar_id2real_id(data[1])))
            else:
                new_model.append(data)
        return super(ir_values, self).set(cr, uid, key, key2, name, new_model, \
                    value, replace, isobject, meta, preserve_user, company)

    def get(self, cr, uid, key, key2, models, meta=False, context={}, \
             res_id_req=False, without_user=True, key2_req=True):

        """ Get IR Values
            @param self: The object pointer
            @param cr: the current row, from the database cursor,
            @param uid: the current user’s ID for security checks,
            @param model: Get The Model """

        new_model = []
        for data in models:
            if type(data) in (list, tuple):
                new_model.append((data[0], base_calendar_id2real_id(data[1])))
            else:
                new_model.append(data)
        return super(ir_values, self).get(cr, uid, key, key2, new_model, \
                         meta, context, res_id_req, without_user, key2_req)

ir_values()

class ir_model(osv.osv):

    _inherit = 'ir.model'

    def read(self, cr, uid, ids, fields=None, context={},
            load='_classic_read'):

        """ Read IR Model
            @param self: The object pointer
            @param cr: the current row, from the database cursor,
            @param uid: the current user’s ID for security checks,
            @param ids: List of IR Model’s IDs.
            @param context: A standard dictionary for contextual values """


        data = super(ir_model, self).read(cr, uid, ids, fields=fields, \
                        context=context, load=load)
        if data:
            for val in data:
                val['id'] = base_calendar_id2real_id(val['id'])
        return data

ir_model()

class virtual_report_spool(web_services.report_spool):

    def exp_report(self, db, uid, object, ids, datas=None, context=None):

        """ Export Report
            @param self: The object pointer
            @param db: get the current database,
            @param uid: the current user’s ID for security checks,
            @param context: A standard dictionary for contextual values """


        if object == 'printscreen.list':
            return super(virtual_report_spool, self).exp_report(db, uid, \
                            object, ids, datas, context)
        new_ids = []
        for id in ids:
            new_ids.append(base_calendar_id2real_id(id))
<<<<<<< HEAD
        if datas.get('id', False):
            datas['id'] = base_calendar_id2real_id(datas['id'])
=======
        if datas is None:
            datas = {}
        if datas.get('id',False):
            datas['id'] = base_calendar_id2real_id(datas['id'])        
>>>>>>> 05d11f2a
        return super(virtual_report_spool, self).exp_report(db, uid, object, new_ids, datas, context)

virtual_report_spool()

class res_users(osv.osv):
    _inherit = 'res.users'

    def _get_user_avail(self, cr, uid, ids, context=None):

        """ Get USer Availability
            @param self: The object pointer
            @param cr: the current row, from the database cursor,
            @param uid: the current user’s ID for security checks,
            @param ids: List of res user’s IDs.
            @param context: A standard dictionary for contextual values """

        current_datetime = datetime.now().strftime('%Y-%m-%d %H:%M:%S')
        res = {}
        attendee_obj = self.pool.get('calendar.attendee')
        attendee_ids = attendee_obj.search(cr, uid, [
                    ('event_date', '<=', current_datetime), ('event_end_date', '<=', current_datetime),
                    ('state', '=', 'accepted'), ('user_id', 'in', ids)
                    ])

       # result = cr.dictfetchall()
        for attendee_data in attendee_obj.read(cr, uid, attendee_ids, ['user_id']):
            user_id = attendee_data['user_id']
            status = 'busy'
            res.update({user_id:status})

        #TOCHECK: Delegated Event
        for user_id in ids:
            if user_id not in res:
                res[user_id] = 'free'

        return res

    def _get_user_avail_fun(self, cr, uid, ids, name, args, context=None):

        """ Get USer Availability Function
            @param self: The object pointer
            @param cr: the current row, from the database cursor,
            @param uid: the current user’s ID for security checks,
            @param ids: List of res user’s IDs.
            @param context: A standard dictionary for contextual values """

        return self._get_user_avail(cr, uid, ids, context=context)

    _columns = {
            'availability': fields.function(_get_user_avail_fun, type='selection', \
                    selection=[('free', 'Free'), ('busy', 'Busy')], \
                    string='Free/Busy', method=True),
    }
res_users()

# vim:expandtab:smartindent:tabstop=4:softtabstop=4:shiftwidth=4:
<|MERGE_RESOLUTION|>--- conflicted
+++ resolved
@@ -1447,15 +1447,10 @@
         new_ids = []
         for id in ids:
             new_ids.append(base_calendar_id2real_id(id))
-<<<<<<< HEAD
-        if datas.get('id', False):
-            datas['id'] = base_calendar_id2real_id(datas['id'])
-=======
         if datas is None:
             datas = {}
         if datas.get('id',False):
             datas['id'] = base_calendar_id2real_id(datas['id'])        
->>>>>>> 05d11f2a
         return super(virtual_report_spool, self).exp_report(db, uid, object, new_ids, datas, context)
 
 virtual_report_spool()
