--- conflicted
+++ resolved
@@ -44,8 +44,6 @@
     ('5', 'Lowest'),
 ]
 
-<<<<<<< HEAD
-=======
 class crm_case_channel(osv.osv):
     _name = "crm.case.channel"
     _description = "Channels"
@@ -57,7 +55,6 @@
     _defaults = {
         'active': lambda *a: 1,
     }
->>>>>>> f1c98c81
 
 class crm_case_stage(osv.osv):
     """ Stage of case """
