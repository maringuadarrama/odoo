# -*- coding: utf-8 -*-
##############################################################################
#
#    OpenERP, Open Source Management Solution
#    Copyright (C) 2004-2009 Tiny SPRL (<http://tiny.be>).
#
#    This program is free software: you can redistribute it and/or modify
#    it under the terms of the GNU Affero General Public License as
#    published by the Free Software Foundation, either version 3 of the
#    License, or (at your option) any later version.
#
#    This program is distributed in the hope that it will be useful,
#    but WITHOUT ANY WARRANTY; without even the implied warranty of
#    MERCHANTABILITY or FITNESS FOR A PARTICULAR PURPOSE.  See the
#    GNU Affero General Public License for more details.
#
#    You should have received a copy of the GNU Affero General Public License
#    along with this program.  If not, see <http://www.gnu.org/licenses/>.
#
##############################################################################

from lxml import etree
from osv import fields, osv

class crm_installer(osv.osv_memory):
    _inherit = 'base.setup.installer'

    _columns = {
        'name': fields.char('Name', size=64),
        'crm_helpdesk': fields.boolean('Helpdesk', help="Manages a Helpdesk service."),
        'crm_fundraising': fields.boolean('Fundraising', help="This may help associations in their fundraising process and tracking."),
        'crm_claim': fields.boolean('Claims', help="Manages the suppliers and customers claims, including your corrective or preventive actions."),
<<<<<<< HEAD
        'import_sugarcrm': fields.boolean('Import Data from SugarCRM', help="Help you to import and update data from SugarCRM to OpenERP"),
        'crm_caldav': fields.boolean('Synchronization: Calendar Synchronizing', help="Helps you to synchronize the meetings with other calendar clients and mobiles."),
        'sale_crm': fields.boolean('Opportunity to Quotation', help="This module relates sale from opportunity cases in the CRM."),
        'fetchmail': fields.boolean('Synchronization: Fetch Emails', help="Allows you to receive E-Mails from POP/IMAP server."),
        'thunderbird': fields.boolean('Plug-In: Thunderbird', help="Allows you to link your e-mail to OpenERP's documents. You can attach it to any existing one in OpenERP or create a new one."),
        'outlook': fields.boolean('Plug-In: MS-Outlook', help="Allows you to link your e-mail to OpenERP's documents. You can attach it to any existing one in OpenERP or create a new one."),
=======
        'crm_caldav': fields.boolean('Calendar Synchronizing', help="Helps you to synchronize the meetings with other calendar clients and mobiles."),
        'sale_crm': fields.boolean('Opportunity to Quotation', help="Create a Quotation from an Opportunity."),
        'fetchmail': fields.boolean('Fetch Emails', help="Allows you to receive E-Mails from POP/IMAP server."),
        'thunderbird': fields.boolean('Thunderbird Plug-In', help="Allows you to link your e-mail to OpenERP's documents. You can attach it to any existing one in OpenERP or create a new one."),
        'outlook': fields.boolean('MS-Outlook Plug-In', help="Allows you to link your e-mail to OpenERP's documents. You can attach it to any existing one in OpenERP or create a new one."),
>>>>>>> 3b643521
        'wiki_sale_faq': fields.boolean('Sale FAQ', help="Helps you manage wiki pages for Frequently Asked Questions on Sales Application."),
        'import_google': fields.boolean('Google Import', help="Imports contacts and events from your google account."),
    }

    def fields_view_get(self, cr, uid, view_id=None, view_type='form', context=None, toolbar=False, submenu=False):
        res = super(crm_installer, self).fields_view_get(cr, uid, view_id=view_id, view_type=view_type, context=context, toolbar=toolbar,submenu=False)
        #Checking sale module is installed or not
        cr.execute("SELECT * from ir_module_module where state='installed' and name = 'sale'")
        count = cr.fetchall()
        if count:
            doc = etree.XML(res['arch'])
            nodes = doc.xpath("//field[@name='sale_crm']")
            for node in nodes:
                node.set('invisible', '0')
            res['arch'] = etree.tostring(doc)
        return res

crm_installer()

# vim:expandtab:smartindent:tabstop=4:softtabstop=4:shiftwidth=4:<|MERGE_RESOLUTION|>--- conflicted
+++ resolved
@@ -30,20 +30,12 @@
         'crm_helpdesk': fields.boolean('Helpdesk', help="Manages a Helpdesk service."),
         'crm_fundraising': fields.boolean('Fundraising', help="This may help associations in their fundraising process and tracking."),
         'crm_claim': fields.boolean('Claims', help="Manages the suppliers and customers claims, including your corrective or preventive actions."),
-<<<<<<< HEAD
         'import_sugarcrm': fields.boolean('Import Data from SugarCRM', help="Help you to import and update data from SugarCRM to OpenERP"),
-        'crm_caldav': fields.boolean('Synchronization: Calendar Synchronizing', help="Helps you to synchronize the meetings with other calendar clients and mobiles."),
-        'sale_crm': fields.boolean('Opportunity to Quotation', help="This module relates sale from opportunity cases in the CRM."),
-        'fetchmail': fields.boolean('Synchronization: Fetch Emails', help="Allows you to receive E-Mails from POP/IMAP server."),
-        'thunderbird': fields.boolean('Plug-In: Thunderbird', help="Allows you to link your e-mail to OpenERP's documents. You can attach it to any existing one in OpenERP or create a new one."),
-        'outlook': fields.boolean('Plug-In: MS-Outlook', help="Allows you to link your e-mail to OpenERP's documents. You can attach it to any existing one in OpenERP or create a new one."),
-=======
         'crm_caldav': fields.boolean('Calendar Synchronizing', help="Helps you to synchronize the meetings with other calendar clients and mobiles."),
         'sale_crm': fields.boolean('Opportunity to Quotation', help="Create a Quotation from an Opportunity."),
         'fetchmail': fields.boolean('Fetch Emails', help="Allows you to receive E-Mails from POP/IMAP server."),
         'thunderbird': fields.boolean('Thunderbird Plug-In', help="Allows you to link your e-mail to OpenERP's documents. You can attach it to any existing one in OpenERP or create a new one."),
         'outlook': fields.boolean('MS-Outlook Plug-In', help="Allows you to link your e-mail to OpenERP's documents. You can attach it to any existing one in OpenERP or create a new one."),
->>>>>>> 3b643521
         'wiki_sale_faq': fields.boolean('Sale FAQ', help="Helps you manage wiki pages for Frequently Asked Questions on Sales Application."),
         'import_google': fields.boolean('Google Import', help="Imports contacts and events from your google account."),
     }
