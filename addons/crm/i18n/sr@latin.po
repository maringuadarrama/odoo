--- conflicted
+++ resolved
@@ -8,11 +8,7 @@
 "Project-Id-Version: Odoo 9.0\n"
 "Report-Msgid-Bugs-To: \n"
 "POT-Creation-Date: 2015-10-09 09:17+0000\n"
-<<<<<<< HEAD
-"PO-Revision-Date: 2015-11-11 08:24+0000\n"
-=======
 "PO-Revision-Date: 2015-12-03 08:48+0000\n"
->>>>>>> da2b88bb
 "Last-Translator: Martin Trigaux\n"
 "Language-Team: Serbian (Latin) (http://www.transifex.com/odoo/odoo-9/language/sr@latin/)\n"
 "MIME-Version: 1.0\n"
@@ -46,7 +42,7 @@
 #. module: crm
 #: model:ir.ui.view,arch_db:crm.crm_planner
 msgid ", if accounting or purchase is installed"
-msgstr ""
+msgstr ", ako je računovodstvo ili nabavke instalirano"
 
 #. module: crm
 #: model:ir.ui.view,arch_db:crm.crm_planner
@@ -211,7 +207,7 @@
 "                                        <strong>Import a file</strong><br/>\n"
 "                                        <span class=\"small\">Recommended if &gt;100 products</span>\n"
 "                                    </span>"
-msgstr ""
+msgstr "<span class=\"panel-title\">\n                                        <span class=\"fa\" data-icon=\"&#57408;\"/>\n                                        <strong>Importuj fajl</strong><br/>\n                                        <span class=\"small\">Preporučuje se u slučaju &gt;100 proizvoda</span>\n                                    </span>"
 
 #. module: crm
 #: model:ir.ui.view,arch_db:crm.crm_planner
@@ -221,7 +217,7 @@
 "                                        <strong>Import</strong><br/>\n"
 "                                        <span class=\"small\">&gt; 200 contacts</span>\n"
 "                                    </span>"
-msgstr ""
+msgstr "<span class=\"panel-title\">\n                                        <span class=\"fa\" data-icon=\"&#57408;\"/>\n                                        <strong>Importuj</strong><br/>\n                                        <span class=\"small\">&gt; 200 kontakata</span>\n                                    </span>"
 
 #. module: crm
 #: model:ir.ui.view,arch_db:crm.crm_planner
@@ -241,7 +237,7 @@
 "                                        <strong> Create manually</strong><br/>\n"
 "                                        <span class=\"small\">&lt; 200 contacts</span>\n"
 "                                    </span>"
-msgstr ""
+msgstr "<span class=\"panel-title\">\n                                        <span class=\"fa\" data-icon=\"&#57440;\"/>\n                                        <strong> Kreiraj ručno</strong><br/>\n                                        <span class=\"small\">&lt; 200 kontakata</span>\n                                    </span>"
 
 #. module: crm
 #: model:ir.ui.view,arch_db:crm.crm_planner
@@ -251,7 +247,7 @@
 "                                        <strong> Create manually</strong><br/>\n"
 "                                        <span class=\"small\">Recommended if &lt;100 products</span>\n"
 "                                    </span>"
-msgstr ""
+msgstr "<span class=\"panel-title\">\n                                        <span class=\"fa\" data-icon=\"&#57440;\"/>\n                                        <strong>Kreiraj ručno</strong><br/>\n                                        <span class=\"small\">Preporučuje se ako je &lt;100 proizvoda</span>\n                                    </span>"
 
 #. module: crm
 #: model:ir.ui.view,arch_db:crm.crm_planner
@@ -566,7 +562,7 @@
 #. module: crm
 #: model:ir.model.fields,field_description:crm.field_crm_lead_message_needaction
 msgid "Action Needed"
-msgstr ""
+msgstr "Potrebna akcija"
 
 #. module: crm
 #: model:ir.ui.view,arch_db:crm.crm_activity_view_search
@@ -712,7 +708,7 @@
 #: model:ir.ui.view,arch_db:crm.view_crm_case_leads_filter
 #: model:ir.ui.view,arch_db:crm.view_crm_case_opportunities_filter
 msgid "Archived"
-msgstr ""
+msgstr "Arhivirani"
 
 #. module: crm
 #: model:ir.ui.view,arch_db:crm.base_partner_merge_automatic_wizard_form
@@ -1017,7 +1013,7 @@
 #. module: crm
 #: model:ir.ui.view,arch_db:crm.crm_planner
 msgid "Congratulations, you're done!"
-msgstr ""
+msgstr "Čestitamo, sve ste završili !"
 
 #. module: crm
 #: model:ir.ui.view,arch_db:crm.crm_planner
@@ -1111,7 +1107,7 @@
 #. module: crm
 #: model:ir.ui.view,arch_db:crm.crm_planner
 msgid "Create Customers"
-msgstr ""
+msgstr "Kreiraj kupce"
 
 #. module: crm
 #: model:ir.ui.view,arch_db:crm.view_crm_lead2opportunity_partner
@@ -1121,13 +1117,13 @@
 #. module: crm
 #: model:ir.ui.view,arch_db:crm.crm_planner
 msgid "Create Vendors"
-msgstr ""
+msgstr "Kreiraj dobavljače"
 
 #. module: crm
 #: selection:crm.lead2opportunity.partner,action:0
 #: selection:crm.partner.binding,action:0
 msgid "Create a new customer"
-msgstr ""
+msgstr "Kreiraj novog kupca"
 
 #. module: crm
 #: model:ir.ui.view,arch_db:crm.crm_planner
@@ -1152,7 +1148,7 @@
 #. module: crm
 #: model:ir.ui.view,arch_db:crm.crm_planner
 msgid "Create your products"
-msgstr ""
+msgstr "Kreiraj proizvode"
 
 #. module: crm
 #: model:ir.ui.view,arch_db:crm.crm_planner
@@ -1257,7 +1253,7 @@
 #. module: crm
 #: model:ir.model.fields,help:crm.field_crm_lead_message_last_post
 msgid "Date of the last message posted on the record."
-msgstr ""
+msgstr "Datum zadnje poslate poruke na slog."
 
 #. module: crm
 #: model:ir.model.fields,field_description:crm.field_crm_lead_day_open
@@ -1364,7 +1360,7 @@
 #: model:ir.model.fields,field_description:crm.field_crm_partner_binding_display_name
 #: model:ir.model.fields,field_description:crm.field_crm_stage_display_name
 msgid "Display Name"
-msgstr ""
+msgstr "Ime za prikaz"
 
 #. module: crm
 #: model:ir.ui.view,arch_db:crm.crm_planner
@@ -1376,7 +1372,7 @@
 #: selection:crm.lead2opportunity.partner.mass,action:0
 #: selection:crm.partner.binding,action:0
 msgid "Do not link to a customer"
-msgstr ""
+msgstr "Ne veži za kupca"
 
 #. module: crm
 #: model:ir.ui.view,arch_db:crm.crm_planner
@@ -1561,7 +1557,7 @@
 #. module: crm
 #: model:ir.ui.view,arch_db:crm.crm_opportunity_report_view_search
 msgid "Extended Filters"
-msgstr ""
+msgstr "Prošireni filteri"
 
 #. module: crm
 #: model:ir.ui.view,arch_db:crm.crm_case_form_view_leads
@@ -1617,17 +1613,17 @@
 #. module: crm
 #: model:ir.model.fields,field_description:crm.field_crm_lead_message_follower_ids
 msgid "Followers"
-msgstr ""
+msgstr "Pratioci"
 
 #. module: crm
 #: model:ir.model.fields,field_description:crm.field_crm_lead_message_channel_ids
 msgid "Followers (Channels)"
-msgstr ""
+msgstr "Pratioci (kanali)"
 
 #. module: crm
 #: model:ir.model.fields,field_description:crm.field_crm_lead_message_partner_ids
 msgid "Followers (Partners)"
-msgstr ""
+msgstr "Pratioci (partneri)"
 
 #. module: crm
 #: model:ir.ui.view,arch_db:crm.view_crm_case_leads_filter
@@ -1810,12 +1806,12 @@
 #. module: crm
 #: model:ir.model.fields,help:crm.field_crm_lead_message_unread
 msgid "If checked new messages require your attention."
-msgstr ""
+msgstr "Ako je označeno, nove poruke zahtjevaju pažnju"
 
 #. module: crm
 #: model:ir.model.fields,help:crm.field_crm_lead_message_needaction
 msgid "If checked, new messages require your attention."
-msgstr ""
+msgstr "Ako je označeno, nove poruke zahtjevaju pažnju"
 
 #. module: crm
 #: model:ir.model.fields,help:crm.field_crm_lead_opt_out
@@ -1867,7 +1863,7 @@
 #: model:ir.ui.view,arch_db:crm.view_crm_case_leads_filter
 #: model:ir.ui.view,arch_db:crm.view_crm_case_opportunities_filter
 msgid "Important Messages"
-msgstr ""
+msgstr "Važne poruke"
 
 #. module: crm
 #: model:ir.ui.view,arch_db:crm.crm_planner
@@ -1932,7 +1928,7 @@
 #. module: crm
 #: model:ir.model.fields,field_description:crm.field_crm_lead_message_is_follower
 msgid "Is Follower"
-msgstr ""
+msgstr "Je pratioc"
 
 #. module: crm
 #: model:ir.model.fields,field_description:crm.field_base_partner_merge_automatic_wizard_exclude_journal_item
@@ -1957,7 +1953,7 @@
 #. module: crm
 #: model:ir.model.fields,field_description:crm.field_crm_lead_message_last_post
 msgid "Last Message Date"
-msgstr ""
+msgstr "Datum zadnje poruke"
 
 #. module: crm
 #: model:ir.model.fields,field_description:crm.field_base_partner_merge_automatic_wizard___last_update
@@ -1975,7 +1971,7 @@
 #: model:ir.model.fields,field_description:crm.field_crm_partner_binding___last_update
 #: model:ir.model.fields,field_description:crm.field_crm_stage___last_update
 msgid "Last Modified on"
-msgstr ""
+msgstr "Zadnja izmjena"
 
 #. module: crm
 #: model:ir.model.fields,field_description:crm.field_crm_lead_date_last_stage_update
@@ -1997,7 +1993,7 @@
 #: model:ir.model.fields,field_description:crm.field_crm_partner_binding_write_uid
 #: model:ir.model.fields,field_description:crm.field_crm_stage_write_uid
 msgid "Last Updated by"
-msgstr ""
+msgstr "Zadnja izmjena"
 
 #. module: crm
 #: model:ir.model.fields,field_description:crm.field_base_partner_merge_automatic_wizard_write_date
@@ -2012,7 +2008,7 @@
 #: model:ir.model.fields,field_description:crm.field_crm_partner_binding_write_date
 #: model:ir.model.fields,field_description:crm.field_crm_stage_write_date
 msgid "Last Updated on"
-msgstr ""
+msgstr "Zadnja izmjena"
 
 #. module: crm
 #: code:addons/crm/crm_lead.py:834 selection:crm.activity.report,lead_type:0
@@ -2174,7 +2170,7 @@
 #: selection:crm.lead2opportunity.partner,action:0
 #: selection:crm.partner.binding,action:0
 msgid "Link to an existing customer"
-msgstr ""
+msgstr "Poveži sa postojećim kupcem"
 
 #. module: crm
 #: model:ir.model.fields,help:crm.field_crm_lead_partner_id
@@ -2396,7 +2392,7 @@
 #. module: crm
 #: model:ir.model.fields,help:crm.field_crm_lead_message_ids
 msgid "Messages and communication history"
-msgstr ""
+msgstr "Poruke i istorija komunikacije"
 
 #. module: crm
 #: model:ir.model.fields,help:crm.field_crm_activity_internal
@@ -2558,7 +2554,7 @@
 #. module: crm
 #: model:ir.model.fields,field_description:crm.field_crm_lead_message_needaction_counter
 msgid "Number of Actions"
-msgstr ""
+msgstr "Broj akcija"
 
 #. module: crm
 #: model:ir.model.fields,help:crm.field_crm_opportunity_report_delay_close
@@ -2590,12 +2586,12 @@
 #. module: crm
 #: model:ir.model.fields,help:crm.field_crm_lead_message_needaction_counter
 msgid "Number of messages which requires an action"
-msgstr ""
+msgstr "Broj poruka koje zahtjevaju akciju"
 
 #. module: crm
 #: model:ir.model.fields,help:crm.field_crm_lead_message_unread_counter
 msgid "Number of unread messages"
-msgstr ""
+msgstr "Broj nepročitanih poruka"
 
 #. module: crm
 #: model:ir.ui.view,arch_db:crm.crm_planner
@@ -2678,7 +2674,7 @@
 #. module: crm
 #: model:ir.actions.client,name:crm.action_client_crm_menu
 msgid "Open Sale Menu"
-msgstr ""
+msgstr "Otvori prodajni meni"
 
 #. module: crm
 #: model:ir.actions.act_window,name:crm.crm_case_form_view_salesteams_opportunity
@@ -3036,7 +3032,7 @@
 #: model:ir.model.fields,field_description:crm.field_crm_lead2opportunity_partner_mass_action
 #: model:ir.model.fields,field_description:crm.field_crm_partner_binding_action
 msgid "Related Customer"
-msgstr ""
+msgstr "Odnosni kupac"
 
 #. module: crm
 #: model:ir.model.fields,field_description:crm.field_crm_activity_relation_field
@@ -3059,7 +3055,7 @@
 #. module: crm
 #: model:ir.ui.view,arch_db:crm.crm_planner
 msgid "Reporting"
-msgstr ""
+msgstr "Izvještavanje"
 
 #. module: crm
 #: model:ir.model.fields,field_description:crm.field_crm_stage_requirements
@@ -3141,7 +3137,7 @@
 #: model:ir.ui.view,arch_db:crm.view_crm_case_leads_filter
 #: model:ir.ui.view,arch_db:crm.view_crm_case_opportunities_filter
 msgid "Salesperson"
-msgstr ""
+msgstr "Prodavač"
 
 #. module: crm
 #: model:ir.ui.view,arch_db:crm.crm_planner
@@ -3420,7 +3416,7 @@
 #. module: crm
 #: sql_constraint:crm.lead.tag:0
 msgid "Tag name already exists !"
-msgstr ""
+msgstr "Naziv oznake već postoji !"
 
 #. module: crm
 #: model:ir.model.fields,field_description:crm.field_crm_lead_tag_ids
@@ -3694,7 +3690,7 @@
 #. module: crm
 #: model:ir.model.fields,field_description:crm.field_crm_lead_message_unread_counter
 msgid "Unread Messages Counter"
-msgstr ""
+msgstr "Brojač nepročitanih poruka"
 
 #. module: crm
 #: model:ir.model.fields,field_description:crm.field_res_users_unreconciled_aml_ids
@@ -3875,12 +3871,12 @@
 #. module: crm
 #: model:ir.model.fields,field_description:crm.field_crm_lead_website_message_ids
 msgid "Website Messages"
-msgstr ""
+msgstr "Poruke sa web stranice"
 
 #. module: crm
 #: model:ir.model.fields,help:crm.field_crm_lead_website_message_ids
 msgid "Website communication history"
-msgstr ""
+msgstr "Istorija komunikacije sa web sajta"
 
 #. module: crm
 #: model:ir.ui.view,arch_db:crm.crm_planner
@@ -4020,7 +4016,7 @@
 #. module: crm
 #: model:ir.ui.view,arch_db:crm.crm_planner
 msgid "Your Customers"
-msgstr ""
+msgstr "Kupci"
 
 #. module: crm
 #: model:ir.ui.view,arch_db:crm.crm_planner
@@ -4141,7 +4137,7 @@
 #: model:ir.ui.view,arch_db:crm.base_partner_merge_automatic_wizard_form
 #: model:ir.ui.view,arch_db:crm.crm_planner
 msgid "or"
-msgstr ""
+msgstr "ili"
 
 #. module: crm
 #: model:ir.model,name:crm.model_sale_config_settings
