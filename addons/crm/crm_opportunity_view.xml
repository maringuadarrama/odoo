<?xml version="1.0"?>
<openerp>
    <data>
<<<<<<< HEAD

    <record id="crm_opportunity_stage_act" model="ir.actions.act_window">
        <field name="name">Stages</field>
        <field name="res_model">crm.case.stage</field>
        <field name="view_type">form</field>
        <field name="view_id" ref="crm.crm_case_stage_tree"/>
        <field name="domain">[('type', '=', 'opportunity')]</field>
        <field name="context">{'type':'opportunity'}</field>
        <field name="help">Create specific stages that will help your sales better organise their sales pipeline by maintaining them to their sales opportunities. It will allow them to easily track how is positioned a specific opportunity in the sales cycle.</field>
    </record>



     <menuitem action="crm_opportunity_stage_act" id="menu_crm_opportunity_stage_act" name="Stages"
        groups="base.group_extended" sequence="0"
        parent="base.menu_crm_config_opportunity" />

=======
    
>>>>>>> 14a1f2b5
        <!-- Opportunities Form View -->
            <record model="ir.ui.view" id="crm_case_form_view_oppor">
                <field name="name">Opportunities</field>
                <field name="model">crm.lead</field>
                <field name="type">form</field>
                <field name="priority">10</field>
                <field name="arch" type="xml">
                    <form string="Opportunities">
                        <group colspan="4" col="7">
                            <field name="name"  required="1" string="Opportunity"/>
                            <label string="Stage:" align="1.0"/>
                            <group colspan="1" col="4">
                                <field name="stage_id" nolabel="1"
                                    on_change="onchange_stage_id(stage_id)"
                                    domain="[('type','=','opportunity'),('section_ids', '=', section_id)]"/>
                                <button name="stage_previous"
                                    states="draft,open,pending" type="object"
                                    icon="gtk-go-back" string="" />
                                <button name="stage_next" states="draft,open,pending"
                                    type="object" icon="gtk-go-forward" string="" context="{'stage_type': 'opportunity'}"/>
                            </group>
                            <field name="user_id"/>

                            <button string="Schedule/Log Call"
                            name="%(opportunity2phonecall_act)d" icon="terp-call-start" type="action" groups="base.group_extended"/>

                            <field name="planned_revenue"/>
                            <field name="probability"/>
                            <field name="date_deadline"/>

                            <button name="action_makeMeeting" type="object"
                            string="Schedule Meeting" icon="gtk-redo" />
                            <newline/>
                            <field name="date_action"/>
                            <field name="title_action"/>
                            <field name="priority" string="Priority"/>
                            <newline/>
                            <field name="type" invisible="1"/>
                        </group>
                        <notebook colspan="4">
                        <page string="Opportunity">
                            <group col="4" colspan="2">
                                <separator colspan="4" string="Contacts"/>
                                <group colspan="2">
                                    <field name="partner_id" select="1"
                                        on_change="onchange_partner_id(partner_id, email_from)" string="Customer"
                                        colspan="2" />
                                    <button name="%(action_crm_lead2partner)d"
                                        icon="terp-partner" type="action"
                                        string="Create"
                                        attrs="{'invisible':[('partner_id','!=',False)]}"/>
                                </group>
                                <field name="partner_address_id"
                                    string="Contact"
                                    on_change="onchange_partner_address_id(partner_address_id, email_from)"
                                    colspan="1" />
                                <field name="email_from" string="Email" />
                                <field name="phone"/>
                            </group>
                            <group col="2" colspan="2">
                                <separator colspan="2" string="Categorization"/>
                                <field name="section_id" colspan="1" widget="selection"/>
                                <field name="categ_id" select="1"
                                string="Category" widget="selection"
                                domain="[('object_id.model', '=', 'crm.lead')]" />
                            </group>

                            <separator colspan="4" string="Details"/>
                            <field name="description" nolabel="1" colspan="4"/>

                            <separator colspan="4"/>
                            <group col="10" colspan="4">
                                <field name="state"/>
                                <button name="case_cancel" string="Cancel"
                                    states="draft" type="object"
                                    icon="gtk-cancel" />
                                <button name="case_mark_lost" string="Mark Lost"
                                    states="open,pending" type="object"
                                    icon="gtk-cancel" />
                                <button name="case_reset" string="Reset to Draft"
                                    states="done,cancel" type="object"
                                    icon="gtk-convert" />
                                <button name="case_open" string="Open"
                                    states="draft,pending" type="object"
                                    icon="gtk-go-forward" />
                                <button name="case_pending" string="Pending"
                                    states="draft,open" type="object"
                                    icon="gtk-media-pause" />
                                <button name="case_escalate" string="Escalate"
                                    states="open,pending" type="object"
                                    groups="base.group_extended"
                                    icon="gtk-go-up" />
                                <button name="case_close" string="Mark Won"
                                    states="open,pending" type="object"
                                    icon="gtk-apply" />
                            </group>
                        </page>
                        <page string="Lead">
                            <group colspan="2" col="4">
                                <separator string="Contact" colspan="4" col="4"/>
                                <field name="partner_name" string="Customer Name" colspan="4"/>
                                <newline/>
                                <field domain="[('domain', '=', 'contact')]" name="title" widget="selection"/>
                                <field name="function" />
                                <field name="street" colspan="4"/>
                                <field name="street2" colspan="4"/>
                                <field name="zip"/>
                                <field name="city"/>
                                <field name="country_id"/>
                                <field name="state_id"/>
                            </group>
                            <group colspan="2" col="2">
                                <separator string="Communication" colspan="2"/>
                                <field name="fax"/>
                                <field name="mobile"/>
                            </group>
                            <group colspan="2" col="2">
                                <separator string="Categorization" colspan="2"/>
                                <field name="type_id" widget="selection" groups="base.group_extended"/>
                                <field name="channel_id" widget="selection"/>
                            </group>
                            <group colspan="2" col="2">
                                <separator string="Mailings" colspan="2"/>
                                <field name="optin"/>
                                <field name="optout"/>
                            </group>
                        </page>

                        <page string="Communication &amp; History" groups="base.group_extended">
                            <group colspan="4">
                                <field colspan="4" name="email_cc" string="Global CC" widget="char" size="512"/>
                            </group>
                            <field name="message_ids" colspan="4" nolabel="1" mode="tree,form">
                                <tree string="History">
                                    <field name="display_text" string="History Information"/>
                                    <field name="history" invisible="1"/>
                                    <button string="Reply"
                                        name="%(emails.action_email_compose_message_wizard)d"
                                        context="{'mail':'reply', 'message_id':active_id}"
                                        icon="terp-mail-replied" type="action"/>
                                </tree>
                                <form string="History">
                                    <group col="4" colspan="4">
                                        <field name="email_from"/>
                                        <field name="date"/>
                                        <field name="email_to" size="512"/>
                                        <field name="email_cc" size="512"/>
                                        <field name="name" colspan="4"/>
                                        <field name="history" invisible="1"/>
                                    </group>
                                    <notebook colspan="4">
                                        <page string="Details">
                                            <group attrs="{'invisible': [('history', '!=', True)]}">
                                                <field name="description" colspan="4" nolabel="1" height="250"/>
		                                        <button colspan="4" string="Reply"
		                                            name="%(emails.action_email_compose_message_wizard)d"
		                                            context="{'mail':'reply', 'message_id':active_id}"
		                                            icon="terp-mail-replied" type="action"/>
                                            </group>
                                            <group attrs="{'invisible': [('history', '=', True)]}">
                                                <field name="display_text" colspan="4" nolabel="1"  height="250"/>
                                            </group>
                                        </page>
                                        <page string="Attachments">
                                            <field name="attachment_ids" colspan="4" readonly="1" nolabel="1"/>
                                        </page>
                                    </notebook>
                                </form>
                            </field>
                            <button string="Add Internal Note"
                                name="%(crm.action_crm_add_note)d"
                                context="{'model': 'crm.lead' }"
                                icon="terp-document-new" type="action" />
		                    <button string="Send New Email"
		                        name="%(emails.action_email_compose_message_wizard)d"
		                        context="{'email_model': 'crm.lead'}"
		                        icon="terp-mail-message-new" type="action"/>
                        </page>
                        <page string="Extra Info" groups="base.group_extended">
                            <group col="2" colspan="2">
                                <separator string="Dates" colspan="2"/>
                                <field name="create_date"/>
                                <field name="write_date"/>
                                <field name="date_closed"/>
                                <field name="date_open"/>
                            </group>
                            <group col="2" colspan="2">
                                <separator string="Misc" colspan="2"/>
                                <field name="active"/>
                                <field name="day_open"/>
                                <field name="day_close"/>
                                <field name="referred"/>
                            </group>
                            <separator colspan="4" string="References"/>
                            <field name="ref"/>
                            <field name="ref2"/>
                        </page>
                        </notebook>
                    </form>
                </field>
            </record>

        <!-- Opportunities Tree View -->

            <record model="ir.ui.view" id="crm_case_tree_view_oppor">
                <field name="name">Opportunities Tree</field>
                <field name="model">crm.lead</field>
                <field name="type">tree</field>
                <field name="arch" type="xml">
                    <tree string="Opportunities" colors="blue:state=='pending' and not(date_deadline and (date_deadline &lt; current_date));gray:state in ('cancel', 'done');red:date_deadline and (date_deadline &lt; current_date)">
                        <field name="date_deadline" invisible="1"/>
                        <field name="create_date"/>
                        <field name="name" string="Opportunity"/>
                        <field name="partner_id" string="Customer"/>
                        <field name="country_id" invisible="context.get('invisible_country', True)" />
                        <field name="date_action"/>
                        <field name="title_action" />
                        <field name="stage_id"/>
                        <field name="channel_id" invisible="1"/>
                        <field name="type_id" invisible="1"/>
                        <button name="stage_previous" string="Previous Stage"
                            states="open,pending" type="object" icon="gtk-go-back" />
                        <button name="stage_next" string="Next Stage"
                            states="open,pending" type="object"
                            icon="gtk-go-forward" />
                        <field name="planned_revenue" sum="Expected Revenues"/>
                        <field name="probability" widget="progressbar" avg="Avg. of Probability"/>
                        <field name="section_id"
                            invisible="context.get('invisible_section', True)" />
                        <field name="user_id"/>
                        <field name="priority" invisible="1"/>
                        <field name="categ_id" invisible="1"/>
                        <field name="state"/>
                        <button name="case_open" string="Open"
                            states="draft,pending" type="object"
                            icon="gtk-go-forward" />
                        <button name="case_pending" string="Pending"
                            states="open,draft" type="object"
                            icon="gtk-media-pause" />
                        <button name="case_close" string="Won"
                            states="open,draft,pending" type="object"
                            icon="gtk-apply" />
                    </tree>
                </field>
            </record>

        <!-- Opportunities Graph View -->

            <record model="ir.ui.view" id="crm_case_graph_view_opportunity">
                <field name="name">CRM - Opportunity Graph</field>
                <field name="model">crm.lead</field>
                <field name="type">graph</field>
                <field name="arch" type="xml">
                    <graph string="Opportunity by Categories" type="bar" orientation="horizontal">
                        <field name="categ_id"/>
                        <field name="planned_revenue" operator="+"/>
                        <field name="state" group="True"/>
                    </graph>
                </field>
            </record>

        <!-- Opportunities Search View -->

            <record id="view_crm_case_opportunities_filter" model="ir.ui.view">
                <field name="name">CRM - Opportunities Search</field>
                <field name="model">crm.lead</field>
                <field name="type">search</field>
                <field name="arch" type="xml">
                    <search string="Search Opportunities">
                        <filter icon="terp-check"
                            string="Current"  help="Draft and Open Opportunities"
                            name="current"
                            domain="[('state','in',('draft','open'))]"/>
                        <filter icon="terp-camera_test"
                            string="Open"  help="Open Opportunities"
                            domain="[('state','=','open')]"/>
                        <filter icon="terp-gtk-media-pause"
                            string="Pending"  help="Pending Opportunities"
                            domain="[('state','=','pending')]"/>
                        <separator orientation="vertical"/>
                        <field name="name" string="Opportunity"/>
                        <field name="partner_id" string="Customer"/>
                        <field name="user_id">
                            <filter icon="terp-personal-"
                                domain="[('user_id','=', False)]"
                                help="Unassigned Opportunities" />
                        </field>
                        <field name="section_id"
                            context="{'invisible_section': False}"
                            widget="selection">
                            <filter icon="terp-personal+" groups="base.group_extended"
                                domain="['|', ('section_id', '=', context.get('section_id')), '|', ('section_id.user_id','=',uid), ('section_id.member_ids', 'in', [uid])]"
                                context="{'invisible_section': False}"
                                help="My Sales Team(s)" />
                            <filter icon="terp-personal+" groups="base.group_extended"
                                context="{'invisible_section': False}"
                                domain="[]"
                                help="Show Sales Team"/>
                        </field>
                        <newline/>
                        <group  expand="0" string="Extended Filters..." groups="base.group_extended">
                              <field name="stage_id" widget="selection" domain="[('type', '=', 'opportunity')]"/>
                              <field name="categ_id" widget="selection" domain="[('object_id.model', '=', 'crm.lead')]"/>
                              <separator orientation="vertical"/>
                              <field name="country_id" context="{'invisible_country': False}">
                                  <filter icon="terp-personal+" context="{'invisible_country': False}" help="Show countries"/>
                              </field>
                              <separator orientation="vertical"/>
                              <field name="email_from"/>
                              <separator orientation="vertical"/>
                              <field name="company_id" widget="selection" groups="base.group_multi_company"/>
                              <newline/>
                              <field name="create_date" string="Creation Date"/>
                              <field name="date_closed"/>
                        </group>
                        <newline/>
                        <group expand="0" string="Group By..." colspan="16">
                            <filter string="Salesman" icon="terp-personal"
                                domain="[]" context="{'group_by':'user_id'}" />
                            <filter string="Team" help="Sales Team" icon="terp-personal+" domain="[]" context="{'group_by':'section_id'}"/>
                            <separator orientation="vertical" />
                            <filter string="Stage" icon="terp-stage" domain="[]"
                                context="{'group_by':'stage_id'}" />
                            <filter string="Priority" icon="terp-rating-rated" domain="[]"
                                context="{'group_by':'priority'}" />
                            <filter string="Category" icon="terp-stock_symbol-selection"
                                domain="[]" context="{'group_by':'categ_id'}" />
                            <filter string="Campaign" icon="terp-gtk-jump-to-rtl"
                                domain="[]" context="{'group_by':'type_id'}" groups="base.group_extended"/>
                            <filter string="Channel" icon="terp-call-start"
                                domain="[]" context="{'group_by':'channel_id'}" />
                            <filter string="State" icon="terp-stock_effects-object-colorize" domain="[]" context="{'group_by':'state'}"/>
                            <separator orientation="vertical" />
                            <filter string="Creation" icon="terp-go-month"
                                domain="[]" context="{'group_by':'create_date'}" />
                            <filter string="Exp.Closing"
                                icon="terp-go-month"
                                help="Expected Closing" domain="[]"
                                context="{'group_by':'date_deadline'}" />
                        </group>
                    </search>
                </field>
            </record>


        <!-- Opportunities Graph View -->

            <record model="ir.ui.view" id="crm_case_graph_view_opportunity">
                <field name="name">CRM - Opportunity Graph</field>
                <field name="model">crm.lead</field>
                <field name="type">graph</field>
                <field name="arch" type="xml">
                    <graph string="Opportunity by Categories" type="bar" orientation="horizontal">
                        <field name="categ_id"/>
                        <field name="planned_revenue" operator="+"/>
                        <field name="state" group="True"/>
                    </graph>
                </field>
            </record>

</data>
</openerp><|MERGE_RESOLUTION|>--- conflicted
+++ resolved
@@ -1,27 +1,6 @@
 <?xml version="1.0"?>
 <openerp>
     <data>
-<<<<<<< HEAD
-
-    <record id="crm_opportunity_stage_act" model="ir.actions.act_window">
-        <field name="name">Stages</field>
-        <field name="res_model">crm.case.stage</field>
-        <field name="view_type">form</field>
-        <field name="view_id" ref="crm.crm_case_stage_tree"/>
-        <field name="domain">[('type', '=', 'opportunity')]</field>
-        <field name="context">{'type':'opportunity'}</field>
-        <field name="help">Create specific stages that will help your sales better organise their sales pipeline by maintaining them to their sales opportunities. It will allow them to easily track how is positioned a specific opportunity in the sales cycle.</field>
-    </record>
-
-
-
-     <menuitem action="crm_opportunity_stage_act" id="menu_crm_opportunity_stage_act" name="Stages"
-        groups="base.group_extended" sequence="0"
-        parent="base.menu_crm_config_opportunity" />
-
-=======
-    
->>>>>>> 14a1f2b5
         <!-- Opportunities Form View -->
             <record model="ir.ui.view" id="crm_case_form_view_oppor">
                 <field name="name">Opportunities</field>
