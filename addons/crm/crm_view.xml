<?xml version="1.0" encoding="utf-8"?>
<openerp>
    <data>
        <menuitem id="base.menu_crm_config_sales" name="Sales"
<<<<<<< HEAD
            parent="base.menu_base_config" sequence="1" groups="base.group_extended"/>
=======
            parent="base.menu_base_config" sequence="1"/>
>>>>>>> b8bc3af4

        <menuitem id="menu_crm_config_lead" name="Lead"
            parent="base.menu_crm_config_sales" sequence="0" groups="base.group_extended"/>

        <menuitem id="menu_crm_config_opportunity" name="Opportunity"
<<<<<<< HEAD
            parent="base.menu_crm_config_sales" sequence="1" groups="base.group_extended"/>

        <menuitem id="menu_crm_config_meeting" name="Meeting"
            parent="base.menu_base_config" sequence="4" groups="base.group_extended"/>
=======
            parent="base.menu_crm_config_sales" sequence="1"/>

        <menuitem id="menu_crm_config_meeting" name="Meeting"
            parent="base.menu_base_config" sequence="4"/>
>>>>>>> b8bc3af4

        <menuitem id="menu_crm_config_phonecall" name="Phone Call"
            parent="base.menu_base_config" sequence="5" groups="base.group_extended"/>

        <menuitem id="base.next_id_64" name="Reporting"
            parent="base.menu_base_partner" sequence="11" />

        <!-- Case Sections Form View -->

        <record id="crm_case_section_view_form" model="ir.ui.view">
            <field name="name">crm.case.section.form</field>
            <field name="model">crm.case.section</field>
            <field name="type">form</field>
            <field name="arch" type="xml">
                <form string="Sales Team">
                    <group col="6" colspan="4">
                        <field name="name" select="1" colspan="2"/>
                        <field name="parent_id" select="2" widget="selection"/>
                        <field name="code" select="1"/>
                        <newline/>
                        <field name="user_id" select="2"/>
                        <field name="resource_calendar_id" select="2" widget="selection"/>
                        <field name="active" select="2"/>
                    </group>
                    <notebook colspan="4">
                        <page string="Sales Team">
                            <group col="2" colspan="1">
                                <separator string="Mailgateway" colspan="2"/>
                                <field name="reply_to" select="2"/>
                            </group>
                            <group col="2" colspan="1">
                                <separator string="Configuration" colspan="2"/>
                                <field name="allow_unlink" select="2"/>
                            </group>
                            <separator string="Team Members" colspan="4"/>
                            <field name="member_ids" nolabel="1" colspan="4"/>
                        </page>
                        <page string="Notes">
                            <field name="note" select="1" colspan="4" nolabel="1"/>
                        </page>
                    </notebook>
                </form>
            </field>
        </record>

        <!-- Case Sections Tree View -->

        <record id="crm_case_section_view_tree" model="ir.ui.view">
            <field name="name">crm.case.section.tree</field>
            <field name="model">crm.case.section</field>
            <field name="type">tree</field>
            <field name="field_parent">child_ids</field>
            <field name="arch" type="xml">
                <tree string="Sales Team">
                    <field name="name" select="1"/>
                    <field name="code" select="1"/>
                    <field name="user_id" select="1"/>
                </tree>
            </field>
        </record>

        <!-- Case Sections Action -->

        <record id="crm_case_section_act" model="ir.actions.act_window">
            <field name="name">Sales Team</field>
            <field name="res_model">crm.case.section</field>
            <field name="view_type">form</field>
            <field name="view_id" ref="crm_case_section_view_tree"/>
        </record>

        <!-- CRM Stage Tree View -->

        <record model="ir.ui.view" id="crm_case_stage_tree">
            <field name="name">crm.case.stage.tree</field>
            <field name="model">crm.case.stage</field>
            <field name="type">tree</field>
            <field name="arch" type="xml">
                <tree string="Stages">
                    <field name="sequence"/>
                    <field name="name"/>
                    <field name="probability"/>
                    <field name="section_id"/>

                </tree>
            </field>
        </record>

        <!-- CRM Stage Form View -->

        <record model="ir.ui.view" id="crm_case_stage_form">
            <field name="name">crm.case.stage.form</field>
            <field name="model">crm.case.stage</field>
            <field name="type">form</field>
            <field name="arch" type="xml">
                <form string="Stage">
                    <separator string="Stage Definition" colspan="4"/>
                    <field name="name" select="1"/>
                    <field name="section_id" select="1" widget="selection"/>
                    <field name="object_id" invisible="1" />
                    <field name="sequence"/>
                    <field name="probability"/>
                    <field name="on_change"/>
                    <separator string="Requirements" colspan="4"/>
                    <field name="requirements" nolabel="1" colspan="4"/>
                </form>
            </field>
        </record>

        <!-- CRM Stage Action -->

        <record id="crm_case_stage_act" model="ir.actions.act_window">
            <field name="name">Stages</field>
            <field name="res_model">crm.case.stage</field>
            <field name="view_type">form</field>
            <field name="view_id" ref="crm_case_stage_tree"/>
        </record>

 <!-- Case Categories Form View -->

        <record id="crm_case_categ-view" model="ir.ui.view">
            <field name="name">crm.case.categ.form</field>
            <field name="model">crm.case.categ</field>
            <field name="type">form</field>
            <field name="arch" type="xml">
                <form string="Case Category">
                    <field name="name" select="1"/>
                    <field name="section_id" select="1" widget="selection"/>
                    <field name="object_id"  invisible="1" />
                </form>
            </field>
        </record>

        <!-- Case Categories Tree View -->

        <record id="crm_case_categ_tree-view" model="ir.ui.view">
            <field name="name">crm.case.categ.tree</field>
            <field name="model">crm.case.categ</field>
            <field name="type">tree</field>
            <field name="arch" type="xml">
                <tree string="Case Category">
                    <field name="name"/>
                    <field name="section_id"/>
                </tree>
            </field>
        </record>

        <!-- Case Categories Action -->

        <record id="crm_case_categ-act" model="ir.actions.act_window">
            <field name="name">Categories</field>
            <field name="res_model">crm.case.categ</field>
            <field name="view_type">form</field>
            <field name="view_id" ref="crm_case_categ_tree-view"/>
        </record>

        <menuitem action="crm_case_section_act"
            id="menu_crm_case_section_act" sequence="4"
<<<<<<< HEAD
            parent="base.menu_crm_config_sales" />
=======
            parent="menu_crm_config_opportunity" />
>>>>>>> b8bc3af4



        <!-- Resource Type of case Tree View -->

        <record model="ir.ui.view" id="crm_case_resource_type_tree">
            <field name="name">crm.case.resource.type.tree</field>
            <field name="model">crm.case.resource.type</field>
            <field name="type">tree</field>
            <field name="arch" type="xml">
                <tree string="Resource Type">
                    <field name="name"/>
                    <field name="object_id"/>
                    <field name="section_id"/>
                </tree>
            </field>
        </record>

        <!-- Resource Type of case Form View -->

        <record model="ir.ui.view" id="crm_case_resource_type_form">
            <field name="name">crm.case.resource.type.form</field>
            <field name="model">crm.case.resource.type</field>
            <field name="type">form</field>
            <field name="arch" type="xml">
                <form string="Resource Type">
                    <field name="name" select="1"/>
                    <field name="section_id" select="1" widget="selection"/>
                    <field name="object_id"  />
                </form>
            </field>
        </record>

        <!-- Resource Type of case Action -->

        <record id="crm_case_resource_type_act" model="ir.actions.act_window">
            <field name="name">Resource Type</field>
            <field name="res_model">crm.case.resource.type</field>
            <field name="view_type">form</field>
            <field name="view_id" ref="crm_case_resource_type_tree"/>
        </record>

        <record id="crm_case_section_act_tree" model="ir.actions.act_window">
            <field name="name">Cases by section</field>
            <field name="res_model">crm.case.section</field>
            <field name="domain">[('parent_id','=',False)]</field>
            <field name="view_type">tree</field>
            <field name="view_id" ref="crm_case_section_view_tree"/>
        </record>

        <!-- Cases Tree View  -->

        <record id="crm_case_log_tree-view" model="ir.ui.view">
            <field name="name">crm.case.log.tree</field>
            <field name="model">crm.case.log</field>
            <field name="type">tree</field>
            <field name="arch" type="xml">
                <tree string="Case logs">
                    <field name="date"/>
                    <field name="name"/>
                    <field name="user_id"/>
                    <field name="section_id"/>
                    <!--
                    <field name="som"/>
                    <field name="canal_id"/>
                    -->
                </tree>
            </field>
        </record>

        <!-- Segmentation line Tree View  -->

        <record id="crm_segmentation_line_tree-view" model="ir.ui.view">
            <field name="name">crm.segmentation.line.tree</field>
            <field name="model">crm.segmentation.line</field>
            <field name="type">tree</field>
            <field name="arch" type="xml">
                <tree string="Partner Segmentation Lines">
                    <field name="name"/>
                    <field name="expr_name"/>
                    <field name="expr_operator"/>
                    <field name="expr_value"/>
                    <field name="operator"/>
                </tree>
            </field>
        </record>

        <!-- Segmentation line Form View  -->

        <record id="crm_segmentation_line-view" model="ir.ui.view">
            <field name="name">crm.segmentation.line.form</field>
            <field name="model">crm.segmentation.line</field>
            <field name="type">form</field>
            <field name="arch" type="xml">
                <form string="Partner Segmentation Lines">
                    <field colspan="4" name="name" select="1"/>
                    <group col="2" colspan="4">
                        <field name="expr_name"/>
                        <field name="expr_operator"/>
                        <field name="expr_value"/>
                    </group>
                    <newline/>
                    <field name="operator"/>
                </form>
            </field>
        </record>

        <!-- CRM Segmentation  Form View  -->

        <record id="crm_segmentation-view" model="ir.ui.view">
            <field name="name">crm.segmentation.form</field>
            <field name="model">crm.segmentation</field>
            <field name="type">form</field>
            <field name="arch" type="xml">
                <form string="Partner Segmentation">
                    <group col="6" colspan="4">
                        <field name="name" select="1"/>
                        <field name="categ_id"/>
                        <field name="exclusif"/>
                    </group>
                    <notebook colspan="4">
                        <page string="Sales Purchase">
                            <field name="sales_purchase_active"/>
                            <separator colspan="4" string="State of Mind Computation"/>
                            <field name="som_interval"/>
                            <field name="som_interval_max"/>
                            <field name="som_interval_decrease"/>
                            <field name="som_interval_default"/>
                            <separator colspan="4" string="Segmentation Test"/>
                            <field colspan="4" name="segmentation_line" widget="one2many_list" nolabel="1"/>
                        </page>
                        <page string="Description">
                               <field colspan="4" name="description" nolabel="1"/>
                           </page>
                    </notebook>
                    <field name="state"/>
                    <group col="3" colspan="2">
                        <button name="process_start"
                            states="not running"
                            string="Compute Segmentation" type="object"
                            icon="gtk-execute" />
                        <button name="process_stop" states="running"
                            string="Stop Process" type="object"
                            icon="gtk-cancel" />
                        <button name="process_continue" states="running"
                            string="Continue Process" type="object"
                            icon="gtk-go-forward" />
                    </group>
                </form>
            </field>
        </record>

        <!-- CRM Segmentation  Tree View  -->

        <record id="crm_segmentation_tree-view" model="ir.ui.view">
            <field name="name">crm.segmentation.tree</field>
            <field name="model">crm.segmentation</field>
            <field name="type">tree</field>
            <field name="arch" type="xml">
                <tree string="Partner Segmentations">
                    <field name="name"/>
                    <field name="description"/>
                    <field name="categ_id"/>
                </tree>
            </field>
        </record>

        <record id="crm_segmentation-act" model="ir.actions.act_window">
            <field name="name">Segmentations</field>
            <field name="res_model">crm.segmentation</field>
            <field name="view_type">form</field>
            <field name="view_id" ref="crm_segmentation-view"/>
        </record>

        <record id="crm_segmentation_tree-act" model="ir.actions.act_window">
            <field name="name">Segmentations</field>
            <field name="res_model">crm.segmentation</field>
            <field name="view_type">form</field>
            <field name="view_mode">tree,form</field>
        </record>

       <menuitem action="crm_segmentation_tree-act"
            id="menu_crm_segmentation-act"
            groups="base.group_extended" sequence="5"
<<<<<<< HEAD
            parent="base.menu_crm_config_sales" />
=======
            parent="menu_crm_config_opportunity" />
>>>>>>> b8bc3af4

        <record model="ir.ui.view" id="view_users_form_simple_modif_inherited1">
            <field name="name">view.users.form.crm.modif.inherited1</field>
            <field name="model">res.users</field>
            <field name="inherit_id" ref="base.view_users_form_simple_modif" />
            <field name="type">form</field>
            <field name="arch" type="xml">
                <page string="Current Activity" position="inside">
                    <field name="context_section_id" completion="1"
                        widget="selection"
                        context="{'user_prefence':True}" />
                </page>
            </field>
        </record>

        <record id="view_users_form_simple_modif_inherited2" model="ir.ui.view">
                <field name="name">view.users.form.crm.modif.inherited2</field>
                <field name="model">res.users</field>
                <field name="type">form</field>
                <field name="inherit_id" ref="base.view_users_form"/>
                <field eval="18" name="priority"/>
                <field name="arch" type="xml">
                    <field name="password" position="after">
                        <field name="context_section_id" completion="1" widget="selection"/>
                    </field>
                </field>
        </record>

        <!-- Inherit View From Partner  -->

        <record id="view_partners_form_crm1" model="ir.ui.view">
                <field name="name">view.res.partner.form.crm.inherited1</field>
                <field name="model">res.partner</field>
                <field name="type">form</field>
                <field name="inherit_id" ref="base.view_partner_form"/>
                <field eval="18" name="priority"/>
                <field name="arch" type="xml">
                    <field name="parent_id" position="after">
                        <field name="section_id" completion="1" widget="selection"
                            groups="base.group_extended"/>
                    </field>
                </field>
        </record>

        <record id="view_partners_form_crm2" model="ir.ui.view">
                <field name="name">view.res.partner.tree.crm.inherited2</field>
                <field name="model">res.partner</field>
                <field name="type">tree</field>
                <field name="inherit_id" ref="base.view_partner_tree"/>
                <field eval="18" name="priority"/>
                <field name="arch" type="xml">
                    <field name="lang" position="after">
                        <field name="section_id" completion="1" widget="selection"
                            groups="base.group_extended"/>
                    </field>
                </field>
        </record>

        <record id="view_partners_form_crm3" model="ir.ui.view">
                <field name="name">view.res.partner.search.crm.inherited3</field>
                <field name="model">res.partner</field>
                <field name="type">search</field>
                <field name="inherit_id" ref="base.view_res_partner_filter"/>
                <field eval="18" name="priority"/>
                <field name="arch" type="xml">
                    <field name="category_id" position="after">
                        <field name="section_id" completion="1" widget="selection"
                            groups="base.group_extended"/>
                    </field>
                </field>
        </record>
    </data>
</openerp><|MERGE_RESOLUTION|>--- conflicted
+++ resolved
@@ -2,27 +2,16 @@
 <openerp>
     <data>
         <menuitem id="base.menu_crm_config_sales" name="Sales"
-<<<<<<< HEAD
-            parent="base.menu_base_config" sequence="1" groups="base.group_extended"/>
-=======
             parent="base.menu_base_config" sequence="1"/>
->>>>>>> b8bc3af4
 
         <menuitem id="menu_crm_config_lead" name="Lead"
             parent="base.menu_crm_config_sales" sequence="0" groups="base.group_extended"/>
 
         <menuitem id="menu_crm_config_opportunity" name="Opportunity"
-<<<<<<< HEAD
-            parent="base.menu_crm_config_sales" sequence="1" groups="base.group_extended"/>
-
-        <menuitem id="menu_crm_config_meeting" name="Meeting"
-            parent="base.menu_base_config" sequence="4" groups="base.group_extended"/>
-=======
             parent="base.menu_crm_config_sales" sequence="1"/>
 
         <menuitem id="menu_crm_config_meeting" name="Meeting"
             parent="base.menu_base_config" sequence="4"/>
->>>>>>> b8bc3af4
 
         <menuitem id="menu_crm_config_phonecall" name="Phone Call"
             parent="base.menu_base_config" sequence="5" groups="base.group_extended"/>
@@ -180,11 +169,7 @@
 
         <menuitem action="crm_case_section_act"
             id="menu_crm_case_section_act" sequence="4"
-<<<<<<< HEAD
-            parent="base.menu_crm_config_sales" />
-=======
             parent="menu_crm_config_opportunity" />
->>>>>>> b8bc3af4
 
 
 
@@ -369,11 +354,7 @@
        <menuitem action="crm_segmentation_tree-act"
             id="menu_crm_segmentation-act"
             groups="base.group_extended" sequence="5"
-<<<<<<< HEAD
-            parent="base.menu_crm_config_sales" />
-=======
             parent="menu_crm_config_opportunity" />
->>>>>>> b8bc3af4
 
         <record model="ir.ui.view" id="view_users_form_simple_modif_inherited1">
             <field name="name">view.users.form.crm.modif.inherited1</field>
