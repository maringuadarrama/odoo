--- conflicted
+++ resolved
@@ -71,16 +71,12 @@
                             <field name="name" colspan="2"/>
                             <field name="parent_id"/>
                             <field name="code"/>
-                            <field name="alias_id" required="0"/>
+                            <field name="alias_id" required="0" domain="[('alias_model_id', '=','crm.lead')]"/>
                         </group>
                         <group>
                             <field name="user_id"/>
                             <field name="resource_calendar_id"/>
                             <field name="active"/>
-<<<<<<< HEAD
-=======
-                            <field name="alias_id" required="0" domain="[('alias_model_id', '=','crm.lead')]"/>
->>>>>>> 494acb39
                         </group>
                     </group>
                     <notebook colspan="4">
