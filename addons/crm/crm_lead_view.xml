<?xml version="1.0"?>
<openerp>
    <data>

        <!-- Stage Search view -->
        <record id="crm_lead_stage_search" model="ir.ui.view">
            <field name="name">Stage - Search</field>
            <field name="model">crm.case.stage</field>
            <field name="type">search</field>
            <field name="arch" type="xml">
                <search string="Stage Search">
                    <field name="name"/>
                </search>
            </field>
        </record>

        <!--Lead Stage Form view -->
        <record id="crm_lead_stage_act" model="ir.actions.act_window">
            <field name="name">Stages</field>
            <field name="res_model">crm.case.stage</field>
            <field name="view_type">form</field>
            <field name="view_id" ref="crm.crm_case_stage_tree"/>
            <field name="help">Add specific stages to leads and opportunities allowing your sales to better organise their sales pipeline. Stages will allow them to easily track how a specific lead or opportunity is positioned in the sales cycle.</field>
        </record>

        <menuitem action="crm_lead_stage_act" id="menu_crm_lead_stage_act" name="Stages" sequence="0" parent="base.menu_crm_config_lead" />


        <!-- Lead/Opportunity Categories Action -->

        <record id="crm_lead_categ_action" model="ir.actions.act_window">
            <field name="name">Categories</field>
            <field name="res_model">crm.case.categ</field>
            <field name="view_type">form</field>
            <field name="view_id" ref="crm_case_categ_tree-view"/>
            <field name="context" eval="{'object_id': ref('model_crm_lead')}"/>
            <field name="domain">[('object_id.model', '=', 'crm.lead')]</field>
            <field name="help">Create specific categories that fit your company's activities to better classify and analyse your leads and opportunities. Such categories could for instance reflect your product structure or the different types of sales you do.</field>
        </record>

        <menuitem action="crm_lead_categ_action"
            id="menu_crm_lead_categ" name="Categories"
            parent="base.menu_crm_config_lead" sequence="1" groups="base.group_no_one"/>


        <!-- CRM Lead Form View  -->
        <record model="ir.ui.view" id="crm_case_form_view_leads">
        <field name="name">CRM - Leads Form</field>
        <field name="model">crm.lead</field>
        <field name="type">form</field>
        <field name="arch" type="xml">
            <form string="Leads Form" layout="manual">
                <div class="oe_form_topbar">
                    <button name="%(crm.action_crm_lead2opportunity_partner)d" type="action"
                            string="Convert to Opportunity" help="Convert to Opportunity" icon="gtk-go-forward"/>
                    <button name="case_cancel" string="Cancel" type="object"
                            states="draft,open,pending" icon="gtk-cancel"/>
                    <div class="oe_clear"/>
                </div>
                <sheet layout="auto">
                <group colspan="4" col="7">
                    <field name="name" required="1" string="Subject"/>
                    <field name="priority"/>
                    <field name="categ_id"
                        widget="selection"
                        domain="[('object_id.model','=','crm.lead')]"/>
                    <newline />
                    <field name="user_id" />
                    <field name="section_id" widget="selection" />
                    <field name="type" invisible="1"/>
                </group>
                <notebook colspan="4">
                <page string="Lead">
                    <group colspan="4" col="2">
                        <field name="partner_name" string="Company Name" />
                    </group>
                    <group colspan="2" col="4">
                        <separator string="Contact" colspan="4" col="4"/>
                        <field name="contact_name" colspan="4"/>
                        <newline/>
                        <field domain="[('domain', '=', 'contact')]" name="title" widget="selection"/>
                        <field name="function" />
                        <field name="street" colspan="4"/>
                        <field name="street2" colspan="4"/>
                        <field name="zip"/>
                        <field name="city"/>
                        <field name="country_id"/>
                        <field name="state_id"/>
                    </group>
                    <group colspan="2" col="3">
                        <separator string="Communication" colspan="4" col="3"/>
                        <field name="email_from" widget="email"/>
                        <button string="Mail"
                            name="%(mail.action_email_compose_message_wizard)d"
                            icon="terp-mail-message-new" type="action" colspan="1"/>
                        <newline/>
                        <field name="phone"/>
                        <newline/>
                        <field name="fax"/>
                        <newline/>
                        <field name="mobile"/>
                        <newline/>
                        <separator string="Links" colspan="4" col="3"/>
                        <field name="partner_id" string="Customer"/>
                        <button
                            name="%(action_crm_lead2partner)d"
                            icon="terp-partner" type="action"
                            string="Create"
                            attrs="{'invisible':[('partner_id','!=',False)]}"/>
                    </group>
                    <separator colspan="4" string="Notes"/>
                    <field name="description" nolabel="1" colspan="4"/>
                 </page>
                 <page string="Extra Info">
                    <group colspan="2" col="2">
                        <separator string="Categorization" colspan="2" col="2"/>
                        <field name="company_id"
                            groups="base.group_multi_company"
                            widget="selection" colspan="2" />
                        <field name="type_id" select="1" widget="selection"/>
                        <field name="channel_id" select="1" widget="selection"/>
                        <field name="referred"/>
                        <field name="state" groups="base.group_no_one"/>
                    </group>
                    <group colspan="2" col="2">
                        <separator string="Mailings" colspan="2" col="2"/>
                        <field name="opt_in" on_change="on_change_opt_in(opt_in)"/>
                        <field name="opt_out" on_change="on_change_opt_out(opt_out)"/>
                    </group>
                    <group colspan="2" col="2" groups="base.group_no_one">
                        <separator string="Statistics" colspan="2" col="2"/>
                        <field name="day_open"/>
                        <field name="day_close"/>
                    </group>
                 </page>
                </notebook>
                </sheet>
                <div class="oe_form_bottom">
                    <field name="message_ids_social" colspan="4" widget="ThreadView" nolabel="1"/>
                </div>
            </form>
        </field>
        </record>

    <!-- CRM Lead Tree View -->
    <record model="ir.ui.view" id="crm_case_tree_view_leads">
        <field name="name">Leads</field>
        <field name="model">crm.lead</field>
        <field name="type">tree</field>
        <field name="arch" type="xml">
            <tree string="Leads" fonts="bold:needaction_pending==True" colors="blue:state=='pending';grey:state in ('cancel', 'done')">
                <field name="needaction_pending" invisible="1"/>
                <field name="date_deadline" invisible="1"/>
                <field name="create_date" groups="base.group_no_one"/>
                <field name="name" string="Subject"/>
                <field name="contact_name"/>
                <field name="country_id" invisible="context.get('invisible_country', True)" />
                <field name="email_from"/>
                <field name="phone"/>

                <field name="categ_id" invisible="1"/>
                <field name="type_id" invisible="1"/>
                <field name="referred" invisible="1"/>
                <field name="channel_id" invisible="1"/>
                <field name="subjects" invisible="1"/>

                <field name="stage_id"/>
                <button name="stage_previous" string="Previous Stage"
                    states="open,pending" type="object" icon="gtk-go-back" />
                <button name="stage_next" string="Next Stage"
                    states="open,pending" type="object"
                    icon="gtk-go-forward" />
                <field name="section_id" invisible="context.get('invisible_section', True)" />
                <field name="user_id" />
                <field name="state" groups="base.group_no_one"/>
                <button name="case_open" string="Open"
                    states="draft,pending" type="object"
                    icon="gtk-go-forward" groups="base.group_no_one"/>
                <button name="case_close" string="Close"
                    states="open,draft,pending" type="object"
                    icon="gtk-close" groups="base.group_no_one"/>
                <button name="%(crm.action_crm_lead2opportunity_partner)d"
                    string="Convert to Opportunity"
                    states="draft,open,pending" icon="gtk-index"
                    type="action" />
                <button name="case_escalate" string="Escalate"
                    states="open,draft,pending" type="object"
                    icon="gtk-go-up" />
            </tree>
        </field>
    </record>

    <!-- CRM Lead Calendar View -->

    <record model="ir.ui.view" id="crm_case_calendar_view_leads">
        <field name="name">CRM - Leads Calendar</field>
        <field name="model">crm.lead</field>
        <field name="type">calendar</field>
        <field name="priority" eval="2"/>
        <field name="arch" type="xml">
            <calendar string="Leads Generation"
                date_start="date_action" color="user_id">
                <field name="name" />
                <field name="partner_name" />
            </calendar>
        </field>
    </record>

    <!-- CRM Lead Kanban View  -->
    <record model="ir.ui.view" id="crm_case_kanban_view_leads">
        <field name="name">CRM - Leads Kanban</field>
        <field name="model">crm.lead</field>
        <field name="type">kanban</field>
        <field name="arch" type="xml">
            <kanban default_group_by="stage_id">
                <field name="state" groups="base.group_no_one"/>
                <field name="color"/>
                <field name="priority"/>
                <field name="planned_revenue" sum="Expected Revenues"/>
                <field name="user_email"/>
                <field name="user_id"/>
                <field name="partner_address_email"/>
                <templates>
                    <t t-name="lead_details">
                        <ul class="oe_kanban_tooltip">
                            <li t-if="record.phone.raw_value"><b>Phone:</b> <field name="phone"/></li>
                            <li><b>Probability:</b> <field name="probability"/>%%</li>
                            <li><b>Creation date:</b> <field name="create_date"/></li>
                            <li t-if="record.date_deadline.raw_value"><b>Date Deadline:</b> <field name="date_deadline"/></li>
                        </ul>
                    </t>
                    <t t-name="kanban-box">
                        <div t-attf-class="oe_kanban_color_#{kanban_getcolor(record.color.raw_value)} oe_kanban_card">
                            <a class="oe_kanban_menuaction oe_i">B</a>
                            <ul class="oe_kanban_menu">
                                <li><a type="edit" >Edit...</a></li>
                                <li><a type="delete">Delete</a></li>
                                <li><a name="%(mail.action_email_compose_message_wizard)d" type="action">Send New Email</a></li>
                                <li><a name="%(opportunity2phonecall_act)d" type="action">Log Call</a></li>
                                <li><a name="action_makeMeeting" type="object">Schedule Meeting</a></li>
                                <li><a name="%(crm.action_crm_add_note)d" context="{'model': 'crm.lead' }" type="action">Add Internal Note</a></li>
                                <li><ul class="oe_kanban_colorpicker" data-field="color"/></li>
                            </ul>
                            <div class="oe_kanban_content">
                                <a type="edit"><h3>
                                    <field name="partner_id"/>
                                    <t t-if="record.planned_revenue.raw_value">
                                        - <t t-esc="Math.round(record.planned_revenue.value)"/>
                                        <field name="company_currency"/>
                                    </t>
                                </h3></a>
                                <div>
                                    <b> <field name="partner_address_name"/> </b>
                                </div>
<<<<<<< HEAD

                                <div class="oe_kanban_buttons_set oe_kanban_color_border oe_kanban_color_bglight oe_kanban_box_show_onclick">
                                    <div class="oe_kanban_left">
                                        <a string="Edit" icon="gtk-edit" type="edit"/>
                                        <a string="Change Color" icon="color-picker" type="color" name="color"/>
                                        <a string="Send New Email" name="%(mail.action_email_compose_message_wizard)d" icon="terp-mail-message-new" type="action"/>
                                        <a string="Log Call" name="%(opportunity2phonecall_act)d" icon="terp-call-start" type="action"/>
                                        <a string="Schedule Meeting" name="action_makeMeeting" type="object" icon="stock_calendar"/>
                                        <a string="Add Internal Note" name="%(crm.action_crm_add_note)d" context="{'model': 'crm.lead' }" icon="terp-document-new" type="action"/>
                                    </div>
                                    <div class="oe_kanban_right" groups="base.group_no_one">
                                        <a name="case_mark_lost" string="Mark Lost" states="open,pending" type="object" icon="kanban-stop" groups="base.group_no_one"/>
                                        <a name="case_pending" string="Pending" states="draft,open" type="object" icon="kanban-pause" groups="base.group_no_one"/>
                                        <a name="case_open" string="Open" states="pending" type="object" icon="gtk-media-play" groups="base.group_no_one"/>
                                        <a name="case_mark_won" string="Mark Won" states="open,pending" type="object" icon="kanban-apply" groups="base.group_no_one"/>
                                    </div>
                                    <br class="oe_kanban_clear"/>
=======
                                <div>
                                    <field name="name"/>
                                </div>
                                <div style="padding-left: 0.5em">
                                    <i>
                                        <t t-if="record.date_deadline.raw_value and record.date_deadline.raw_value lt (new Date())" t-set="red">oe_kanban_text_red</t>
                                        <span t-attf-class="#{red || ''}">
                                            <field name="date_action"/>
                                        </span>
                                        <t t-if="record.date_action.raw_value"> : </t>
                                        <field name="title_action"/>
                                    </i>
                                </div>
                                <div class="oe_right">
                                    <a t-if="record.priority.raw_value == 1" icon="star-on" type="object" name="set_normal_priority"/>
                                    <a t-if="record.priority.raw_value != 1" icon="star-off" type="object" name="set_high_priority" style="opacity:0.7; filter:alpha(opacity=70);"/>
                                    <!--
                                    <t t-if="record.date_deadline.raw_value and record.date_deadline.raw_value lt (new Date())" t-set="red">oe_kaban_status_red</t>
                                    <span t-attf-class="oe_kanban_status #{red}"> </span>
                                    -->
                                    <img t-att-src="kanban_image('res.users', 'avatar', record.user_id.raw_value[0])" t-att-title="record.user_id.value" width="24" height="24" class="oe_kanban_avatar"/>
                                </div>
                                <div class="oe_kanban_footer_left">
>>>>>>> 6c2240c4
                                </div>
                            </div>
                            <div class="oe_clear"></div>
                        </div>
                        <!--
                            <div class="oe_kanban_right">
                                <a name="case_mark_lost" string="Mark Lost" states="open,pending" type="object" icon="kanban-stop" />
                                <a name="case_pending" string="Pending" states="draft,open" type="object" icon="kanban-pause" />
                                <a name="case_open" string="Open" states="pending" type="object" icon="gtk-media-play" />
                                <a name="case_mark_won" string="Mark Won" states="open,pending" type="object" icon="kanban-apply" />
                            </div>
                        -->
                    </t>
                </templates>
            </kanban>
        </field>
    </record>

    <!-- CRM Lead Search View -->

    <record id="view_crm_case_leads_filter" model="ir.ui.view">
        <field name="name">CRM - Leads Search</field>
        <field name="model">crm.lead</field>
        <field name="type">search</field>
        <field name="arch" type="xml">
            <search string="Search Leads">
                <filter icon="terp-check" name="inbox" string="Inbox" domain="[('message_state','=','unread')]"/>
                <filter icon="terp-check"
                    string="New"
                    name="new" help="New Leads"
                    domain="[('state','=','draft')]"/>
                <filter icon="terp-camera_test"
                    string="Open"
                    name="open"
                    domain="[('state','=','open')]"/>
                <filter icon="terp-gtk-media-pause"
                    string="Pending"
                    name="pending"
                    domain="[('state','=','pending')]"/>

                <separator orientation="vertical"/>
                <filter icon="terp-go-today" string="Today"
                    domain="[('create_date','&lt;', time.strftime('%%Y-%%m-%%d 23:59:59')), ('create_date','&gt;=', time.strftime('%%Y-%%m-%%d 00:00:00'))]"
                    help="Todays' Leads" />
                <filter icon="terp-go-week" string="7 Days"
                    help="Leads creating during last 7 days"
                    domain="[('create_date','&lt;', time.strftime('%%Y-%%m-%%d 23:59:59')),('create_date','&gt;=',(datetime.date.today()-datetime.timedelta(days=7)).strftime('%%Y-%%m-%%d 00:00:00'))]"
                />
                <separator orientation="vertical"/>
                <field name="name" string="Lead / Customer"
                    filter_domain="['|','|',('partner_name','ilike',self),('email_from','ilike',self),('name','ilike',self)]"/>
                <field name="user_id">
                    <filter icon="terp-personal-"
                        domain="[('user_id','=', False)]"
                        help="Unassigned Leads" />
                </field>
                <field name="subjects"/>
                <field name="section_id" widget="selection"
                    context="{'invisible_section': False}">
                    <filter icon="terp-personal+"
                        context="{'invisible_section': False}"
                        domain="['|', ('section_id.user_id','=',uid), ('section_id.member_ids', 'in', [uid])]"
                        help="My Sales Team(s)"/>
                    <filter icon="terp-personal+"
                        context="{'invisible_section': False}"
                        domain="[]"
                        help="Show Sales Team"/>
                </field>
                <separator orientation="vertical"/>
                <field name="country_id" context="{'invisible_country': False}">
                    <filter icon="terp-personal+" context="{'invisible_country': False}" help="Show countries"/>
                </field>
                <newline/>
                <group expand="0" string="Group By...">
                    <filter string="Salesperson" icon="terp-personal" domain="[]" context="{'group_by':'user_id'}"/>
                    <filter string="Team" icon="terp-personal+" domain="[]" context="{'group_by':'section_id'}"/>
                    <filter string="Referrer" icon="terp-personal" domain="[]" context="{'group_by':'referred'}"/>
                    <separator orientation="vertical"/>
                    <filter string="Category" icon="terp-stock_symbol-selection" domain="[]" context="{'group_by':'categ_id'}"/>
                    <filter string="Campaign" icon="terp-gtk-jump-to-rtl"
                        domain="[]" context="{'group_by':'type_id'}" />
                    <filter string="Channel" icon="terp-call-start"
                        domain="[]" context="{'group_by':'channel_id'}" />
                    <separator orientation="vertical"/>
                    <filter string="Stage" icon="terp-stage" domain="[]" context="{'group_by':'stage_id'}"/>
                    <filter string="Status" icon="terp-stock_effects-object-colorize" domain="[]" context="{'group_by':'state'}"/>
                    <separator orientation="vertical" groups="base.group_no_one"/>
                    <filter string="Creation" help="Create date" icon="terp-go-month"
                        domain="[]" context="{'group_by':'create_date'}" groups="base.group_no_one"/>
                </group>
           </search>
        </field>
    </record>


    <!-- Opportunities Form View -->
    <record model="ir.ui.view" id="crm_case_form_view_oppor">
        <field name="name">Opportunities</field>
        <field name="model">crm.lead</field>
        <field name="type">form</field>
        <field name="priority">20</field>
        <field name="arch" type="xml">
            <form string="Opportunities" layout="manual">
                <div class="oe_form_topbar oe_form_topbar_hifirst">
                    <button name="stage_previous" string="Previous" type="object"
                            states="open" icon="gtk-go-back" context="{'stage_type': 'opportunity'}"/>
                    <button name="stage_next" string="Next" type="object"
                            states="open" icon="gtk-go-forward" context="{'stage_type': 'opportunity'}"/>
                    <button name="case_open" string="Open" type="object"
                            states="draft" icon="gtk-go-forward"/>
                    <button name="case_escalate" string="Escalate" type="object"
                            states="open" icon="gtk-go-up"/>
                    <button name="case_mark_won" string="Mark Won" type="object"
                            states="open" icon="gtk-apply"/>
                    <button name="case_mark_lost" string="Mark Lost" type="object"
                            states="open" icon="gtk-cancel"/>
                    <button name="case_reset" string="Reset to Draft" type="object"
                            states="cancel,done" icon="gtk-convert"/>
                    <button name="case_cancel" string="Cancel" type="object"
                            states="draft" icon="gtk-cancel"/>
                    <div class="oe_right">
                        <field name="stage_id" nolabel="1" widget="statusbar"
                            on_change="onchange_stage_id(stage_id)"/>
<!--
                                statusbar_visible="New,Qualification,Proposition,Won"
                                statusbar_colors='{"Negotiation":"blue"}'/>
-->
                    </div>
                    <div class="oe_clear"/>
                </div>
                <sheet layout="auto">
                <group colspan="4" col="2" width="auto">
                    <field name="name" required="1" nolabel="1" class="oe_form_title"/>
                    <div class="oe_text_right">
                        <button string="Schedule/Log Call"
                            name="%(opportunity2phonecall_act)d" icon="terp-call-start"
                            type="action"/>
                        <button string="Schedule Meeting" icon="gtk-redo"
                            name="action_makeMeeting"
                            type="object"/>
                    </div>
                </group>
                <group colspan="4" col="4" class="oe_form_group_label_border" style="margin-top: 20px;">
                    <field name="user_id"/>
                    <field name="planned_revenue"/>

                    <field name="date_action"/>
                    <field name="date_deadline"/>

                    <field name="title_action"/>
                    <field name="probability"/>

                    <field name="type" invisible="1"/>
                </group>
                <notebook colspan="4">
                <page string="Opportunity">
                    <group col="4" colspan="2">
                        <separator colspan="4" string="Contacts"/>
                        <group colspan="2" col="3" class="oe_form_group_label_border">
                            <field width="80%%" name="partner_id" select="1"
                                on_change="onchange_partner_id(partner_id, email_from)" string="Customer"/>
                            <button name="%(action_crm_lead2partner)d"
                                icon="terp-partner" type="action"
                                string="Create"
                                attrs="{'invisible':[('partner_id','!=',False)]}"/>
                            <field name="phone" colspan="3"/>
                            <field width="80%%" name="email_from" string="Email"/>
                            <button string="Mail"
                                name="%(mail.action_email_compose_message_wizard)d"
                                context="{'mail':'new', 'model': 'crm.lead'}"
                                icon="terp-mail-message-new" type="action" />
                        </group>
                    </group>
                    <group col="2" colspan="2" class="oe_form_group_label_border">
                        <separator colspan="2" string="Category"/>
                        <field name="section_id" colspan="1" widget="selection"/>
                        <field name="categ_id" select="1"
                            string="Category" widget="selection"
                            domain="[('object_id.model', '=', 'crm.lead')]" />
                        <field name="state"/>
                        <field name="priority"/>
                    </group>

                    <separator colspan="4" string="Details"/>
                    <field name="description" nolabel="1" colspan="4"/>
                </page>
                <page string="Lead">
                    <separator string="Contact" colspan="4"/>
                    <group colspan="4" col="4" class="oe_form_group_label_border">
                        <field name="partner_name" string="Customer Name" colspan="4"/>
                    </group>
                    <group colspan="2" col="2" class="oe_form_group_label_border">
                        <field domain="[('domain', '=', 'contact')]" name="title" widget="selection"/>
                        <field name="fax"/>
                        <field name="street"/>
                        <field name="zip"/>
                        <field name="country_id"/>
                    </group>
                    <group colspan="2" col="2" class="oe_form_group_label_border">
                        <field name="function" />
                        <field name="mobile"/>
                        <field name="street2"/>
                        <field name="city"/>
                        <field name="state_id"/>
                    </group>

                    <group colspan="2" col="2" class="oe_form_group_label_border">
                        <separator string="Categorization" colspan="2"/>
                        <field name="type_id" widget="selection"/>
                        <field name="channel_id" widget="selection"/>
                    </group>
                    <group colspan="2" col="2" class="oe_form_group_label_border">
                        <separator string="Mailings" colspan="2"/>
                        <field name="opt_in" on_change="on_change_opt_in(opt_in)"/>
                        <field name="opt_out" on_change="on_change_opt_out(opt_out)"/>
                    </group>
                </page>
                <page string="Extra Info">
                    <group col="2" colspan="2" class="oe_form_group_label_border">
                        <separator string="Misc" colspan="2"/>
                        <field name="active"/>
                        <field name="day_open" groups="base.group_no_one"/>
                        <field name="day_close" groups="base.group_no_one"/>
                        <field name="referred"/>
                    </group>
                    <group col="2" colspan="2" class="oe_form_group_label_border">
                        <separator colspan="4" string="References"/>
                        <field name="ref"/>
                        <field name="ref2"/>
                    </group>
                </page>
                </notebook>
                </sheet>
                <div class="oe_form_bottom">
                    <field name="message_ids_social" colspan="4" widget="ThreadView" nolabel="1"/>
                </div>
            </form>
        </field>
    </record>

    <!-- Opportunities Tree View -->
    <record model="ir.ui.view" id="crm_case_tree_view_oppor">
        <field name="name">Opportunities Tree</field>
        <field name="model">crm.lead</field>
        <field name="type">tree</field>
        <field name="arch" type="xml">
            <tree string="Opportunities" fonts="bold:needaction_pending==True" colors="blue:state=='pending' and not(date_deadline and (date_deadline &lt; current_date));gray:state in ('cancel', 'done');red:date_deadline and (date_deadline &lt; current_date)">
                <field name="needaction_pending" invisible="1"/>
                <field name="date_deadline" invisible="1"/>
                <field name="create_date" groups="base.group_no_one"/>
                <field name="name" string="Opportunity"/>
                <field name="partner_id" string="Customer"/>
                <field name="country_id" invisible="context.get('invisible_country', True)" />
                <field name="date_action"/>
                <field name="title_action" />
                <field name="channel_id" invisible="1"/>
                <field name="type_id" invisible="1"/>
                <field name="subjects" invisible="1"/>
                <field name="stage_id"/>
                <button name="stage_previous" string="Previous Stage" states="open,pending" type="object" icon="gtk-go-back" />
                <button name="stage_next" string="Next Stage" states="open,pending" type="object" icon="gtk-go-forward" />
                <field name="planned_revenue" sum="Expected Revenues"/>
                <field name="probability" widget="progressbar" avg="Avg. of Probability"/>
                <field name="section_id" invisible="context.get('invisible_section', True)" />
                <field name="user_id"/>
                <field name="priority" invisible="1"/>
                <field name="categ_id" invisible="1"/>
                <field name="state" groups="base.group_no_one"/>
                <button name="case_open" string="Open" states="draft,pending" type="object" icon="gtk-go-forward" groups="base.group_no_one"/>
                <button name="case_pending" string="Pending" states="open,draft" type="object" icon="gtk-media-pause" groups="base.group_no_one"/>
                <button name="case_mark_lost" string="Lost" states="open,pending" type="object" icon="gtk-cancel" groups="base.group_no_one"/>
                <button name="case_mark_won" string="Won" states="open,pending" type="object" icon="gtk-apply" groups="base.group_no_one"/>
            </tree>
        </field>
    </record>


    <!-- Opportunities Search View -->
    <record id="view_crm_case_opportunities_filter" model="ir.ui.view">
        <field name="name">CRM - Opportunities Search</field>
        <field name="model">crm.lead</field>
        <field name="type">search</field>
        <field name="arch" type="xml">
            <search string="Search Opportunities">
                <filter icon="terp-check"
                    string="New"  help="New Opportunities"
                    name="new"
                    domain="[('state','=','draft')]"/>
                <filter icon="terp-camera_test"
                    string="Open"  help="Open Opportunities"
                    name="open"
                    domain="[('state','=','open')]"/>
                <filter icon="terp-gtk-media-pause"
                    string="Pending"  help="Pending Opportunities"
                    name="pending"
                    domain="[('state','=','pending')]"/>
                <separator orientation="vertical"/>
                <field name="name" string="Opportunity / Customer"
                    filter_domain="['|','|','|',('partner_id','ilike',self),('partner_name','ilike',self),('email_from','ilike',self),('name', 'ilike', self)]"/>
                <field name="user_id">
                    <filter icon="terp-personal-"
                        domain="[('user_id','=', False)]"
                        help="Unassigned Opportunities" />
                </field>
                <field name="section_id"
                    context="{'invisible_section': False, 'section_id': self}">
                    <filter icon="terp-personal+"
                        domain="['|', ('section_id.user_id','=',uid), ('section_id.member_ids', 'in', [uid])]"
                        context="{'invisible_section': False}"
                        help="My Sales Team(s)" />
                    <filter icon="terp-personal+"
                        context="{'invisible_section': False}"
                        domain="[]"
                        help="Show Sales Team"/>
                </field>
                <newline/>
                <group expand="0" string="Group By..." colspan="16">
                    <filter string="Salesperson" icon="terp-personal" domain="[]" context="{'group_by':'user_id'}" />
                    <filter string="Team" help="Sales Team" icon="terp-personal+" domain="[]" context="{'group_by':'section_id'}"/>
                    <filter string="Customer" help="Partner" icon="terp-personal+" domain="[]" context="{'group_by':'partner_id'}"/>
                    <separator orientation="vertical" />
                    <filter string="Stage" icon="terp-stage" domain="[]" context="{'group_by':'stage_id'}" />
                    <filter string="Priority" icon="terp-rating-rated" domain="[]" context="{'group_by':'priority'}" />
                    <filter string="Category" icon="terp-stock_symbol-selection" domain="[]" context="{'group_by':'categ_id'}" />
                    <filter string="Campaign" icon="terp-gtk-jump-to-rtl" domain="[]" context="{'group_by':'type_id'}"/>
                    <filter string="Channel" icon="terp-call-start" domain="[]" context="{'group_by':'channel_id'}" />
                    <filter string="Status" icon="terp-stock_effects-object-colorize" domain="[]" context="{'group_by':'state'}"/>
                    <separator orientation="vertical" />
                    <filter string="Creation" icon="terp-go-month" domain="[]" context="{'group_by':'create_date'}" groups="base.group_no_one"/>
                    <filter string="Exp.Closing" icon="terp-go-month" help="Expected Closing" domain="[]" context="{'group_by':'date_deadline'}" />
                </group>
            </search>
        </field>
    </record>

    <!-- crm.lead Opportunities Graph View -->
    <record model="ir.ui.view" id="crm_case_graph_view_opportunity">
        <field name="name">CRM - Opportunity Graph</field>
        <field name="model">crm.lead</field>
        <field name="type">graph</field>
        <field name="arch" type="xml">
            <graph string="Opportunity by Categories" type="bar" orientation="horizontal">
                <field name="categ_id"/>
                <field name="planned_revenue" operator="+"/>
                <field name="state" group="True"/>
            </graph>
        </field>
    </record>

</data>
</openerp><|MERGE_RESOLUTION|>--- conflicted
+++ resolved
@@ -252,25 +252,6 @@
                                 <div>
                                     <b> <field name="partner_address_name"/> </b>
                                 </div>
-<<<<<<< HEAD
-
-                                <div class="oe_kanban_buttons_set oe_kanban_color_border oe_kanban_color_bglight oe_kanban_box_show_onclick">
-                                    <div class="oe_kanban_left">
-                                        <a string="Edit" icon="gtk-edit" type="edit"/>
-                                        <a string="Change Color" icon="color-picker" type="color" name="color"/>
-                                        <a string="Send New Email" name="%(mail.action_email_compose_message_wizard)d" icon="terp-mail-message-new" type="action"/>
-                                        <a string="Log Call" name="%(opportunity2phonecall_act)d" icon="terp-call-start" type="action"/>
-                                        <a string="Schedule Meeting" name="action_makeMeeting" type="object" icon="stock_calendar"/>
-                                        <a string="Add Internal Note" name="%(crm.action_crm_add_note)d" context="{'model': 'crm.lead' }" icon="terp-document-new" type="action"/>
-                                    </div>
-                                    <div class="oe_kanban_right" groups="base.group_no_one">
-                                        <a name="case_mark_lost" string="Mark Lost" states="open,pending" type="object" icon="kanban-stop" groups="base.group_no_one"/>
-                                        <a name="case_pending" string="Pending" states="draft,open" type="object" icon="kanban-pause" groups="base.group_no_one"/>
-                                        <a name="case_open" string="Open" states="pending" type="object" icon="gtk-media-play" groups="base.group_no_one"/>
-                                        <a name="case_mark_won" string="Mark Won" states="open,pending" type="object" icon="kanban-apply" groups="base.group_no_one"/>
-                                    </div>
-                                    <br class="oe_kanban_clear"/>
-=======
                                 <div>
                                     <field name="name"/>
                                 </div>
@@ -294,7 +275,6 @@
                                     <img t-att-src="kanban_image('res.users', 'avatar', record.user_id.raw_value[0])" t-att-title="record.user_id.value" width="24" height="24" class="oe_kanban_avatar"/>
                                 </div>
                                 <div class="oe_kanban_footer_left">
->>>>>>> 6c2240c4
                                 </div>
                             </div>
                             <div class="oe_clear"></div>
