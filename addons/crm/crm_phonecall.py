--- conflicted
+++ resolved
@@ -68,20 +68,9 @@
                         ('object_id.model', '=', 'crm.phonecall')]"),
         'partner_phone': fields.char('Phone', size=32),
         'partner_contact': fields.related('partner_address_id', 'name', \
-<<<<<<< HEAD
                                  type="char", string="Contact", size=128),
         'partner_mobile': fields.char('Mobile', size=32),
         'priority': fields.selection(crm.AVAILABLE_PRIORITIES, 'Priority'),
-        'canal_id': fields.many2one('res.partner.canal', 'Channel', \
-                        help="The channels represent the different communication\
-                         modes available with the customer." \
-                        " With each commercial opportunity, you can indicate\
-                         the channel it came through."), 
-=======
-                                 type="char", string="Contact", size=128), 
-        'partner_mobile': fields.char('Mobile', size=32), 
-        'priority': fields.selection(crm.AVAILABLE_PRIORITIES, 'Priority'), 
->>>>>>> f1c98c81
         'date_closed': fields.datetime('Closed', readonly=True), 
         'date': fields.datetime('Date'), 
         'opportunity_id': fields.many2one ('crm.lead', 'Lead/Opportunity'), 
