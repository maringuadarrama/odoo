--- conflicted
+++ resolved
@@ -846,11 +846,7 @@
     def stage_set_send_note(self, cr, uid, ids, stage_id, context=None):
         """ Override of the (void) default notification method. """
         stage_name = self.pool.get('crm.case.stage').name_get(cr, uid, [stage_id], context=context)[0][1]
-<<<<<<< HEAD
         return self.message_post(cr, uid, ids, body= _("Stage changed to <b>%s</b>.") % (stage_name), subtype="crm.mt_lead_stage", context=context)
-=======
-        return self.message_post(cr, uid, ids, body=_("Stage changed to <b>%s</b>.") % (stage_name), subtype="mt_crm_stage", context=context)
->>>>>>> bd7090d0
 
     def case_get_note_msg_prefix(self, cr, uid, lead, context=None):
         if isinstance(lead, (int, long)):
@@ -865,19 +861,11 @@
 
     def case_mark_lost_send_note(self, cr, uid, ids, context=None):
         message = _("Opportunity has been <b>lost</b>.")
-<<<<<<< HEAD
         return self.message_post(cr, uid, ids, body=message, subtype="crm.mt_lead_lost", context=context)
 
     def case_mark_won_send_note(self, cr, uid, ids, context=None):
         message = _("Opportunity has been <b>won</b>.")
         return self.message_post(cr, uid, ids, body=message, subtype="crm.mt_lead_won", context=context)
-=======
-        return self.message_post(cr, uid, ids, body=message, subtype="mt_crm_lost", context=context)
-
-    def case_mark_won_send_note(self, cr, uid, ids, context=None):
-        message = _("Opportunity has been <b>won</b>.")
-        return self.message_post(cr, uid, ids, body=message, subtype="mt_crm_won", context=context)
->>>>>>> bd7090d0
 
     def schedule_phonecall_send_note(self, cr, uid, ids, phonecall_id, action, context=None):
         phonecall = self.pool.get('crm.phonecall').browse(cr, uid, [phonecall_id], context=context)[0]
