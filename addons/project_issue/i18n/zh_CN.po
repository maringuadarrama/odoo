<<<<<<< HEAD
# Chinese (Simplified) translation for openobject-addons
# Copyright (c) 2014 Rosetta Contributors and Canonical Ltd 2014
# This file is distributed under the same license as the openobject-addons package.
# FIRST AUTHOR <EMAIL@ADDRESS>, 2014.
#
msgid ""
msgstr ""
"Project-Id-Version: openobject-addons\n"
"Report-Msgid-Bugs-To: FULL NAME <EMAIL@ADDRESS>\n"
"POT-Creation-Date: 2014-09-23 16:27+0000\n"
"PO-Revision-Date: 2014-08-14 16:10+0000\n"
"Last-Translator: FULL NAME <EMAIL@ADDRESS>\n"
"Language-Team: Chinese (Simplified) <zh_CN@li.org>\n"
=======
# Translation of Odoo Server.
# This file contains the translation of the following modules:
# * project_issue
# 
# Translators:
# FIRST AUTHOR <EMAIL@ADDRESS>, 2012,2014
# Jeffery Chenn <jeffery9@gmail.com>, 2016
# mrshelly <mrshelly@hotmail.com>, 2015
msgid ""
msgstr ""
"Project-Id-Version: Odoo 8.0\n"
"Report-Msgid-Bugs-To: \n"
"POT-Creation-Date: 2015-01-21 14:07+0000\n"
"PO-Revision-Date: 2016-06-07 05:13+0000\n"
"Last-Translator: Jeffery Chenn <jeffery9@gmail.com>\n"
"Language-Team: Chinese (China) (http://www.transifex.com/odoo/odoo-8/language/zh_CN/)\n"
>>>>>>> baa4cc0e
"MIME-Version: 1.0\n"
"Content-Type: text/plain; charset=UTF-8\n"
"Content-Transfer-Encoding: 8bit\n"
"X-Launchpad-Export-Date: 2014-09-24 09:30+0000\n"
"X-Generator: Launchpad (build 17196)\n"

#. module: project_issue
#: field:project.issue.report,email:0
msgid "# Emails"
msgstr "电子邮件"

#. module: project_issue
#: field:res.partner,issue_count:0
msgid "# Issues"
msgstr ""

#. module: project_issue
#: field:project.issue.report,nbr:0
msgid "# of Issues"
msgstr "问题编号"

#. module: project_issue
#: code:addons/project_issue/project_issue.py:299
#, python-format
msgid "%s (copy)"
msgstr "%s (副本)"

#. module: project_issue
#: model:ir.actions.act_window,help:project_issue.project_issue_version_action
msgid ""
"<p class=\"oe_view_nocontent_create\">\n"
"                Click to add a new version.\n"
"              </p><p>\n"
"                Define here the different versions of your products on "
"which\n"
"                you can work on issues.\n"
"              </p>\n"
"            "
msgstr ""

#. module: project_issue
#: model:ir.actions.act_window,help:project_issue.act_project_project_2_project_issue_all
#: model:ir.actions.act_window,help:project_issue.action_view_issues
msgid ""
"<p>\n"
"                    The Odoo issues tacker allows you to efficiantly manage "
"things\n"
"                    like internal requests, software development bugs, "
"customer\n"
"                    complaints, project troubles, material breakdowns, etc.\n"
"                </p>\n"
"            "
msgstr ""

#. module: project_issue
#: model:ir.actions.act_window,help:project_issue.project_issue_categ_act0
msgid ""
"<p>\n"
"                The Odoo issues tacker allows you to efficiantly manage "
"things\n"
"                like internal requests, software development bugs, customer\n"
"                complaints, project troubles, material breakdowns, etc.\n"
"            </p>\n"
"        "
msgstr ""

#. module: project_issue
#: help:project.issue,kanban_state:0
msgid ""
"A Issue's kanban state indicates special situations affecting it:\n"
" * Normal is the default situation\n"
" * Blocked indicates something is preventing the progress of this issue\n"
" * Ready for next stage indicates the issue is ready to be pulled to the "
"next stage"
msgstr ""

#. module: project_issue
#: field:project.issue,active:0
#: field:project.issue.version,active:0
msgid "Active"
msgstr "生效"

#. module: project_issue
#: view:project.issue:project_issue.project_issue_form_view
msgid "Add an internal note..."
<<<<<<< HEAD
msgstr ""
=======
msgstr "添加一个内部备注..."
>>>>>>> baa4cc0e

#. module: project_issue
#: help:project.config.settings,fetchmail_issue:0
msgid ""
"Allows you to configure your incoming mail server, and create issues from "
"incoming emails."
msgstr "允许直接从邮件收件服务器收到的邮件创建相关问题."

#. module: project_issue
#: model:ir.model,name:project_issue.model_account_analytic_account
msgid "Analytic Account"
msgstr "分析账户"

#. module: project_issue
#: field:project.issue,date_open:0
msgid "Assigned"
msgstr ""

#. module: project_issue
#: view:project.issue:project_issue.view_project_issue_filter
#: field:project.issue,user_id:0
#: view:project.issue.report:project_issue.view_project_issue_report_filter
#: field:project.issue.report,user_id:0
msgid "Assigned to"
msgstr "指派到"

#. module: project_issue
#: field:project.issue.report,delay_close:0
msgid "Avg. Delay to Close"
msgstr "平均耗用天数"

#. module: project_issue
#: field:project.issue.report,delay_open:0
msgid "Avg. Delay to Open"
msgstr "距开始处理"

#. module: project_issue
#: field:project.issue.report,working_hours_close:0
msgid "Avg. Working Hours to Close"
msgstr "平均剩余工时"

#. module: project_issue
#: field:project.issue.report,working_hours_open:0
msgid "Avg. Working Hours to Open"
msgstr "距开始日期小时数"

#. module: project_issue
#: selection:project.issue,kanban_state:0
msgid "Blocked"
msgstr ""

#. module: project_issue
#: model:ir.filters,name:project_issue.filter_issue_report_responsible
msgid "By Responsible"
msgstr ""

#. module: project_issue
#: view:project.issue:project_issue.project_issue_kanban_view
msgid "Category:"
msgstr "类别:"

#. module: project_issue
#: field:project.issue,channel:0
#: field:project.issue.report,channel:0
msgid "Channel"
msgstr "渠道"

#. module: project_issue
#: help:account.analytic.account,use_issues:0
msgid "Check this field if this project manages issues"
msgstr "如果此项目需要管理问题的话请选中此处"

#. module: project_issue
#: field:project.issue,date_closed:0
msgid "Closed"
msgstr "已关闭"

#. module: project_issue
#: field:project.issue,color:0
msgid "Color Index"
msgstr "颜色索引"

#. module: project_issue
#: help:project.issue.report,channel:0
msgid "Communication Channel."
msgstr ""

#. module: project_issue
#: help:project.issue,channel:0
msgid "Communication channel."
msgstr "通讯渠道"

#. module: project_issue
#: view:project.issue:project_issue.view_project_issue_filter
#: field:project.issue,company_id:0
#: view:project.issue.report:project_issue.view_project_issue_report_filter
#: field:project.issue.report,company_id:0
msgid "Company"
msgstr "公司"

#. module: project_issue
#: help:project.issue,progress:0
msgid "Computed as: Time Spent / Total Time."
msgstr "计算方式：花费时间 / 总时间"

#. module: project_issue
#: view:project.config.settings:project_issue.view_config_settings
msgid "Configure"
msgstr "设置"

#. module: project_issue
#: field:project.issue,partner_id:0
#: field:project.issue.report,partner_id:0
msgid "Contact"
msgstr "联系方式"

#. module: project_issue
#: view:project.issue:project_issue.view_project_issue_filter
#: view:project.issue.report:project_issue.view_project_issue_report_filter
#: field:project.issue.report,create_date:0
msgid "Create Date"
msgstr ""

#. module: project_issue
#: view:project.issue:project_issue.view_project_issue_filter
#: view:project.issue.report:project_issue.view_project_issue_report_filter
msgid "Create Day"
msgstr ""

#. module: project_issue
#: field:project.config.settings,fetchmail_issue:0
msgid "Create issues from an incoming email account "
<<<<<<< HEAD
msgstr ""
=======
msgstr "从收信邮件账户创建问题"
>>>>>>> baa4cc0e

#. module: project_issue
#: field:project.issue,create_uid:0
#: field:project.issue.version,create_uid:0
msgid "Created by"
msgstr ""

#. module: project_issue
#: field:project.issue.version,create_date:0
msgid "Created on"
msgstr ""

#. module: project_issue
#: field:project.issue,create_date:0
msgid "Creation Date"
msgstr "创建日期"

#. module: project_issue
#: code:addons/project_issue/project_issue.py:424
#, python-format
msgid "Customer"
msgstr ""

#. module: project_issue
#: code:addons/project_issue/project_issue.py:426
#, python-format
msgid "Customer Email"
msgstr ""

#. module: project_issue
#: field:project.issue,date:0
msgid "Date"
msgstr "日期"

#. module: project_issue
#: field:project.issue.report,date_closed:0
msgid "Date of Closing"
msgstr "结束日期"

#. module: project_issue
#: field:project.issue.report,opening_date:0
msgid "Date of Opening"
msgstr "距开始日期天数"

#. module: project_issue
#: help:project.issue,message_last_post:0
msgid "Date of the last message posted on the record."
msgstr ""

#. module: project_issue
#: field:project.issue,days_since_creation:0
msgid "Days since creation date"
msgstr "从创建以来的天数"

#. module: project_issue
#: field:project.issue,inactivity_days:0
msgid "Days since last action"
msgstr "上个动作后的天数"

#. module: project_issue
#: field:project.issue,day_open:0
msgid "Days to Assign"
msgstr ""

#. module: project_issue
#: field:project.issue,day_close:0
msgid "Days to Close"
msgstr "剩余天数"

#. module: project_issue
#: field:project.issue,date_deadline:0
msgid "Deadline"
msgstr "截止日期"

#. module: project_issue
#: model:project.category,name:project_issue.project_issue_category_03
msgid "Deadly bug"
msgstr "致命错误"

#. module: project_issue
#: model:ir.filters,name:project_issue.filter_issue_report_delay
msgid "Delay"
msgstr ""

#. module: project_issue
#: view:project.issue:project_issue.project_issue_kanban_view
msgid "Delete"
msgstr ""

#. module: project_issue
#: view:project.issue:project_issue.project_issue_form_view
msgid "Description"
msgstr "描述"

#. module: project_issue
#: help:project.issue,days_since_creation:0
msgid "Difference in days between creation date and current date"
msgstr "创建日期到今天的天数"

#. module: project_issue
#: help:project.issue,inactivity_days:0
msgid "Difference in days between last action and current date"
msgstr "执行上个动作的日期到今天的天数"

#. module: project_issue
#: field:project.issue,duration:0
msgid "Duration"
msgstr "时长"

#. module: project_issue
#: view:project.issue:project_issue.project_issue_kanban_view
msgid "Edit..."
msgstr "编辑..."

#. module: project_issue
#: field:project.issue,email_from:0
msgid "Email"
msgstr "Email"

#. module: project_issue
#: constraint:project.project:0
msgid "Error! You cannot assign escalation to the same project!"
msgstr "不能升级到相同的项目"

#. module: project_issue
#: view:project.issue:project_issue.project_issue_form_view
msgid "Extra Info"
msgstr "附加信息"

#. module: project_issue
#: view:project.issue:project_issue.project_feature_tree_view
msgid "Feature Tracker Tree"
msgstr "缺陷列表"

#. module: project_issue
#: view:project.issue:project_issue.project_feature_tree_view
msgid "Feature description"
msgstr "功能描述"

#. module: project_issue
#: field:project.issue,message_follower_ids:0
msgid "Followers"
msgstr "关注者"

#. module: project_issue
#: view:project.issue:project_issue.view_project_issue_filter
#: view:project.issue.report:project_issue.view_project_issue_report_filter
msgid "Group By"
msgstr ""

#. module: project_issue
#: selection:project.issue,priority:0
#: selection:project.issue.report,priority:0
msgid "High"
msgstr "高"

#. module: project_issue
#: help:project.issue,message_summary:0
msgid ""
"Holds the Chatter summary (number of messages, ...). This summary is "
"directly in html format in order to be inserted in kanban views."
msgstr ""

#. module: project_issue
#: field:project.issue,id:0
#: field:project.issue.report,id:0
#: field:project.issue.version,id:0
msgid "ID"
msgstr "ID"

#. module: project_issue
#: help:project.project,project_escalation_id:0
msgid ""
"If any issue is escalated from the current Project, it will be listed under "
"the project selected here."
msgstr "如果当前项目的缺陷被提升，则这个缺陷会归属于这里输入的项目"

#. module: project_issue
#: help:project.issue,message_unread:0
msgid "If checked new messages require your attention."
msgstr "如果要求你关注新消息，勾选此项"

#. module: project_issue
#: field:project.issue,message_is_follower:0
msgid "Is a Follower"
msgstr "是一个关注者"

#. module: project_issue
#: view:project.issue:project_issue.project_issue_form_view
#: view:project.issue:project_issue.view_project_issue_filter
#: field:project.issue,name:0
msgid "Issue"
msgstr "问题"

#. module: project_issue
#: model:mail.message.subtype,name:project_issue.mt_issue_assigned
#: model:mail.message.subtype,name:project_issue.mt_project_issue_assigned
msgid "Issue Assigned"
msgstr ""

#. module: project_issue
#: model:mail.message.subtype,name:project_issue.mt_issue_blocked
#: model:mail.message.subtype,name:project_issue.mt_project_issue_blocked
msgid "Issue Blocked"
msgstr ""

#. module: project_issue
#: model:mail.message.subtype,name:project_issue.mt_issue_new
#: model:mail.message.subtype,name:project_issue.mt_project_issue_new
msgid "Issue Created"
msgstr ""

#. module: project_issue
#: model:mail.message.subtype,description:project_issue.mt_issue_ready
#: model:mail.message.subtype,name:project_issue.mt_issue_ready
msgid "Issue Ready for Next Stage"
msgstr ""

#. module: project_issue
#: model:mail.message.subtype,name:project_issue.mt_project_issue_stage
msgid "Issue Stage Changed"
msgstr "问题阶段已改变"

#. module: project_issue
#: view:project.issue:project_issue.view_project_issue_filter
msgid "Issue Tracker Search"
msgstr "问题跟踪搜索"

#. module: project_issue
#: view:project.issue:project_issue.project_issue_tree_view
msgid "Issue Tracker Tree"
msgstr "缺陷列表"

#. module: project_issue
#: view:project.issue.version:project_issue.project_issue_version_form_view
#: view:project.issue.version:project_issue.project_issue_version_search_view
msgid "Issue Version"
msgstr "问题版本"

#. module: project_issue
#: model:mail.message.subtype,description:project_issue.mt_issue_assigned
msgid "Issue assigned"
msgstr ""

#. module: project_issue
#: model:mail.message.subtype,description:project_issue.mt_issue_blocked
msgid "Issue blocked"
msgstr ""

#. module: project_issue
#: model:mail.message.subtype,description:project_issue.mt_issue_new
msgid "Issue created"
msgstr ""

#. module: project_issue
#: field:account.analytic.account,use_issues:0
#: model:ir.actions.act_window,name:project_issue.act_project_project_2_project_issue_all
#: model:ir.actions.act_window,name:project_issue.action_view_issues
#: model:ir.actions.act_window,name:project_issue.project_issue_categ_act0
#: model:ir.ui.menu,name:project_issue.menu_project_confi
#: model:ir.ui.menu,name:project_issue.menu_project_issue_track
#: view:project.issue:project_issue.project_issue_calendar_view
#: view:project.project:project_issue.view_project_form_inherited
#: view:project.project:project_issue.view_project_kanban_inherited
#: field:project.project,issue_count:0
#: view:res.partner:project_issue.res_partner_issues_button_view
msgid "Issues"
msgstr "问题"

#. module: project_issue
#: model:ir.actions.act_window,name:project_issue.action_project_issue_report
#: model:ir.ui.menu,name:project_issue.menu_project_issue_report_tree
msgid "Issues Analysis"
msgstr "问题分析"

#. module: project_issue
#: field:project.issue,kanban_state:0
msgid "Kanban State"
msgstr "看板状态"

#. module: project_issue
#: field:project.issue,date_action_last:0
msgid "Last Action"
msgstr "最近动作"

#. module: project_issue
#: view:project.issue:project_issue.view_project_issue_filter
msgid "Last Message"
msgstr ""

#. module: project_issue
#: field:project.issue,message_last_post:0
msgid "Last Message Date"
msgstr ""

#. module: project_issue
#: field:project.issue,date_last_stage_update:0
#: field:project.issue.report,date_last_stage_update:0
msgid "Last Stage Update"
msgstr ""

#. module: project_issue
#: field:project.issue,write_uid:0
#: field:project.issue.version,write_uid:0
msgid "Last Updated by"
msgstr ""

#. module: project_issue
#: field:project.issue.version,write_date:0
msgid "Last Updated on"
msgstr ""

#. module: project_issue
#: model:project.category,name:project_issue.project_issue_category_01
msgid "Little problem"
msgstr "小问题"

#. module: project_issue
#: selection:project.issue,priority:0
#: selection:project.issue.report,priority:0
msgid "Low"
msgstr "低"

#. module: project_issue
#: field:project.issue,message_ids:0
msgid "Messages"
msgstr "消息"

#. module: project_issue
#: help:project.issue,message_ids:0
msgid "Messages and communication history"
msgstr ""

#. module: project_issue
#: view:project.issue:project_issue.view_project_issue_filter
#: view:project.issue.report:project_issue.view_project_issue_report_filter
msgid "My Issues"
msgstr "我的问题"

#. module: project_issue
#: view:project.issue:project_issue.view_project_issue_filter
#: view:project.issue.report:project_issue.view_project_issue_report_filter
msgid "New"
msgstr "新建"

#. module: project_issue
#: view:project.issue:project_issue.view_project_issue_filter
msgid "New Mail"
msgstr ""

#. module: project_issue
#: field:project.issue,date_action_next:0
msgid "Next Action"
msgstr "下一动作"

#. module: project_issue
#: code:addons/project_issue/project_issue.py:440
#, python-format
msgid "No Subject"
msgstr ""

#. module: project_issue
#: selection:project.issue,kanban_state:0
#: selection:project.issue,priority:0
#: selection:project.issue.report,priority:0
msgid "Normal"
msgstr "普通"

#. module: project_issue
#: help:project.issue.report,delay_close:0
msgid "Number of Days to close the project issue"
msgstr "剩余天数"

#. module: project_issue
#: help:project.issue.report,delay_open:0
msgid "Number of Days to open the project issue."
msgstr ""

#. module: project_issue
#: model:project.category,name:project_issue.project_issue_category_02
msgid "PBCK"
msgstr ""

#. module: project_issue
#: model:ir.model,name:project_issue.model_res_partner
msgid "Partner"
msgstr "业务伙伴"

#. module: project_issue
#: view:project.issue:project_issue.project_feature_tree_view
#: view:project.issue:project_issue.project_issue_tree_view
#: view:project.issue:project_issue.view_project_issue_filter
#: field:project.issue,priority:0
#: view:project.issue.report:project_issue.view_project_issue_report_filter
#: field:project.issue.report,priority:0
msgid "Priority"
msgstr "优先级"

#. module: project_issue
#: field:project.issue,description:0
msgid "Private Note"
msgstr "私人备注"

#. module: project_issue
#: field:project.issue,progress:0
msgid "Progress (%)"
msgstr "进度（％）"

#. module: project_issue
#: model:ir.model,name:project_issue.model_project_project
#: view:project.issue:project_issue.view_project_issue_filter
#: field:project.issue,project_id:0
#: view:project.issue.report:project_issue.view_project_issue_report_filter
#: field:project.issue.report,project_id:0
msgid "Project"
msgstr "项目"

#. module: project_issue
#: field:project.project,project_escalation_id:0
msgid "Project Escalation"
msgstr "提升"

#. module: project_issue
#: model:ir.model,name:project_issue.model_project_issue
#: view:project.issue.report:project_issue.view_project_issue_report_graph
msgid "Project Issue"
msgstr "项目问题"

#. module: project_issue
#: view:project.issue:project_issue.project_issue_graph_view
msgid "Project Issues"
msgstr ""

#. module: project_issue
#: view:project.issue:project_issue.project_issue_kanban_view
msgid "Project:"
msgstr "项目:"

#. module: project_issue
#: selection:project.issue,kanban_state:0
msgid "Ready for next stage"
msgstr ""

#. module: project_issue
#: field:project.issue.report,reviewer_id:0
msgid "Reviewer"
msgstr ""

#. module: project_issue
#: field:project.issue.report,section_id:0
msgid "Sale Team"
msgstr "销售团队"

#. module: project_issue
#: field:project.issue,section_id:0
msgid "Sales Team"
msgstr "销售团队"

#. module: project_issue
#: help:project.issue,section_id:0
msgid ""
"Sales team to which Case belongs to.                             Define "
"Responsible user and Email account for mail gateway."
msgstr "这个业务所属的销售团队。输入团队负责人和邮箱。"

#. module: project_issue
#: view:project.issue.report:project_issue.view_project_issue_report_filter
msgid "Search"
msgstr "搜索"

#. module: project_issue
#: view:project.issue:project_issue.view_project_issue_filter
#: field:project.issue,stage_id:0
#: view:project.issue.report:project_issue.view_project_issue_report_filter
#: field:project.issue.report,stage_id:0
msgid "Stage"
msgstr "阶段"

#. module: project_issue
#: model:mail.message.subtype,name:project_issue.mt_issue_stage
msgid "Stage Changed"
msgstr ""

#. module: project_issue
#: model:mail.message.subtype,description:project_issue.mt_issue_stage
#: model:mail.message.subtype,description:project_issue.mt_project_issue_stage
msgid "Stage changed"
msgstr ""

#. module: project_issue
#: view:project.issue:project_issue.project_issue_form_view
msgid "Statistics"
msgstr "统计信息"

#. module: project_issue
#: view:project.issue:project_issue.project_issue_form_view
msgid "Status"
msgstr "状态"

#. module: project_issue
#: field:project.issue,message_summary:0
msgid "Summary"
msgstr "摘要"

#. module: project_issue
#: field:project.issue,categ_ids:0
msgid "Tags"
msgstr "标签"

#. module: project_issue
#: view:project.issue:project_issue.view_project_issue_filter
#: field:project.issue,task_id:0
#: view:project.issue.report:project_issue.view_project_issue_report_filter
#: field:project.issue.report,task_id:0
msgid "Task"
msgstr "任务"

#. module: project_issue
#: help:project.issue,email_cc:0
msgid ""
"These email addresses will be added to the CC field of all inbound and "
"outbound emails for this record before being sent. Separate multiple email "
"addresses with a comma"
msgstr "这些邮箱地址将添加到所有接收的发送邮件的抄送字段，用逗号分隔多个邮件地址。"

#. module: project_issue
#: help:project.issue,email_from:0
msgid "These people will receive email."
msgstr "这些人将收到电子邮件。"

#. module: project_issue
#: model:ir.actions.act_window,help:project_issue.action_project_issue_report
msgid ""
"This report on the project issues allows you to analyse the quality of your "
"support or after-sales services. You can track the issues per age. You can "
"analyse the time required to open or close an issue, the number of email to "
"exchange and the time spent on average by issues."
msgstr "缺陷报表用于分析你的支持或售后服务的数量。报表自动分页。可以分析开始处理或关闭一个缺陷需要的时间，邮件的数量和处理缺陷的平均时间。"

#. module: project_issue
#: view:project.issue:project_issue.view_project_issue_filter
#: view:project.issue.report:project_issue.view_project_issue_report_filter
msgid "Unassigned"
msgstr ""

#. module: project_issue
#: field:project.issue,message_unread:0
msgid "Unread Messages"
msgstr "未读消息"

#. module: project_issue
#: field:project.issue,write_date:0
msgid "Update Date"
msgstr "更新日期"

#. module: project_issue
#: field:project.issue,user_email:0
msgid "User Email"
msgstr "用户电子邮件"

#. module: project_issue
#: field:project.issue,version_id:0
#: field:project.issue.report,version_id:0
msgid "Version"
msgstr "版本"

#. module: project_issue
#: field:project.issue.version,name:0
msgid "Version Number"
msgstr "版本号"

#. module: project_issue
#: model:ir.actions.act_window,name:project_issue.project_issue_version_action
#: model:ir.ui.menu,name:project_issue.menu_project_issue_version_act
msgid "Versions"
msgstr "版本"

#. module: project_issue
#: code:addons/project_issue/project_issue.py:397
#, python-format
msgid "Warning!"
msgstr "警告!"

#. module: project_issue
#: field:project.issue,email_cc:0
msgid "Watchers Emails"
msgstr "关注者的电子邮件"

#. module: project_issue
#: field:project.issue,working_hours_open:0
msgid "Working Hours to assign the Issue"
msgstr ""

#. module: project_issue
#: field:project.issue,working_hours_close:0
msgid "Working Hours to close the Issue"
msgstr ""

#. module: project_issue
#: code:addons/project_issue/project_issue.py:397
#, python-format
msgid ""
"You cannot escalate this issue.\n"
"The relevant Project has not configured the Escalation Project!"
msgstr ""
"不能升级此缺陷。\n"
"所属项目没有配置相关项目。"

#. module: project_issue
#: code:addons/project_issue/project_issue.py:348
#, python-format
msgid "issues"
msgstr ""

#. module: project_issue
#: field:project.project,issue_ids:0
msgid "unknown"
msgstr ""

#. module: project_issue
#: view:project.project:project_issue.view_project_form_inherited
msgid "{'invisible': [('use_tasks', '=', False),('use_issues','=',False)]}"
msgstr ""

#. module: project_issue
#: view:project.project:project_issue.view_project_form_inherited
msgid "{'on_change': 'on_change_use_tasks_or_issues(use_tasks, use_issues)'}"
msgstr ""

#. module: project_issue
#: view:project.issue:project_issue.project_issue_form_view
msgid "⇒ Escalate"
msgstr ""

#~ msgid "Responsible"
#~ msgstr "负责人"

#~ msgid "Creation Month"
#~ msgstr "创建月份"<|MERGE_RESOLUTION|>--- conflicted
+++ resolved
@@ -1,18 +1,3 @@
-<<<<<<< HEAD
-# Chinese (Simplified) translation for openobject-addons
-# Copyright (c) 2014 Rosetta Contributors and Canonical Ltd 2014
-# This file is distributed under the same license as the openobject-addons package.
-# FIRST AUTHOR <EMAIL@ADDRESS>, 2014.
-#
-msgid ""
-msgstr ""
-"Project-Id-Version: openobject-addons\n"
-"Report-Msgid-Bugs-To: FULL NAME <EMAIL@ADDRESS>\n"
-"POT-Creation-Date: 2014-09-23 16:27+0000\n"
-"PO-Revision-Date: 2014-08-14 16:10+0000\n"
-"Last-Translator: FULL NAME <EMAIL@ADDRESS>\n"
-"Language-Team: Chinese (Simplified) <zh_CN@li.org>\n"
-=======
 # Translation of Odoo Server.
 # This file contains the translation of the following modules:
 # * project_issue
@@ -29,12 +14,11 @@
 "PO-Revision-Date: 2016-06-07 05:13+0000\n"
 "Last-Translator: Jeffery Chenn <jeffery9@gmail.com>\n"
 "Language-Team: Chinese (China) (http://www.transifex.com/odoo/odoo-8/language/zh_CN/)\n"
->>>>>>> baa4cc0e
 "MIME-Version: 1.0\n"
 "Content-Type: text/plain; charset=UTF-8\n"
-"Content-Transfer-Encoding: 8bit\n"
-"X-Launchpad-Export-Date: 2014-09-24 09:30+0000\n"
-"X-Generator: Launchpad (build 17196)\n"
+"Content-Transfer-Encoding: \n"
+"Language: zh_CN\n"
+"Plural-Forms: nplurals=1; plural=0;\n"
 
 #. module: project_issue
 #: field:project.issue.report,email:0
@@ -44,7 +28,7 @@
 #. module: project_issue
 #: field:res.partner,issue_count:0
 msgid "# Issues"
-msgstr ""
+msgstr "# 问题"
 
 #. module: project_issue
 #: field:project.issue.report,nbr:0
@@ -63,38 +47,34 @@
 "<p class=\"oe_view_nocontent_create\">\n"
 "                Click to add a new version.\n"
 "              </p><p>\n"
-"                Define here the different versions of your products on "
-"which\n"
+"                Define here the different versions of your products on which\n"
 "                you can work on issues.\n"
 "              </p>\n"
 "            "
-msgstr ""
+msgstr "<p class=\"oe_view_nocontent_create\">\n点击增加一个新版本。\n</p><p>\n给产品定不同的版本。\n</p>"
 
 #. module: project_issue
 #: model:ir.actions.act_window,help:project_issue.act_project_project_2_project_issue_all
 #: model:ir.actions.act_window,help:project_issue.action_view_issues
 msgid ""
 "<p>\n"
-"                    The Odoo issues tacker allows you to efficiantly manage "
-"things\n"
-"                    like internal requests, software development bugs, "
-"customer\n"
+"                    The Odoo issues tacker allows you to efficiantly manage things\n"
+"                    like internal requests, software development bugs, customer\n"
 "                    complaints, project troubles, material breakdowns, etc.\n"
 "                </p>\n"
 "            "
-msgstr ""
+msgstr "<p>\n            Odoo的问题跟踪机制让你能够有效地管理\n            诸如内部请求、软件开发Bug、客户抱怨、\n            项目问题或材料失效等事务。\n          </p>"
 
 #. module: project_issue
 #: model:ir.actions.act_window,help:project_issue.project_issue_categ_act0
 msgid ""
 "<p>\n"
-"                The Odoo issues tacker allows you to efficiantly manage "
-"things\n"
+"                The Odoo issues tacker allows you to efficiantly manage things\n"
 "                like internal requests, software development bugs, customer\n"
 "                complaints, project troubles, material breakdowns, etc.\n"
 "            </p>\n"
 "        "
-msgstr ""
+msgstr "<p>\nOdoo的问题跟踪机制让你能够有效地管理诸如内部请求、软件开发Bugs、客户抱怨、项目问题或材料失效等事务。\n</p>"
 
 #. module: project_issue
 #: help:project.issue,kanban_state:0
@@ -102,24 +82,18 @@
 "A Issue's kanban state indicates special situations affecting it:\n"
 " * Normal is the default situation\n"
 " * Blocked indicates something is preventing the progress of this issue\n"
-" * Ready for next stage indicates the issue is ready to be pulled to the "
-"next stage"
-msgstr ""
-
-#. module: project_issue
-#: field:project.issue,active:0
-#: field:project.issue.version,active:0
+" * Ready for next stage indicates the issue is ready to be pulled to the next stage"
+msgstr "问题的看板状态显示了影响它的特殊状况:\n * 正常状态是默认的状态\n * 等待状态显示有事情阻止问题的进一步发展\n * 预备好下一步状态显示问题已经做好准备进入到下一个阶段"
+
+#. module: project_issue
+#: field:project.issue,active:0 field:project.issue.version,active:0
 msgid "Active"
 msgstr "生效"
 
 #. module: project_issue
 #: view:project.issue:project_issue.project_issue_form_view
 msgid "Add an internal note..."
-<<<<<<< HEAD
-msgstr ""
-=======
 msgstr "添加一个内部备注..."
->>>>>>> baa4cc0e
 
 #. module: project_issue
 #: help:project.config.settings,fetchmail_issue:0
@@ -136,7 +110,7 @@
 #. module: project_issue
 #: field:project.issue,date_open:0
 msgid "Assigned"
-msgstr ""
+msgstr "已指派"
 
 #. module: project_issue
 #: view:project.issue:project_issue.view_project_issue_filter
@@ -169,12 +143,12 @@
 #. module: project_issue
 #: selection:project.issue,kanban_state:0
 msgid "Blocked"
-msgstr ""
+msgstr "已封锁"
 
 #. module: project_issue
 #: model:ir.filters,name:project_issue.filter_issue_report_responsible
 msgid "By Responsible"
-msgstr ""
+msgstr "被负责人"
 
 #. module: project_issue
 #: view:project.issue:project_issue.project_issue_kanban_view
@@ -182,8 +156,7 @@
 msgstr "类别:"
 
 #. module: project_issue
-#: field:project.issue,channel:0
-#: field:project.issue.report,channel:0
+#: field:project.issue,channel:0 field:project.issue.report,channel:0
 msgid "Channel"
 msgstr "渠道"
 
@@ -205,7 +178,7 @@
 #. module: project_issue
 #: help:project.issue.report,channel:0
 msgid "Communication Channel."
-msgstr ""
+msgstr "沟通渠道"
 
 #. module: project_issue
 #: help:project.issue,channel:0
@@ -231,8 +204,7 @@
 msgstr "设置"
 
 #. module: project_issue
-#: field:project.issue,partner_id:0
-#: field:project.issue.report,partner_id:0
+#: field:project.issue,partner_id:0 field:project.issue.report,partner_id:0
 msgid "Contact"
 msgstr "联系方式"
 
@@ -241,33 +213,28 @@
 #: view:project.issue.report:project_issue.view_project_issue_report_filter
 #: field:project.issue.report,create_date:0
 msgid "Create Date"
-msgstr ""
+msgstr "创建时间"
 
 #. module: project_issue
 #: view:project.issue:project_issue.view_project_issue_filter
 #: view:project.issue.report:project_issue.view_project_issue_report_filter
 msgid "Create Day"
-msgstr ""
+msgstr "创建日期"
 
 #. module: project_issue
 #: field:project.config.settings,fetchmail_issue:0
 msgid "Create issues from an incoming email account "
-<<<<<<< HEAD
-msgstr ""
-=======
 msgstr "从收信邮件账户创建问题"
->>>>>>> baa4cc0e
-
-#. module: project_issue
-#: field:project.issue,create_uid:0
-#: field:project.issue.version,create_uid:0
+
+#. module: project_issue
+#: field:project.issue,create_uid:0 field:project.issue.version,create_uid:0
 msgid "Created by"
-msgstr ""
+msgstr "创建人"
 
 #. module: project_issue
 #: field:project.issue.version,create_date:0
 msgid "Created on"
-msgstr ""
+msgstr "创建"
 
 #. module: project_issue
 #: field:project.issue,create_date:0
@@ -278,13 +245,13 @@
 #: code:addons/project_issue/project_issue.py:424
 #, python-format
 msgid "Customer"
-msgstr ""
+msgstr "客户"
 
 #. module: project_issue
 #: code:addons/project_issue/project_issue.py:426
 #, python-format
 msgid "Customer Email"
-msgstr ""
+msgstr "客户邮件"
 
 #. module: project_issue
 #: field:project.issue,date:0
@@ -304,7 +271,7 @@
 #. module: project_issue
 #: help:project.issue,message_last_post:0
 msgid "Date of the last message posted on the record."
-msgstr ""
+msgstr "发布到记录上的最后信息的日期"
 
 #. module: project_issue
 #: field:project.issue,days_since_creation:0
@@ -319,7 +286,7 @@
 #. module: project_issue
 #: field:project.issue,day_open:0
 msgid "Days to Assign"
-msgstr ""
+msgstr "距开始日期"
 
 #. module: project_issue
 #: field:project.issue,day_close:0
@@ -339,12 +306,12 @@
 #. module: project_issue
 #: model:ir.filters,name:project_issue.filter_issue_report_delay
 msgid "Delay"
-msgstr ""
+msgstr "推延"
 
 #. module: project_issue
 #: view:project.issue:project_issue.project_issue_kanban_view
 msgid "Delete"
-msgstr ""
+msgstr "删除"
 
 #. module: project_issue
 #: view:project.issue:project_issue.project_issue_form_view
@@ -405,7 +372,7 @@
 #: view:project.issue:project_issue.view_project_issue_filter
 #: view:project.issue.report:project_issue.view_project_issue_report_filter
 msgid "Group By"
-msgstr ""
+msgstr "分组"
 
 #. module: project_issue
 #: selection:project.issue,priority:0
@@ -418,11 +385,10 @@
 msgid ""
 "Holds the Chatter summary (number of messages, ...). This summary is "
 "directly in html format in order to be inserted in kanban views."
-msgstr ""
-
-#. module: project_issue
-#: field:project.issue,id:0
-#: field:project.issue.report,id:0
+msgstr "保存聊天摘要(消息数量,……等)。为了插入到看板视图，这一摘要直接是HTML格式。"
+
+#. module: project_issue
+#: field:project.issue,id:0 field:project.issue.report,id:0
 #: field:project.issue.version,id:0
 msgid "ID"
 msgstr "ID"
@@ -455,25 +421,25 @@
 #: model:mail.message.subtype,name:project_issue.mt_issue_assigned
 #: model:mail.message.subtype,name:project_issue.mt_project_issue_assigned
 msgid "Issue Assigned"
-msgstr ""
+msgstr "已分配问题"
 
 #. module: project_issue
 #: model:mail.message.subtype,name:project_issue.mt_issue_blocked
 #: model:mail.message.subtype,name:project_issue.mt_project_issue_blocked
 msgid "Issue Blocked"
-msgstr ""
+msgstr "等待"
 
 #. module: project_issue
 #: model:mail.message.subtype,name:project_issue.mt_issue_new
 #: model:mail.message.subtype,name:project_issue.mt_project_issue_new
 msgid "Issue Created"
-msgstr ""
+msgstr "新建"
 
 #. module: project_issue
 #: model:mail.message.subtype,description:project_issue.mt_issue_ready
 #: model:mail.message.subtype,name:project_issue.mt_issue_ready
 msgid "Issue Ready for Next Stage"
-msgstr ""
+msgstr "准备进入下一阶段的问题"
 
 #. module: project_issue
 #: model:mail.message.subtype,name:project_issue.mt_project_issue_stage
@@ -499,17 +465,17 @@
 #. module: project_issue
 #: model:mail.message.subtype,description:project_issue.mt_issue_assigned
 msgid "Issue assigned"
-msgstr ""
+msgstr "已分配问题"
 
 #. module: project_issue
 #: model:mail.message.subtype,description:project_issue.mt_issue_blocked
 msgid "Issue blocked"
-msgstr ""
+msgstr "等待"
 
 #. module: project_issue
 #: model:mail.message.subtype,description:project_issue.mt_issue_new
 msgid "Issue created"
-msgstr ""
+msgstr "新建"
 
 #. module: project_issue
 #: field:account.analytic.account,use_issues:0
@@ -545,29 +511,28 @@
 #. module: project_issue
 #: view:project.issue:project_issue.view_project_issue_filter
 msgid "Last Message"
-msgstr ""
+msgstr "最新消息"
 
 #. module: project_issue
 #: field:project.issue,message_last_post:0
 msgid "Last Message Date"
-msgstr ""
+msgstr "最后信息日期"
 
 #. module: project_issue
 #: field:project.issue,date_last_stage_update:0
 #: field:project.issue.report,date_last_stage_update:0
 msgid "Last Stage Update"
-msgstr ""
-
-#. module: project_issue
-#: field:project.issue,write_uid:0
-#: field:project.issue.version,write_uid:0
+msgstr "最近更新"
+
+#. module: project_issue
+#: field:project.issue,write_uid:0 field:project.issue.version,write_uid:0
 msgid "Last Updated by"
-msgstr ""
+msgstr "最后更新"
 
 #. module: project_issue
 #: field:project.issue.version,write_date:0
 msgid "Last Updated on"
-msgstr ""
+msgstr "最后一次更新"
 
 #. module: project_issue
 #: model:project.category,name:project_issue.project_issue_category_01
@@ -588,7 +553,7 @@
 #. module: project_issue
 #: help:project.issue,message_ids:0
 msgid "Messages and communication history"
-msgstr ""
+msgstr "消息和通信历史"
 
 #. module: project_issue
 #: view:project.issue:project_issue.view_project_issue_filter
@@ -605,7 +570,7 @@
 #. module: project_issue
 #: view:project.issue:project_issue.view_project_issue_filter
 msgid "New Mail"
-msgstr ""
+msgstr "新邮件"
 
 #. module: project_issue
 #: field:project.issue,date_action_next:0
@@ -616,11 +581,10 @@
 #: code:addons/project_issue/project_issue.py:440
 #, python-format
 msgid "No Subject"
-msgstr ""
-
-#. module: project_issue
-#: selection:project.issue,kanban_state:0
-#: selection:project.issue,priority:0
+msgstr "无主题"
+
+#. module: project_issue
+#: selection:project.issue,kanban_state:0 selection:project.issue,priority:0
 #: selection:project.issue.report,priority:0
 msgid "Normal"
 msgstr "普通"
@@ -633,12 +597,12 @@
 #. module: project_issue
 #: help:project.issue.report,delay_open:0
 msgid "Number of Days to open the project issue."
-msgstr ""
+msgstr "问题开始的天数"
 
 #. module: project_issue
 #: model:project.category,name:project_issue.project_issue_category_02
 msgid "PBCK"
-msgstr ""
+msgstr "PBCK"
 
 #. module: project_issue
 #: model:ir.model,name:project_issue.model_res_partner
@@ -688,7 +652,7 @@
 #. module: project_issue
 #: view:project.issue:project_issue.project_issue_graph_view
 msgid "Project Issues"
-msgstr ""
+msgstr "项目Issue"
 
 #. module: project_issue
 #: view:project.issue:project_issue.project_issue_kanban_view
@@ -698,12 +662,12 @@
 #. module: project_issue
 #: selection:project.issue,kanban_state:0
 msgid "Ready for next stage"
-msgstr ""
+msgstr "准备好下一个阶段"
 
 #. module: project_issue
 #: field:project.issue.report,reviewer_id:0
 msgid "Reviewer"
-msgstr ""
+msgstr "审核"
 
 #. module: project_issue
 #: field:project.issue.report,section_id:0
@@ -738,13 +702,13 @@
 #. module: project_issue
 #: model:mail.message.subtype,name:project_issue.mt_issue_stage
 msgid "Stage Changed"
-msgstr ""
+msgstr "阶段已改变"
 
 #. module: project_issue
 #: model:mail.message.subtype,description:project_issue.mt_issue_stage
 #: model:mail.message.subtype,description:project_issue.mt_project_issue_stage
 msgid "Stage changed"
-msgstr ""
+msgstr "阶段已改变"
 
 #. module: project_issue
 #: view:project.issue:project_issue.project_issue_form_view
@@ -800,7 +764,7 @@
 #: view:project.issue:project_issue.view_project_issue_filter
 #: view:project.issue.report:project_issue.view_project_issue_report_filter
 msgid "Unassigned"
-msgstr ""
+msgstr "未分配"
 
 #. module: project_issue
 #: field:project.issue,message_unread:0
@@ -818,8 +782,7 @@
 msgstr "用户电子邮件"
 
 #. module: project_issue
-#: field:project.issue,version_id:0
-#: field:project.issue.report,version_id:0
+#: field:project.issue,version_id:0 field:project.issue.report,version_id:0
 msgid "Version"
 msgstr "版本"
 
@@ -848,12 +811,12 @@
 #. module: project_issue
 #: field:project.issue,working_hours_open:0
 msgid "Working Hours to assign the Issue"
-msgstr ""
+msgstr "距开始处理小时数"
 
 #. module: project_issue
 #: field:project.issue,working_hours_close:0
 msgid "Working Hours to close the Issue"
-msgstr ""
+msgstr "离关闭剩余小时数"
 
 #. module: project_issue
 #: code:addons/project_issue/project_issue.py:397
@@ -861,38 +824,30 @@
 msgid ""
 "You cannot escalate this issue.\n"
 "The relevant Project has not configured the Escalation Project!"
-msgstr ""
-"不能升级此缺陷。\n"
-"所属项目没有配置相关项目。"
+msgstr "不能升级此缺陷。\n所属项目没有配置相关项目。"
 
 #. module: project_issue
 #: code:addons/project_issue/project_issue.py:348
 #, python-format
 msgid "issues"
-msgstr ""
+msgstr "问题"
 
 #. module: project_issue
 #: field:project.project,issue_ids:0
 msgid "unknown"
-msgstr ""
+msgstr "未知"
 
 #. module: project_issue
 #: view:project.project:project_issue.view_project_form_inherited
 msgid "{'invisible': [('use_tasks', '=', False),('use_issues','=',False)]}"
-msgstr ""
+msgstr "{'invisible': [('use_tasks', '=', False),('use_issues','=',False)]}"
 
 #. module: project_issue
 #: view:project.project:project_issue.view_project_form_inherited
 msgid "{'on_change': 'on_change_use_tasks_or_issues(use_tasks, use_issues)'}"
-msgstr ""
+msgstr "{'on_change': 'on_change_use_tasks_or_issues(use_tasks, use_issues)'}"
 
 #. module: project_issue
 #: view:project.issue:project_issue.project_issue_form_view
 msgid "⇒ Escalate"
-msgstr ""
-
-#~ msgid "Responsible"
-#~ msgstr "负责人"
-
-#~ msgid "Creation Month"
-#~ msgstr "创建月份"+msgstr "⇒ 提升"