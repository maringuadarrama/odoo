<<<<<<< HEAD
# French translation for openobject-addons
# Copyright (c) 2014 Rosetta Contributors and Canonical Ltd 2014
# This file is distributed under the same license as the openobject-addons package.
# FIRST AUTHOR <EMAIL@ADDRESS>, 2014.
#
msgid ""
msgstr ""
"Project-Id-Version: openobject-addons\n"
"Report-Msgid-Bugs-To: FULL NAME <EMAIL@ADDRESS>\n"
"POT-Creation-Date: 2014-09-23 16:27+0000\n"
"PO-Revision-Date: 2014-08-14 16:10+0000\n"
"Last-Translator: FULL NAME <EMAIL@ADDRESS>\n"
"Language-Team: French <fr@li.org>\n"
=======
# Translation of Odoo Server.
# This file contains the translation of the following modules:
# * project_issue
# 
# Translators:
# Adriana Ierfino <adriana.ierfino@savoirfairelinux.com>, 2015
# FIRST AUTHOR <EMAIL@ADDRESS>, 2014
# Jérôme Tanché <jerome.tanche@ouest-dsi.fr>, 2016
msgid ""
msgstr ""
"Project-Id-Version: Odoo 8.0\n"
"Report-Msgid-Bugs-To: \n"
"POT-Creation-Date: 2015-01-21 14:07+0000\n"
"PO-Revision-Date: 2016-07-05 00:33+0000\n"
"Last-Translator: Jérôme Tanché <jerome.tanche@ouest-dsi.fr>\n"
"Language-Team: French (http://www.transifex.com/odoo/odoo-8/language/fr/)\n"
>>>>>>> 96502490
"MIME-Version: 1.0\n"
"Content-Type: text/plain; charset=UTF-8\n"
"Content-Transfer-Encoding: 8bit\n"
"X-Launchpad-Export-Date: 2014-09-24 09:29+0000\n"
"X-Generator: Launchpad (build 17196)\n"

#. module: project_issue
#: field:project.issue.report,email:0
msgid "# Emails"
msgstr "Nb. de courriels"

#. module: project_issue
#: field:res.partner,issue_count:0
msgid "# Issues"
msgstr ""

#. module: project_issue
#: field:project.issue.report,nbr:0
msgid "# of Issues"
msgstr "Nb. d'incidents"

#. module: project_issue
#: code:addons/project_issue/project_issue.py:299
#, python-format
msgid "%s (copy)"
msgstr "%s (copie)"

#. module: project_issue
#: model:ir.actions.act_window,help:project_issue.project_issue_version_action
msgid ""
"<p class=\"oe_view_nocontent_create\">\n"
"                Click to add a new version.\n"
"              </p><p>\n"
"                Define here the different versions of your products on "
"which\n"
"                you can work on issues.\n"
"              </p>\n"
"            "
msgstr ""
"<p class=\"oe_view_nocontent_create\">\n"
"                Cliquez pour ajouter une nouvelle version.\n"
"              </p><p>\n"
"                Définissez ici les différentes versions de produits sur "
"lesquelles\n"
"                vous pouvez avoir des incidents.\n"
"              </p>\n"
"            "

#. module: project_issue
#: model:ir.actions.act_window,help:project_issue.act_project_project_2_project_issue_all
#: model:ir.actions.act_window,help:project_issue.action_view_issues
msgid ""
"<p>\n"
"                    The Odoo issues tacker allows you to efficiantly manage "
"things\n"
"                    like internal requests, software development bugs, "
"customer\n"
"                    complaints, project troubles, material breakdowns, etc.\n"
"                </p>\n"
"            "
msgstr "<p>\nLe système de gestion d'incidents d'Odoo vous permet de gérer efficacement des choses\ncomme les demandes internes, des bogues de développement de logiciels,\nles réclamations clients, les difficultés d'un projet, les pannes matérielles, etc...\n</p>"

#. module: project_issue
#: model:ir.actions.act_window,help:project_issue.project_issue_categ_act0
msgid ""
"<p>\n"
"                The Odoo issues tacker allows you to efficiantly manage "
"things\n"
"                like internal requests, software development bugs, customer\n"
"                complaints, project troubles, material breakdowns, etc.\n"
"            </p>\n"
"        "
msgstr "<p>\nLe système de gestion d'incidents d'Odoo vous permet de gérer efficacement des choses\ncomme les demandes internes, des bogues de développement de logiciels,\nles réclamations clients, les difficultés d'un projet, les pannes matérielles, etc...\n</p>"

#. module: project_issue
#: help:project.issue,kanban_state:0
msgid ""
"A Issue's kanban state indicates special situations affecting it:\n"
" * Normal is the default situation\n"
" * Blocked indicates something is preventing the progress of this issue\n"
" * Ready for next stage indicates the issue is ready to be pulled to the "
"next stage"
msgstr ""
"Un état kanban de l'incident indique les situations spéciales qui l'affecte "
":\n"
" * Normal est la situation par défaut\n"
" * Bloqué indique que quelque chose bloque la progression de cet incident\n"
" * Prêt pour l'étape suivante indique que l'incident est prêt à être poussé "
"à l'étape suivante"

#. module: project_issue
#: field:project.issue,active:0
#: field:project.issue.version,active:0
msgid "Active"
msgstr "Actif"

#. module: project_issue
#: view:project.issue:project_issue.project_issue_form_view
msgid "Add an internal note..."
msgstr "Ajouter une note interne…"

#. module: project_issue
#: help:project.config.settings,fetchmail_issue:0
msgid ""
"Allows you to configure your incoming mail server, and create issues from "
"incoming emails."
msgstr ""
"Vous permet de configurer vos serveurs de courriels entrants, et de créer "
"des incidents depuis les courriels entrants."

#. module: project_issue
#: model:ir.model,name:project_issue.model_account_analytic_account
msgid "Analytic Account"
msgstr "Compte analytique"

#. module: project_issue
#: field:project.issue,date_open:0
msgid "Assigned"
msgstr ""

#. module: project_issue
#: view:project.issue:project_issue.view_project_issue_filter
#: field:project.issue,user_id:0
#: view:project.issue.report:project_issue.view_project_issue_report_filter
#: field:project.issue.report,user_id:0
msgid "Assigned to"
msgstr "Assigné à"

#. module: project_issue
#: field:project.issue.report,delay_close:0
msgid "Avg. Delay to Close"
msgstr "Délai moyen de fermeture"

#. module: project_issue
#: field:project.issue.report,delay_open:0
msgid "Avg. Delay to Open"
msgstr "Délai moyen pour ouvrir"

#. module: project_issue
#: field:project.issue.report,working_hours_close:0
msgid "Avg. Working Hours to Close"
msgstr "Heures moyennes de travail pour fermer"

#. module: project_issue
#: field:project.issue.report,working_hours_open:0
msgid "Avg. Working Hours to Open"
msgstr "Nb. moyen d'heures pour ouvrir"

#. module: project_issue
#: selection:project.issue,kanban_state:0
msgid "Blocked"
msgstr "Bloqué"

#. module: project_issue
#: model:ir.filters,name:project_issue.filter_issue_report_responsible
msgid "By Responsible"
msgstr ""

#. module: project_issue
#: view:project.issue:project_issue.project_issue_kanban_view
msgid "Category:"
msgstr "Catégorie :"

#. module: project_issue
#: field:project.issue,channel:0
#: field:project.issue.report,channel:0
msgid "Channel"
msgstr "Canal"

#. module: project_issue
#: help:account.analytic.account,use_issues:0
msgid "Check this field if this project manages issues"
msgstr "Cochez cette case si le projet gère les incidents"

#. module: project_issue
#: field:project.issue,date_closed:0
msgid "Closed"
msgstr "Fermé"

#. module: project_issue
#: field:project.issue,color:0
msgid "Color Index"
msgstr "Couleur"

#. module: project_issue
#: help:project.issue.report,channel:0
msgid "Communication Channel."
msgstr ""

#. module: project_issue
#: help:project.issue,channel:0
msgid "Communication channel."
msgstr "Canal de communication"

#. module: project_issue
#: view:project.issue:project_issue.view_project_issue_filter
#: field:project.issue,company_id:0
#: view:project.issue.report:project_issue.view_project_issue_report_filter
#: field:project.issue.report,company_id:0
msgid "Company"
msgstr "Société"

#. module: project_issue
#: help:project.issue,progress:0
msgid "Computed as: Time Spent / Total Time."
msgstr "Calculer comme: Temps passé / Temps total"

#. module: project_issue
#: view:project.config.settings:project_issue.view_config_settings
msgid "Configure"
msgstr "Configurer"

#. module: project_issue
#: field:project.issue,partner_id:0
#: field:project.issue.report,partner_id:0
msgid "Contact"
msgstr "Contact"

#. module: project_issue
#: view:project.issue:project_issue.view_project_issue_filter
#: view:project.issue.report:project_issue.view_project_issue_report_filter
#: field:project.issue.report,create_date:0
msgid "Create Date"
msgstr ""

#. module: project_issue
#: view:project.issue:project_issue.view_project_issue_filter
#: view:project.issue.report:project_issue.view_project_issue_report_filter
msgid "Create Day"
msgstr ""

#. module: project_issue
#: field:project.config.settings,fetchmail_issue:0
msgid "Create issues from an incoming email account "
msgstr "Créer des incidents depuis un compte de courriel entrant "

#. module: project_issue
#: field:project.issue,create_uid:0
#: field:project.issue.version,create_uid:0
msgid "Created by"
msgstr ""

#. module: project_issue
#: field:project.issue.version,create_date:0
msgid "Created on"
msgstr ""

#. module: project_issue
#: field:project.issue,create_date:0
msgid "Creation Date"
msgstr "Date de création"

#. module: project_issue
#: code:addons/project_issue/project_issue.py:424
#, python-format
msgid "Customer"
msgstr "Client"

#. module: project_issue
#: code:addons/project_issue/project_issue.py:426
#, python-format
msgid "Customer Email"
msgstr "Courriel client"

#. module: project_issue
#: field:project.issue,date:0
msgid "Date"
msgstr "Date"

#. module: project_issue
#: field:project.issue.report,date_closed:0
msgid "Date of Closing"
msgstr "Date de fermeture"

#. module: project_issue
#: field:project.issue.report,opening_date:0
msgid "Date of Opening"
msgstr "Date d'ouverture"

#. module: project_issue
#: help:project.issue,message_last_post:0
msgid "Date of the last message posted on the record."
msgstr ""

#. module: project_issue
#: field:project.issue,days_since_creation:0
msgid "Days since creation date"
msgstr "Jours depuis la création"

#. module: project_issue
#: field:project.issue,inactivity_days:0
msgid "Days since last action"
msgstr "Jours depuis la dernière action"

#. module: project_issue
#: field:project.issue,day_open:0
msgid "Days to Assign"
msgstr ""

#. module: project_issue
#: field:project.issue,day_close:0
msgid "Days to Close"
msgstr "Jours avant clôture"

#. module: project_issue
#: field:project.issue,date_deadline:0
msgid "Deadline"
msgstr "Date limite"

#. module: project_issue
#: model:project.category,name:project_issue.project_issue_category_03
msgid "Deadly bug"
msgstr "Bogue mortel"

#. module: project_issue
#: model:ir.filters,name:project_issue.filter_issue_report_delay
msgid "Delay"
msgstr ""

#. module: project_issue
#: view:project.issue:project_issue.project_issue_kanban_view
msgid "Delete"
msgstr "Supprimer"

#. module: project_issue
#: view:project.issue:project_issue.project_issue_form_view
msgid "Description"
msgstr "Description"

#. module: project_issue
#: help:project.issue,days_since_creation:0
msgid "Difference in days between creation date and current date"
msgstr "Nb. de jours depuis la création"

#. module: project_issue
#: help:project.issue,inactivity_days:0
msgid "Difference in days between last action and current date"
msgstr "Nb. de jours entre la dernière action et la date actuelle"

#. module: project_issue
#: field:project.issue,duration:0
msgid "Duration"
msgstr "Durée"

#. module: project_issue
#: view:project.issue:project_issue.project_issue_kanban_view
msgid "Edit..."
msgstr "Modifier…"

#. module: project_issue
#: field:project.issue,email_from:0
msgid "Email"
msgstr "Courriel"

#. module: project_issue
#: constraint:project.project:0
msgid "Error! You cannot assign escalation to the same project!"
msgstr ""
"Erreur ! Vous ne pouvez pas attribuer une escalade sur le même projet !"

#. module: project_issue
#: view:project.issue:project_issue.project_issue_form_view
msgid "Extra Info"
msgstr "Info supplémentaires"

#. module: project_issue
#: view:project.issue:project_issue.project_feature_tree_view
msgid "Feature Tracker Tree"
msgstr "Liste du gestionnaire de fonctionnalités."

#. module: project_issue
#: view:project.issue:project_issue.project_feature_tree_view
msgid "Feature description"
msgstr "Description de la fonctionnalité"

#. module: project_issue
#: field:project.issue,message_follower_ids:0
msgid "Followers"
msgstr "Abonnés"

#. module: project_issue
#: view:project.issue:project_issue.view_project_issue_filter
#: view:project.issue.report:project_issue.view_project_issue_report_filter
msgid "Group By"
msgstr ""

#. module: project_issue
#: selection:project.issue,priority:0
#: selection:project.issue.report,priority:0
msgid "High"
msgstr "Élevée"

#. module: project_issue
#: help:project.issue,message_summary:0
msgid ""
"Holds the Chatter summary (number of messages, ...). This summary is "
"directly in html format in order to be inserted in kanban views."
msgstr ""
"Contient le résumé de la discussion (nombre de messages, ...). Ce résumé est "
"au format HTML pour permettre son utilisation dans les vues kanban."

#. module: project_issue
#: field:project.issue,id:0
#: field:project.issue.report,id:0
#: field:project.issue.version,id:0
msgid "ID"
msgstr "Id."

#. module: project_issue
#: help:project.project,project_escalation_id:0
msgid ""
"If any issue is escalated from the current Project, it will be listed under "
"the project selected here."
msgstr ""
"Si un incident est escaladé pour le projet actuel, il sera listé sous le "
"projet sélectionné ici."

#. module: project_issue
#: help:project.issue,message_unread:0
msgid "If checked new messages require your attention."
msgstr "Si coché, de nouveaux messages demandent votre attention."

#. module: project_issue
#: field:project.issue,message_is_follower:0
msgid "Is a Follower"
msgstr "Est abonné"

#. module: project_issue
#: view:project.issue:project_issue.project_issue_form_view
#: view:project.issue:project_issue.view_project_issue_filter
#: field:project.issue,name:0
msgid "Issue"
msgstr "Incident"

#. module: project_issue
#: model:mail.message.subtype,name:project_issue.mt_issue_assigned
#: model:mail.message.subtype,name:project_issue.mt_project_issue_assigned
msgid "Issue Assigned"
msgstr ""

#. module: project_issue
#: model:mail.message.subtype,name:project_issue.mt_issue_blocked
#: model:mail.message.subtype,name:project_issue.mt_project_issue_blocked
msgid "Issue Blocked"
msgstr "Incident bloqué"

#. module: project_issue
#: model:mail.message.subtype,name:project_issue.mt_issue_new
#: model:mail.message.subtype,name:project_issue.mt_project_issue_new
msgid "Issue Created"
msgstr "Incident créé"

#. module: project_issue
#: model:mail.message.subtype,description:project_issue.mt_issue_ready
#: model:mail.message.subtype,name:project_issue.mt_issue_ready
msgid "Issue Ready for Next Stage"
msgstr ""

#. module: project_issue
#: model:mail.message.subtype,name:project_issue.mt_project_issue_stage
msgid "Issue Stage Changed"
msgstr "Étape de l'incident modifiée"

#. module: project_issue
#: view:project.issue:project_issue.view_project_issue_filter
msgid "Issue Tracker Search"
msgstr "Recherche d'incident"

#. module: project_issue
#: view:project.issue:project_issue.project_issue_tree_view
msgid "Issue Tracker Tree"
msgstr "Arbre du gestionnaire d'incidents"

#. module: project_issue
#: view:project.issue.version:project_issue.project_issue_version_form_view
#: view:project.issue.version:project_issue.project_issue_version_search_view
msgid "Issue Version"
msgstr "Version de l'incident"

#. module: project_issue
#: model:mail.message.subtype,description:project_issue.mt_issue_assigned
msgid "Issue assigned"
msgstr "Incident affecté"

#. module: project_issue
#: model:mail.message.subtype,description:project_issue.mt_issue_blocked
msgid "Issue blocked"
msgstr "Incident bloqué"

#. module: project_issue
#: model:mail.message.subtype,description:project_issue.mt_issue_new
msgid "Issue created"
msgstr "Incident créé"

#. module: project_issue
#: field:account.analytic.account,use_issues:0
#: model:ir.actions.act_window,name:project_issue.act_project_project_2_project_issue_all
#: model:ir.actions.act_window,name:project_issue.action_view_issues
#: model:ir.actions.act_window,name:project_issue.project_issue_categ_act0
#: model:ir.ui.menu,name:project_issue.menu_project_confi
#: model:ir.ui.menu,name:project_issue.menu_project_issue_track
#: view:project.issue:project_issue.project_issue_calendar_view
#: view:project.project:project_issue.view_project_form_inherited
#: view:project.project:project_issue.view_project_kanban_inherited
#: field:project.project,issue_count:0
#: view:res.partner:project_issue.res_partner_issues_button_view
msgid "Issues"
msgstr "Incidents"

#. module: project_issue
#: model:ir.actions.act_window,name:project_issue.action_project_issue_report
#: model:ir.ui.menu,name:project_issue.menu_project_issue_report_tree
msgid "Issues Analysis"
msgstr "Analyse des incidents"

#. module: project_issue
#: field:project.issue,kanban_state:0
msgid "Kanban State"
msgstr "État kanban"

#. module: project_issue
#: field:project.issue,date_action_last:0
msgid "Last Action"
msgstr "Dernière action"

#. module: project_issue
#: view:project.issue:project_issue.view_project_issue_filter
msgid "Last Message"
msgstr ""

#. module: project_issue
#: field:project.issue,message_last_post:0
msgid "Last Message Date"
msgstr ""

#. module: project_issue
#: field:project.issue,date_last_stage_update:0
#: field:project.issue.report,date_last_stage_update:0
msgid "Last Stage Update"
msgstr ""

#. module: project_issue
#: field:project.issue,write_uid:0
#: field:project.issue.version,write_uid:0
msgid "Last Updated by"
msgstr ""

#. module: project_issue
#: field:project.issue.version,write_date:0
msgid "Last Updated on"
msgstr ""

#. module: project_issue
#: model:project.category,name:project_issue.project_issue_category_01
msgid "Little problem"
msgstr "Petit problème"

#. module: project_issue
#: selection:project.issue,priority:0
#: selection:project.issue.report,priority:0
msgid "Low"
msgstr "Basse"

#. module: project_issue
#: field:project.issue,message_ids:0
msgid "Messages"
msgstr "Messages"

#. module: project_issue
#: help:project.issue,message_ids:0
msgid "Messages and communication history"
msgstr "Historique des messages et communications"

#. module: project_issue
#: view:project.issue:project_issue.view_project_issue_filter
#: view:project.issue.report:project_issue.view_project_issue_report_filter
msgid "My Issues"
msgstr "Mes incidents"

#. module: project_issue
#: view:project.issue:project_issue.view_project_issue_filter
#: view:project.issue.report:project_issue.view_project_issue_report_filter
msgid "New"
msgstr "Nouveau"

#. module: project_issue
#: view:project.issue:project_issue.view_project_issue_filter
msgid "New Mail"
msgstr ""

#. module: project_issue
#: field:project.issue,date_action_next:0
msgid "Next Action"
msgstr "Action suivante"

#. module: project_issue
#: code:addons/project_issue/project_issue.py:440
#, python-format
msgid "No Subject"
msgstr "Pas de sujet"

#. module: project_issue
#: selection:project.issue,kanban_state:0
#: selection:project.issue,priority:0
#: selection:project.issue.report,priority:0
msgid "Normal"
msgstr "Normale"

#. module: project_issue
#: help:project.issue.report,delay_close:0
msgid "Number of Days to close the project issue"
msgstr "Nombre de jours pour terminer l'incident"

#. module: project_issue
#: help:project.issue.report,delay_open:0
msgid "Number of Days to open the project issue."
msgstr "Nombre de jours pour ouvrir l'incident du projet."

#. module: project_issue
#: model:project.category,name:project_issue.project_issue_category_02
msgid "PBCK"
msgstr "Problème utilisateur"

#. module: project_issue
#: model:ir.model,name:project_issue.model_res_partner
msgid "Partner"
msgstr "Partenaire"

#. module: project_issue
#: view:project.issue:project_issue.project_feature_tree_view
#: view:project.issue:project_issue.project_issue_tree_view
#: view:project.issue:project_issue.view_project_issue_filter
#: field:project.issue,priority:0
#: view:project.issue.report:project_issue.view_project_issue_report_filter
#: field:project.issue.report,priority:0
msgid "Priority"
msgstr "Priorité"

#. module: project_issue
#: field:project.issue,description:0
msgid "Private Note"
msgstr "Note privée"

#. module: project_issue
#: field:project.issue,progress:0
msgid "Progress (%)"
msgstr "Progression (%)"

#. module: project_issue
#: model:ir.model,name:project_issue.model_project_project
#: view:project.issue:project_issue.view_project_issue_filter
#: field:project.issue,project_id:0
#: view:project.issue.report:project_issue.view_project_issue_report_filter
#: field:project.issue.report,project_id:0
msgid "Project"
msgstr "Projet"

#. module: project_issue
#: field:project.project,project_escalation_id:0
msgid "Project Escalation"
msgstr "Escalade de projet"

#. module: project_issue
#: model:ir.model,name:project_issue.model_project_issue
#: view:project.issue.report:project_issue.view_project_issue_report_graph
msgid "Project Issue"
msgstr "Incident de projet"

#. module: project_issue
#: view:project.issue:project_issue.project_issue_graph_view
msgid "Project Issues"
msgstr ""

#. module: project_issue
#: view:project.issue:project_issue.project_issue_kanban_view
msgid "Project:"
msgstr "Projet :"

#. module: project_issue
#: selection:project.issue,kanban_state:0
msgid "Ready for next stage"
msgstr "Prêt pour la prochaine étape"

#. module: project_issue
#: field:project.issue.report,reviewer_id:0
msgid "Reviewer"
msgstr ""

#. module: project_issue
#: field:project.issue.report,section_id:0
msgid "Sale Team"
msgstr "Équipe"

#. module: project_issue
#: field:project.issue,section_id:0
msgid "Sales Team"
msgstr "Équipe"

#. module: project_issue
#: help:project.issue,section_id:0
msgid ""
"Sales team to which Case belongs to.                             Define "
"Responsible user and Email account for mail gateway."
msgstr ""
"Les équipes de vente auxquelles un cas appartient. Définissez un responsable "
"et un compte de courriel pour la passerelle de courriel."

#. module: project_issue
#: view:project.issue.report:project_issue.view_project_issue_report_filter
msgid "Search"
msgstr "Rechercher"

#. module: project_issue
#: view:project.issue:project_issue.view_project_issue_filter
#: field:project.issue,stage_id:0
#: view:project.issue.report:project_issue.view_project_issue_report_filter
#: field:project.issue.report,stage_id:0
msgid "Stage"
msgstr "Étape"

#. module: project_issue
#: model:mail.message.subtype,name:project_issue.mt_issue_stage
msgid "Stage Changed"
msgstr "Étape modifiée"

#. module: project_issue
#: model:mail.message.subtype,description:project_issue.mt_issue_stage
#: model:mail.message.subtype,description:project_issue.mt_project_issue_stage
msgid "Stage changed"
msgstr "Étape modifiée"

#. module: project_issue
#: view:project.issue:project_issue.project_issue_form_view
msgid "Statistics"
msgstr "Statistiques"

#. module: project_issue
#: view:project.issue:project_issue.project_issue_form_view
msgid "Status"
msgstr "Statut"

#. module: project_issue
#: field:project.issue,message_summary:0
msgid "Summary"
msgstr "Résumé"

#. module: project_issue
#: field:project.issue,categ_ids:0
msgid "Tags"
msgstr "Étiquettes"

#. module: project_issue
#: view:project.issue:project_issue.view_project_issue_filter
#: field:project.issue,task_id:0
#: view:project.issue.report:project_issue.view_project_issue_report_filter
#: field:project.issue.report,task_id:0
msgid "Task"
msgstr "Tâche"

#. module: project_issue
#: help:project.issue,email_cc:0
msgid ""
"These email addresses will be added to the CC field of all inbound and "
"outbound emails for this record before being sent. Separate multiple email "
"addresses with a comma"
msgstr ""
"Ces adresses courriels seront ajoutées par défaut au champ \"Copie à\" de "
"tous les courriels entrants et sortants de cet enregistrement. Séparez les "
"adresses multiples avec une virgule."

#. module: project_issue
#: help:project.issue,email_from:0
msgid "These people will receive email."
msgstr "Ces personnes recevront un courriel."

#. module: project_issue
#: model:ir.actions.act_window,help:project_issue.action_project_issue_report
msgid ""
"This report on the project issues allows you to analyse the quality of your "
"support or after-sales services. You can track the issues per age. You can "
"analyse the time required to open or close an issue, the number of email to "
"exchange and the time spent on average by issues."
msgstr ""
"Ce rapport sur les incidents du projet vous permet d'analyser la qualité du "
"support ou du service après-vente. Vous pouvez suivre les incidents par âge. "
"Vous pouvez analyser le temps requis pour ouvrir ou fermer un incident, le "
"nombre d'emails à échanger et le temps passé en moyenne par incident."

#. module: project_issue
#: view:project.issue:project_issue.view_project_issue_filter
#: view:project.issue.report:project_issue.view_project_issue_report_filter
msgid "Unassigned"
msgstr ""

#. module: project_issue
#: field:project.issue,message_unread:0
msgid "Unread Messages"
msgstr "Messages non-lus"

#. module: project_issue
#: field:project.issue,write_date:0
msgid "Update Date"
msgstr "Mettre à jour la date"

#. module: project_issue
#: field:project.issue,user_email:0
msgid "User Email"
msgstr "Courriel de l'utilisateur"

#. module: project_issue
#: field:project.issue,version_id:0
#: field:project.issue.report,version_id:0
msgid "Version"
msgstr "Version"

#. module: project_issue
#: field:project.issue.version,name:0
msgid "Version Number"
msgstr "Numéro de la version"

#. module: project_issue
#: model:ir.actions.act_window,name:project_issue.project_issue_version_action
#: model:ir.ui.menu,name:project_issue.menu_project_issue_version_act
msgid "Versions"
msgstr "Versions"

#. module: project_issue
#: code:addons/project_issue/project_issue.py:397
#, python-format
msgid "Warning!"
msgstr "Avertissement!"

#. module: project_issue
#: field:project.issue,email_cc:0
msgid "Watchers Emails"
msgstr "Courriels des CC"

#. module: project_issue
#: field:project.issue,working_hours_open:0
msgid "Working Hours to assign the Issue"
msgstr ""

#. module: project_issue
#: field:project.issue,working_hours_close:0
msgid "Working Hours to close the Issue"
msgstr ""

#. module: project_issue
#: code:addons/project_issue/project_issue.py:397
#, python-format
msgid ""
"You cannot escalate this issue.\n"
"The relevant Project has not configured the Escalation Project!"
msgstr ""
"Vous ne pouvez pas faire avancer cet incident.\n"
"Sur le projet en question, les étapes de progression n'ont pas été "
"configurées !"

#. module: project_issue
#: code:addons/project_issue/project_issue.py:348
#, python-format
msgid "issues"
msgstr ""

#. module: project_issue
#: field:project.project,issue_ids:0
msgid "unknown"
msgstr ""

#. module: project_issue
#: view:project.project:project_issue.view_project_form_inherited
msgid "{'invisible': [('use_tasks', '=', False),('use_issues','=',False)]}"
msgstr "{'invisible': [('use_tasks', '=', False),('use_issues','=',False)]}"

#. module: project_issue
#: view:project.project:project_issue.view_project_form_inherited
msgid "{'on_change': 'on_change_use_tasks_or_issues(use_tasks, use_issues)'}"
msgstr "{'on_change': 'on_change_use_tasks_or_issues(use_tasks, use_issues)'}"

#. module: project_issue
#: view:project.issue:project_issue.project_issue_form_view
msgid "⇒ Escalate"
msgstr "⇒ Escalader"

#~ msgid "Responsible"
#~ msgstr "Responsable"

#~ msgid "Creation Month"
#~ msgstr "Mois de création"<|MERGE_RESOLUTION|>--- conflicted
+++ resolved
@@ -1,18 +1,3 @@
-<<<<<<< HEAD
-# French translation for openobject-addons
-# Copyright (c) 2014 Rosetta Contributors and Canonical Ltd 2014
-# This file is distributed under the same license as the openobject-addons package.
-# FIRST AUTHOR <EMAIL@ADDRESS>, 2014.
-#
-msgid ""
-msgstr ""
-"Project-Id-Version: openobject-addons\n"
-"Report-Msgid-Bugs-To: FULL NAME <EMAIL@ADDRESS>\n"
-"POT-Creation-Date: 2014-09-23 16:27+0000\n"
-"PO-Revision-Date: 2014-08-14 16:10+0000\n"
-"Last-Translator: FULL NAME <EMAIL@ADDRESS>\n"
-"Language-Team: French <fr@li.org>\n"
-=======
 # Translation of Odoo Server.
 # This file contains the translation of the following modules:
 # * project_issue
@@ -29,12 +14,11 @@
 "PO-Revision-Date: 2016-07-05 00:33+0000\n"
 "Last-Translator: Jérôme Tanché <jerome.tanche@ouest-dsi.fr>\n"
 "Language-Team: French (http://www.transifex.com/odoo/odoo-8/language/fr/)\n"
->>>>>>> 96502490
 "MIME-Version: 1.0\n"
 "Content-Type: text/plain; charset=UTF-8\n"
-"Content-Transfer-Encoding: 8bit\n"
-"X-Launchpad-Export-Date: 2014-09-24 09:29+0000\n"
-"X-Generator: Launchpad (build 17196)\n"
+"Content-Transfer-Encoding: \n"
+"Language: fr\n"
+"Plural-Forms: nplurals=2; plural=(n > 1);\n"
 
 #. module: project_issue
 #: field:project.issue.report,email:0
@@ -44,7 +28,7 @@
 #. module: project_issue
 #: field:res.partner,issue_count:0
 msgid "# Issues"
-msgstr ""
+msgstr "Nb. d'incidents"
 
 #. module: project_issue
 #: field:project.issue.report,nbr:0
@@ -63,30 +47,19 @@
 "<p class=\"oe_view_nocontent_create\">\n"
 "                Click to add a new version.\n"
 "              </p><p>\n"
-"                Define here the different versions of your products on "
-"which\n"
+"                Define here the different versions of your products on which\n"
 "                you can work on issues.\n"
 "              </p>\n"
 "            "
-msgstr ""
-"<p class=\"oe_view_nocontent_create\">\n"
-"                Cliquez pour ajouter une nouvelle version.\n"
-"              </p><p>\n"
-"                Définissez ici les différentes versions de produits sur "
-"lesquelles\n"
-"                vous pouvez avoir des incidents.\n"
-"              </p>\n"
-"            "
+msgstr "<p class=\"oe_view_nocontent_create\">\n                Cliquez pour ajouter une nouvelle version.\n              </p><p>\n                Définissez ici les différentes versions de produits sur lesquelles\n                vous pouvez avoir des incidents.\n              </p>\n            "
 
 #. module: project_issue
 #: model:ir.actions.act_window,help:project_issue.act_project_project_2_project_issue_all
 #: model:ir.actions.act_window,help:project_issue.action_view_issues
 msgid ""
 "<p>\n"
-"                    The Odoo issues tacker allows you to efficiantly manage "
-"things\n"
-"                    like internal requests, software development bugs, "
-"customer\n"
+"                    The Odoo issues tacker allows you to efficiantly manage things\n"
+"                    like internal requests, software development bugs, customer\n"
 "                    complaints, project troubles, material breakdowns, etc.\n"
 "                </p>\n"
 "            "
@@ -96,8 +69,7 @@
 #: model:ir.actions.act_window,help:project_issue.project_issue_categ_act0
 msgid ""
 "<p>\n"
-"                The Odoo issues tacker allows you to efficiantly manage "
-"things\n"
+"                The Odoo issues tacker allows you to efficiantly manage things\n"
 "                like internal requests, software development bugs, customer\n"
 "                complaints, project troubles, material breakdowns, etc.\n"
 "            </p>\n"
@@ -110,19 +82,11 @@
 "A Issue's kanban state indicates special situations affecting it:\n"
 " * Normal is the default situation\n"
 " * Blocked indicates something is preventing the progress of this issue\n"
-" * Ready for next stage indicates the issue is ready to be pulled to the "
-"next stage"
-msgstr ""
-"Un état kanban de l'incident indique les situations spéciales qui l'affecte "
-":\n"
-" * Normal est la situation par défaut\n"
-" * Bloqué indique que quelque chose bloque la progression de cet incident\n"
-" * Prêt pour l'étape suivante indique que l'incident est prêt à être poussé "
-"à l'étape suivante"
-
-#. module: project_issue
-#: field:project.issue,active:0
-#: field:project.issue.version,active:0
+" * Ready for next stage indicates the issue is ready to be pulled to the next stage"
+msgstr "Un état kanban de l'incident indique les situations spéciales qui l'affecte :\n * Normal est la situation par défaut\n * Bloqué indique que quelque chose bloque la progression de cet incident\n * Prêt pour l'étape suivante indique que l'incident est prêt à être poussé à l'étape suivante"
+
+#. module: project_issue
+#: field:project.issue,active:0 field:project.issue.version,active:0
 msgid "Active"
 msgstr "Actif"
 
@@ -136,9 +100,7 @@
 msgid ""
 "Allows you to configure your incoming mail server, and create issues from "
 "incoming emails."
-msgstr ""
-"Vous permet de configurer vos serveurs de courriels entrants, et de créer "
-"des incidents depuis les courriels entrants."
+msgstr "Vous permet de configurer vos serveurs de courriels entrants, et de créer des incidents depuis les courriels entrants."
 
 #. module: project_issue
 #: model:ir.model,name:project_issue.model_account_analytic_account
@@ -148,7 +110,7 @@
 #. module: project_issue
 #: field:project.issue,date_open:0
 msgid "Assigned"
-msgstr ""
+msgstr "Attribué"
 
 #. module: project_issue
 #: view:project.issue:project_issue.view_project_issue_filter
@@ -186,7 +148,7 @@
 #. module: project_issue
 #: model:ir.filters,name:project_issue.filter_issue_report_responsible
 msgid "By Responsible"
-msgstr ""
+msgstr "Par responsable"
 
 #. module: project_issue
 #: view:project.issue:project_issue.project_issue_kanban_view
@@ -194,8 +156,7 @@
 msgstr "Catégorie :"
 
 #. module: project_issue
-#: field:project.issue,channel:0
-#: field:project.issue.report,channel:0
+#: field:project.issue,channel:0 field:project.issue.report,channel:0
 msgid "Channel"
 msgstr "Canal"
 
@@ -217,7 +178,7 @@
 #. module: project_issue
 #: help:project.issue.report,channel:0
 msgid "Communication Channel."
-msgstr ""
+msgstr "Canal de communication"
 
 #. module: project_issue
 #: help:project.issue,channel:0
@@ -243,8 +204,7 @@
 msgstr "Configurer"
 
 #. module: project_issue
-#: field:project.issue,partner_id:0
-#: field:project.issue.report,partner_id:0
+#: field:project.issue,partner_id:0 field:project.issue.report,partner_id:0
 msgid "Contact"
 msgstr "Contact"
 
@@ -253,13 +213,13 @@
 #: view:project.issue.report:project_issue.view_project_issue_report_filter
 #: field:project.issue.report,create_date:0
 msgid "Create Date"
-msgstr ""
+msgstr "Date de Création"
 
 #. module: project_issue
 #: view:project.issue:project_issue.view_project_issue_filter
 #: view:project.issue.report:project_issue.view_project_issue_report_filter
 msgid "Create Day"
-msgstr ""
+msgstr "Journée de création"
 
 #. module: project_issue
 #: field:project.config.settings,fetchmail_issue:0
@@ -267,15 +227,14 @@
 msgstr "Créer des incidents depuis un compte de courriel entrant "
 
 #. module: project_issue
-#: field:project.issue,create_uid:0
-#: field:project.issue.version,create_uid:0
+#: field:project.issue,create_uid:0 field:project.issue.version,create_uid:0
 msgid "Created by"
-msgstr ""
+msgstr "Créé par"
 
 #. module: project_issue
 #: field:project.issue.version,create_date:0
 msgid "Created on"
-msgstr ""
+msgstr "Créé le"
 
 #. module: project_issue
 #: field:project.issue,create_date:0
@@ -312,7 +271,7 @@
 #. module: project_issue
 #: help:project.issue,message_last_post:0
 msgid "Date of the last message posted on the record."
-msgstr ""
+msgstr "Date du dernier message enregistré sur cet enregistrement"
 
 #. module: project_issue
 #: field:project.issue,days_since_creation:0
@@ -327,7 +286,7 @@
 #. module: project_issue
 #: field:project.issue,day_open:0
 msgid "Days to Assign"
-msgstr ""
+msgstr "Jours à attribuer"
 
 #. module: project_issue
 #: field:project.issue,day_close:0
@@ -347,7 +306,7 @@
 #. module: project_issue
 #: model:ir.filters,name:project_issue.filter_issue_report_delay
 msgid "Delay"
-msgstr ""
+msgstr "Délai"
 
 #. module: project_issue
 #: view:project.issue:project_issue.project_issue_kanban_view
@@ -387,8 +346,7 @@
 #. module: project_issue
 #: constraint:project.project:0
 msgid "Error! You cannot assign escalation to the same project!"
-msgstr ""
-"Erreur ! Vous ne pouvez pas attribuer une escalade sur le même projet !"
+msgstr "Erreur ! Vous ne pouvez pas attribuer une escalade sur le même projet !"
 
 #. module: project_issue
 #: view:project.issue:project_issue.project_issue_form_view
@@ -414,7 +372,7 @@
 #: view:project.issue:project_issue.view_project_issue_filter
 #: view:project.issue.report:project_issue.view_project_issue_report_filter
 msgid "Group By"
-msgstr ""
+msgstr "Regrouper par"
 
 #. module: project_issue
 #: selection:project.issue,priority:0
@@ -427,13 +385,10 @@
 msgid ""
 "Holds the Chatter summary (number of messages, ...). This summary is "
 "directly in html format in order to be inserted in kanban views."
-msgstr ""
-"Contient le résumé de la discussion (nombre de messages, ...). Ce résumé est "
-"au format HTML pour permettre son utilisation dans les vues kanban."
-
-#. module: project_issue
-#: field:project.issue,id:0
-#: field:project.issue.report,id:0
+msgstr "Contient le résumé de la discussion (nombre de messages, ...). Ce résumé est au format HTML pour permettre son utilisation dans les vues kanban."
+
+#. module: project_issue
+#: field:project.issue,id:0 field:project.issue.report,id:0
 #: field:project.issue.version,id:0
 msgid "ID"
 msgstr "Id."
@@ -443,9 +398,7 @@
 msgid ""
 "If any issue is escalated from the current Project, it will be listed under "
 "the project selected here."
-msgstr ""
-"Si un incident est escaladé pour le projet actuel, il sera listé sous le "
-"projet sélectionné ici."
+msgstr "Si un incident est escaladé pour le projet actuel, il sera listé sous le projet sélectionné ici."
 
 #. module: project_issue
 #: help:project.issue,message_unread:0
@@ -468,7 +421,7 @@
 #: model:mail.message.subtype,name:project_issue.mt_issue_assigned
 #: model:mail.message.subtype,name:project_issue.mt_project_issue_assigned
 msgid "Issue Assigned"
-msgstr ""
+msgstr "Incident assigné"
 
 #. module: project_issue
 #: model:mail.message.subtype,name:project_issue.mt_issue_blocked
@@ -486,7 +439,7 @@
 #: model:mail.message.subtype,description:project_issue.mt_issue_ready
 #: model:mail.message.subtype,name:project_issue.mt_issue_ready
 msgid "Issue Ready for Next Stage"
-msgstr ""
+msgstr "Incident prêt pour la prochaine étape"
 
 #. module: project_issue
 #: model:mail.message.subtype,name:project_issue.mt_project_issue_stage
@@ -558,29 +511,28 @@
 #. module: project_issue
 #: view:project.issue:project_issue.view_project_issue_filter
 msgid "Last Message"
-msgstr ""
+msgstr "Dernier message"
 
 #. module: project_issue
 #: field:project.issue,message_last_post:0
 msgid "Last Message Date"
-msgstr ""
+msgstr "Date du dernier message"
 
 #. module: project_issue
 #: field:project.issue,date_last_stage_update:0
 #: field:project.issue.report,date_last_stage_update:0
 msgid "Last Stage Update"
-msgstr ""
-
-#. module: project_issue
-#: field:project.issue,write_uid:0
-#: field:project.issue.version,write_uid:0
+msgstr "Dernière étape de mise à jour"
+
+#. module: project_issue
+#: field:project.issue,write_uid:0 field:project.issue.version,write_uid:0
 msgid "Last Updated by"
-msgstr ""
+msgstr "Dernière modification par"
 
 #. module: project_issue
 #: field:project.issue.version,write_date:0
 msgid "Last Updated on"
-msgstr ""
+msgstr "Dernière mise à jour le"
 
 #. module: project_issue
 #: model:project.category,name:project_issue.project_issue_category_01
@@ -618,7 +570,7 @@
 #. module: project_issue
 #: view:project.issue:project_issue.view_project_issue_filter
 msgid "New Mail"
-msgstr ""
+msgstr "Nouveau message"
 
 #. module: project_issue
 #: field:project.issue,date_action_next:0
@@ -632,8 +584,7 @@
 msgstr "Pas de sujet"
 
 #. module: project_issue
-#: selection:project.issue,kanban_state:0
-#: selection:project.issue,priority:0
+#: selection:project.issue,kanban_state:0 selection:project.issue,priority:0
 #: selection:project.issue.report,priority:0
 msgid "Normal"
 msgstr "Normale"
@@ -701,7 +652,7 @@
 #. module: project_issue
 #: view:project.issue:project_issue.project_issue_graph_view
 msgid "Project Issues"
-msgstr ""
+msgstr "Incidents de projet"
 
 #. module: project_issue
 #: view:project.issue:project_issue.project_issue_kanban_view
@@ -716,7 +667,7 @@
 #. module: project_issue
 #: field:project.issue.report,reviewer_id:0
 msgid "Reviewer"
-msgstr ""
+msgstr "Réviseur"
 
 #. module: project_issue
 #: field:project.issue.report,section_id:0
@@ -733,9 +684,7 @@
 msgid ""
 "Sales team to which Case belongs to.                             Define "
 "Responsible user and Email account for mail gateway."
-msgstr ""
-"Les équipes de vente auxquelles un cas appartient. Définissez un responsable "
-"et un compte de courriel pour la passerelle de courriel."
+msgstr "Les équipes de vente auxquelles un cas appartient. Définissez un responsable et un compte de courriel pour la passerelle de courriel."
 
 #. module: project_issue
 #: view:project.issue.report:project_issue.view_project_issue_report_filter
@@ -795,10 +744,7 @@
 "These email addresses will be added to the CC field of all inbound and "
 "outbound emails for this record before being sent. Separate multiple email "
 "addresses with a comma"
-msgstr ""
-"Ces adresses courriels seront ajoutées par défaut au champ \"Copie à\" de "
-"tous les courriels entrants et sortants de cet enregistrement. Séparez les "
-"adresses multiples avec une virgule."
+msgstr "Ces adresses courriels seront ajoutées par défaut au champ \"Copie à\" de tous les courriels entrants et sortants de cet enregistrement. Séparez les adresses multiples avec une virgule."
 
 #. module: project_issue
 #: help:project.issue,email_from:0
@@ -812,17 +758,13 @@
 "support or after-sales services. You can track the issues per age. You can "
 "analyse the time required to open or close an issue, the number of email to "
 "exchange and the time spent on average by issues."
-msgstr ""
-"Ce rapport sur les incidents du projet vous permet d'analyser la qualité du "
-"support ou du service après-vente. Vous pouvez suivre les incidents par âge. "
-"Vous pouvez analyser le temps requis pour ouvrir ou fermer un incident, le "
-"nombre d'emails à échanger et le temps passé en moyenne par incident."
+msgstr "Ce rapport sur les incidents du projet vous permet d'analyser la qualité du support ou du service après-vente. Vous pouvez suivre les incidents par âge. Vous pouvez analyser le temps requis pour ouvrir ou fermer un incident, le nombre d'emails à échanger et le temps passé en moyenne par incident."
 
 #. module: project_issue
 #: view:project.issue:project_issue.view_project_issue_filter
 #: view:project.issue.report:project_issue.view_project_issue_report_filter
 msgid "Unassigned"
-msgstr ""
+msgstr "Non assigné"
 
 #. module: project_issue
 #: field:project.issue,message_unread:0
@@ -840,8 +782,7 @@
 msgstr "Courriel de l'utilisateur"
 
 #. module: project_issue
-#: field:project.issue,version_id:0
-#: field:project.issue.report,version_id:0
+#: field:project.issue,version_id:0 field:project.issue.report,version_id:0
 msgid "Version"
 msgstr "Version"
 
@@ -870,12 +811,12 @@
 #. module: project_issue
 #: field:project.issue,working_hours_open:0
 msgid "Working Hours to assign the Issue"
-msgstr ""
+msgstr "Heures de travail pour assigner l'incident"
 
 #. module: project_issue
 #: field:project.issue,working_hours_close:0
 msgid "Working Hours to close the Issue"
-msgstr ""
+msgstr "Heures de travail pour clôturer l'incident"
 
 #. module: project_issue
 #: code:addons/project_issue/project_issue.py:397
@@ -883,21 +824,18 @@
 msgid ""
 "You cannot escalate this issue.\n"
 "The relevant Project has not configured the Escalation Project!"
-msgstr ""
-"Vous ne pouvez pas faire avancer cet incident.\n"
-"Sur le projet en question, les étapes de progression n'ont pas été "
-"configurées !"
+msgstr "Vous ne pouvez pas faire avancer cet incident.\nSur le projet en question, les étapes de progression n'ont pas été configurées !"
 
 #. module: project_issue
 #: code:addons/project_issue/project_issue.py:348
 #, python-format
 msgid "issues"
-msgstr ""
+msgstr "incidents"
 
 #. module: project_issue
 #: field:project.project,issue_ids:0
 msgid "unknown"
-msgstr ""
+msgstr "inconnu"
 
 #. module: project_issue
 #: view:project.project:project_issue.view_project_form_inherited
@@ -912,10 +850,4 @@
 #. module: project_issue
 #: view:project.issue:project_issue.project_issue_form_view
 msgid "⇒ Escalate"
-msgstr "⇒ Escalader"
-
-#~ msgid "Responsible"
-#~ msgstr "Responsable"
-
-#~ msgid "Creation Month"
-#~ msgstr "Mois de création"+msgstr "⇒ Escalader"