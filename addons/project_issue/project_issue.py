 #-*- coding: utf-8 -*-
##############################################################################
#
#    OpenERP, Open Source Management Solution
#    Copyright (C) 2004-2010 Tiny SPRL (<http://tiny.be>).
#
#    This program is free software: you can redistribute it and/or modify
#    it under the terms of the GNU Affero General Public License as
#    published by the Free Software Foundation, either version 3 of the
#    License, or (at your option) any later version.
#
#    This program is distributed in the hope that it will be useful,
#    but WITHOUT ANY WARRANTY; without even the implied warranty of
#    MERCHANTABILITY or FITNESS FOR A PARTICULAR PURPOSE.  See the
#    GNU Affero General Public License for more details.
#
#    You should have received a copy of the GNU Affero General Public License
#    along with this program.  If not, see <http://www.gnu.org/licenses/>.
#
##############################################################################

from crm import crm
from datetime import datetime
from osv import fields,osv
from tools.translate import _
import binascii
import time
import tools
from crm import wizard

wizard.mail_compose_message.SUPPORTED_MODELS.append('project.issue')

class project_issue_version(osv.osv):
    _name = "project.issue.version"
    _order = "name desc"
    _columns = {
        'name': fields.char('Version Number', size=32, required=True),
        'active': fields.boolean('Active', required=False),
    }
    _defaults = {
        'active': 1,
    }
project_issue_version()

class project_issue(crm.crm_case, osv.osv):
    _name = "project.issue"
    _description = "Project Issue"
    _order = "priority, create_date desc"
    _inherit = ['mail.thread']

    def case_open(self, cr, uid, ids, *args):
        """
        @param self: The object pointer
        @param cr: the current row, from the database cursor,
        @param uid: the current user’s ID for security checks,
        @param ids: List of case's Ids
        @param *args: Give Tuple Value
        """

        res = super(project_issue, self).case_open(cr, uid, ids, *args)
        self.write(cr, uid, ids, {'date_open': time.strftime('%Y-%m-%d %H:%M:%S'), 'user_id' : uid})
        for (id, name) in self.name_get(cr, uid, ids):
            message = _("Issue '%s' has been opened.") % name
            self.log(cr, uid, id, message)
        return res

    def case_close(self, cr, uid, ids, *args):
        """
        @param self: The object pointer
        @param cr: the current row, from the database cursor,
        @param uid: the current user’s ID for security checks,
        @param ids: List of case's Ids
        @param *args: Give Tuple Value
        """

        res = super(project_issue, self).case_close(cr, uid, ids, *args)
        for (id, name) in self.name_get(cr, uid, ids):
            message = _("Issue '%s' has been closed.") % name
            self.log(cr, uid, id, message)
        return res

    def _compute_day(self, cr, uid, ids, fields, args, context=None):
        """
        @param cr: the current row, from the database cursor,
        @param uid: the current user’s ID for security checks,
        @param ids: List of Openday’s IDs
        @return: difference between current date and log date
        @param context: A standard dictionary for contextual values
        """
        cal_obj = self.pool.get('resource.calendar')
        res_obj = self.pool.get('resource.resource')

        res = {}
        for issue in self.browse(cr, uid, ids, context=context):
            res[issue.id] = {}
            for field in fields:
                duration = 0
                ans = False
                hours = 0

                date_create = datetime.strptime(issue.create_date, "%Y-%m-%d %H:%M:%S")
                if field in ['working_hours_open','day_open']:
                    if issue.date_open:
                        date_open = datetime.strptime(issue.date_open, "%Y-%m-%d %H:%M:%S")
                        ans = date_open - date_create
                        date_until = issue.date_open
                        #Calculating no. of working hours to open the issue
                        hours = cal_obj.interval_hours_get(cr, uid, issue.project_id.resource_calendar_id.id,
                                                           date_create,
                                                           date_open)
                elif field in ['working_hours_close','day_close']:
                    if issue.date_closed:
                        date_close = datetime.strptime(issue.date_closed, "%Y-%m-%d %H:%M:%S")
                        date_until = issue.date_closed
                        ans = date_close - date_create
                        #Calculating no. of working hours to close the issue
                        hours = cal_obj.interval_hours_get(cr, uid, issue.project_id.resource_calendar_id.id,
<<<<<<< HEAD
                                datetime.strptime(issue.create_date, '%Y-%m-%d %H:%M:%S'),
                                datetime.strptime(issue.date_closed, '%Y-%m-%d %H:%M:%S'))
                elif field in ['days_since_creation']:
                    if issue.create_date:
                        days_since_creation = datetime.today() - datetime.strptime(issue.create_date, "%Y-%m-%d %H:%M:%S")
                        res[issue.id][field] = days_since_creation.days
                    continue

                elif field in ['inactivity_days']:
                    res[issue.id][field] = 0
                    if issue.date_action_last:
                        inactive_days = datetime.today() - datetime.strptime(issue.date_action_last, '%Y-%m-%d %H:%M:%S')
                        res[issue.id][field] = inactive_days.days
                    continue
=======
                                                           date_create,
                                                           date_close)

>>>>>>> b8519868
                if ans:
                    resource_id = False
                    if issue.user_id:
                        resource_ids = res_obj.search(cr, uid, [('user_id','=',issue.user_id.id)])
                        if resource_ids and len(resource_ids):
                            resource_id = resource_ids[0]
                    duration = float(ans.days)
                    if issue.project_id and issue.project_id.resource_calendar_id:
                        duration = float(ans.days) * 24

                        new_dates = cal_obj.interval_min_get(cr, uid,
                                                             issue.project_id.resource_calendar_id.id,
                                                             date_create,
                                                             duration, resource=resource_id)
                        no_days = []
                        date_until = datetime.strptime(date_until, '%Y-%m-%d %H:%M:%S')
                        for in_time, out_time in new_dates:
                            if in_time.date not in no_days:
                                no_days.append(in_time.date)
                            if out_time > date_until:
                                break
                        duration = len(no_days)

                if field in ['working_hours_open','working_hours_close']:
                    res[issue.id][field] = hours
                else:
                    res[issue.id][field] = abs(float(duration))

        return res

    def _get_issue_task(self, cr, uid, ids, context=None):
        issues = []
        issue_pool = self.pool.get('project.issue')
        for task in self.pool.get('project.task').browse(cr, uid, ids, context=context):
            issues += issue_pool.search(cr, uid, [('task_id','=',task.id)])
        return issues

    def _get_issue_work(self, cr, uid, ids, context=None):
        issues = []
        issue_pool = self.pool.get('project.issue')
        for work in self.pool.get('project.task.work').browse(cr, uid, ids, context=context):
            if work.task_id:
                issues += issue_pool.search(cr, uid, [('task_id','=',work.task_id.id)])
        return issues

    def _hours_get(self, cr, uid, ids, field_names, args, context=None):
        task_pool = self.pool.get('project.task')
        res = {}
        for issue in self.browse(cr, uid, ids, context=context):
            progress = 0.0
            if issue.task_id:
                progress = task_pool._hours_get(cr, uid, [issue.task_id.id], field_names, args, context=context)[issue.task_id.id]['progress']
            res[issue.id] = {'progress' : progress}
        return res

    _columns = {
        'id': fields.integer('ID', readonly=True),
        'name': fields.char('Issue', size=128, required=True),
        'active': fields.boolean('Active', required=False),
        'create_date': fields.datetime('Creation Date', readonly=True,select=True),
        'write_date': fields.datetime('Update Date', readonly=True),
        'days_since_creation': fields.function(_compute_day, string='Days since creation date', \
                                               multi='compute_day', type="integer", help="Difference in days between creation date and current date"),
        'date_deadline': fields.date('Deadline'),
        'section_id': fields.many2one('crm.case.section', 'Sales Team', \
                        select=True, help='Sales team to which Case belongs to.\
                             Define Responsible user and Email account for mail gateway.'),
<<<<<<< HEAD
        'partner_id': fields.many2one('res.partner', 'Partner', select=1),
=======
        'user_id' : fields.many2one('res.users', select=1, string='Responsible'),
        'partner_id': fields.many2one('res.partner', 'Partner'),
>>>>>>> b8519868
        'partner_address_id': fields.many2one('res.partner.address', 'Partner Contact', \
                                 domain="[('partner_id','=',partner_id)]"),
        'company_id': fields.many2one('res.company', 'Company'),
        'description': fields.text('Description'),
        'state': fields.selection([('draft', 'New'), ('open', 'In Progress'), ('cancel', 'Cancelled'), ('done', 'Done'),('pending', 'Pending'), ], 'State', size=16, readonly=True,
                                  help='The state is set to \'Draft\', when a case is created.\
                                  \nIf the case is in progress the state is set to \'Open\'.\
                                  \nWhen the case is over, the state is set to \'Done\'.\
                                  \nIf the case needs to be reviewed then the state is set to \'Pending\'.'),
        'email_from': fields.char('Email', size=128, help="These people will receive email.", select=1),
        'email_cc': fields.char('Watchers Emails', size=256, help="These email addresses will be added to the CC field of all inbound and outbound emails for this record before being sent. Separate multiple email addresses with a comma"),
        'date_open': fields.datetime('Opened', readonly=True,select=True),
        # Project Issue fields
        'date_closed': fields.datetime('Closed', readonly=True,select=True),
        'date': fields.datetime('Date'),
        'channel_id': fields.many2one('crm.case.channel', 'Channel', help="Communication channel."),
        'categ_id': fields.many2one('crm.case.categ', 'Category', domain="[('object_id.model', '=', 'crm.project.bug')]"),
        'priority': fields.selection(crm.AVAILABLE_PRIORITIES, 'Priority'),
        'version_id': fields.many2one('project.issue.version', 'Version'),
        'type_id': fields.many2one ('project.task.type', 'Resolution', domain="[('project_ids', '=', project_id)]"),
        'project_id':fields.many2one('project.project', 'Project'),
        'duration': fields.float('Duration'),
        'task_id': fields.many2one('project.task', 'Task', domain="[('project_id','=',project_id)]"),
        'day_open': fields.function(_compute_day, string='Days to Open', \
                                multi='compute_day', type="float", store=True),
        'day_close': fields.function(_compute_day, string='Days to Close', \
                                multi='compute_day', type="float", store=True),
        'user_id': fields.many2one('res.users', 'Assigned to', required=False, select=1),
        'working_hours_open': fields.function(_compute_day, string='Working Hours to Open the Issue', \
                                multi='compute_day', type="float", store=True),
        'working_hours_close': fields.function(_compute_day, string='Working Hours to Close the Issue', \
                                multi='compute_day', type="float", store=True),
        'inactivity_days': fields.function(_compute_day, string='Days since last action', \
                                multi='compute_day', type="integer", help="Difference in days between last action and current date"),
        'color': fields.integer('Color Index'),
        'user_email': fields.related('user_id', 'user_email', type='char', string='User Email', readonly=True),
        'message_ids': fields.one2many('mail.message', 'res_id', 'Messages', domain=[('model','=',_name)]),
        'date_action_last': fields.datetime('Last Action', readonly=1),
        'date_action_next': fields.datetime('Next Action', readonly=1),
        'progress': fields.function(_hours_get, string='Progress (%)', multi='hours', group_operator="avg", help="Computed as: Time Spent / Total Time.",
            store = {
                'project.issue': (lambda self, cr, uid, ids, c={}: ids, ['task_id'], 10),
                'project.task': (_get_issue_task, ['progress'], 10),
                'project.task.work': (_get_issue_work, ['hours'], 10),
            }),
    }

    def _get_project(self, cr, uid, context=None):
        user = self.pool.get('res.users').browse(cr, uid, uid, context=context)
        if user.context_project_id:
            return user.context_project_id.id
        return False

    def on_change_project(self, cr, uid, ids, project_id, context=None):
        return {}


    _defaults = {
        'active': 1,
        'partner_id': crm.crm_case._get_default_partner,
        'partner_address_id': crm.crm_case._get_default_partner_address,
        'email_from': crm.crm_case._get_default_email,
        'state': 'draft',
        'section_id': crm.crm_case._get_section,
        'company_id': lambda s, cr, uid, c: s.pool.get('res.company')._company_default_get(cr, uid, 'crm.helpdesk', context=c),
        'priority': crm.AVAILABLE_PRIORITIES[2][0],
        'project_id':_get_project,
        'categ_id' : lambda *a: False,
         }

    def set_priority(self, cr, uid, ids, priority):
        """Set lead priority
        """
        return self.write(cr, uid, ids, {'priority' : priority})

    def set_high_priority(self, cr, uid, ids, *args):
        """Set lead priority to high
        """
        return self.set_priority(cr, uid, ids, '1')

    def set_normal_priority(self, cr, uid, ids, *args):
        """Set lead priority to normal
        """
        return self.set_priority(cr, uid, ids, '3')

    def convert_issue_task(self, cr, uid, ids, context=None):
        case_obj = self.pool.get('project.issue')
        data_obj = self.pool.get('ir.model.data')
        task_obj = self.pool.get('project.task')


        if context is None:
            context = {}

        result = data_obj._get_id(cr, uid, 'project', 'view_task_search_form')
        res = data_obj.read(cr, uid, result, ['res_id'])
        id2 = data_obj._get_id(cr, uid, 'project', 'view_task_form2')
        id3 = data_obj._get_id(cr, uid, 'project', 'view_task_tree2')
        if id2:
            id2 = data_obj.browse(cr, uid, id2, context=context).res_id
        if id3:
            id3 = data_obj.browse(cr, uid, id3, context=context).res_id

        for bug in case_obj.browse(cr, uid, ids, context=context):
            new_task_id = task_obj.create(cr, uid, {
                'name': bug.name,
                'partner_id': bug.partner_id.id,
                'description':bug.description,
                'date': bug.date,
                'project_id': bug.project_id.id,
                'priority': bug.priority,
                'user_id': bug.user_id.id,
                'planned_hours': 0.0,
            })

            vals = {
                'task_id': new_task_id,
                'state':'pending'
            }
            case_obj.write(cr, uid, [bug.id], vals)

        return  {
            'name': _('Tasks'),
            'view_type': 'form',
            'view_mode': 'form,tree',
            'res_model': 'project.task',
            'res_id': int(new_task_id),
            'view_id': False,
            'views': [(id2,'form'),(id3,'tree'),(False,'calendar'),(False,'graph')],
            'type': 'ir.actions.act_window',
            'search_view_id': res['res_id'],
            'nodestroy': True
        }


    def _convert(self, cr, uid, ids, xml_id, context=None):
        data_obj = self.pool.get('ir.model.data')
        id2 = data_obj._get_id(cr, uid, 'project_issue', xml_id)
        categ_id = False
        if id2:
            categ_id = data_obj.browse(cr, uid, id2, context=context).res_id
        if categ_id:
            self.write(cr, uid, ids, {'categ_id': categ_id})
        return True

    def convert_to_feature(self, cr, uid, ids, context=None):
        return self._convert(cr, uid, ids, 'feature_request_categ', context=context)

    def convert_to_bug(self, cr, uid, ids, context=None):
        return self._convert(cr, uid, ids, 'bug_categ', context=context)

    def next_type(self, cr, uid, ids, *args):
        for task in self.browse(cr, uid, ids):
            typeid = task.type_id.id
            types = map(lambda x:x.id, task.project_id.type_ids or [])
            if types:
                if not typeid:
                    self.write(cr, uid, task.id, {'type_id': types[0]})
                elif typeid and typeid in types and types.index(typeid) != len(types)-1 :
                    index = types.index(typeid)
                    self.write(cr, uid, task.id, {'type_id': types[index+1]})
        return True

    def prev_type(self, cr, uid, ids, *args):
        for task in self.browse(cr, uid, ids):
            typeid = task.type_id.id
            types = map(lambda x:x.id, task.project_id and task.project_id.type_ids or [])
            if types:
                if typeid and typeid in types:
                    index = types.index(typeid)
                    self.write(cr, uid, task.id, {'type_id': index and types[index-1] or False})
        return True


    def onchange_task_id(self, cr, uid, ids, task_id, context=None):
        result = {}
        if not task_id:
            return {'value':{}}
        task = self.pool.get('project.task').browse(cr, uid, task_id, context=context)
        return {'value':{'user_id': task.user_id.id,}}

    def case_escalate(self, cr, uid, ids, *args):
        """Escalates case to top level
        @param self: The object pointer
        @param cr: the current row, from the database cursor,
        @param uid: the current user’s ID for security checks,
        @param ids: List of case Ids
        @param *args: Tuple Value for additional Params
        """
        cases = self.browse(cr, uid, ids)
        for case in cases:
            data = {'state' : 'draft'}
            if case.project_id.project_escalation_id:
                data['project_id'] = case.project_id.project_escalation_id.id
                data['user_id'] = case.project_id.project_escalation_id.user_id and case.project_id.project_escalation_id.user_id.id or False
            else:
                raise osv.except_osv(_('Warning !'), _('You cannot escalate this issue.\nThe relevant Project has not configured the Escalation Project!'))
            self.write(cr, uid, [case.id], data)
        self.message_append(cr, uid, cases, _('Escalate'))
        return True

    def message_new(self, cr, uid, msg, custom_values=None, context=None):
        """Automatically called when new email message arrives"""
        if context is None:
            context = {}
        subject = msg.get('subject') or _('No Title')
        body = msg.get('body_text')
        msg_from = msg.get('from')
        priority = msg.get('priority')
        vals = {
            'name': subject,
            'email_from': msg_from,
            'email_cc': msg.get('cc'),
            'description': body,
            'user_id': False,
        }
        if priority:
            vals['priority'] = priority
        vals.update(self.message_partner_by_email(cr, uid, msg_from))
        context.update({'state_to' : 'draft'})

        if custom_values and isinstance(custom_values, dict):
            vals.update(custom_values)

        res_id = self.create(cr, uid, vals, context)
        self.message_append_dict(cr, uid, [res_id], msg, context=context)
        self.convert_to_bug(cr, uid, [res_id], context=context)
        return res_id

    def message_update(self, cr, uid, ids, msg, vals=None, default_act='pending', context=None):

        if vals is None:
            vals = {}

        if isinstance(ids, (str, int, long)):
            ids = [ids]

        vals.update({
            'description': msg['body_text']
        })
        if msg.get('priority', False):
            vals['priority'] = msg.get('priority')

        maps = {
            'cost': 'planned_cost',
            'revenue': 'planned_revenue',
            'probability': 'probability'
        }

        # Reassign the 'open' state to the case if this one is in pending or done
        for record in self.browse(cr, uid, ids, context=context):
            if record.state in ('pending', 'done'):
                record.write({'state' : 'open'})

        vls = { }
        for line in msg['body_text'].split('\n'):
            line = line.strip()
            res = tools.misc.command_re.match(line)
            if res and maps.get(res.group(1).lower(), False):
                key = maps.get(res.group(1).lower())
                vls[key] = res.group(2).lower()

        vals.update(vls)
        res = self.write(cr, uid, ids, vals)
        self.message_append_dict(cr, uid, ids, msg, context=context)
        return res

    def copy(self, cr, uid, id, default=None, context=None):
        issue = self.read(cr, uid, id, ['name'], context=context)
        if not default:
            default = {}
        default = default.copy()
        default['name'] = issue['name'] + _(' (copy)')
        return super(project_issue, self).copy(cr, uid, id, default=default,
                context=context)

    #def set_reply_to(self, cr, uid, oid, values, context=None):
    #    default_value = False

    #    if oid:
    #        this = self.browse(cr, uid, oid, context=context)[0]
    #        if this.section_id:
    #            values['reply_to'] = this.section_id.email or default_value

project_issue()

class project(osv.osv):
    _inherit = "project.project"
    _columns = {
        'resource_calendar_id' : fields.many2one('resource.calendar', 'Working Time', help="Timetable working hours to adjust the gantt diagram report", states={'close':[('readonly',True)], 'cancelled':[('readonly',True)]}),
        'project_escalation_id' : fields.many2one('project.project','Project Escalation', help='If any issue is escalated from the current Project, it will be listed under the project selected here.', states={'close':[('readonly',True)], 'cancelled':[('readonly',True)]}),
        'reply_to' : fields.char('Reply-To Email Address', size=256)
    }

    def _check_escalation(self, cr, uid, ids, context=None):
         project_obj = self.browse(cr, uid, ids[0], context=context)
         if project_obj.project_escalation_id:
             if project_obj.project_escalation_id.id == project_obj.id:
                 return False
         return True

    _constraints = [
        (_check_escalation, 'Error! You cannot assign escalation to the same project!', ['project_escalation_id'])
    ]
project()

# vim:expandtab:smartindent:tabstop=4:softtabstop=4:shiftwidth=4:<|MERGE_RESOLUTION|>--- conflicted
+++ resolved
@@ -115,9 +115,8 @@
                         ans = date_close - date_create
                         #Calculating no. of working hours to close the issue
                         hours = cal_obj.interval_hours_get(cr, uid, issue.project_id.resource_calendar_id.id,
-<<<<<<< HEAD
-                                datetime.strptime(issue.create_date, '%Y-%m-%d %H:%M:%S'),
-                                datetime.strptime(issue.date_closed, '%Y-%m-%d %H:%M:%S'))
+                               date_create,
+                               date_close)
                 elif field in ['days_since_creation']:
                     if issue.create_date:
                         days_since_creation = datetime.today() - datetime.strptime(issue.create_date, "%Y-%m-%d %H:%M:%S")
@@ -130,11 +129,6 @@
                         inactive_days = datetime.today() - datetime.strptime(issue.date_action_last, '%Y-%m-%d %H:%M:%S')
                         res[issue.id][field] = inactive_days.days
                     continue
-=======
-                                                           date_create,
-                                                           date_close)
-
->>>>>>> b8519868
                 if ans:
                     resource_id = False
                     if issue.user_id:
@@ -202,12 +196,7 @@
         'section_id': fields.many2one('crm.case.section', 'Sales Team', \
                         select=True, help='Sales team to which Case belongs to.\
                              Define Responsible user and Email account for mail gateway.'),
-<<<<<<< HEAD
         'partner_id': fields.many2one('res.partner', 'Partner', select=1),
-=======
-        'user_id' : fields.many2one('res.users', select=1, string='Responsible'),
-        'partner_id': fields.many2one('res.partner', 'Partner'),
->>>>>>> b8519868
         'partner_address_id': fields.many2one('res.partner.address', 'Partner Contact', \
                                  domain="[('partner_id','=',partner_id)]"),
         'company_id': fields.many2one('res.company', 'Company'),
@@ -381,7 +370,6 @@
                     self.write(cr, uid, task.id, {'type_id': index and types[index-1] or False})
         return True
 
-
     def onchange_task_id(self, cr, uid, ids, task_id, context=None):
         result = {}
         if not task_id:
@@ -402,7 +390,10 @@
             data = {'state' : 'draft'}
             if case.project_id.project_escalation_id:
                 data['project_id'] = case.project_id.project_escalation_id.id
-                data['user_id'] = case.project_id.project_escalation_id.user_id and case.project_id.project_escalation_id.user_id.id or False
+                if case.project_id.project_escalation_id.user_id:
+                    data['user_id'] = case.project_id.project_escalation_id.user_id.id
+                if case.task_id:
+                    self.pool.get('project.task').write(cr, uid, [case.task_id.id], {'project_id': data['project_id'], 'user_id': False})
             else:
                 raise osv.except_osv(_('Warning !'), _('You cannot escalate this issue.\nThe relevant Project has not configured the Escalation Project!'))
             self.write(cr, uid, [case.id], data)
@@ -484,14 +475,6 @@
         return super(project_issue, self).copy(cr, uid, id, default=default,
                 context=context)
 
-    #def set_reply_to(self, cr, uid, oid, values, context=None):
-    #    default_value = False
-
-    #    if oid:
-    #        this = self.browse(cr, uid, oid, context=context)[0]
-    #        if this.section_id:
-    #            values['reply_to'] = this.section_id.email or default_value
-
 project_issue()
 
 class project(osv.osv):
