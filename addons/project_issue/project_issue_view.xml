<?xml version="1.0"?>
<openerp>
    <data>

        <menuitem  id="menu_project_confi" name="Issues" parent="base.menu_definitions" sequence="2"/>

        <record model="ir.ui.view" id="project_issue_version_search_view">
            <field name="name">Issue Version</field>
            <field name="model">project.issue.version</field>
            <field name="arch" type="xml">
                <search string="Issue Version">
                    <field name="name" string="Issue Version"/>
                    <field name="active"/>
                </search>
            </field>
        </record>
        <record model="ir.ui.view" id="project_issue_version_form_view">
            <field name="name">Issue Version</field>
            <field name="model">project.issue.version</field>
            <field name="arch" type="xml">
                <form string="Issue Version" version="7.0">
                    <group col="2">
                        <field name="name"/>
                        <field name="active"/>
                    </group>
                </form>
            </field>
        </record>
        <record id="project_issue_version_action" model="ir.actions.act_window">
            <field name="name">Versions</field>
            <field name="res_model">project.issue.version</field>
            <field name="view_type">form</field>
            <field name="help" type="html">
              <p class="oe_view_nocontent_create">
                Click to add a new version.
              </p><p>
                Define here the different versions of your products on which
                you can work on issues.
              </p>
            </field>
        </record>
        <menuitem action="project_issue_version_action" id="menu_project_issue_version_act" parent="menu_project_confi" groups="base.group_no_one"/>


        <record model="ir.ui.view" id="project_issue_form_view">
            <field name="name">Project Issue Tracker Form</field>
            <field name="model">project.issue</field>
            <field name="arch" type="xml">
                <form string="Issue" version="7.0">
                <header>
                    <button name="case_close" string="Done" type="object"
                            states="open" groups="base.group_user"/>
                    <button name="case_close" string="Done" type="object"
                            states="draft,pending" groups="base.group_user"/>
                    <button name="case_cancel" string="Cancel Issue" type="object"
                            states="draft,open,pending" groups="base.group_user"/>
                    <field name="stage_id" widget="statusbar" clickable="True"/>
                </header>
                <sheet string="Issue">
                    <label for="name" class="oe_edit_only"/>
                    <h1>
                        <field name="name" class="oe_inline"/>
                        <field name="kanban_state" invisible='1'/>
                        <button name="set_kanban_state_done" help="In Progress" attrs="{'invisible': [('kanban_state', 'in', ['done','blocked'])]}" type="object" icon="gtk-normal" class="oe_link oe_right"/>
                        <button name="set_kanban_state_blocked" help="Ready for Next Stage" attrs="{'invisible': [('kanban_state', 'in', ['normal','blocked'])]}" type="object" icon="gtk-yes" class="oe_link oe_right"/>
                        <button name="set_kanban_state_normal" help="Blocked" attrs="{'invisible': [('kanban_state', 'in', ['done','normal'])]}" type="object" icon="gtk-no" class="oe_link oe_right"/>
                    </h1>
                    <label for="categ_ids" class="oe_edit_only"/>
                    <field name="categ_ids" widget="many2many_tags"/>
                    <group>
                        <group>
                            <field name="user_id" 
                                context="{'default_groups_ref': ['base.group_user', 'project.group_project_user']}"/>
                            <field name="partner_id"  on_change="onchange_partner_id(partner_id, email_from)"/>
                            <field name="email_from"/>
                            <label for="project_id"/>
                            <div>
                                <field name="project_id" on_change="on_change_project(project_id)" class="oe_inline" context="{'default_use_issues':1}"/>
                                <button name="case_escalate" string="⇒ Escalate" type="object" states="draft,open,pending" class="oe_link"
                                        groups="base.group_user"/>
                            </div>
                        </group>
                        <group>
                            <field name="id"/>
                            <field name="version_id" groups="base.group_user"/>
                            <field name="priority" groups="base.group_user"/>
                            <label for="task_id" groups="base.group_user"/>
                            <div groups="base.group_user">
                                <field name="task_id" on_change="onchange_task_id(task_id)" class="oe_inline" context="{'default_project_id':project_id}"/>
                                <field name="progress" widget="progressbar" attrs="{'invisible':[('task_id','=',False)]}" class="oe_inline"/>
                            </div>
                        </group>
                    </group>
                    <notebook>
                        <page string="Description">
                            <field name="description" placeholder="Add an internal note..." groups="base.group_user"/>
                        </page>
                        <page string="Extra Info" groups="project.group_project_manager,project.group_project_user">
                            <group string="Statistics">
                                <field name="day_open"/>
                                <field name="day_close"/>
                                <field name="working_hours_open" widget="float_time"/>
                                <field name="working_hours_close" widget="float_time"/>
                                <field name="inactivity_days"/>
                                <field name="days_since_creation"/>
                            </group>
                            <group string="Status" groups="base.group_no_one">
                                <field name="active"/>
                                <field name="state" string="Status"/>
                            </group>
                        </page>
                    </notebook>
                </sheet>
                <div class="oe_chatter">
                    <field name="message_follower_ids" widget="mail_followers" groups="base.group_user"/>
                    <field name="message_ids" widget="mail_thread"/>
                </div>
                </form>
            </field>
        </record>

        <record model="ir.ui.view" id="project_issue_tree_view">
            <field name="name">Project Issue Tracker Tree</field>
            <field name="model">project.issue</field>
            <field name="arch" type="xml">
                <tree string="Issue Tracker Tree" fonts="bold:message_unread==True" colors="black:state=='open';blue:state=='pending';grey:state in ('cancel', 'done')">
                    <field name="message_unread" invisible="1"/>
                    <field name="id"/>
                    <field name="name"/>
                    <field name="partner_id"/>
                    <field name="project_id"/>
                    <field name="priority" string="Priority" groups="base.group_user"/>
                    <field name="create_date"/>
                    <field name="version_id" widget="selection"/>
                    <field name="user_id"/>
                    <field name="progress" widget="progressbar" attrs="{'invisible':[('task_id','=',False)]}"/>
                    <field name="stage_id" widget="selection" readonly="1"/>
                    <field name="state" invisible="1"/>
                    <field name="categ_ids" invisible="1"/>
                    <field name="task_id" invisible="1"/>
                </tree>
            </field>
        </record>

        <record id="view_project_issue_filter" model="ir.ui.view">
            <field name="name">Project Issue Tracker Search</field>
            <field name="model">project.issue</field>
            <field name="arch" type="xml">
                <search string="Issue Tracker Search">
                    <field name="name" string="Issue" filter_domain="['|', '|', '|', ('partner_id','child_of',self), ('description','ilike',self),('email_from','ilike',self),('name','ilike',self)]"/>
                    <field name="id"/>
                    <filter icon="terp-mail-message-new" string="Unread Messages" name="message_unread" domain="[('message_unread','=',True)]"/>
                    <separator/>
                    <filter name="filter_new" string="New" icon="terp-document-new" domain="[('state','=','draft')]" help="New Issues"/>
                    <filter name="filter_open" string="To Do" domain="[('state','=','open')]" help="To Do Issues" icon="terp-check"/>
                    <separator/>
                    <filter string="Unassigned Issues" domain="[('user_id','=',False)]"  help="Unassigned Issues" icon="terp-personal-"/>
                    <separator/>
                    <field name="user_id"/>
                    <field name="project_id"/>
                    <field name="categ_ids"/>
                    <field name="partner_id" filter_domain="[('partner_id', 'child_of', self)]"/>
                    <group expand="0" string="Group By..." >
                        <filter string="Responsible" name="group_user_id" icon="terp-personal" domain="[]" context="{'group_by':'user_id'}"/>
                        <filter string="Contact" name="group_partner_id" icon="terp-partner" domain="[]" context="{'group_by':'partner_id'}"/>
                        <filter string="Project" name="group_project_id" icon="terp-folder-violet" domain="[]" context="{'group_by':'project_id'}"/>
                        <filter string="Version" name="group_version" icon="terp-gtk-jump-to-rtl" domain="[]" context="{'group_by':'version_id'}"/>
                        <filter string="Priority" name="group_priority" icon="terp-rating-rated" domain="[]" context="{'group_by':'priority'}"/>
                        <filter string="Stage" name="group_stage_id" icon="terp-stage" domain="[]" context="{'group_by':'stage_id'}"/>
                        <filter string="Month" name="group_create_date" icon="terp-go-month" domain="[]" context="{'group_by':'create_date'}" help="Creation Month"/>
                    </group>
                </search>
            </field>
        </record>

        <record model="ir.ui.view" id="project_issue_calendar_view">
            <field name="name">Project Issue Tracker Calendar</field>
            <field name="model">project.issue</field>
            <field name="priority" eval="2"/>
            <field name="arch" type="xml">
                <calendar string="Issues" date_start="date" color="user_id" date_delay="duration">
                    <field name="name"/>
                    <field name="partner_id"/>
                </calendar>
            </field>
        </record>


        <!-- Project Issue Karban View-->

        <record model="ir.ui.view" id="project_issue_kanban_view">
            <field name="name">Project Issue Kanban</field>
            <field name="model">project.issue</field>
            <field name="arch" type="xml">
                <kanban default_group_by="stage_id">
                    <field name="stage_id"/>
                    <field name="color"/>
                    <field name="priority"/>
                    <field name="user_email"/>
                    <field name="user_id"/>
                    <field name="date_deadline"/>
                    <field name="kanban_state"/>
                    <field name="message_summary"/>
                    <templates>
                        <t t-name="kanban-tooltip">
                           <ul class="oe_kanban_tooltip">
                              <li><b>Project:</b> <field name="project_id"/></li>
                              <li><b>Category:</b> <field name="categ_ids"/></li>
                           </ul>
                        </t>
                        <t t-name="kanban-box">
                            <div t-attf-class="oe_kanban_color_#{kanban_getcolor(record.color.raw_value)} oe_kanban_card oe_kanban_global_click oe_semantic_html_override">
                                <div class="oe_dropdown_toggle oe_dropdown_kanban" groups="base.group_user">
                                    <span class="oe_e">i</span>
                                    <ul class="oe_dropdown_menu">
                                        <t t-if="widget.view.is_action_enabled('edit')"><li><a type="edit">Edit...</a></li></t>
                                        <t t-if="widget.view.is_action_enabled('delete')"><li><a type="delete">Delete</a></li></t>
                                        <li><ul class="oe_kanban_colorpicker" data-field="color"/></li>
                                    </ul>
                                </div>
                                <div class="oe_kanban_content" tooltip="kanban-tooltip">
                                    <div>
                                        <b><field name="name"/></b> <br/>
                                        <field name="partner_id"/> <br/>
                                        <field name="version_id"/>
                                    </div>
                                    <div class="oe_kanban_footer_left">
                                        <field name="categ_ids"/>
                                        <div class="oe_right">
                                            <span class="oe_kanban_highlight" groups="base.group_user">
                                                <a t-if="record.kanban_state.raw_value === 'normal'" type="object" string="In Progress" name="set_kanban_state_done" class="oe_kanban_status"> </a>
                                                <a t-if="record.kanban_state.raw_value === 'done'" type="object" string="Ready for next stage" name="set_kanban_state_blocked" class="oe_kanban_status oe_kanban_status_green"> </a>
                                                <a t-if="record.kanban_state.raw_value === 'blocked'" type="object" string="Blocked" name="set_kanban_state_normal" class="oe_kanban_status oe_kanban_status_red"> </a>
                                                <t t-set="priority" t-value="record.priority.raw_value || 5"/>
                                                <a type="object" name="set_priority" args="['3']" t-if="priority gt 3" title="Normal Priority">
                                                   <img src="/web/static/src/img/icons/star-off.png" width="16" height="16"/>
                                                </a>
                                                <a type="object" name="set_priority" args="['5']" t-if="priority lte 3" title="Normal Priority">
                                                   <img t-attf-src="/web/static/src/img/icons/star-#{priority lte 3 ? 'on' : 'off'}.png" width="16" height="16"/>
                                                </a>
                                                <a type="object" name="set_priority" args="['2']" title="High Priority">
                                                   <img t-attf-src="/web/static/src/img/icons/star-#{priority lte 2 ? 'on' : 'off'}.png" width="16" height="16"/>
                                                </a>
                                                <a type="object" name="set_priority" args="['1']" title="Highest Priority">
                                                   <img t-attf-src="/web/static/src/img/icons/star-#{priority == 1 ? 'on' : 'off'}.png" width="16" height="16"/>
                                                </a>
                                            </span>
                                            <t t-if="record.date_deadline.raw_value and record.date_deadline.raw_value lt (new Date())">
                                                <span t-attf-class="oe_kanban_status oe_kaban_status_red"> </span>
                                            </t>
                                            <img t-att-src="kanban_image('res.users', 'image_small', record.user_id.raw_value)" t-att-title="record.user_id.value" width="24" height="24" class="oe_kanban_avatar"/>
                                        </div>
                                    </div>
                                    <div class="oe_kanban_footer_left">
                                        <t t-raw="record.message_summary.raw_value"/>
                                    </div>
                                </div>
                                <div class="oe_clear"></div>
                            </div>
                        </t>
                    </templates>
                </kanban>
            </field>
        </record>


        <!-- Feature Requests -->
        <record model="ir.ui.view" id="project_feature_tree_view">
            <field name="name">Project Issue- Feature Tracker Tree</field>
            <field name="model">project.issue</field>
            <field name="arch" type="xml">
                <tree string="Feature Tracker Tree" fonts="bold:message_unread==True" colors="red:state=='open';black:state in ('draft', 'cancel','done','pending')">
                    <field name="id"/>
                    <field name="message_unread" invisible="1"/>
                    <field name="name" string="Feature description"/>
                    <field name="partner_id"/>
                    <field name="priority" string="Priority"/>
                    <field name="version_id"/>
                    <field name="user_id"/>
                    <field name="stage_id" widget="selection" readonly="1"/>
                    <field name="state" groups="base.group_no_one"/>
                </tree>
            </field>
        </record>

        <record id="act_project_project_2_project_issue_all" model="ir.actions.act_window">
            <field name="res_model">project.issue</field>
            <field name="view_type">form</field>
            <field name="name">Issues</field>
            <field name="view_mode">kanban,tree,form,calendar,graph</field>
            <field name="context">{
                    'search_default_project_id': [active_id], 
                    'default_project_id': active_id,
                }
            </field>
            <field name="help" type="html">
                <p>
                    The OpenERP issues tacker allows you to efficiantly manage things
                    like internal requests, software development bugs, customer
                    complaints, project troubles, material breakdowns, etc.
                </p>
            </field>
        </record>

        <!-- Project -->
        <record id="view_project_form_inherited" model="ir.ui.view">
            <field name="name">project.project.form.inherited</field>
            <field name="model">project.project</field>
            <field name="inherit_id" ref="project.edit_project"/>
            <field name="arch" type="xml">
                <xpath expr='//div[@name="options_active"]' position='inside'>
                    <field name="use_issues" class="oe_inline"
                            on_change="on_change_use_tasks_or_issues(use_tasks, use_issues)"/>
                    <label for="use_issues"/>
                </xpath>
                <xpath expr='//div[@name="buttons"]' position='inside'>
                    <button name="%(act_project_project_2_project_issue_all)d" string="Issues" type="action" attrs="{'invisible':[('use_issues','=', 0)]}"/>
                </xpath>
                <xpath expr='//page[@name="project_stages"]' position="attributes">
                    <attribute name="attrs">{'invisible': [('use_tasks', '=', False),('use_issues','=',False)]}</attribute>
                </xpath>
<<<<<<< HEAD
                <field name="sequence" position="before">
=======
                <xpath expr='//field[@name="use_tasks"]' position="attributes">
                    <attribute name="attrs">{'on_change': 'on_change_use_tasks_or_issues(use_tasks, use_issues)'}</attribute>
                </xpath>
                <field name="priority" position="before">
>>>>>>> 44789583
                    <field name="project_escalation_id"/>
                </field>
            </field>
       </record>

        <record id="view_project_kanban_inherited" model="ir.ui.view">
            <field name="name">project.project.kanban.inherited</field>
            <field name="model">project.project</field>
            <field name="inherit_id" ref="project.view_project_kanban"/>
            <field name="arch" type="xml">
                <field name="use_tasks" position="after">
                    <field name="use_issues"/>
                    <field name="issue_count" invisible="1"/>
                </field>
                <xpath expr="//div[contains(@class, 'oe_kanban_project_list')]" position="inside">
                    <a t-if="record.use_issues.raw_value" style="margin-right: 10px"
                        name="%(act_project_project_2_project_issue_all)d" type="action">
                        <span t-if="record.issue_count.raw_value gt 1"><field name="issue_count"/> Issues</span>
                        <span t-if="record.issue_count.raw_value lt 2"><field name="issue_count"/> Issue</span>
                    </a>
                </xpath>
            </field>
        </record>

        <record id="analytic_account_inherited_issue_form" model="ir.ui.view">
            <field name="name">account.analytic.account.issue.form.inherit</field>
            <field name="model">account.analytic.account</field>
            <field name="inherit_id" ref="project.analytic_account_inherited_form"/>
            <field eval="18" name="priority"/>
            <field name="arch" type="xml">
                <xpath expr='//div[@name="project"]' position='inside'>
                    <field name="use_issues"/>
                    <label for="use_issues"/>
                </xpath>
            </field>
        </record>

        <record id="action_view_issues" model="ir.actions.act_window">
            <field name="res_model">project.issue</field>
            <field name="view_type">form</field>
            <field name="name">Issues</field>
            <field name="view_mode">kanban,tree,form,calendar,graph</field>
            <field name="help" type="html">
                <p>
                    The OpenERP issues tacker allows you to efficiantly manage things
                    like internal requests, software development bugs, customer
                    complaints, project troubles, material breakdowns, etc.
                </p>
            </field>
        </record>

        <!-- res.partner -->
        <record model="ir.ui.view" id="res_partner_issues_button_view">
            <field name="name">res.partner.issues.button.view</field>
            <field name="model">res.partner</field>
            <field name="inherit_id" ref="base.view_partner_form" />
            <field name="priority" eval="50"/>
            <field name="arch" type="xml">
                <xpath expr="//div[@name='buttons']" position="inside">
                    <button class="oe_inline" type="action" string="Issues"
                        attrs="{'invisible': [('customer', '=', False)]}"
                        name="%(action_view_issues)d"
                        context="{'search_default_partner_id': active_id, 'default_partner_id': active_id}"
                        groups="project.group_project_user"/>
                </xpath>
            </field>
        </record>

    </data>
</openerp><|MERGE_RESOLUTION|>--- conflicted
+++ resolved
@@ -319,14 +319,10 @@
                 <xpath expr='//page[@name="project_stages"]' position="attributes">
                     <attribute name="attrs">{'invisible': [('use_tasks', '=', False),('use_issues','=',False)]}</attribute>
                 </xpath>
-<<<<<<< HEAD
-                <field name="sequence" position="before">
-=======
                 <xpath expr='//field[@name="use_tasks"]' position="attributes">
                     <attribute name="attrs">{'on_change': 'on_change_use_tasks_or_issues(use_tasks, use_issues)'}</attribute>
                 </xpath>
-                <field name="priority" position="before">
->>>>>>> 44789583
+                <field name="sequence" position="before">
                     <field name="project_escalation_id"/>
                 </field>
             </field>
