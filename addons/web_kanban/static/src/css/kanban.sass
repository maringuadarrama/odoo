--- conflicted
+++ resolved
@@ -130,13 +130,8 @@
             position: absolute
             top: -1px
             right: -14px
-<<<<<<< HEAD
-            display: block
-            float: right
-=======
             float: right
             display: block
->>>>>>> f79f6a5a
     &.oe_kanban_grouped
         .oe_kanban_column, .oe_kanban_group_header
             width: 185px
