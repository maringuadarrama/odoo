<?xml version="1.0" encoding="utf-8"?>
<openerp>
    <data>
        <!-- wizard action on res.partner -->
        <act_window id="partner_wizard_action"
            name="Portal Access Management"
            src_model="res.partner"
            res_model="res.portal.wizard"
            view_type="form" view_mode="form"
            key2="client_action_multi" target="new"
            groups="group_portal_officer"/>

        <!-- wizard view -->
        <record id="wizard_view" model="ir.ui.view">
            <field name="name">Portal Access Management</field>
            <field name="model">res.portal.wizard</field>
            <field name="type">form</field>
            <field name="arch" type="xml">
<<<<<<< HEAD
                <form string="Add Portal Access" version="7.0">
                    <header>
                        <button string="Send Invitations"
                            name="action_create" type="object" class="oe_highlight"  />
                        or
                        <button string="Cancel" class="oe_link" special="cancel" />    
                    </header>
                    <group col="4">
                        <field name="portal_id" widget="selection"/>
                    </group>
                    <field name="user_ids"/>
                    <label string="The following text will be included in the welcome email sent to users."/>
                    <field name="message"/>
=======
                <form string="Add Portal Access">
                    <field name="portal_id" on_change="onchange_portal_id(portal_id,context)"/>
                    <newline/>
                    <notebook colspan="4">
                        <page string="Users">
                            <field name="user_ids" nolabel="1" colspan="4"/>
                        </page>
                        <page string="Invitation message">
                            <label string="The following text will be included in the welcome email sent to users."/>
                            <field name="message" nolabel="1" colspan="4"/>
                        </page>
                    </notebook>
                    <label colspan="2"/>
                    <button string="Cancel" special="cancel" icon="gtk-cancel"/>
                    <button string="Apply and Send Invitations"
                        name="action_create" type="object" icon="gtk-ok"/>
>>>>>>> 724dcc48
                </form>
            </field>
        </record>

        <!-- wizard user list view -->
        <record id="wizard_user_tree_view" model="ir.ui.view">
            <field name="name">Portal Users</field>
            <field name="model">res.portal.wizard.user</field>
            <field name="type">tree</field>
            <field name="arch" type="xml">
                <!-- the attribute 'editable' is set below to make the elements
                     editable in the web client 6.0 -->
                <tree string="Portal Users" editable="bottom">
                    <field name="name"/>
                    <field name="user_email"/>
                    <field name="partner_id"/>
                    <field name="has_portal_user"/>
                </tree>
            </field>
        </record>

        <!-- wizard user form view -->
        <record id="wizard_user_form_view" model="ir.ui.view">
            <field name="name">Portal User</field>
            <field name="model">res.portal.wizard.user</field>
            <field name="type">form</field>
            <field name="arch" type="xml">
                <form string="Portal User" version="7.0">
                    <group colspan="2" col="2">
                        <field name="name"/>
                        <field name="user_email"/>
                        <field name="lang"/>
                        <field name="partner_id"/>
                    </group>
                </form>
            </field>
        </record>
    </data>
</openerp><|MERGE_RESOLUTION|>--- conflicted
+++ resolved
@@ -16,7 +16,6 @@
             <field name="model">res.portal.wizard</field>
             <field name="type">form</field>
             <field name="arch" type="xml">
-<<<<<<< HEAD
                 <form string="Add Portal Access" version="7.0">
                     <header>
                         <button string="Send Invitations"
@@ -25,29 +24,11 @@
                         <button string="Cancel" class="oe_link" special="cancel" />    
                     </header>
                     <group col="4">
-                        <field name="portal_id" widget="selection"/>
+                        <field name="portal_id" on_change="onchange_portal_id(portal_id,context)"/>
                     </group>
                     <field name="user_ids"/>
                     <label string="The following text will be included in the welcome email sent to users."/>
                     <field name="message"/>
-=======
-                <form string="Add Portal Access">
-                    <field name="portal_id" on_change="onchange_portal_id(portal_id,context)"/>
-                    <newline/>
-                    <notebook colspan="4">
-                        <page string="Users">
-                            <field name="user_ids" nolabel="1" colspan="4"/>
-                        </page>
-                        <page string="Invitation message">
-                            <label string="The following text will be included in the welcome email sent to users."/>
-                            <field name="message" nolabel="1" colspan="4"/>
-                        </page>
-                    </notebook>
-                    <label colspan="2"/>
-                    <button string="Cancel" special="cancel" icon="gtk-cancel"/>
-                    <button string="Apply and Send Invitations"
-                        name="action_create" type="object" icon="gtk-ok"/>
->>>>>>> 724dcc48
                 </form>
             </field>
         </record>
