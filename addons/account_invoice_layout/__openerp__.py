--- conflicted
+++ resolved
@@ -34,11 +34,7 @@
         * add titles, comment lines, sub total lines
         * draw horizontal lines and put page breaks
 
-<<<<<<< HEAD
     Moreover, there is an extra option which allows you to print all the selected invoices with a given special message at the bottom of it. This feature can be very useful for printing your invoices with end-of-year wishes, special punctual conditions...
-=======
-    Moreover, there is one option which allows you to print all the selected invoices with a given special message at the bottom of it. This feature can be very useful for printing your invoices with end-of-year wishes, special punctual conditions.
->>>>>>> a00f7aa9
 
     """,
     'author': 'OpenERP SA',
