--- conflicted
+++ resolved
@@ -469,17 +469,10 @@
             <para style="terp_default_8">[[ t.name ]]</para>
           </td>
           <td>
-<<<<<<< HEAD
-            <para style="terp_default_Right_8">[[ formatLang(t.base, digits=get_digits(dp='Account')) ]] [[ o.currency_id.symbol ]]</para>
-          </td>
-          <td>
-            <para style="terp_default_Right_8">[[ (t.tax_code_id and t.tax_code_id.notprintable) and removeParentNode('blockTable') or '' ]] [[ formatLang(t.amount, digits=get_digits(dp='Account')) ]] [[ o.currency_id.symbol ]]</para>
-=======
-            <para style="terp_default_Right_8">[[ formatLang(t.base, dp='Account') ]]</para>
-          </td>
-          <td>
-            <para style="terp_default_Right_8">[[ (t.tax_code_id and t.tax_code_id.notprintable) and removeParentNode('blockTable') or '' ]] [[ formatLang(t.amount, dp='Account') ]]</para>
->>>>>>> 4750ff6c
+            <para style="terp_default_Right_8">[[ formatLang(t.base, dp='Account') ]] [[ o.currency_id.symbol ]]</para>
+          </td>
+          <td>
+            <para style="terp_default_Right_8">[[ (t.tax_code_id and t.tax_code_id.notprintable) and removeParentNode('blockTable') or '' ]] [[ formatLang(t.amount, dp='Account') ]] [[ o.currency_id.symbol ]]</para>
           </td>
           <td>
             <para style="terp_default_Right_8">
