# -*- coding: utf-8 -*-
##############################################################################
#
#    OpenERP, Open Source Management Solution
#    Copyright (C) 2009-today OpenERP SA (<http://www.openerp.com>)
#
#    This program is free software: you can redistribute it and/or modify
#    it under the terms of the GNU Affero General Public License as
#    published by the Free Software Foundation, either version 3 of the
#    License, or (at your option) any later version
#
#    This program is distributed in the hope that it will be useful,
#    but WITHOUT ANY WARRANTY; without even the implied warranty of
#    MERCHANTABILITY or FITNESS FOR A PARTICULAR PURPOSE.  See the
#    GNU Affero General Public License for more details
#
#    You should have received a copy of the GNU Affero General Public License
#    along with this program.  If not, see <http://www.gnu.org/licenses/>
#
##############################################################################
from openerp.osv import osv, fields
from openerp import tools, SUPERUSER_ID

class mail_followers(osv.Model):
    """ mail_followers holds the data related to the follow mechanism inside
        OpenERP. Partners can choose to follow documents (records) of any kind
        that inherits from mail.thread. Following documents allow to receive
        notifications for new messages.
        A subscription is characterized by:
            :param: res_model: model of the followed objects
            :param: res_id: ID of resource (may be 0 for every objects)
    """
    _name = 'mail.followers'
    _rec_name = 'partner_id'
    _log_access = False
    _description = 'Document Followers'
    _columns = {
        'res_model': fields.char('Related Document Model', size=128,
                        required=True, select=1,
                        help='Model of the followed resource'),
        'res_id': fields.integer('Related Document ID', select=1,
                        help='Id of the followed resource'),
        'partner_id': fields.many2one('res.partner', string='Related Partner',
                        ondelete='cascade', required=True, select=1),
        'subtype_ids': fields.many2many('mail.message.subtype', string='Subtype',
            help="Message subtypes followed, meaning subtypes that will be pushed onto the user's Wall."),
    }


class mail_notification(osv.Model):
    """ Class holding notifications pushed to partners. Followers and partners
        added in 'contacts to notify' receive notifications. """
    _name = 'mail.notification'
    _rec_name = 'partner_id'
    _log_access = False
    _description = 'Notifications'

    _columns = {
        'partner_id': fields.many2one('res.partner', string='Contact',
                        ondelete='cascade', required=True, select=1),
        'read': fields.boolean('Read', select=1),
        'starred': fields.boolean('Starred', select=1,
            help='Starred message that goes into the todo mailbox'),
        'message_id': fields.many2one('mail.message', string='Message',
                        ondelete='cascade', required=True, select=1),
    }

    _defaults = {
        'read': False,
        'starred': False,
    }

    def init(self, cr):
        cr.execute('SELECT indexname FROM pg_indexes WHERE indexname = %s', ('mail_notification_partner_id_read_starred_message_id',))
        if not cr.fetchone():
            cr.execute('CREATE INDEX mail_notification_partner_id_read_starred_message_id ON mail_notification (partner_id, read, starred, message_id)')

<<<<<<< HEAD
    def get_partners_to_notify(self, cr, uid, message, partners_to_notify=[], context=None):
=======
    def get_partners_to_notify(self, cr, uid, message, partners_to_notify=None, context=None):
>>>>>>> 914a97f3
        """ Return the list of partners to notify, based on their preferences.

            :param browse_record message: mail.message to notify
            :param list partners_to_notify: optional list of partner ids restricting
                the notifications to process
        """
        notify_pids = []
        for notification in message.notification_ids:
            if notification.read:
                continue
            partner = notification.partner_id
<<<<<<< HEAD
            # NOtify only required partners
            if partner.id not in partners_to_notify:
=======
            # If partners_to_notify specified: restrict to them
            if partners_to_notify and partner.id not in partners_to_notify:
>>>>>>> 914a97f3
                continue
            # Do not send to partners without email address defined
            if not partner.email:
                continue
            # Partner does not want to receive any emails or is opt-out
            if partner.notification_email_send == 'none':
                continue
            # Partner wants to receive only emails and comments
            if partner.notification_email_send == 'comment' and message.type not in ('email', 'comment'):
                continue
            # Partner wants to receive only emails
            if partner.notification_email_send == 'email' and message.type != 'email':
                continue
            notify_pids.append(partner.id)
        return notify_pids

<<<<<<< HEAD
    def _notify(self, cr, uid, msg_id, partners_to_notify=[], context=None):
        """ Send by email the notification depending on the user preferences """
        if context is None:
            context = {}
        if not partners_to_notify:
            return True
        mail_message_obj = self.pool.get('mail.message')

        # update message
        mail_message_obj.write(cr, uid, msg_id, {'notified_partner_ids': [(4, id) for id in partners_to_notify]}, context=context)
=======
    def _notify(self, cr, uid, msg_id, partners_to_notify=None, context=None):
        """ Send by email the notification depending on the user preferences

            :param list partners_to_notify: optional list of partner ids restricting
                the notifications to process
        """
        if context is None:
            context = {}
        mail_message_obj = self.pool.get('mail.message')

        # optional list of partners to notify: subscribe them if not already done or update the notification
        if partners_to_notify:
            notifications_to_update = []
            notified_partners = []
            notif_ids = self.search(cr, SUPERUSER_ID, [('message_id', '=', msg_id), ('partner_id', 'in', partners_to_notify)], context=context)
            for notification in self.browse(cr, SUPERUSER_ID, notif_ids, context=context):
                notified_partners.append(notification.partner_id.id)
                notifications_to_update.append(notification.id)
            partners_to_notify = filter(lambda item: item not in notified_partners, partners_to_notify)
            if notifications_to_update:
                self.write(cr, SUPERUSER_ID, notifications_to_update, {'read': False}, context=context)
            mail_message_obj.write(cr, uid, msg_id, {'notified_partner_ids': [(4, id) for id in partners_to_notify]}, context=context)
>>>>>>> 914a97f3

        # mail_notify_noemail (do not send email) or no partner_ids: do not send, return
        if context.get('mail_notify_noemail'):
            return True
        # browse as SUPERUSER_ID because of access to res_partner not necessarily allowed
        msg = self.pool.get('mail.message').browse(cr, SUPERUSER_ID, msg_id, context=context)
<<<<<<< HEAD
        partners_to_notify = self.get_partners_to_notify(cr, uid, msg, partners_to_notify=partners_to_notify, context=context)
        if not partners_to_notify:
=======
        notify_partner_ids = self.get_partners_to_notify(cr, uid, msg, partners_to_notify=partners_to_notify, context=context)
        if not notify_partner_ids:
>>>>>>> 914a97f3
            return True

        # add the context in the email
        # TDE FIXME: commented, to be improved in a future branch
        # quote_context = self.pool.get('mail.message').message_quote_context(cr, uid, msg_id, context=context)

        mail_mail = self.pool.get('mail.mail')
        # add signature
        body_html = msg.body
        # if quote_context:
            # body_html = tools.append_content_to_html(body_html, quote_context, plaintext=False)
        signature = msg.author_id and msg.author_id.user_ids and msg.author_id.user_ids[0].signature or ''
        if signature:
            body_html = tools.append_content_to_html(body_html, signature, plaintext=True, container_tag='div')

        mail_values = {
            'mail_message_id': msg.id,
            'auto_delete': True,
            'body_html': body_html,
<<<<<<< HEAD
            'recipient_ids': [(4, id) for id in partners_to_notify]
        }
        if msg.email_from:
            mail_values['email_from'] = msg.email_from
        if msg.reply_to:
            mail_values['reply_to'] = msg.reply_to
=======
            'email_from': email_from,
        }
>>>>>>> 914a97f3
        email_notif_id = mail_mail.create(cr, uid, mail_values, context=context)
        try:
            return mail_mail.send(cr, uid, [email_notif_id], context=context)
        except Exception:
            return False<|MERGE_RESOLUTION|>--- conflicted
+++ resolved
@@ -75,11 +75,7 @@
         if not cr.fetchone():
             cr.execute('CREATE INDEX mail_notification_partner_id_read_starred_message_id ON mail_notification (partner_id, read, starred, message_id)')
 
-<<<<<<< HEAD
-    def get_partners_to_notify(self, cr, uid, message, partners_to_notify=[], context=None):
-=======
     def get_partners_to_notify(self, cr, uid, message, partners_to_notify=None, context=None):
->>>>>>> 914a97f3
         """ Return the list of partners to notify, based on their preferences.
 
             :param browse_record message: mail.message to notify
@@ -91,13 +87,8 @@
             if notification.read:
                 continue
             partner = notification.partner_id
-<<<<<<< HEAD
-            # NOtify only required partners
-            if partner.id not in partners_to_notify:
-=======
             # If partners_to_notify specified: restrict to them
             if partners_to_notify and partner.id not in partners_to_notify:
->>>>>>> 914a97f3
                 continue
             # Do not send to partners without email address defined
             if not partner.email:
@@ -114,18 +105,6 @@
             notify_pids.append(partner.id)
         return notify_pids
 
-<<<<<<< HEAD
-    def _notify(self, cr, uid, msg_id, partners_to_notify=[], context=None):
-        """ Send by email the notification depending on the user preferences """
-        if context is None:
-            context = {}
-        if not partners_to_notify:
-            return True
-        mail_message_obj = self.pool.get('mail.message')
-
-        # update message
-        mail_message_obj.write(cr, uid, msg_id, {'notified_partner_ids': [(4, id) for id in partners_to_notify]}, context=context)
-=======
     def _notify(self, cr, uid, msg_id, partners_to_notify=None, context=None):
         """ Send by email the notification depending on the user preferences
 
@@ -148,20 +127,14 @@
             if notifications_to_update:
                 self.write(cr, SUPERUSER_ID, notifications_to_update, {'read': False}, context=context)
             mail_message_obj.write(cr, uid, msg_id, {'notified_partner_ids': [(4, id) for id in partners_to_notify]}, context=context)
->>>>>>> 914a97f3
 
         # mail_notify_noemail (do not send email) or no partner_ids: do not send, return
         if context.get('mail_notify_noemail'):
             return True
         # browse as SUPERUSER_ID because of access to res_partner not necessarily allowed
         msg = self.pool.get('mail.message').browse(cr, SUPERUSER_ID, msg_id, context=context)
-<<<<<<< HEAD
-        partners_to_notify = self.get_partners_to_notify(cr, uid, msg, partners_to_notify=partners_to_notify, context=context)
-        if not partners_to_notify:
-=======
         notify_partner_ids = self.get_partners_to_notify(cr, uid, msg, partners_to_notify=partners_to_notify, context=context)
         if not notify_partner_ids:
->>>>>>> 914a97f3
             return True
 
         # add the context in the email
@@ -181,17 +154,13 @@
             'mail_message_id': msg.id,
             'auto_delete': True,
             'body_html': body_html,
-<<<<<<< HEAD
             'recipient_ids': [(4, id) for id in partners_to_notify]
         }
         if msg.email_from:
             mail_values['email_from'] = msg.email_from
         if msg.reply_to:
             mail_values['reply_to'] = msg.reply_to
-=======
-            'email_from': email_from,
-        }
->>>>>>> 914a97f3
+
         email_notif_id = mail_mail.create(cr, uid, mail_values, context=context)
         try:
             return mail_mail.send(cr, uid, [email_notif_id], context=context)
