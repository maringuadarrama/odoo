# -*- coding: utf-8 -*-
##############################################################################
#
#    OpenERP, Open Source Management Solution
#    Copyright (C) 2009-today OpenERP SA (<http://www.openerp.com>)
#
#    This program is free software: you can redistribute it and/or modify
#    it under the terms of the GNU Affero General Public License as
#    published by the Free Software Foundation, either version 3 of the
#    License, or (at your option) any later version
#
#    This program is distributed in the hope that it will be useful,
#    but WITHOUT ANY WARRANTY; without even the implied warranty of
#    MERCHANTABILITY or FITNESS FOR A PARTICULAR PURPOSE.  See the
#    GNU Affero General Public License for more details
#
#    You should have received a copy of the GNU Affero General Public License
#    along with this program.  If not, see <http://www.gnu.org/licenses/>
#
##############################################################################

import base64
import dateutil
import email
import logging
import pytz
import re
import time
import tools
import xmlrpclib

from email.utils import parsedate
from email.message import Message
from mail_message import decode
from osv import osv, fields
from tools.translate import _
from tools.safe_eval import safe_eval as eval

_logger = logging.getLogger(__name__)

def decode_header(message, header, separator=' '):
    return separator.join(map(decode,message.get_all(header, [])))

class many2many_reference(fields.many2many):
    """ many2many_reference is an override of fields.many2many. It manages
        many2many-like table where one id is given by two fields, res_model
        and res_id.
    """
    
    def _get_query_and_where_params(self, cr, model, ids, values, where_params):
        """ Add in where:
            - ``mail_followers``.res_model = 'crm.lead'
        """
        # reference column name: given by attribute or res_model
        ref_col_name = self.ref_col_name if self.ref_col_name else 'res_model'
        values.update({'ref_col_name': ref_col_name, 'ref_col_value': model._name})

        query = 'SELECT %(rel)s.%(id2)s, %(rel)s.%(id1)s \
                    FROM %(rel)s, %(from_c)s \
                    WHERE %(rel)s.%(id1)s IN %%s \
                    AND %(rel)s.%(id2)s = %(tbl)s.id \
                    AND %(rel)s.%(ref_col_name)s = \'%(ref_col_value)s\' \
                    %(where_c)s  \
                    %(order_by)s \
                    %(limit)s \
                    OFFSET %(offset)d' \
                % values
        return query, where_params

    def set(self, cr, model, id, name, values, user=None, context=None):
        """ Override to add the res_model field in queries. """
        if not values: return
        rel, id1, id2 = self._sql_names(model)
        obj = model.pool.get(self._obj)
        # reference column name: given by attribute or res_model
        ref_col_name = self.ref_col_name if self.ref_col_name else 'res_model'
        for act in values:
            if not (isinstance(act, list) or isinstance(act, tuple)) or not act:
                continue
            if act[0] == 0:
                idnew = obj.create(cr, user, act[2], context=context)
                cr.execute('INSERT INTO '+rel+' ('+id1+','+id2+','+ref_col_name+') VALUES (%s,%s,%s)', (id, idnew, model._name))
            elif act[0] == 3:
                cr.execute('DELETE FROM '+rel+' WHERE '+id1+'=%s AND '+id2+'=%s AND '+ref_col_name+'=%s', (id, act[1], model._name))
            elif act[0] == 4:
                # following queries are in the same transaction - so should be relatively safe
                cr.execute('SELECT 1 FROM '+rel+' WHERE '+id1+'=%s AND '+id2+'=%s AND '+ref_col_name+'=%s', (id, act[1], model._name))
                if not cr.fetchone():
                    cr.execute('INSERT INTO '+rel+' ('+id1+','+id2+','+ref_col_name+') VALUES (%s,%s,%s)', (id, act[1], model._name))
            elif act[0] == 5:
                cr.execute('delete from '+rel+' where '+id1+' = %s AND '+ref_col_name+'=%s', (id, model._name))
            elif act[0] == 6:
                d1, d2,tables = obj.pool.get('ir.rule').domain_get(cr, user, obj._name, context=context)
                if d1:
                    d1 = ' and ' + ' and '.join(d1)
                else:
                    d1 = ''
                cr.execute('DELETE FROM '+rel+' WHERE '+id1+'=%s AND '+ref_col_name+'=%s AND '+id2+' IN (SELECT '+rel+'.'+id2+' FROM '+rel+', '+','.join(tables)+' WHERE '+rel+'.'+id1+'=%s AND '+rel+'.'+id2+' = '+obj._table+'.id '+ d1 +')', [id, model._name, id]+d2)
                for act_nbr in act[2]:
                    cr.execute('INSERT INTO '+rel+' ('+id1+','+id2+','+ref_col_name+') VALUES (%s,%s,%s)', (id, act_nbr, model._name))
            # cases 1, 2: performs write and unlink -> default implementation is ok
            else:
                return super(many2many_reference, self).set(cr, model, id, name, values, user, context)

class mail_thread(osv.Model):
    ''' mail_thread model is meant to be inherited by any model that needs to
        act as a discussion topic on which messages can be attached. Public
        methods are prefixed with ``message_`` in order to avoid name
        collisions with methods of the models that will inherit from this class.

        ``mail.thread`` defines fields used to handle and display the
        communication history. ``mail.thread`` also manages followers of
        inheriting classes. All features and expected behavior are managed
        by mail.thread. Widgets has been designed for the 7.0 and following
        versions of OpenERP.

        Inheriting classes are not required to implement any method, as the
        default implementation will work for any model. However it is common
        to override at least the ``message_new`` and ``message_update``
        methods (calling ``super``) to add model-specific behavior at
        creation and update of a thread when processing incoming emails.
    '''
    _name = 'mail.thread'
    _description = 'Email Thread'

    def _get_message_data(self, cr, uid, ids, name, args, context=None):
        res = dict( (id, dict(message_unread=False, message_summary='')) for id in ids)
        user = self.pool.get('res.users').browse(cr, uid, uid, context=context)

        notif_obj = self.pool.get('mail.notification')
        notif_ids = notif_obj.search(cr, uid, [
            ('partner_id.user_ids', 'in', [uid]),
            ('message_id.res_id', 'in', ids),
            ('message_id.model', '=', self._name),
            ('read', '=', False)
        ], context=context)
        for notif in notif_obj.browse(cr, uid, notif_ids, context=context):
            res[notif.message_id.res_id]['message_unread'] = True

        for thread in self.browse(cr, uid, ids, context=context):
            cls = res[thread.id]['message_unread'] and ' class="oe_kanban_mail_new"' or ''
            res[thread.id]['message_summary'] = "<span%s><span class='oe_e'>9</span> %d</span> <span><span class='oe_e'>+</span> %d</span>" % (cls, len(thread.message_comment_ids), len(thread.message_follower_ids))
            res[thread.id]['message_is_follower'] = user.partner_id.id in [follower.id for follower in thread.message_follower_ids]
        return res

    def _search_unread(self, cr, uid, obj=None, name=None, domain=None, context=None):
        partner_id = self.pool.get('res.users').browse(cr, uid, uid, context=context).partner_id.id
        res = {}
        notif_obj = self.pool.get('mail.notification')
        notif_ids = notif_obj.search(cr, uid, [
            ('partner_id', '=', partner_id),
            ('message_id.model', '=', self._name),
            ('read', '=', False)
        ], context=context)
        for notif in notif_obj.browse(cr, uid, notif_ids, context=context):
            res[notif.message_id.res_id] = True
        return [('id','in',res.keys())]

    _columns = {
        'message_is_follower': fields.function(_get_message_data,
            type='boolean', string='Is a Follower', multi='_get_message_data'),
        'message_follower_ids': many2many_reference('res.partner',
            'mail_followers', 'res_id', 'partner_id',
            ref_col_name='res_model', string='Followers'),
        'message_comment_ids': fields.one2many('mail.message', 'res_id',
            domain=lambda self: [('model','=',self._name),('type','in',('comment','email'))],
            string='Related Messages', 
            help="All messages related to the current document."),
        'message_ids': fields.one2many('mail.message', 'res_id',
            domain=lambda self: [('model','=',self._name)],
            string='Related Messages', 
            help="All messages related to the current document."),
        'message_unread': fields.function(_get_message_data, fnct_search=_search_unread, 
            string='Has Unread Messages', type='boolean',
            help="When checked, new messages require your attention.",
            multi="_get_message_data"),
        'message_summary': fields.function(_get_message_data, method=True,
            type='text', string='Summary', multi="_get_message_data",
            help="Holds the Chatter summary (number of messages, ...). "\
                 "This summary is directly in html format in order to "\
                 "be inserted in kanban views."),
    }

    #------------------------------------------------------
    # Automatic subscription when creating
    #------------------------------------------------------

    def create(self, cr, uid, vals, context=None):
        """ Override of create to subscribe the current user. """
        thread_id = super(mail_thread, self).create(cr, uid, vals, context=context)
        self.message_subscribe_users(cr, uid, [thread_id], [uid], context=context)
        return thread_id

    def unlink(self, cr, uid, ids, context=None):
        """ Override unlink to delete messages and followers. This cannot be
            cascaded, because link is done through (res_model, res_id). """
        msg_obj = self.pool.get('mail.message')
        fol_obj = self.pool.get('mail.followers')
        # delete messages and notifications
        msg_ids = msg_obj.search(cr, uid, [('model', '=', self._name), ('res_id', 'in', ids)], context=context)
        msg_obj.unlink(cr, uid, msg_ids, context=context)
        # delete followers
        fol_ids = fol_obj.search(cr, uid, [('res_model', '=', self._name), ('res_id', 'in', ids)], context=context)
        fol_obj.unlink(cr, uid, fol_ids, context=context)
        return super(mail_thread, self).unlink(cr, uid, ids, context=context)

    #------------------------------------------------------
    # mail.message wrappers and tools
    #------------------------------------------------------

    def _needaction_domain_get(self, cr, uid, context={}):
        if self._needaction:
            return [('message_unread', '=', True)]
        return []
    #------------------------------------------------------
    # Mail gateway
    #------------------------------------------------------

    def _message_find_partners(self, cr, uid, message, header_fields=['From'], context=None):
        """ Find partners related to some header fields of the message. """
        s = ', '.join([decode(message.get(h)) for h in header_fields if message.get(h)])
        mails = tools.email_split(s)
        result = []
        for email in mails:
            result += self.pool.get('res.partner').search(cr, uid, [('email', 'ilike', email)], context=context)
        return result

    def _message_find_user_id(self, cr, uid, message, context=None):
        from_local_part = tools.email_split(decode(message.get('From')))[0]
        # FP Note: canonification required, the minimu: .lower()
        user_ids = self.pool.get('res.users').search(cr, uid, ['|', 
            ('login', '=', from_local_part),
            ('email', '=', from_local_part)], context=context)
        return user_ids[0] if user_ids else uid

    def message_route(self, cr, uid, message, model=None, thread_id=None,
                      custom_values=None, context=None):
        """Attempt to figure out the correct target model, thread_id,
        custom_values and user_id to use for an incoming message.
        Multiple values may be returned, if a message had multiple
        recipients matching existing mail.aliases, for example.

        The following heuristics are used, in this order:
             1. If the message replies to an existing thread_id, and
                properly contains the thread model in the 'In-Reply-To'
                header, use this model/thread_id pair, and ignore
                custom_value (not needed as no creation will take place)
             2. Look for a mail.alias entry matching the message
                recipient, and use the corresponding model, thread_id,
                custom_values and user_id.
             3. Fallback to the ``model``, ``thread_id`` and ``custom_values``
                provided.
             4. If all the above fails, raise an exception.

           :param string message: an email.message instance
           :param string model: the fallback model to use if the message
               does not match any of the currently configured mail aliases
               (may be None if a matching alias is supposed to be present)
           :type dict custom_values: optional dictionary of default field values
                to pass to ``message_new`` if a new record needs to be created.
                Ignored if the thread record already exists, and also if a
                matching mail.alias was found (aliases define their own defaults)
           :param int thread_id: optional ID of the record/thread from ``model``
               to which this mail should be attached. Only used if the message
               does not reply to an existing thread and does not match any mail alias.
           :return: list of [model, thread_id, custom_values, user_id]
        """
        assert isinstance(message, Message), 'message must be an email.message.Message at this point'
        message_id = message.get('Message-Id')

        # 1. Verify if this is a reply to an existing thread
        references = decode_header(message, 'References') or decode_header(message, 'In-Reply-To')
        ref_match = references and tools.reference_re.search(references)
        if ref_match:
            thread_id = int(ref_match.group(1))
            model = ref_match.group(2) or model
            model_pool = self.pool.get(model)
            if thread_id and model and model_pool and model_pool.exists(cr, uid, thread_id) \
                and hasattr(model_pool, 'message_update'):
                _logger.debug('Routing mail with Message-Id %s: direct reply to model: %s, thread_id: %s, custom_values: %s, uid: %s',
                              message_id, model, thread_id, custom_values, uid)
                return [(model, thread_id, custom_values, uid)]

        # 2. Look for a matching mail.alias entry
        # Delivered-To is a safe bet in most modern MTAs, but we have to fallback on To + Cc values
        # for all the odd MTAs out there, as there is no standard header for the envelope's `rcpt_to` value.
        rcpt_tos = decode_header(message, 'Delivered-To') or \
             ','.join([decode_header(message, 'To'),
                       decode_header(message, 'Cc'),
                       decode_header(message, 'Resent-To'),
                       decode_header(message, 'Resent-Cc')])
        local_parts = [e.split('@')[0] for e in tools.email_split(rcpt_tos)]
        if local_parts:
            mail_alias = self.pool.get('mail.alias')
            alias_ids = mail_alias.search(cr, uid, [('alias_name', 'in', local_parts)])
            if alias_ids:
                routes = []
                for alias in mail_alias.browse(cr, uid, alias_ids, context=context):
                    user_id = alias.alias_user_id.id
                    if not user_id:
                        user_id = self._message_find_user_id(cr, uid, message, context=context)
                    routes.append((alias.alias_model_id.model, alias.alias_force_thread_id, \
                                   eval(alias.alias_defaults), user_id))
                _logger.debug('Routing mail with Message-Id %s: direct alias match: %r', message_id, routes)
                return routes

        # 3. Fallback to the provided parameters, if they work
        model_pool = self.pool.get(model)
        if not thread_id:
            # Legacy: fallback to matching [ID] in the Subject
            match = tools.res_re.search(decode_header(message, 'Subject'))
            thread_id = match and match.group(1)
        assert thread_id and hasattr(model_pool, 'message_update') or hasattr(model_pool, 'message_new'), \
            "No possible route found for incoming message with Message-Id %s. " \
            "Create an appropriate mail.alias or force the destination model." % message_id
        if thread_id and not model_pool.exists(cr, uid, thread_id):
            _logger.warning('Received mail reply to missing document %s! Ignoring and creating new document instead for Message-Id %s',
                            thread_id, message_id)
            thread_id = None
        _logger.debug('Routing mail with Message-Id %s: fallback to model:%s, thread_id:%s, custom_values:%s, uid:%s',
                      message_id, model, thread_id, custom_values, uid)
        return [(model, thread_id, custom_values, uid)]

    def message_process(self, cr, uid, model, message, custom_values=None,
                        save_original=False, strip_attachments=False,
                        thread_id=None, context=None):
        """Process an incoming RFC2822 email message, relying on
           ``mail.message.parse()`` for the parsing operation,
           and ``message_route()`` to figure out the target model.

           Once the target model is known, its ``message_new`` method
           is called with the new message (if the thread record did not exist)
            or its ``message_update`` method (if it did).

           :param string model: the fallback model to use if the message
               does not match any of the currently configured mail aliases
               (may be None if a matching alias is supposed to be present)
           :param message: source of the RFC2822 message
           :type message: string or xmlrpclib.Binary
           :type dict custom_values: optional dictionary of field values
                to pass to ``message_new`` if a new record needs to be created.
                Ignored if the thread record already exists, and also if a
                matching mail.alias was found (aliases define their own defaults)
           :param bool save_original: whether to keep a copy of the original
                email source attached to the message after it is imported.
           :param bool strip_attachments: whether to strip all attachments
                before processing the message, in order to save some space.
           :param int thread_id: optional ID of the record/thread from ``model``
               to which this mail should be attached. When provided, this
               overrides the automatic detection based on the message
               headers.
        """
        if context is None: context = {}

        # extract message bytes - we are forced to pass the message as binary because
        # we don't know its encoding until we parse its headers and hence can't
        # convert it to utf-8 for transport between the mailgate script and here.
        if isinstance(message, xmlrpclib.Binary):
            message = str(message.data)
        # Warning: message_from_string doesn't always work correctly on unicode,
        # we must use utf-8 strings here :-(
        if isinstance(message, unicode):
            message = message.encode('utf-8')
        msg_txt = email.message_from_string(message)
        routes = self.message_route(cr, uid, msg_txt, model,
                                    thread_id, custom_values,
                                    context=context)
        msg = self.message_parse(cr, uid, msg_txt, save_original=save_original, context=context)
        if strip_attachments: msg.pop('attachments', None)
        for model, thread_id, custom_values, user_id in routes:
            if self._name != model:
                context.update({'thread_model': model})
            model_pool = self.pool.get(model)
            assert thread_id and hasattr(model_pool, 'message_update') or hasattr(model_pool, 'message_new'), \
                "Undeliverable mail with Message-Id %s, model %s does not accept incoming emails" % \
                    (msg['message-id'], model)
            if thread_id and hasattr(model_pool, 'message_update'):
                model_pool.message_update(cr, user_id, [thread_id], msg, context=context)
            else:
                thread_id = model_pool.message_new(cr, user_id, msg, custom_values, context=context)
            self.message_post(cr, uid, [thread_id], context=context, **msg)
        return True

    def message_new(self, cr, uid, msg_dict, custom_values=None, context=None):
        """Called by ``message_process`` when a new message is received
           for a given thread model, if the message did not belong to
           an existing thread.
           The default behavior is to create a new record of the corresponding
           model (based on some very basic info extracted from the message),
           then attach the message to the newly created record
           (by calling ``message_append_dict``).
           Additional behavior may be implemented by overriding this method.

           :param dict msg_dict: a map containing the email details and
                                 attachments. See ``message_process`` and
                                ``mail.message.parse`` for details.
           :param dict custom_values: optional dictionary of additional
                                      field values to pass to create()
                                      when creating the new thread record.
                                      Be careful, these values may override
                                      any other values coming from the message.
           :param dict context: if a ``thread_model`` value is present
                                in the context, its value will be used
                                to determine the model of the record
                                to create (instead of the current model).
           :rtype: int
           :return: the id of the newly created thread object
        """
        if context is None:
            context = {}
        model = context.get('thread_model') or self._name
        model_pool = self.pool.get(model)
        fields = model_pool.fields_get(cr, uid, context=context)
        data = model_pool.default_get(cr, uid, fields, context=context)
        if 'name' in fields and not data.get('name'):
            data['name'] = msg_dict.get('subject', '')
        if custom_values and isinstance(custom_values, dict):
            data.update(custom_values)
        res_id = model_pool.create(cr, uid, data, context=context)
        return res_id

    def message_update(self, cr, uid, ids, msg_dict, update_vals=None, context=None):
        """Called by ``message_process`` when a new message is received
           for an existing thread. The default behavior is to create a
           new mail.message in the given thread (by calling
           ``message_append_dict``)
           Additional behavior may be implemented by overriding this
           method.
           :param dict msg_dict: a map containing the email details and
                               attachments. See ``message_process`` and
                               ``mail.message.parse()`` for details.
           :param dict update_vals: a dict containing values to update records
                              given their ids; if the dict is None or is
                              void, no write operation is performed.
        """
        if update_vals:
            self.write(cr, uid, ids, update_vals, context=context)
        return True

    def _message_extract_payload(self, message, save_original=False):
        """Extract body as HTML and attachments from the mail message"""
        attachments = []
        body = u''
        if save_original:
            attachments.append(('original_email.eml', message.as_string()))
        if not message.is_multipart() or 'text/' in message.get('content-type', ''):
            encoding = message.get_content_charset()
            body = message.get_payload(decode=True)
            body = tools.ustr(body, encoding, errors='replace')
        else:
            alternative = (message.get_content_type() == 'multipart/alternative')
            for part in message.walk():
                if part.get_content_maintype() == 'multipart':
                    continue # skip container
                filename = part.get_filename() # None if normal part
                encoding = part.get_content_charset() # None if attachment
                # 1) Explicit Attachments -> attachments
                if filename or part.get('content-disposition','').strip().startswith('attachment'):
                    attachments.append((filename or 'attachment', part.get_payload(decode=True)))
                    continue
                # 2) text/plain -> <pre/>
                if part.get_content_type() == 'text/plain' and (not alternative or not body):
                    insertion_point = body.find('</html>')
                    # plain text is wrapped in <pre/> to preserve formatting
                    text = u'<pre>%s</pre>' % tools.ustr(part.get_payload(decode=True),
                                                         encoding, errors='replace')
                    if insertion_point != -1:
                        body = body[:insertion_point] + text + body[insertion_point:]
                    else:
                        body += text
                # 3) text/html -> raw
                elif part.get_content_type() == 'text/html':
                    html = tools.ustr(part.get_payload(decode=True), encoding, errors='replace')
                    if alternative:
                        body = html
                        # force </html> tag to lowercase, for easier matching
                        body = re.sub(r'(?i)</html>', r'</html>', body)
                    else:
                        # strip enclosing html/body tags and append to existing body
                        html = re.sub(r'(?i)(</?html>|</?body>)', '', html)
                        insertion_point = body.find('</html>')
                        if insertion_point != -1:
                            body = body[:insertion_point] + html + body[insertion_point:]
                        else:
                            body += html
                # 4) Anything else -> attachment
                else:
                    attachments.append((filename or 'attachment', part.get_payload(decode=True)))
        return body, attachments

    def message_parse(self, cr, uid, message, save_original=False, context=None):
        """Parses a string or email.message.Message representing an
           RFC-2822 email, and returns a generic dict holding the
           message details.

           :param message: the message to parse
           :type message: email.message.Message | string | unicode
           :param bool save_original: whether the returned dict
               should include an ``original`` attachment containing
               the source of the message
           :rtype: dict
           :return: A dict with the following structure, where each
                    field may not be present if missing in original
                    message::

                    { 'message-id': msg_id,
                      'subject': subject,
                      'from': from,
                      'to': to,
                      'cc': cc,
                      'body': unified_body,
                      'attachments': [('file1', 'bytes'),
                                      ('file2', 'bytes')}
                    }
        """
        msg_dict = {}
        if not isinstance(message, Message):
            if isinstance(message, unicode):
                # Warning: message_from_string doesn't always work correctly on unicode,
                # we must use utf-8 strings here :-(
                message = message.encode('utf-8')
            message = email.message_from_string(message)

        message_id = message['message-id']
        if not message_id:
            # Very unusual situation, be we should be fault-tolerant here
            message_id = "<%s@localhost>" % time.time()
            _logger.debug('Parsing Message without message-id, generating a random one: %s', message_id)
        msg_dict['message_id'] = message_id

        if 'Subject' in message:
            msg_dict['subject'] = decode(message.get('Subject'))

        # Envelope fields not stored in  mail.message but made available for message_new() 
        msg_dict['from'] = decode(message.get('from'))
        msg_dict['to'] = decode(message.get('to'))
        msg_dict['cc'] = decode(message.get('cc'))

        if 'From' in message:
            author_ids = self._message_find_partners(cr, uid, message, ['From'], context=context)
            if author_ids:
                msg_dict['author_id'] = author_ids[0]
        partner_ids = self._message_find_partners(cr, uid, message, ['From','To','Cc'], context=context)
        msg_dict['partner_ids'] = partner_ids

        if 'Date' in message:
            date_hdr = decode(message.get('Date'))
            # convert from email timezone to server timezone
            date_server_datetime = dateutil.parser.parse(date_hdr).astimezone(pytz.timezone(tools.get_server_timezone()))
            date_server_datetime_str = date_server_datetime.strftime(tools.DEFAULT_SERVER_DATETIME_FORMAT)
            msg_dict['date'] = date_server_datetime_str

        if 'In-Reply-To' in message:
            parent_ids = self.pool.get('mail.message').search(cr, uid, [('message_id','=',decode(message['In-Reply-To']))])
            if parent_ids:
                msg_dict['parent_id'] = parent_ids[0]

        if 'References' in message and 'parent_id' not in msg_dict:
            parent_ids = self.pool.get('mail.message').search(cr, uid, [('message_id','in',
                                                                         [x.strip() for x in decode(message['References']).split()])])
            if parent_ids:
                msg_dict['parent_id'] = parent_ids[0]
        
        msg_dict['body'], msg_dict['attachments'] = self._message_extract_payload(message)
        return msg_dict

    #------------------------------------------------------
    # Note specific
    #------------------------------------------------------

    def log(self, cr, uid, id, message, secondary=False, context=None):
        _logger.warning("log() is deprecated. As this module inherit from \
                        mail.thread, the message will be managed by this \
                        module instead of by the res.log mechanism. Please \
                        use the mail.thread OpenChatter API instead of the \
                        now deprecated res.log.")
        self.message_post(cr, uid, [id], message, context=context)

    def message_post(self, cr, uid, thread_id, body='', subject=False,
<<<<<<< HEAD
            msg_type='notification', parent_id=False, attachments=None, subtype='other', context=None, **kwargs):
        """Post a new message in an existing message thread, returning the new mail.message ID.
           Extra keyword arguments will be used as default column values for the new
           mail.message record.

           :param int thread_id: thread ID to post into, or list with one ID
           :param str body: body of the message, usually raw HTML
           :param str subject: optional subject
           :param str msg_type: message type, out of the possible values for mail_message.type,
               currently one of ``email, 'comment', 'notification'``.
           :param int parent_id: optional ID of parent message in this thread
           :param tuple(str,str) attachments: list of attachment tuples in the form ``(name,content)``
           :return: ID of newly created mail.message 
=======
            msg_type='notification', parent_id=False, attachments=None, context=None, **kwargs):
        """ Post a new message in an existing message thread, returning the new
            mail.message ID. Extra keyword arguments will be used as default
            column values for the new mail.message record.

            :param int thread_id: thread ID to post into, or list with one ID
            :param str body: body of the message, usually raw HTML that will
                be sanitized
            :param str subject: optional subject
            :param str msg_type: mail_message.type
            :param int parent_id: optional ID of parent message in this thread
            :param tuple(str,str) attachments: list of attachment tuples in the form
                ``(name,content)``, where content is NOT base64 encoded
            :return: ID of newly created mail.message 
>>>>>>> 660553d4
        """
        context = context or {}
        attachments = attachments or []
        assert (not thread_id) or isinstance(thread_id, (int,long)) or \
            (isinstance(thread_id, (list, tuple)) and len(thread_id) == 1), "Invalid thread_id" 
        if isinstance(thread_id, (list, tuple)):
            thread_id = thread_id and thread_id[0]

        attachment_ids = []
        for name, content in attachments:
            if isinstance(content, unicode):
                content = content.encode('utf-8')
            data_attach = {
                'name': name,
                'datas': base64.b64encode(str(content)),
                'datas_fname': name,
                'description': name,
                'res_model': context.get('thread_model') or self._name,
                'res_id': thread_id,
            }
<<<<<<< HEAD
            to_attach.append((0,0, data_attach))
=======
            attachment_ids.append((0,0, data_attach))

>>>>>>> 660553d4
        values = kwargs
        subtype_obj = self.pool.get('mail.message.subtype')
        if subtype:
            subtypes = subtype_obj.name_search(cr, uid, subtype)
            if len(subtypes):
                subtype_browse = subtype_obj.browse(cr, uid, subtypes[0][0])
                if self._name in [model.model for model in subtype_browse.model_ids]:
                    values['subtype_id']=subtype_browse.id
        values.update( {
            'model': thread_id and context.get('thread_model', self._name) or False,
            'res_id': thread_id or False,
            'body': body,
            'subject': subject,
            'type': msg_type,
            'parent_id': parent_id,
<<<<<<< HEAD
            'attachment_ids': to_attach,
=======
            'attachment_ids': attachment_ids,
>>>>>>> 660553d4
        })
        for x in ('from','to','cc'): values.pop(x, None) # Avoid warnings 
        return self.pool.get('mail.message').create(cr, uid, values, context=context)

    #------------------------------------------------------
    # Followers API
    #------------------------------------------------------

    def message_subscribe_users(self, cr, uid, ids, user_ids=None, context=None):
        """ Wrapper on message_subscribe, using users. If user_ids is not
            provided, subscribe uid instead. """
        # isinstance: because using message_subscribe_users called in a view set the context as user_ids
        if not user_ids or isinstance(user_ids, dict): user_ids = [uid]
        partner_ids = [user.partner_id.id for user in self.pool.get('res.users').browse(cr, uid, user_ids, context=context)]
        return self.message_subscribe(cr, uid, ids, partner_ids, context=context)

    def message_subscribe(self, cr, uid, ids, partner_ids,subtype_ids = None, context=None):
        """ Add partners to the records followers.

            :param partner_ids: a list of partner_ids to subscribe
            :param return: new value of followers, for Chatter
        """
        self.write(cr, uid, ids, {'message_follower_ids': [(4, pid) for pid in partner_ids]}, context=context)
        if not subtype_ids:
            subtype_obj = self.pool.get('mail.message.subtype')
            subtype_ids = subtype_obj.search(cr, uid, [('default', '=', 'true'),('model_ids.model', '=', self._name)])
        if subtype_ids:
            self.message_subscribe_udpate_subtypes(cr, uid, ids, partner_ids, subtype_ids, context=context)

        # TDE: temp, must check followers widget
        return []
        # return [follower.id for thread in self.browse(cr, uid, ids, context=context) for follower in thread.message_follower_ids]

    def message_unsubscribe_users(self, cr, uid, ids, user_ids=None, context=None):
        """ Wrapper on message_subscribe, using users. If user_ids is not
            provided, unsubscribe uid instead. """
        # isinstance: because using message_subscribe_users called in a view set the context as user_ids
        if not user_ids or isinstance(user_ids, dict): user_ids = [uid]
        partner_ids = [user.partner_id.id for user in self.pool.get('res.users').browse(cr, uid, user_ids, context=context)]
        return self.message_unsubscribe(cr, uid, ids, partner_ids, context=context)

    def message_unsubscribe(self, cr, uid, ids, partner_ids, context=None):
        """ Remove partners from the records followers.

            :param partner_ids: a list of partner_ids to unsubscribe
            :param return: new value of followers, for Chatter
        """
        self.write(cr, uid, ids, {'message_follower_ids': [(3, pid) for pid in partner_ids]}, context=context)
        # TDE: temp, must check followers widget
        return []
        # return [follower.id for thread in self.browse(cr, uid, ids, context=context) for follower in thread.message_follower_ids]

    #------------------------------------------------------
    # Thread state
    #------------------------------------------------------

    def message_mark_as_unread(self, cr, uid, ids, context=None):
        """ Set as unread. """
        notobj = self.pool.get('mail.notification')
        partner_id = self.pool.get('res.users').browse(cr, uid, uid, context=context).partner_id.id
        cr.execute('''
            UPDATE mail_notification SET 
                read=false
            WHERE
                message_id IN (SELECT id from mail_message where res_id=any(%s) and model=%s limit 1) and
                partner_id = %s
        ''', (ids, self._name, partner_id))
        return True

    def message_mark_as_read(self, cr, uid, ids, context=None):
        """ Set as read. """
        notobj = self.pool.get('mail.notification')
        partner_id = self.pool.get('res.users').browse(cr, uid, uid, context=context).partner_id.id
        cr.execute('''
            UPDATE mail_notification SET 
                read=true
            WHERE
                message_id IN (SELECT id FROM mail_message WHERE res_id=ANY(%s) AND model=%s) AND
                partner_id = %s
        ''', (ids, self._name, partner_id))
        return True

    def message_subscribe_udpate_subtypes(self, cr, uid, ids, user_id, subtype_ids,context=None):
        subscription_obj = self.pool.get('mail.followers')
        subscription_ids = subscription_obj.search(cr, uid, [('res_model', '=', self._name), ('res_id', 'in', ids)])
        return subscription_obj.write(cr, uid, subscription_ids, {'subtype_ids': [(6, 0 , subtype_ids)]}, context = context) #overright or add new one
        
    def message_subscription_remove_subtype(self, cr, uid, ids, user_id, subtype_id):
        subscription_obj = self.pool.get('mail.followers')
        subscription_ids = subscription_obj.search(cr, uid, [('res_model', '=', self._name), ('res_id', 'in', ids)])
        return subscription_obj.write(cr, uid, subscription_ids, {'subtype_ids': [3, subtype_id]}, context = context) # remove link
        
    def message_subscription_remove_subtype_name(self, cr, uid, ids, user_id, subtype_name):
        subtype_obj = self.pool.get('mail.message.subtype')
        subtype_ids = subtype_obj.search(cr, uid, [('name', '=', subtype_name), ('model_ids', '=', self._name)])
        if not subtype_ids:
            return False
        self.message_subscription_remove_subtype(cr, uid, ids, user_id, subtype_ids)
# vim:expandtab:smartindent:tabstop=4:softtabstop=4:shiftwidth=4:<|MERGE_RESOLUTION|>--- conflicted
+++ resolved
@@ -577,26 +577,10 @@
         self.message_post(cr, uid, [id], message, context=context)
 
     def message_post(self, cr, uid, thread_id, body='', subject=False,
-<<<<<<< HEAD
-            msg_type='notification', parent_id=False, attachments=None, subtype='other', context=None, **kwargs):
-        """Post a new message in an existing message thread, returning the new mail.message ID.
-           Extra keyword arguments will be used as default column values for the new
-           mail.message record.
-
-           :param int thread_id: thread ID to post into, or list with one ID
-           :param str body: body of the message, usually raw HTML
-           :param str subject: optional subject
-           :param str msg_type: message type, out of the possible values for mail_message.type,
-               currently one of ``email, 'comment', 'notification'``.
-           :param int parent_id: optional ID of parent message in this thread
-           :param tuple(str,str) attachments: list of attachment tuples in the form ``(name,content)``
-           :return: ID of newly created mail.message 
-=======
             msg_type='notification', parent_id=False, attachments=None, context=None, **kwargs):
         """ Post a new message in an existing message thread, returning the new
             mail.message ID. Extra keyword arguments will be used as default
             column values for the new mail.message record.
-
             :param int thread_id: thread ID to post into, or list with one ID
             :param str body: body of the message, usually raw HTML that will
                 be sanitized
@@ -606,7 +590,6 @@
             :param tuple(str,str) attachments: list of attachment tuples in the form
                 ``(name,content)``, where content is NOT base64 encoded
             :return: ID of newly created mail.message 
->>>>>>> 660553d4
         """
         context = context or {}
         attachments = attachments or []
@@ -627,12 +610,8 @@
                 'res_model': context.get('thread_model') or self._name,
                 'res_id': thread_id,
             }
-<<<<<<< HEAD
-            to_attach.append((0,0, data_attach))
-=======
             attachment_ids.append((0,0, data_attach))
 
->>>>>>> 660553d4
         values = kwargs
         subtype_obj = self.pool.get('mail.message.subtype')
         if subtype:
@@ -648,11 +627,7 @@
             'subject': subject,
             'type': msg_type,
             'parent_id': parent_id,
-<<<<<<< HEAD
-            'attachment_ids': to_attach,
-=======
             'attachment_ids': attachment_ids,
->>>>>>> 660553d4
         })
         for x in ('from','to','cc'): values.pop(x, None) # Avoid warnings 
         return self.pool.get('mail.message').create(cr, uid, values, context=context)
@@ -740,15 +715,4 @@
         subscription_ids = subscription_obj.search(cr, uid, [('res_model', '=', self._name), ('res_id', 'in', ids)])
         return subscription_obj.write(cr, uid, subscription_ids, {'subtype_ids': [(6, 0 , subtype_ids)]}, context = context) #overright or add new one
         
-    def message_subscription_remove_subtype(self, cr, uid, ids, user_id, subtype_id):
-        subscription_obj = self.pool.get('mail.followers')
-        subscription_ids = subscription_obj.search(cr, uid, [('res_model', '=', self._name), ('res_id', 'in', ids)])
-        return subscription_obj.write(cr, uid, subscription_ids, {'subtype_ids': [3, subtype_id]}, context = context) # remove link
-        
-    def message_subscription_remove_subtype_name(self, cr, uid, ids, user_id, subtype_name):
-        subtype_obj = self.pool.get('mail.message.subtype')
-        subtype_ids = subtype_obj.search(cr, uid, [('name', '=', subtype_name), ('model_ids', '=', self._name)])
-        if not subtype_ids:
-            return False
-        self.message_subscription_remove_subtype(cr, uid, ids, user_id, subtype_ids)
 # vim:expandtab:smartindent:tabstop=4:softtabstop=4:shiftwidth=4: