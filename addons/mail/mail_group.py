--- conflicted
+++ resolved
@@ -81,11 +81,7 @@
         result = dict.fromkeys(ids)
         for id in ids:
             result[id] = {}
-<<<<<<< HEAD
-            result[id]['member_ids'] = self.message_get_subscribers(cr, uid, [id], True, context=context)
-=======
             result[id]['member_ids'] = self.message_get_subscribers(cr, uid, [id], context=context)
->>>>>>> dc869082
             result[id]['member_count'] = len(result[id]['member_ids'])
             result[id]['is_subscriber'] = uid in result[id]['member_ids']
         return result
