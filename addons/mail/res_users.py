# -*- coding: utf-8 -*-
##############################################################################
#
#    OpenERP, Open Source Management Solution
#    Copyright (C) 2009-Today OpenERP SA (<http://www.openerp.com>)
#
#    This program is free software: you can redistribute it and/or modify
#    it under the terms of the GNU Affero General Public License as
#    published by the Free Software Foundation, either version 3 of the
#    License, or (at your option) any later version
#
#    This program is distributed in the hope that it will be useful,
#    but WITHOUT ANY WARRANTY; without even the implied warranty of
#    MERCHANTABILITY or FITNESS FOR A PARTICULAR PURPOSE.  See the
#    GNU Affero General Public License for more details
#
#    You should have received a copy of the GNU Affero General Public License
#    along with this program.  If not, see <http://www.gnu.org/licenses/>
#
##############################################################################

from osv import osv, fields
from tools.translate import _
from lxml import etree

class res_users(osv.osv):
    """ Update of res.users class
        - add a preference about sending emails about notificatoins
        - make a new user follow itself
    """
    _name = 'res.users'
    _inherit = ['res.users', 'mail.thread']
    _inherits = {'mail.alias': 'alias_id'}
    
    _columns = {
        'notification_email_pref': fields.selection([
                        ('all', 'All feeds'),
                        ('comments', 'Only comments'),
                        ('to_me', 'Only when sent directly to me'),
                        ('none', 'Never')
                        ], 'Receive Feeds by Email', required=True,
                        help="Choose in which case you want to receive an email when you receive new feeds."),
<<<<<<< HEAD
        'alias_id': fields.many2one('mail.alias', 'Alias', ondelete="restrict", required=True, 
=======
        'alias_id': fields.many2one('mail.alias', 'Mail Alias', ondelete="cascade", required=True, 
>>>>>>> 0416c757
                                    help="This Unique Mail Box Alias of the User allows to manage the Seamless email communication between Mail Box and OpenERP," 
                                         "This Alias MailBox manage the Users email communication."),
    }
    
    _defaults = {
        'notification_email_pref': 'none',
    }
    
    def __init__(self, pool, cr):
        """ Override of __init__ to add access rights on notification_email_pref
            field. Access rights are disabled by default, but allowed on
            fields defined in self.SELF_WRITEABLE_FIELDS.
        """
        init_res = super(res_users, self).__init__(pool, cr)
        # duplicate list to avoid modifying the original reference
        self.SELF_WRITEABLE_FIELDS = list(self.SELF_WRITEABLE_FIELDS)
        self.SELF_WRITEABLE_FIELDS.append('notification_email_pref')
        return init_res
    
    def create(self, cr, uid, data, context=None):
        # create default alias same as the login
        alias_pool = self.pool.get('mail.alias')
        alias_id = alias_pool.create_unique_alias(cr, uid, {'alias_name': data['login'], 'alias_model_id': self._name}, context=context)
        data.update({'alias_id': alias_id})
        user_id = super(res_users, self).create(cr, uid, data, context=context)
        alias_pool.write(cr, uid, [alias_id], {"alias_force_thread_id": user_id}, context)
        user = self.browse(cr, uid, user_id, context=context)
        # make user follow itself
        self.message_subscribe(cr, uid, [user_id], [user_id], context=context)
        # create a welcome message to broadcast
        company_name = user.company_id.name if user.company_id else 'the company'
        message = _('%s has joined %s! You may leave him/her a message to celebrate a new arrival in the company ! You can help him/her doing its first steps on OpenERP.') % (user.name, company_name)
        # TODO: clean the broadcast feature. As this is not cleany specified, temporarily remove the message broadcasting that is not buggy but not very nice.
        #self.message_broadcast(cr, uid, [user.id], 'Welcome notification', message, context=context)
        return user_id
    
    def write(self, cr, uid, ids, vals, context=None):
        # if login of user have been changed then change alias of user also.
        if vals.get('login'):
            for user in self.browse(cr, uid, ids, context=context):
                self.pool.get('mail.alias').write(cr, uid, [user.alias_id.id], {'alias_name': vals['login']}, context=context)
        return super(res_users, self).write(cr, uid, ids, vals, context=context)

    def unlink(self, cr, uid, ids, context=None):
        #Will extract the linked Mail Alias 'alias_id' and unlink it explictly.
        alias_pool = self.pool.get('mail.alias')
        alias_ids =[record.alias_id.id for record in self.browse(cr, uid, ids, context=context) if record.alias_id]
        res = super(res_users, self).unlink(cr, uid, ids, context=context)
        alias_pool.unlink(cr, uid, alias_ids, context=context)
        return res
    
    def message_load_ids(self, cr, uid, ids, limit=100, offset=0, domain=[], ascent=False, root_ids=[False], context=None):
        """ Override of message_load_ids
            User discussion page :
            - messages posted on res.users, res_id = user.id
            - messages directly sent to user with @user_login
        """
        if context is None:
            context = {}
        msg_obj = self.pool.get('mail.message')
        msg_ids = []
        for user in self.browse(cr, uid, ids, context=context):
            msg_ids += msg_obj.search(cr, uid, ['|', '|', ('body_text', 'like', '@%s' % (user.login)), ('body_html', 'like', '@%s' % (user.login)), '&', ('res_id', '=', user.id), ('model', '=', self._name)] + domain,
            limit=limit, offset=offset, context=context)
        if (ascent): msg_ids = self._message_add_ancestor_ids(cr, uid, ids, msg_ids, root_ids, context=context)
        return msg_ids<|MERGE_RESOLUTION|>--- conflicted
+++ resolved
@@ -40,11 +40,7 @@
                         ('none', 'Never')
                         ], 'Receive Feeds by Email', required=True,
                         help="Choose in which case you want to receive an email when you receive new feeds."),
-<<<<<<< HEAD
-        'alias_id': fields.many2one('mail.alias', 'Alias', ondelete="restrict", required=True, 
-=======
-        'alias_id': fields.many2one('mail.alias', 'Mail Alias', ondelete="cascade", required=True, 
->>>>>>> 0416c757
+        'alias_id': fields.many2one('mail.alias', 'Alias', ondelete="cascade", required=True, 
                                     help="This Unique Mail Box Alias of the User allows to manage the Seamless email communication between Mail Box and OpenERP," 
                                          "This Alias MailBox manage the Users email communication."),
     }
@@ -66,11 +62,11 @@
     
     def create(self, cr, uid, data, context=None):
         # create default alias same as the login
-        alias_pool = self.pool.get('mail.alias')
-        alias_id = alias_pool.create_unique_alias(cr, uid, {'alias_name': data['login'], 'alias_model_id': self._name}, context=context)
+        mail_alias = self.pool.get('mail.alias')
+        alias_id = mail_alias.create_unique_alias(cr, uid, {'alias_name': data['login'], 'alias_model_id': self._name}, context=context)
         data.update({'alias_id': alias_id})
         user_id = super(res_users, self).create(cr, uid, data, context=context)
-        alias_pool.write(cr, uid, [alias_id], {"alias_force_thread_id": user_id}, context)
+        mail_alias.write(cr, uid, [alias_id], {"alias_force_thread_id": user_id}, context)
         user = self.browse(cr, uid, user_id, context=context)
         # make user follow itself
         self.message_subscribe(cr, uid, [user_id], [user_id], context=context)
@@ -84,14 +80,13 @@
     def write(self, cr, uid, ids, vals, context=None):
         # if login of user have been changed then change alias of user also.
         if vals.get('login'):
-            for user in self.browse(cr, uid, ids, context=context):
-                self.pool.get('mail.alias').write(cr, uid, [user.alias_id.id], {'alias_name': vals['login']}, context=context)
+            vals['alias_name'] = vals['login']
         return super(res_users, self).write(cr, uid, ids, vals, context=context)
 
     def unlink(self, cr, uid, ids, context=None):
-        #Will extract the linked Mail Alias 'alias_id' and unlink it explictly.
+        # Cascade-delete mail aliases as well, as they should not exist without the user.
         alias_pool = self.pool.get('mail.alias')
-        alias_ids =[record.alias_id.id for record in self.browse(cr, uid, ids, context=context) if record.alias_id]
+        alias_ids = [user.alias_id.id for user in self.browse(cr, uid, ids, context=context) if user.alias_id]
         res = super(res_users, self).unlink(cr, uid, ids, context=context)
         alias_pool.unlink(cr, uid, alias_ids, context=context)
         return res
