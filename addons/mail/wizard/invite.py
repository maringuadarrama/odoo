--- conflicted
+++ resolved
@@ -75,11 +75,7 @@
             model_name = ir_model.name_get(cr, uid, model_ids, context=context)[0][1]
 
             # send an email if option checked and if a message exists (do not send void emails)
-<<<<<<< HEAD
-            if wizard.send_mail and wizard.message:
-=======
             if wizard.send_mail and wizard.message and not wizard.message == '<br>':  # when deleting the message, cleditor keeps a <br>
->>>>>>> 176481a9
                 # add signature
                 # FIXME 8.0: use notification_email_send, send a wall message and let mail handle email notification + message box
                 signature_company = self.pool.get('mail.notification').get_signature_footer(cr, uid, user_id=uid, res_model=wizard.res_model, res_id=wizard.res_id, context=context)
