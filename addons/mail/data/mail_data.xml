<?xml version="1.0" encoding="utf-8"?>
<odoo>
    <data noupdate="1">
        <!-- user root should not receive emails at creation -->
        <record id="base.user_root" model="res.users">
            <field name="notification_type">inbox</field>
        </record>

        <!-- Catchall Email Alias -->
        <record id="icp_mail_catchall_alias" model="ir.config_parameter">
            <field name="key">mail.catchall.alias</field>
            <field name="value">catchall</field>
        </record>

        <!-- Bounce Email Alias -->
        <record id="icp_mail_bounce_alias" model="ir.config_parameter">
            <field name="key">mail.bounce.alias</field>
            <field name="value">bounce</field>
        </record>

        <!-- Discussion subtype for messaging / Chatter -->
        <record id="mt_comment" model="mail.message.subtype">
            <field name="name">Discussions</field>
            <field name="sequence" eval="0"/>
        </record>
        <record id="mt_note" model="mail.message.subtype">
            <field name="name">Note</field>
            <field name="default" eval="False"/>
            <field name="internal" eval="True"/>
            <field name="sequence" eval="100"/>
        </record>
        <record id="mt_activities" model="mail.message.subtype">
            <field name="name">Activities</field>
            <field name="default" eval="False"/>
            <field name="internal" eval="True"/>
            <field name="sequence" eval="90"/>
        </record>

    </data>
    <data>
        <template id="message_notification_email">
<div>
<div t-if="has_button_access" itemscope="itemscope" itemtype="http://schema.org/EmailMessage">
    <div itemprop="potentialAction" itemscope="itemscope" itemtype="http://schema.org/ViewAction">
        <link itemprop="target" t-att-href="button_access['url']"/>
        <link itemprop="url" t-att-href="button_access['url']"/>
        <meta itemprop="name" t-att-content="button_access['title']"/>
    </div>
</div>
<div t-if="has_button_access or len(actions) &gt; 0 or not is_discussion"
        summary="o_mail_notification" style="padding: 0px; width:600px;">
    <table cellspacing="0" cellpadding="0" border="0" style="width: 600px; margin-top: 5px;">
    <tbody><tr>
    <td valign="center">
        <a t-if="has_button_access"
                t-att-href="button_access['url']"
                style="padding: 8px 12px; font-size: 12px; color: #FFFFFF; text-decoration: none !important; font-weight: 400; background-color: #875A7B; border: 0px solid #875A7B; border-radius:3px">
            <t t-esc="button_access['title']"/>
        </a>
        <t t-if="actions">
            <t t-foreach="actions" t-as="action">
                |
                <a t-att-href="action['url']" style="color: #875A7B; text-decoration:none !important;">
                    <t t-esc="action['title']"/>
                </a>
            </t>
        </t>
    </td>
    <td valign="center" align="right">
        <img t-att-src="'/logo.png?company=%s' % company.id" style="padding: 0px; margin: 0px; height: auto; max-width: 200px; max-height: 36px;" t-att-alt="'%s' % company.name"/>
    </td>
    </tr><tr>
    <td colspan="2" style="text-align:center;">
        <hr width="100%"
            style="background-color:rgb(204,204,204);border:medium none;clear:both;display:block;font-size:0px;min-height:1px;line-height:0; margin:4px 0 12px 0;"/>
        <p t-if="subtype.internal" style="background-color: #f2dede; padding: 5px; margin-bottom: 16px;">
            <strong>Internal communication</strong>: Replying will post an internal note. Followers won't receive any email notification.
        </p>
    </td>
    </tr></tbody>
    </table>
</div>
<div t-raw="message.body"/>
<ul t-if="tracking_values">
    <t t-foreach="tracking_values" t-as="tracking">
        <li><t t-esc="tracking[0]"/>: <t t-esc="tracking[1]"/> -&gt; <t t-esc="tracking[2]"/></li>
    </t>
</ul>
<div t-if="signature" t-raw="signature" class="font-size: 13px;"/>
<p style="color: #555555; margin-top:32px;">
    Sent by
    <a t-if="website_url" t-att-href="website_url" style="text-decoration:none; color: #875A7B;">
        <span t-esc="company.name"/>
    </a>
    <span t-if="not website_url" t-esc="company.name"/>
    using
    <a target="_blank" href="https://www.odoo.com?utm_source=db&amp;utm_medium=email" style="text-decoration:none; color: #875A7B;">Odoo</a>.
</p>
</div>
        </template>

        <template id="mail_notification_borders">
<div>
<table border="0" width="100%" cellpadding="0" bgcolor="#ededed" style="padding: 20px; background-color: #ededed; border-collapse:separate;" summary="o_mail_notification">
<tbody>
    <!-- HEADER -->
    <tr>
        <td align="center" style="min-width: 590px;">
            <table width="590" border="0" cellpadding="0" bgcolor="#875A7B" style="min-width: 590px; background-color: rgb(135,90,123); padding: 20px; border-collapse:separate;">
                <tr><td valign="middle">
                    <span style="font-size:20px; color:white; font-weight: bold;">
                        <t t-esc="message.record_name"/>
                    </span>
                </td><td valign="middle" align="right">
                    <img t-att-src="'/logo.png?company=%s' % company.id" style="padding: 0px; margin: 0px; height: auto; width: 80px;" t-att-alt="'%s' % company.name"/>
                </td></tr>
            </table>
        </td>
    </tr>
    <!-- CONTENT -->
    <tr>
        <td align="center" style="min-width: 590px;">
            <table width="590" border="0" cellpadding="0" bgcolor="#ffffff" style="min-width: 590px; background-color: rgb(255, 255, 255); padding: 20px; border-collapse:separate;">
                <tbody><td valign="top" style="font-family:Arial,Helvetica,sans-serif; color: #555; font-size: 14px;">
                    <t t-raw="message.body"/>
                </td></tbody>
            </table>
        </td>
    </tr>
    <!-- FOOTER -->
    <tr>
        <td align="center" style="min-width: 590px;">
            <table width="590" border="0" cellpadding="0" bgcolor="#875A7B" style="min-width: 590px; background-color: rgb(135,90,123); padding: 20px; border-collapse:separate;">
                <tr><td valign="middle" align="left" style="color: #fff; padding-top: 10px; padding-bottom: 10px; font-size: 12px;">
                    <t t-esc="company.name"/><br/>
                    <t t-esc="company.phone"/>
                </td><td valign="middle" align="right" style="color: #fff; padding-top: 10px; padding-bottom: 10px; font-size: 12px;">
                    <t t-if="company.email">
                        <a t-att-href="'mailto:%s' % company.email" style="text-decoration:none; color: white;"><t t-esc="company.email"/></a><br/>
                    </t>
                    <t t-if="company.website">
                        <a t-att-href="'%s' % company.website" style="text-decoration:none; color: white;">
                            <t t-esc="company.website"/>
                        </a>
                    </t>
                </td></tr>
            </table>
        </td>
    </tr>
    <tr>
        <td align="center" style="padding: 8px; font-size:11px;">
            Powered by <a target="_blank" href="https://www.odoo.com?utm_source=db&amp;utm_medium=email">Odoo</a>.
        </td>
    </tr>
</tbody>
</table>
</div>
        </template>

        <template id="mail_notification_light">
<table border="0" cellpadding="0" cellspacing="0" style="padding-top: 16px; background-color: #F1F1F1; font-family:Verdana, Arial,sans-serif; color: #454748; width: 100%; border-collapse:separate;"><tr><td align="center">
<table border="0" cellpadding="0" cellspacing="0" width="590" style="padding: 24px; background-color: white; color: #454748; border-collapse:separate;">
<tbody>
    <!-- HEADER -->
    <tr>
        <td align="center" style="min-width: 590px;">
            <table border="0" cellpadding="0" cellspacing="0" width="100%" style="background-color: white; padding: 0; border-collapse:separate;">
                <tr><td valign="middle">
                    <span style="font-size: 10px;">Your <t t-esc="'%s' % model_description or 'document'"/></span><br/>
                    <span style="font-size: 20px; font-weight: bold;">
                        <t t-esc="message.record_name and message.record_name.replace('/','-') or ''"/>
                    </span>
                </td><td valign="middle" align="right">
                    <img t-att-src="'/logo.png?company=%s' % company.id" style="padding: 0px; margin: 0px; height: 48px;" t-att-alt="'%s' % company.name"/>
                </td></tr>
                <tr><td colspan="2" style="text-align:center;">
                  <hr width="100%" style="background-color:rgb(204,204,204);border:medium none;clear:both;display:block;font-size:0px;min-height:1px;line-height:0; margin:4px 0px 32px 0px;"/>
                </td></tr>
            </table>
        </td>
    </tr>
    <!-- CONTENT -->
    <tr>
        <td style="min-width: 590px;">
            <t t-raw="message.body"/>
        </td>
    </tr>
    <!-- FOOTER -->
    <tr>
        <td align="center" style="min-width: 590px; padding: 0 8px 0 8px; font-size:11px;">
            <hr width="100%" style="background-color:rgb(204,204,204);border:medium none;clear:both;display:block;font-size:0px;min-height:1px;line-height:0; margin: 16px 0px 4px 0px;"/>
            <b t-esc="company.name"/><br/>
            <div style="color: #999999;">
                <t t-esc="company.phone"/>
                <t t-if="company.email"> |
                    <a t-att-href="'mailto:%s' % company.email" style="text-decoration:none; color: #999999;"><t t-esc="company.email"/></a>
                </t>
                <t t-if="company.website"> |
                    <a t-att-href="'%s' % company.website" style="text-decoration:none; color: #999999;">
                        <t t-esc="company.website"/>
                    </a>
                </t>
            </div>
        </td>
    </tr>
</tbody>
</table>
</td></tr>
<!-- POWERED BY -->
<tr><td align="center" style="min-width: 590px;">
        Powered by <a target="_blank" href="https://www.odoo.com?utm_source=db&amp;utm_medium=email" style="color: #875A7B;">Odoo</a>
</td></tr>
</table>
        </template>

        <!-- Information on model to use this notification template
          * if the record has an online access defined in get_access_action, having
            a _get_share_url methods is required (like sale order and invoice);
          * this template works best with portal-enable models although it is not
            a complete requirement currently;
        -->
        <template id="mail_notification_paynow" name="blableblu">
<table border="0" cellpadding="0" cellspacing="0" style="padding-top: 16px; background-color: #F1F1F1; font-family:Verdana, Arial,sans-serif; color: #454748; width: 100%; border-collapse:separate;"><tr><td align="center">
<table border="0" cellpadding="0" cellspacing="0" width="590" style="padding: 24px; background-color: white; color: #454748; border-collapse:separate;">
<tbody>
    <!-- HEADER -->
    <tr>
        <td align="center" style="min-width: 590px;">
            <t t-set="access_action" t-value="record.with_context(force_website=True).get_access_action()"/>
            <t t-set="is_online" t-value="access_action and access_action['type'] == 'ir.actions.act_url'"/>
            <t t-set="access_url" t-value="is_online and record._get_share_url(redirect=True, signup_partner=True) or ''"/>
            <t t-set="access_name">
                View <t t-esc="record._description.lower()"/>
            </t>
            <table border="0" cellpadding="0" cellspacing="0" width="100%" style="background-color: white; padding: 0; border-collapse:separate;">
                <tr><td valign="middle">
                    <span style="font-size: 10px;">Your <t t-esc="'%s' % model_description or 'document'"/></span><br/>
                    <span style="font-size: 20px; font-weight: bold;">
                        <t t-esc="message.record_name"/>
                    </span>
                </td><td valign="middle" align="right">
                    <img t-att-src="'/logo.png?company=%s' % company.id" style="padding: 0px; margin: 0px; height: 48px;" t-att-alt="'%s' % company.name"/>
                </td></tr>
                <tr><td colspan="2" style="text-align:center;">
                  <hr width="100%" style="background-color:rgb(204,204,204);border:medium none;clear:both;display:block;font-size:0px;min-height:1px;line-height:0; margin:4px 0px 32px 0px;"/>
                </td></tr>
            </table>
        </td>
    </tr>
    <!-- CONTENT -->
    <tr>
        <td style="padding: 0">
            <t t-raw="message.body"/>
            <div t-if="is_online and not record._context.get('proforma')" style="margin: 32px 0px 32px 0px; text-align: center;">
                <a t-att-href="access_url"
                    style="background-color: #875A7B; padding: 8px 16px 8px 16px; text-decoration: none; color: #fff; border-radius: 5px; font-size:13px;">
                    <t t-esc="access_name"/>
                </a>
            </div>
            <div style="margin: 0px; padding: 0px; font-size:13px;">
                Best regards,
            </div>
            <div>&amp;nbsp;</div>
            <div t-if="record.user_id and record.user_id.signature" style="font-size: 13px;">
                <div t-raw="record.user_id.signature"/>
            </div>
        </td>
    </tr>
    <!-- FOOTER -->
    <tr>
        <td style="padding: 0; font-size:11px;">
            <hr width="100%" style="background-color:rgb(204,204,204);border:medium none;clear:both;display:block;font-size:0px;min-height:1px;line-height:0; margin: 32px 0px 4px 0px;"/>
            <b t-esc="company.name"/><br/>
            <div style="color: #999999">
                <t t-esc="company.phone"/>
                <t t-if="company.email"> |
                    <a t-att-href="'mailto:%s' % company.email" style="text-decoration:none; color: #999999;"><t t-esc="company.email"/></a>
                </t>
                <t t-if="company.website"> |
                    <a t-att-href="'%s' % company.website" style="text-decoration:none; color: #999999;">
                        <t t-esc="company.website"/>
                    </a>
                </t>
            </div>
        </td>
    </tr>
</tbody>
</table>
</td></tr>
<!-- POWERED BY -->
<tr><td align="center" style="min-width: 590px; padding: 8px; font-size:11px;">
    Powered by <a target="_blank" href="https://www.odoo.com?utm_source=db&amp;utm_medium=email" style="color: #875A7B;">Odoo</a>
</td></tr>
</table>
        </template>

        <!-- Discuss utility templates for notifications -->
        <template id="message_user_assigned">
<p style="margin: 0px;">
<<<<<<< HEAD
    <span>Dear <t t-esc="object.user_id.name"/>,</span><br />
    <span style="margin-top: 8px;">You have been assigned to the <t t-esc="object._description.lower()"/> <t t-esc="object.display_name"/>.</span>
=======
    <span>Dear <t t-esc="object.user_id.sudo().name"/>,</span><br />
    <span style="margin-top: 8px;">You have been assigned to the <t t-esc="object._description.lower()"/> <t t-esc="object.name_get()[0][1]"/>.</span>
>>>>>>> b81c2bce
</p>
<p style="margin-top: 24px; margin-bottom: 16px;">
    <a t-att-href="'/mail/view?model=%s&amp;res_id=%s' % (object._name, object.id)" style="background-color:#875A7B; padding: 10px; text-decoration: none; color: #fff; border-radius: 5px;">
            View <t t-esc="object._description.lower()"/>
    </a>
</p>
        </template>

        <template id="message_activity_done">
<div>
    <p>
        <strong><span t-attf-class="fa #{activity.activity_type_id.icon}"/></strong> <span t-field="activity.activity_type_id.name"/> done
        by <span t-field="activity.user_id.name"/><span t-if="activity.summary">:</span>
        <span t-if="activity.summary" t-field="activity.summary"/>
    </p>
    <div t-field="activity.note" style="margin-left: 8px;"/>
    <div t-if="activity.feedback" style="margin-top: 8px;">
        <strong> Feedback</strong>
    <div t-field="activity.feedback" style="margin-left: 8px;"></div>
    </div>
</div>
        </template>

        <template id="message_activity_assigned">
<div style="margin: 0px; padding: 0px; font-size: 13px;">
    <span t-field="activity.create_user_id.name"/> assigned you an activity <span t-field="activity.activity_type_id.name"/>
    <t t-if="activity.summary">(<span t-field="activity.summary"/>)</t>
    on <span t-field="activity.res_name"/>
    to close for <span t-field="activity.date_deadline"/>.<br />
    <p style="margin: 16px 0px 16px 0px;">
        <a t-att-href="'/mail/view?model=%s&amp;res_id=%s' % (activity.res_model, activity.res_id)"
            style="background-color:#875A7B; padding: 8px 16px 8px 16px; text-decoration: none; color: #fff; border-radius: 5px;">
            View <t t-esc="model_description or 'document'"/>
        </a>
    </p>
    <div t-if="activity.note" style="margin-top: 8px;" t-field="activity.note"/>
</div>
        </template>

        <!-- Mail gateway templates -->
        <template id="mail_bounce_catchall">
<div>
    <p>Hello <t t-esc="message['email_from']"/>,</p>
    <p>The email sent to <t t-esc="message['to']"/> cannot be processed. This address
    is used to collect replies and should not be used to directly contact <t t-esc="res_company.name"/>.</p>
    <p>Please contact us instead using <a t-att-href="'mailto:%s' % res_company.email"><t t-esc="res_company.email"/></a></p>
    <p>Regards,</p>
    <p>The <t t-esc="res_company.name"/> team.</p>
</div>
<blockquote><t t-esc="message['body']"/></blockquote>
        </template>

        <!-- Channel and moderation related data -->
        <template id="mail_channel_notify_moderation">
<div>
    <p>Hello <t t-esc='record.name'/></p>
    <p>You have messages to moderate, please go for the proceedings.</p><br/><br/>
    <div style="text-align: center;">
        <a href="/web#action=mail.action_discuss&amp;active_id=mailbox_moderation" style="background-color: #1abc9c; padding: 20px; text-decoration: none; color: #fff; border-radius: 5px; font-size: 16px;" class="o_default_snippet_text">Moderate Messages</a>
        <br/><br/><br/>
    </div>
    <p>Thank you!</p>
</div>
        </template>

       <template id="mail_channel_send_guidelines">
<div>
<p>Hello <t t-esc="partner.name"/>,</p>
<p>Please find below the guidelines of the <t t-esc="channel.name"/> channel.</p>
<p>
<t t-esc="channel.moderation_guidelines_msg"/>
</p>
<p></p>
</div>
        </template>
    </data>
</odoo><|MERGE_RESOLUTION|>--- conflicted
+++ resolved
@@ -297,13 +297,8 @@
         <!-- Discuss utility templates for notifications -->
         <template id="message_user_assigned">
 <p style="margin: 0px;">
-<<<<<<< HEAD
-    <span>Dear <t t-esc="object.user_id.name"/>,</span><br />
+    <span>Dear <t t-esc="object.user_id.sudo().name"/>,</span><br />
     <span style="margin-top: 8px;">You have been assigned to the <t t-esc="object._description.lower()"/> <t t-esc="object.display_name"/>.</span>
-=======
-    <span>Dear <t t-esc="object.user_id.sudo().name"/>,</span><br />
-    <span style="margin-top: 8px;">You have been assigned to the <t t-esc="object._description.lower()"/> <t t-esc="object.name_get()[0][1]"/>.</span>
->>>>>>> b81c2bce
 </p>
 <p style="margin-top: 24px; margin-bottom: 16px;">
     <a t-att-href="'/mail/view?model=%s&amp;res_id=%s' % (object._name, object.id)" style="background-color:#875A7B; padding: 10px; text-decoration: none; color: #fff; border-radius: 5px;">
