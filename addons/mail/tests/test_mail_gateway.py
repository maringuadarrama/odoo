--- conflicted
+++ resolved
@@ -626,13 +626,8 @@
 
         # 1. In-Reply-To header
         reply_msg2 = format(MAIL_TEMPLATE, to='erroneous@example.com',
-<<<<<<< HEAD
-                            extra='In-Reply-To: %s' % msg1.message_id,
+                            extra='In-Reply-To:\r\n\t%s' % msg1.message_id,
                             msg_id='<1198923581.41972151344608186760.JavaMail.3@agrolait.com>')
-=======
-                                extra='In-Reply-To:\r\n\t%s' % msg1.message_id,
-                                msg_id='<1198923581.41972151344608186760.JavaMail.3@agrolait.com>')
->>>>>>> e470385d
         self.mail_group.message_process(cr, uid, None, reply_msg2)
 
         # 2. References header
