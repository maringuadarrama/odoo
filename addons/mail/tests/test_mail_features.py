--- conflicted
+++ resolved
@@ -551,13 +551,8 @@
                             'message_post: notification email sent to more than one email address instead of a precise partner')
             self.assertIn(sent_email['email_to'][0], test_emailto,
                             'message_post: notification email email_to incorrect')
-<<<<<<< HEAD
             self.assertEqual(email_split(sent_email['reply_to']), ['r@r'],  # was '"Followers of Pigs" <r@r>', but makes no sense
                             'message_post: notification email reply_to incorrect: should have raoul email')
-=======
-            self.assertEqual(sent_email['reply_to'], 'Followers of Pigs <r@r>',
-                            'message_post: notification email reply_to incorrect: should name Followers of Pigs, and have raoul email')
->>>>>>> 245bb4eb
             self.assertEqual(_mail_subject, sent_email['subject'],
                             'message_post: notification email subject incorrect')
             self.assertIn(html_sanitize(_body2), sent_email['body'],
