# -*- coding: utf-8 -*-
##############################################################################
#
#    OpenERP, Open Source Management Solution
#    Copyright (C) 2004-2009 Tiny SPRL (<http://tiny.be>).
#
#    This program is free software: you can redistribute it and/or modify
#    it under the terms of the GNU Affero General Public License as
#    published by the Free Software Foundation, either version 3 of the
#    License, or (at your option) any later version.
#
#    This program is distributed in the hope that it will be useful,
#    but WITHOUT ANY WARRANTY; without even the implied warranty of
#    MERCHANTABILITY or FITNESS FOR A PARTICULAR PURPOSE.  See the
#    GNU Affero General Public License for more details.
#
#    You should have received a copy of the GNU Affero General Public License
#    along with this program.  If not, see <http://www.gnu.org/licenses/>.
#
##############################################################################

import logging
import time
import datetime
from dateutil.relativedelta import relativedelta
from operator import itemgetter

from tools.translate import _
from osv import fields, osv
import netsvc
import tools

class account_installer(osv.osv_memory):
    _name = 'account.installer'
    _inherit = 'res.config.installer'
    __logger = logging.getLogger(_name)

    def _get_charts(self, cr, uid, context=None):
        modules = self.pool.get('ir.module.module')
        # Looking for the module with the 'Account Charts' category
        category_name, category_id = self.pool.get('ir.model.data').get_object_reference(cr, uid, 'base', 'module_category_localization_account_charts')
        ids = modules.search(cr, uid, [('category_id', '=', category_id)], context=context)
        charts = list(
            sorted(((m.name, m.shortdesc)
                    for m in modules.browse(cr, uid, ids, context=context)),
                   key=itemgetter(1)))
        charts.insert(0, ('configurable', 'Generic Chart Of Accounts'))
        return charts

    _columns = {
        # Accounting
        'charts': fields.selection(_get_charts, 'Chart of Accounts',
            required=True,
            help="Installs localized accounting charts to match as closely as "
                 "possible the accounting needs of your company based on your "
                 "country."),
        'date_start': fields.date('Start Date', required=True),
        'date_stop': fields.date('End Date', required=True),
        'period': fields.selection([('month', 'Monthly'), ('3months','3 Monthly')], 'Periods', required=True),
        'company_id': fields.many2one('res.company', 'Company', required=True),
        'has_default_company' : fields.boolean('Has Default Company', readonly=True),
    }

    def _default_company(self, cr, uid, context=None):
        user = self.pool.get('res.users').browse(cr, uid, uid, context=context)
        return user.company_id and user.company_id.id or False

    def _default_has_default_company(self, cr, uid, context=None):
        count = self.pool.get('res.company').search_count(cr, uid, [], context=context)
        return bool(count == 1)

    _defaults = {
        'date_start': lambda *a: time.strftime('%Y-01-01'),
        'date_stop': lambda *a: time.strftime('%Y-12-31'),
        'period': 'month',
        'company_id': _default_company,
        'has_default_company': _default_has_default_company,
        'charts': 'configurable'
    }

    def fields_view_get(self, cr, uid, view_id=None, view_type='form', context=None, toolbar=False, submenu=False):
        res = super(account_installer, self).fields_view_get(cr, uid, view_id=view_id, view_type=view_type, context=context, toolbar=toolbar,submenu=False)
        cmp_select = []
        company_ids = self.pool.get('res.company').search(cr, uid, [], context=context)
        #display in the widget selection of companies, only the companies that haven't been configured yet (but don't care about the demo chart of accounts)
        cr.execute("SELECT company_id FROM account_account WHERE active = 't' AND account_account.parent_id IS NULL AND name != %s", ("Chart For Automated Tests",))
        configured_cmp = [r[0] for r in cr.fetchall()]
        unconfigured_cmp = list(set(company_ids)-set(configured_cmp))
        for field in res['fields']:
            if field == 'company_id':
                res['fields'][field]['domain'] = [('id','in',unconfigured_cmp)]
                res['fields'][field]['selection'] = [('', '')]
                if unconfigured_cmp:
                    cmp_select = [(line.id, line.name) for line in self.pool.get('res.company').browse(cr, uid, unconfigured_cmp)]
                    res['fields'][field]['selection'] = cmp_select
        return res

    def on_change_start_date(self, cr, uid, id, start_date=False):
        if start_date:
            start_date = datetime.datetime.strptime(start_date, "%Y-%m-%d")
            end_date = (start_date + relativedelta(months=12)) - relativedelta(days=1)
            return {'value': {'date_stop': end_date.strftime('%Y-%m-%d')}}
        return {}

    def execute(self, cr, uid, ids, context=None):
        self.execute_simple(cr, uid, ids, context)
        super(account_installer, self).execute(cr, uid, ids, context=context)

    def execute_simple(self, cr, uid, ids, context=None):
        if context is None:
            context = {}
        fy_obj = self.pool.get('account.fiscalyear')
        for res in self.read(cr, uid, ids, context=context):
<<<<<<< HEAD
=======
            if record.charts == 'configurable':
                fp = tools.file_open(opj('account', 'configurable_account_chart.xml'))
                tools.convert_xml_import(cr, 'account', fp, {}, 'init', True, None)
                fp.close()
                s_tax = (res.get('sale_tax', 0.0))/100
                p_tax = (res.get('purchase_tax', 0.0))/100
                pur_temp_tax = mod_obj.get_object_reference(cr, uid, 'account', 'tax_code_base_purchases')
                pur_temp_tax_id = pur_temp_tax and pur_temp_tax[1] or False

                pur_temp_tax_paid = mod_obj.get_object_reference(cr, uid, 'account', 'tax_code_output')
                pur_temp_tax_paid_id = pur_temp_tax_paid and pur_temp_tax_paid[1] or False

                sale_temp_tax = mod_obj.get_object_reference(cr, uid, 'account', 'tax_code_base_sales')
                sale_temp_tax_id = sale_temp_tax and sale_temp_tax[1] or False

                sale_temp_tax_paid = mod_obj.get_object_reference(cr, uid, 'account', 'tax_code_input')
                sale_temp_tax_paid_id = sale_temp_tax_paid and sale_temp_tax_paid[1] or False

                chart_temp_ids = obj_acc_chart_temp.search(cr, uid, [('name','=','Configurable Account Chart Template')], context=context)
                chart_temp_id = chart_temp_ids and chart_temp_ids[0] or False
                if s_tax * 100 > 0.0:
                    tax_account_ids = obj_acc_temp.search(cr, uid, [('name', '=', 'Tax Received')], context=context)
                    sales_tax_account_id = tax_account_ids and tax_account_ids[0] or False
                    vals_tax_code_temp = {
                        'name': _('TAX %s%%') % (s_tax*100),
                        'code': _('TAX %s%%') % (s_tax*100),
                        'parent_id': sale_temp_tax_id
                    }
                    new_tax_code_temp = obj_tax_code_temp.create(cr, uid, vals_tax_code_temp, context=context)
                    vals_paid_tax_code_temp = {
                        'name': _('TAX Received %s%%') % (s_tax*100),
                        'code': _('TAX Received %s%%') % (s_tax*100),
                        'parent_id': sale_temp_tax_paid_id
                    }
                    new_paid_tax_code_temp = obj_tax_code_temp.create(cr, uid, vals_paid_tax_code_temp, context=context)
                    sales_tax_temp = obj_tax_temp.create(cr, uid, {
                                            'name': _('Sale TAX %s%%') % (s_tax*100),
                                            'amount': s_tax,
                                            'base_code_id': new_tax_code_temp,
                                            'tax_code_id': new_paid_tax_code_temp,
                                            'ref_base_code_id': new_tax_code_temp,
                                            'ref_tax_code_id': new_paid_tax_code_temp,
                                            'type_tax_use': 'sale',
                                            'type': 'percent',
                                            'sequence': 0,
                                            'account_collected_id': sales_tax_account_id,
                                            'account_paid_id': sales_tax_account_id,
                                            'chart_template_id': chart_temp_id,
                                }, context=context)
                if p_tax * 100 > 0.0:
                    tax_account_ids = obj_acc_temp.search(cr, uid, [('name', '=', 'Tax Paid')], context=context)
                    purchase_tax_account_id = tax_account_ids and tax_account_ids[0] or False
                    vals_tax_code_temp = {
                        'name': _('TAX %s%%') % (p_tax*100),
                        'code': _('TAX %s%%') % (p_tax*100),
                        'parent_id': pur_temp_tax_id
                    }
                    new_tax_code_temp = obj_tax_code_temp.create(cr, uid, vals_tax_code_temp, context=context)
                    vals_paid_tax_code_temp = {
                        'name': _('TAX Paid %s%%') % (p_tax*100),
                        'code': _('TAX Paid %s%%') % (p_tax*100),
                        'parent_id': pur_temp_tax_paid_id
                    }
                    new_paid_tax_code_temp = obj_tax_code_temp.create(cr, uid, vals_paid_tax_code_temp, context=context)
                    purchase_tax_temp = obj_tax_temp.create(cr, uid, {
                                             'name': _('Purchase TAX %s%%') % (p_tax*100),
                                             'amount': p_tax,
                                             'base_code_id': new_tax_code_temp,
                                             'tax_code_id': new_paid_tax_code_temp,
                                             'ref_base_code_id': new_tax_code_temp,
                                             'ref_tax_code_id': new_paid_tax_code_temp,
                                             'type_tax_use': 'purchase',
                                             'type': 'percent',
                                             'sequence': 0,
                                             'account_collected_id': purchase_tax_account_id,
                                             'account_paid_id': purchase_tax_account_id,
                                             'chart_template_id': chart_temp_id,
                                    }, context=context)

>>>>>>> 847bddb3
            if 'date_start' in res and 'date_stop' in res:
                f_ids = fy_obj.search(cr, uid, [('date_start', '<=', res['date_start']), ('date_stop', '>=', res['date_stop']), ('company_id', '=', res['company_id'][0])], context=context)
                if not f_ids:
                    name = code = res['date_start'][:4]
                    if int(name) != int(res['date_stop'][:4]):
                        name = res['date_start'][:4] +'-'+ res['date_stop'][:4]
                        code = res['date_start'][2:4] +'-'+ res['date_stop'][2:4]
                    vals = {
                        'name': name,
                        'code': code,
                        'date_start': res['date_start'],
                        'date_stop': res['date_stop'],
                        'company_id': res['company_id'][0]
                    }
                    fiscal_id = fy_obj.create(cr, uid, vals, context=context)
                    if res['period'] == 'month':
                        fy_obj.create_period(cr, uid, [fiscal_id])
                    elif res['period'] == '3months':
                        fy_obj.create_period3(cr, uid, [fiscal_id])

    def modules_to_install(self, cr, uid, ids, context=None):
        modules = super(account_installer, self).modules_to_install(
            cr, uid, ids, context=context)
        chart = self.read(cr, uid, ids, ['charts'],
                          context=context)[0]['charts']
        self.__logger.debug('Installing chart of accounts %s', chart)
        return modules | set([chart])

account_installer()

# vim:expandtab:smartindent:tabstop=4:softtabstop=4:shiftwidth=4:<|MERGE_RESOLUTION|>--- conflicted
+++ resolved
@@ -111,88 +111,6 @@
             context = {}
         fy_obj = self.pool.get('account.fiscalyear')
         for res in self.read(cr, uid, ids, context=context):
-<<<<<<< HEAD
-=======
-            if record.charts == 'configurable':
-                fp = tools.file_open(opj('account', 'configurable_account_chart.xml'))
-                tools.convert_xml_import(cr, 'account', fp, {}, 'init', True, None)
-                fp.close()
-                s_tax = (res.get('sale_tax', 0.0))/100
-                p_tax = (res.get('purchase_tax', 0.0))/100
-                pur_temp_tax = mod_obj.get_object_reference(cr, uid, 'account', 'tax_code_base_purchases')
-                pur_temp_tax_id = pur_temp_tax and pur_temp_tax[1] or False
-
-                pur_temp_tax_paid = mod_obj.get_object_reference(cr, uid, 'account', 'tax_code_output')
-                pur_temp_tax_paid_id = pur_temp_tax_paid and pur_temp_tax_paid[1] or False
-
-                sale_temp_tax = mod_obj.get_object_reference(cr, uid, 'account', 'tax_code_base_sales')
-                sale_temp_tax_id = sale_temp_tax and sale_temp_tax[1] or False
-
-                sale_temp_tax_paid = mod_obj.get_object_reference(cr, uid, 'account', 'tax_code_input')
-                sale_temp_tax_paid_id = sale_temp_tax_paid and sale_temp_tax_paid[1] or False
-
-                chart_temp_ids = obj_acc_chart_temp.search(cr, uid, [('name','=','Configurable Account Chart Template')], context=context)
-                chart_temp_id = chart_temp_ids and chart_temp_ids[0] or False
-                if s_tax * 100 > 0.0:
-                    tax_account_ids = obj_acc_temp.search(cr, uid, [('name', '=', 'Tax Received')], context=context)
-                    sales_tax_account_id = tax_account_ids and tax_account_ids[0] or False
-                    vals_tax_code_temp = {
-                        'name': _('TAX %s%%') % (s_tax*100),
-                        'code': _('TAX %s%%') % (s_tax*100),
-                        'parent_id': sale_temp_tax_id
-                    }
-                    new_tax_code_temp = obj_tax_code_temp.create(cr, uid, vals_tax_code_temp, context=context)
-                    vals_paid_tax_code_temp = {
-                        'name': _('TAX Received %s%%') % (s_tax*100),
-                        'code': _('TAX Received %s%%') % (s_tax*100),
-                        'parent_id': sale_temp_tax_paid_id
-                    }
-                    new_paid_tax_code_temp = obj_tax_code_temp.create(cr, uid, vals_paid_tax_code_temp, context=context)
-                    sales_tax_temp = obj_tax_temp.create(cr, uid, {
-                                            'name': _('Sale TAX %s%%') % (s_tax*100),
-                                            'amount': s_tax,
-                                            'base_code_id': new_tax_code_temp,
-                                            'tax_code_id': new_paid_tax_code_temp,
-                                            'ref_base_code_id': new_tax_code_temp,
-                                            'ref_tax_code_id': new_paid_tax_code_temp,
-                                            'type_tax_use': 'sale',
-                                            'type': 'percent',
-                                            'sequence': 0,
-                                            'account_collected_id': sales_tax_account_id,
-                                            'account_paid_id': sales_tax_account_id,
-                                            'chart_template_id': chart_temp_id,
-                                }, context=context)
-                if p_tax * 100 > 0.0:
-                    tax_account_ids = obj_acc_temp.search(cr, uid, [('name', '=', 'Tax Paid')], context=context)
-                    purchase_tax_account_id = tax_account_ids and tax_account_ids[0] or False
-                    vals_tax_code_temp = {
-                        'name': _('TAX %s%%') % (p_tax*100),
-                        'code': _('TAX %s%%') % (p_tax*100),
-                        'parent_id': pur_temp_tax_id
-                    }
-                    new_tax_code_temp = obj_tax_code_temp.create(cr, uid, vals_tax_code_temp, context=context)
-                    vals_paid_tax_code_temp = {
-                        'name': _('TAX Paid %s%%') % (p_tax*100),
-                        'code': _('TAX Paid %s%%') % (p_tax*100),
-                        'parent_id': pur_temp_tax_paid_id
-                    }
-                    new_paid_tax_code_temp = obj_tax_code_temp.create(cr, uid, vals_paid_tax_code_temp, context=context)
-                    purchase_tax_temp = obj_tax_temp.create(cr, uid, {
-                                             'name': _('Purchase TAX %s%%') % (p_tax*100),
-                                             'amount': p_tax,
-                                             'base_code_id': new_tax_code_temp,
-                                             'tax_code_id': new_paid_tax_code_temp,
-                                             'ref_base_code_id': new_tax_code_temp,
-                                             'ref_tax_code_id': new_paid_tax_code_temp,
-                                             'type_tax_use': 'purchase',
-                                             'type': 'percent',
-                                             'sequence': 0,
-                                             'account_collected_id': purchase_tax_account_id,
-                                             'account_paid_id': purchase_tax_account_id,
-                                             'chart_template_id': chart_temp_id,
-                                    }, context=context)
-
->>>>>>> 847bddb3
             if 'date_start' in res and 'date_stop' in res:
                 f_ids = fy_obj.search(cr, uid, [('date_start', '<=', res['date_start']), ('date_stop', '>=', res['date_stop']), ('company_id', '=', res['company_id'][0])], context=context)
                 if not f_ids:
