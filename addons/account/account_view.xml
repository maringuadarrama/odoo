--- conflicted
+++ resolved
@@ -473,10 +473,7 @@
                         <field name="period_id"/>
                         <field name="balance_start"/>
                     <field name="balance_end_real"/>
-<<<<<<< HEAD
-=======
-                    </group>
->>>>>>> aa8e5bd2
+                    </group>
                     <notebook colspan="4">
                         <page string="Transaction">
                             <field colspan="4" name="line_ids" nolabel="1">
