<?xml version="1.0" encoding="utf-8"?>
<openerp>
    <data>

        <!--
     Fiscal Year
    -->

        <record id="view_account_fiscalyear_form" model="ir.ui.view">
            <field name="name">account.fiscalyear.form</field>
            <field name="model">account.fiscalyear</field>
            <field name="type">form</field>
            <field name="arch" type="xml">
                <form string="Fiscalyear">
                    <field name="name" select="1"/>
                    <field name="code" select="1"/>
                    <field name="date_start"/>
                    <field name="date_stop"/>
                    <field name="company_id" groups="base.group_multi_company"/>
                    <field name="end_journal_period_id"/>
                    <separator colspan="4" string="Periods"/>
                    <field colspan="4" name="period_ids" nolabel="1" widget="one2many_list">
                        <form string="Period">
                            <field name="name" select="1"/>
                            <field name="code" select="1"/>
                            <field name="date_start"/>
                            <field name="date_stop"/>
                            <field name="special"/>
                        </form>
                    </field>
                    <separator colspan="4" string="States"/>
                    <field name="state" select="1" readonly="1"/>
                    <group col="2" colspan="2">
                        <button name="create_period" states="draft" string="Create Monthly Periods" type="object" icon="gtk-dnd"/>
                        <button name="create_period3" states="draft" string="Create 3 Months Periods" type="object" icon="gtk-dnd"/>
                    </group>
                </form>
            </field>
        </record>
        <record id="view_account_fiscalyear_tree" model="ir.ui.view">
            <field name="name">account.fiscalyear.tree</field>
            <field name="model">account.fiscalyear</field>
            <field name="type">tree</field>
            <field name="arch" type="xml">
                <tree string="Fiscalyear">
                    <field name="code"/>
                    <field name="name"/>
                    <field name="state"/>
                </tree>
            </field>
        </record>
        <record id="action_account_fiscalyear_form" model="ir.actions.act_window">
            <field name="name">Fiscal Years</field>
            <field name="res_model">account.fiscalyear</field>
            <field name="view_type">form</field>
            <field name="view_mode">tree,form</field>
        </record>
        <menuitem id="next_id_23" name="Periods" parent="account.menu_finance_accounting"/>
        <menuitem action="action_account_fiscalyear_form" id="menu_action_account_fiscalyear_form" parent="next_id_23"/>

        <!--
    Period
    -->
        <record id="res_role_period" model="res.roles">
            <field eval="&quot;&quot;&quot;Period&quot;&quot;&quot;" name="name"/>
        </record>

        <record id="view_account_period_form" model="ir.ui.view">
            <field name="name">account.period.form</field>
            <field name="model">account.period</field>
            <field name="type">form</field>
            <field name="arch" type="xml">
                <form string="Period">
                    <field name="name" select="1"/>
                    <field name="code" select="1"/>
                    <field name="date_start"/>
                    <field name="date_stop"/>
                    <field name="company_id" groups="base.group_multi_company"/>
                    <field name="fiscalyear_id"/>
                    <field name="special"/>
                    <separator colspan="4" string="States"/>
                    <field name="state" select="1"/>
                    <button name="action_draft" states="done" string="Set to Draft" type="object" icon="gtk-convert"/>
                </form>
            </field>
        </record>
        <record id="view_account_period_tree" model="ir.ui.view">
            <field name="name">account.period.tree</field>
            <field name="model">account.period</field>
            <field name="type">tree</field>
            <field name="arch" type="xml">
                <tree string="Period">
                    <field name="code"/>
                    <field name="name"/>
                    <field name="date_start"/>
                    <field name="date_stop"/>
                    <field name="special"/>
                    <field name="state"/>
                </tree>
            </field>
        </record>
        <record id="action_account_period_form" model="ir.actions.act_window">
            <field name="name">Periods</field>
            <field name="res_model">account.period</field>
            <field name="view_type">form</field>
            <field name="view_mode">tree,form</field>
        </record>
        <menuitem action="action_account_period_form" id="menu_action_account_period_form" parent="account.next_id_23"/>


        <!--
    Accounts
    -->

        <record id="view_account_form" model="ir.ui.view">
            <field name="name">account.account.form</field>
            <field name="model">account.account</field>
            <field name="type">form</field>
            <field name="arch" type="xml">
                <form string="Account">
                    <group col="6" colspan="4">
                    <field name="name" select="1" colspan="4"/>
                    <field name="code" select="1"/>
                    <field name="parent_id"/>
                    <field name="company_id" select="2" widget="selection" groups="base.group_multi_company"/>
                    <field name="user_type" select="1"/>
                    </group>
                    <notebook colspan="4">
                        <page string="General Information">
                            <newline/>
                            <field name="currency_id" select="2"/>
                            <field name="currency_mode" select="2"/>
                            <field name="reconcile"/>
                            <field name="active" select="2"/>
                            <field name="check_history"/>
                            <field name="type" select="1"/>
                            <newline/>
                            <field colspan="4" name="tax_ids" domain="[('parent_id','=',False)]"/>
                            <field name="child_consol_ids" colspan="4" attrs="{'readonly':[('type','!=','consolidation')]}"/>
                        </page>
                        <page string="Notes">
                            <field colspan="4" name="note" nolabel="1"/>
                        </page>
                    </notebook>
                </form>
            </field>
        </record>


        <record id="action_account_form" model="ir.actions.act_window">
            <field name="name">List of Accounts</field>
            <field name="res_model">account.account</field>
            <field name="view_type">form</field>
            <field name="view_mode">tree,form,graph</field>
        </record>
        <menuitem id="account_account_menu" name="Financial Accounts" parent="account.menu_finance_accounting"/>
        <menuitem action="action_account_form" id="menu_action_account_form" parent="account_account_menu"/>

        <record id="view_account_tree" model="ir.ui.view">
            <field name="name">account.account.tree</field>
            <field name="model">account.account</field>
            <field name="type">tree</field>
            <field name="field_parent">child_id</field>
            <field name="arch" type="xml">
                <tree string="Chart of accounts" toolbar="1" colors="blue:type=='view'">
                    <field name="code"/>
                    <field name="name"/>
                    <field name="debit"/>
                    <field name="credit"/>
                    <field name="balance"/>
                    <field name="company_id" groups="base.group_multi_company"/>
                    <field name="company_currency_id"/>
                    <field name="type" invisible="1"/>
                </tree>
            </field>
        </record>
        <record id="action_account_tree" model="ir.actions.act_window">
            <field name="name">Chart of Accounts</field>
            <field name="res_model">account.account</field>
            <field name="view_type">tree</field>
            <field name="view_id" ref="view_account_tree"/>
            <field name="domain">[('parent_id','=',False)]</field>
        </record>
        <menuitem action="action_account_tree" id="menu_action_account_tree" parent="account.account_account_menu"/>

        <!--
    Journal

    Account Journal Columns
    -->

        <record id="view_journal_column_form" model="ir.ui.view">
            <field name="name">account.journal.column.form</field>
            <field name="model">account.journal.column</field>
            <field name="type">form</field>
            <field name="arch" type="xml">
                <form string="Journal Column">
                    <field colspan="4" name="name" select="1"/>
                    <field name="field" select="1"/>
                    <field name="sequence"/>
                    <newline/>
                    <field name="readonly"/>
                    <field name="required"/>
                </form>
            </field>
        </record>
        <record id="view_journal_column_tree" model="ir.ui.view">
            <field name="name">account.journal.column.tree</field>
            <field name="model">account.journal.column</field>
            <field name="type">tree</field>
            <field name="arch" type="xml">
                <tree string="Journal Column">
                    <field name="sequence"/>
                    <field name="name"/>
                    <field name="required"/>
                    <field name="readonly"/>
                </tree>
            </field>
        </record>

        <record id="view_account_journal_view_form" model="ir.ui.view">
            <field name="name">account.journal.view.form</field>
            <field name="model">account.journal.view</field>
            <field name="type">form</field>
            <field name="arch" type="xml">
                <form string="Journal View">
                    <field colspan="4" name="name" select="1"/>
                    <field colspan="4" name="columns_id" widget="one2many_list"/>
                </form>
            </field>
        </record>

        <!--
    # Account Journal
    -->

        <record id="view_account_journal_tree" model="ir.ui.view">
            <field name="name">account.journal.tree</field>
            <field name="model">account.journal</field>
            <field name="type">tree</field>
            <field name="arch" type="xml">
                <tree string="Account Journal">
                    <field name="code"/>
                    <field name="name"/>
                    <field name="company_id" groups="base.group_multi_company"/>
                </tree>
            </field>
        </record>

        <record id="view_account_journal_form" model="ir.ui.view">
            <field name="name">account.journal.form</field>
            <field name="model">account.journal</field>
            <field name="type">form</field>
            <field name="arch" type="xml">
                <form string="Account Journal">
                    <group colspan="4" col="6">
                        <field name="name" select="1"/>
                        <field name="code" select="1"/>
                        <field name="active" select="1"/>
                        <field name="type"/>
                        <field name="refund_journal" attrs="{'readonly':[('type','=','general'),('type','=','cash'),('type','=','situation')]}"/>
                    </group>

                    <notebook colspan="4">
                        <page string="General Information">
                            <field name="view_id"/>
                            <field name="currency"/>
                            <field name="sequence_id"/>
                            <field name="invoice_sequence_id"/>
                            <field name="default_debit_account_id" attrs="{'required':[('type','=','cash')]}" domain="[('type','&lt;&gt;','view'),('type','&lt;&gt;','consolidation')]"/>
                            <field name="default_credit_account_id" attrs="{'required':[('type','=','cash')]}" domain="[('type','&lt;&gt;','view'),('type','&lt;&gt;','consolidation')]"/>
                            <field name="user_id" groups="base.group_extended"/>
                            <field name="company_id" groups="base.group_multi_company"/>
                            <newline/>
                            <field name="centralisation"/>
                            <field name="group_invoice_lines"/>

                            <field name="update_posted"/>
                            <field name="entry_posted"/>
                        </page>
                        <page string="Entry Controls">
                            <separator colspan="4" string="Accounts Type Allowed (empty for no control)"/>
                            <field colspan="4" name="type_control_ids" nolabel="1"/>
                            <separator colspan="4" string="Accounts Allowed (empty for no control)"/>
                            <field colspan="4" name="account_control_ids" nolabel="1"/>
                        </page>
                    </notebook>
                </form>
            </field>
        </record>
        <record id="action_account_journal_form" model="ir.actions.act_window">
            <field name="name">Financial Journals</field>
            <field name="res_model">account.journal</field>
            <field name="view_type">form</field>
            <field name="view_mode">tree,form</field>
        </record>
        <menuitem action="action_account_journal_form" id="menu_action_account_journal_form" parent="menu_finance_accounting"/>

        <record id="view_bank_statement_tree" model="ir.ui.view">
            <field name="name">account.bank.statement.tree</field>
            <field name="model">account.bank.statement</field>
            <field name="type">tree</field>
            <field name="arch" type="xml">
                <tree colors="red:balance_end_real!=balance_end;blue:state=='draft' and (balance_end_real==balance_end)" string="Statement">
                    <field name="date"/>
                    <field name="name"/>
                    <field name="journal_id"/>
                    <field name="period_id"/>
                    <field name="balance_start"/>
                    <field name="balance_end_real"/>
                    <field name="balance_end"/>
                    <field name="state"/>
                </tree>
            </field>
        </record>

        <record id="view_bank_statement_form" model="ir.ui.view">
            <field name="name">account.bank.statement.form</field>
            <field name="model">account.bank.statement</field>
            <field name="type">form</field>
            <field name="arch" type="xml">
                <form string="Statement">
                    <field name="name" select="1"/>
                    <field name="date" select="1"/>
                    <field name="journal_id" on_change="onchange_journal_id(journal_id)" select="1"/>
                    <field name="currency"/>
                    <field name="period_id" select="2"/>
                    <group colspan="2" col="3">
                        <button name="%(wizard_populate_statement_from_inv)d"
                            string="Import Invoice" type="action" attrs="{'invisible':[('state','=','confirm')]}" icon="gtk-open"/>
                    </group>
                    <newline/>
                    <field name="balance_start"/>
                    <field name="balance_end_real"/>
                    <notebook colspan="4">
                        <page string="Entry encoding">
                            <field colspan="4" name="line_ids" nolabel="1">
                                <tree editable="bottom" string="Statement lines">
                                    <field name="sequence"/>
                                    <field name="date"/>
                                    <field name="ref"/>
                                    <field name="name"/>
                                    <field name="account_id"/>
                                    <field name="type"/>
                                    <field name="partner_id" on_change="onchange_partner_id(partner_id, type, parent.currency)"/>
                                    <field domain="[('journal_id','=',parent.journal_id)]" name="account_id"/>
                                    <field name="amount"/>
                                    <field context="{'partner_id': partner_id, 'amount': amount, 'account_id': account_id, 'currency_id': parent.currency, 'journal_id': parent.journal_id, 'date':date}" name="reconcile_id"/>
                                    <field invisible="1" name="reconcile_amount"/>
                                </tree>
                                <form string="Statement lines">
                                    <field name="date"/>
                                    <field name="name"/>
                                     <field name="account_id"/>
                                    <field name="type"/>
                                    <field name="partner_id" on_change="onchange_partner_id(partner_id, type, parent.currency)"/>
                                    <field domain="[('journal_id', '=', parent.journal_id), ('type', '&lt;&gt;', 'view')]" name="account_id"/>
                                    <field name="amount"/>
                                    <field context="{'partner_id':partner_id,'amount':amount,'account_id':account_id,'currency_id': parent.currency,'journal_id':parent.journal_id, 'date':date}" name="reconcile_id"/>
                                    <field name="ref"/>
                                    <field name="sequence"/>
                                    <separator colspan="4" string="Notes"/>
                                    <field colspan="4" name="note" nolabel="1"/>
                                </form>
                            </field>
                        </page>
                        <page string="Real Entries">
                            <field colspan="4" name="move_line_ids" nolabel="1"/>
                        </page>
                    </notebook>
                    <group col="7" colspan="4">
                        <field name="state" select="2"/>
                        <field name="balance_end"/>
                        <button name="button_dummy" states="draft" string="Compute" icon="gtk-execute"/>
                        <button name="button_confirm" states="draft" string="Confirm" type="object"  icon="gtk-apply"/>
                        <button name="button_cancel" states="confirm" string="Cancel" type="object" icon="gtk-cancel"/>
                    </group>
                </form>
            </field>
        </record>
        <record id="action_bank_statement_tree" model="ir.actions.act_window">
            <field name="name">Entries by Statements</field>
            <field name="res_model">account.bank.statement</field>
            <field name="view_type">form</field>
            <field name="view_mode">tree,form</field>
        </record>
        <menuitem action="action_bank_statement_tree" id="menu_bank_statement_tree" parent="menu_finance_entries" sequence="7"/>

        <record id="action_bank_statement_draft_tree" model="ir.actions.act_window">
            <field name="name">Draft statements</field>
            <field name="res_model">account.bank.statement</field>
            <field name="view_type">form</field>
            <field name="view_mode">tree,form</field>
            <field name="domain">[('state','=','draft')]</field>
            <field name="filter" eval="True"/>
        </record>

        <record id="action_bank_statement_tree2" model="ir.actions.act_window">
            <field name="name">New Statement</field>
            <field name="res_model">account.bank.statement</field>
            <field name="view_type">form</field>
            <field name="view_mode">form,tree</field>
        </record>

        <record id="view_bank_statement_reconcile" model="ir.ui.view">
            <field name="name">account.bank.statement.reconcile.form</field>
            <field name="model">account.bank.statement.reconcile</field>
            <field name="type">form</field>
            <field name="arch" type="xml">
                <form string="Reconcile">
                    <field name="name" select="1"/>
                    <newline/>
                    <field name="total_second_amount"/>
                    <field name="total_second_currency"/>
                    <newline/>
                    <field name="total_amount"/>
                    <field name="total_currency"/>
                    <newline/>
                    <separator colspan="4" string="Entries"/>
                    <field colspan="4" domain="[('partner_id','=',context.get('partner_id', False)),('state','=','valid'),('account_id','=',context.get('account_id', False)),('reconcile_id', '=', False)]" name="line_ids" nolabel="1" view_mode="tree"/>
                    <field colspan="4" name="line_new_ids" nolabel="1">
                        <tree editable="bottom" string="Write-Off">
                            <field name="account_id" domain="[('type','&lt;&gt;','view'),('type','&lt;&gt;','consolidation')]"/>
                            <field name="amount"/>
                            <field name="name"/>
                        </tree>
                    </field>
                    <group col="5" colspan="4">
                        <field name="total_entry"/>
                        <field name="total_new"/>
                        <field name="total_balance"/>
                        <button colspan="2" name="dummy" string="Compute" icon="gtk-execute"/>
                    </group>
                </form>
            </field>
        </record>
        <!--
    Account Types
    -->
        <record id="view_account_type_tree" model="ir.ui.view">
            <field name="name">account.account.type.tree</field>
            <field name="model">account.account.type</field>
            <field name="type">tree</field>
            <field name="arch" type="xml">
                <tree string="Account Type">
                    <field name="name"/>
                    <field name="code"/>
                </tree>
            </field>
        </record>
        <record id="view_account_type_form" model="ir.ui.view">
            <field name="name">account.account.type.form</field>
            <field name="model">account.account.type</field>
            <field name="type">form</field>
            <field name="arch" type="xml">
                <form string="Account Type">
                    <field name="name" select="1"/>
                    <field name="code" select="1"/>
                    <field name="sequence"/>
                    <field name="sign"/>
<<<<<<< HEAD

=======
            
>>>>>>> d8dc0571
                    <field name="close_method"/>
                    <field name="partner_account"/>
                </form>
            </field>
        </record>
        <record id="action_account_type_form" model="ir.actions.act_window">
            <field name="name">Account Types</field>
            <field name="res_model">account.account.type</field>
            <field name="view_type">form</field>
            <field name="view_mode">tree,form</field>
        </record>
        <menuitem action="action_account_type_form" groups="base.group_extended" id="menu_action_account_type_form" parent="account.account_account_menu"/>
        <!--
    Entries
    -->
        <record id="view_account_move_tree" model="ir.ui.view">
            <field name="name">account.move.tree</field>
            <field name="model">account.move</field>
            <field name="type">tree</field>
            <field name="arch" type="xml">
                <tree string="Accounting Entries">
                    <field name="name"/>
                    <field name="date"/>
                    <field name="ref"/>
                    <field name="period_id"/>
                    <field name="journal_id"/>
                    <field name="partner_id"/>
                    <field name="amount"/>
                    <field name="state"/>
                </tree>
            </field>
        </record>

        <!--
    Reconcile
    -->

        <record id="view_move_reconcile_form" model="ir.ui.view">
            <field name="name">account.move.reconcile.form</field>
            <field name="model">account.move.reconcile</field>
            <field name="type">form</field>
            <field name="arch" type="xml">
                <form string="Account Entry Reconcile">
                    <group col="6" colspan="4">
                        <field name="name" select="1"/>
                        <field name="create_date" select="1"/>
                        <field name="type" select="1"/>
                    </group>
                    <field colspan="4" name="line_id" nolabel="1"/>
                </form>
            </field>
        </record>

        <!--
    Tax Codes
    -->
        <record id="view_tax_code_tree" model="ir.ui.view">
            <field name="name">account.tax.code.tree</field>
            <field name="model">account.tax.code</field>
            <field name="type">tree</field>
            <field name="field_parent">child_ids</field>
            <field name="priority">100</field>
            <field name="arch" type="xml">
                <tree string="Account Tax Code" toolbar="1">
                    <field name="name"/>
                    <field name="code"/>
                    <field name="sum"/>
                    <field name="sum_period"/>
                </tree>
            </field>
        </record>
        <record id="view_tax_code_form" model="ir.ui.view">
            <field name="name">account.tax.code.form</field>
            <field name="model">account.tax.code</field>
            <field name="type">form</field>
            <field name="arch" type="xml">
                <form string="Account Tax Code">
                    <field name="name" select="1"/>
                    <field name="code" select="1"/>
                    <field name="company_id" widget="selection"  groups="base.group_multi_company"/>
                    <field name="notprintable"/>
                    <field name="parent_id" select="1"/>
                    <field name="sign"/>
                    <newline/>
                    <field name="sum"/>
                    <field name="sum_period"/>
                    <newline/>
                    <field colspan="4" name="info"/>
                </form>
            </field>
        </record>
        <record id="action_tax_code_list" model="ir.actions.act_window">
            <field name="name">Tax codes</field>
            <field name="res_model">account.tax.code</field>
            <field name="view_type">form</field>
            <field name="view_mode">tree,form</field>
            <field name="view_id" ref="view_tax_code_tree"/>
        </record>
       <menuitem id="next_id_27" name="Taxes" parent="account.menu_finance_accounting"/>
        <menuitem action="action_tax_code_list" id="menu_action_tax_code_list" parent="next_id_27" sequence="12"/>


        <!--
    Tax
    -->
        <record id="view_tax_tree" model="ir.ui.view">
            <field name="name">account.tax.tree</field>
            <field name="model">account.tax</field>
            <field name="type">tree</field>
            <field name="field_parent">child_ids</field>
            <field name="arch" type="xml">
                <tree string="Account Tax">
                    <field name="name"/>
                    <field name="price_include"/>
                    <field name="description"/>
                </tree>
            </field>
        </record>
        <record id="view_tax_form" model="ir.ui.view">
            <field name="name">account.tax.form</field>
            <field name="model">account.tax</field>
            <field name="type">form</field>
            <field name="arch" type="xml">
                <form string="Account Tax">
                    <group colspan="4" col="6">
                        <field name="name" select="1"/>
                        <field name="company_id" widget="selection" groups="base.group_multi_company"/>
                        <field name="description" select="1"/>
                        <field name="active" select="2"/>
                        <field name="tax_group" select="1"/>
                        <field name="type"/>
                    </group>
                    <notebook colspan="4">
                        <page string="Tax Definition">
                            <field name="applicable_type"/>
                            <field name="amount" select="2" attrs="{'readonly':[('type','=','none'),('type','=','code')]}"/>
                            <field groups="base.group_extended" name="include_base_amount"/>
                            <field groups="base.group_extended" name="domain"/>
                            <newline/>
                            <field name="account_collected_id" domain="[('type','&lt;&gt;','view'),('type','&lt;&gt;','consolidation')]"/>
                            <label colspan="2" nolabel="1" string="Keep empty to use the income account"/>
                            <field name="account_paid_id" domain="[('type','&lt;&gt;','view'),('type','&lt;&gt;','consolidation')]"/>
                            <label colspan="2" nolabel="1" string="Keep empty to use the expense account"/>
                            <field groups="base.group_extended" name="child_depend"/>
                            <field groups="base.group_extended" name="sequence"/>
                            <field groups="base.group_extended" name="price_include"/>
                            <field name="type_tax_use"/>
                            <newline/>
                            <field colspan="4" groups="base.group_extended" name="child_ids"/>
                        </page>
                        <page string="Tax Declaration">
                            <separator colspan="4" string="Invoices"/>
                            <field name="base_code_id"/>
                            <field name="base_sign"/>
                            <field name="tax_code_id"/>
                            <field name="tax_sign"/>

                            <separator colspan="4" string="Credit Notes"/>
                            <field name="ref_base_code_id"/>
                            <field name="ref_base_sign"/>
                            <field name="ref_tax_code_id"/>
                            <field name="ref_tax_sign"/>
                        </page>
                        <page groups="base.group_extended" string="Special Computation">
                            <separator colspan="4" string="Compute Code (if type=code)"/>
                            <field colspan="4" name="python_compute" nolabel="1" attrs="{'readonly':[('type','!=','code')]}"/>
                            <separator colspan="4" string="Applicable Code (if type=code)"/>
                            <field colspan="4" name="python_applicable" nolabel="1" attrs="{'readonly':[('applicable_type','=','true')]}"/>
                        </page>
                    </notebook>
                </form>
            </field>
        </record>
        <record id="action_tax_form" model="ir.actions.act_window">
            <field name="name">Taxes</field>
            <field name="res_model">account.tax</field>
            <field name="view_type">form</field>
            <field name="view_id" ref="view_tax_tree"/>
            <field name="domain">[('parent_id','=',False)]</field>
        </record>
        <menuitem action="action_tax_form" id="menu_action_tax_form" parent="next_id_27"/>



        <!--
    Entries Journal lines
    -->

        <wizard id="action_move_journal_line_form_select" menu="False" model="account.move.line" name="account.move.journal.select" string="Standard entry"/>

        <record id="ir_open_journal_period" model="ir.values">
            <field name="key2">tree_but_open</field>
            <field name="model">account.journal.period</field>
            <field name="name">Open Journal</field>
            <field eval="'ir.actions.wizard,%d'%action_move_journal_line_form_select" name="value"/>
            <field eval="True" name="object"/>
        </record>

        <wizard id="action_move_journal_line_form" menu="False" model="account.move.line" name="account.move.journal" string="Making Entries by Line"/>
        <menuitem icon="STOCK_JUSTIFY_FILL" action="action_move_journal_line_form" id="menu_action_move_journal_line_form" parent="account.menu_finance_entries" type="wizard" sequence="5"/>

        <!--
    Entries lines
    -->

        <record id="view_move_line_tree" model="ir.ui.view">
            <field name="name">account.move.line.tree</field>
            <field name="model">account.move.line</field>
            <field name="type">tree</field>
            <field eval="4" name="priority"/>
            <field name="arch" type="xml">
                <tree string="Account Entry Line" editable="top" on_write="_on_create_write">
                    <field name="date"/>
                    <field name="period_id"/>
                    <field name="move_id"/>
                    <field name="ref"/>
                    <field name="invoice"/>
                    <field name="name"/>
                    <field name="partner_id"/>
                    <field name="account_id" domain="[('journal_id','=',journal_id)]"/>
                    <field name="journal_id"/>
                    <field name="debit" sum="Total debit"/>
                    <field name="credit" sum="Total credit"/>
                    <field name="account_tax_id" groups="base.group_extended"/>
                    <field name="analytic_account_id"/>
                    <field name="amount_currency" groups="base.group_extended"/>
                    <field name="currency_id" groups="base.group_extended"/>
                    <field name="state"/>
                    <field name="reconcile_id"/>
                    <field name="reconcile_partial_id" groups="base.group_extended"/>
                </tree>
            </field>
        </record>

        <record id="view_move_line_form" model="ir.ui.view">
            <field name="name">account.move.line.form</field>
            <field name="model">account.move.line</field>
            <field name="type">form</field>
            <field eval="2" name="priority"/>
            <field name="arch" type="xml">
                <form string="Account Entry Line">
                    <notebook>
                        <page string="Information">
                            <separator colspan="4" string="General Information"/>
                            <field name="name" select="1"/>
                            <field name="date" select="1"/>
                            <field name="ref" select="2"/>
                            <field name="invoice" select="2"/>
                            <field name="account_id" select="1" domain="[('type','&lt;&gt;','view'),('type','&lt;&gt;','consolidation')]"/>
                            <field name="partner_id" select="1" on_change="onchange_partner_id(False,partner_id,account_id,debit,credit,date)"/>

                            <field name="debit" select="2"/>
                            <field name="credit" select="2"/>
                            <field name="company_id" required="1" groups="base.group_multi_company"/>

                            <separator colspan="4" string="Optional Information"/>
                            <field name="currency_id"/>
                            <field name="amount_currency"/>
                            <field name="quantity" select="2"/>
                            <field name="move_id" required="False"/>
                            <newline/>
                            <field name="statement_id" select="2"/>
                            <field name="blocked" select="2"/>
                            <field name="date_maturity"/>
                            <field name="date_created"/>
                            <newline/>
                            <field name="tax_code_id"/>
                            <field name="tax_amount"/>
                            <newline/>
                            <field name="account_tax_id" domain="[('parent_id','=',False)]"/>
                            <field name="analytic_account_id"/>

                            <separator colspan="4" string="State"/>
                            <field name="journal_id" select="2"/>
                            <field name="period_id"/>
                            <field name="reconcile_id"/>
                            <field name="reconcile_partial_id"/>
                            <field name="state" select="2"/>
                        </page>
                        <page string="Analytic Lines">
                            <field colspan="4" name="analytic_lines" nolabel="1" context="{'default_general_account_id':account_id, 'default_name': name, 'default_date':date, 'amount': (debit or 0.0)-(credit or 0.0)}"/>
                        </page>
                    </notebook>
                </form>
            </field>
        </record>


        <record id="view_move_line_form2" model="ir.ui.view">
            <field name="name">account.move.line.form2</field>
            <field name="model">account.move.line</field>
            <field name="type">form</field>
            <field eval="9" name="priority"/>
            <field name="arch" type="xml">
                <form string="Account Entry Line">
                    <notebook>
                        <page string="Information">
                            <separator colspan="4" string="General Information"/>
                            <field name="name" select="1"/>
                            <field name="date" select="2"/>
                            <field name="journal_id" readonly="False" select="1"/>
                            <field name="period_id" readonly="False" select="2"/>
                            <field name="account_id" select="1" domain="[('type','&lt;&gt;','view'),('type','&lt;&gt;','consolidation')]"/>
                            <field name="partner_id" select="2" on_change="onchange_partner_id(False,partner_id,account_id,debit,credit,date)"/>
                            <newline/>
                            <field name="debit" select="2"/>
                            <field name="credit" select="2"/>

                            <separator colspan="4" string="Optional Information"/>
                            <field name="currency_id"/>
                            <field name="amount_currency"/>
                            <field name="quantity" select="3"/>
                            <field name="move_id" required="False"/>
                            <newline/>
                            <field name="date_maturity"/>
                            <field name="date_created"/>
                            <field name="date_created"/>
                            <field name="blocked" select="3"/>
                            <newline/>
                            <field name="account_tax_id" domain="[('parent_id','=',False)]"/>
                            <field name="analytic_account_id"/>
                            <separator colspan="4" string="State"/>
                            <newline/>
                            <field name="reconcile_id"/>
                            <field name="reconcile_partial_id"/>
                            <field name="state" select="2"/>
                        </page>
                        <page string="Analytic Lines">
                            <field colspan="4" name="analytic_lines" nolabel="1"/>
                        </page>
                    </notebook>
                </form>
            </field>
        </record>
<<<<<<< HEAD

		<record id="view_account_move_line_filter" model="ir.ui.view">
=======
        
        <record id="view_account_move_line_filter" model="ir.ui.view">
>>>>>>> d8dc0571
            <field name="name">account.move.line.select</field>
            <field name="model">account.move.line</field>
            <field name="type">search</field>
            <field name="arch" type="xml">
<<<<<<< HEAD
                <search string="Search Entry Lines">
                	<group col='10' colspan='4'>
                		<filter icon="terp-account" string="Draft" domain="[('state','=','draft')]" help="Draft Entry Lines"/>
                        <filter icon="terp-account" string="Posted" domain="[('state','=','valid')]" help="Posted Entry Lines"/>
						<separator orientation="vertical"/>
						<field name="date" select='1'/>
						<field name="account_id" select='1'/>
						<field name="partner_id" select='1'/>
						<field name="balance" string="Debit/Credit" select='1'/>
                	</group>
=======
                <search string="Search Move Lines">
                    <group col='10' colspan='4'>
                        <filter icon="terp-account" string="Draft" domain="[('state','=','draft')]" help="Draft Move Lines"/>
                        <filter icon="terp-account" string="Posted" domain="[('state','=','valid')]" help="Posted Move Lines"/>
                        <separator orientation="vertical"/>
                        <field name="date" select='1'/>
                        <field name="account_id" select='1'/>
                        <field name="partner_id" select='1'/>
                        <field name="balance" string="Debit/Credit" select='1'/>
                    </group>
>>>>>>> d8dc0571
                </search>
            </field>
        </record>

        <record id="action_move_line_select" model="ir.actions.act_window">
            <field name="name">Entry Lines</field>
            <field name="res_model">account.move.line</field>
            <field name="view_type">form</field>
            <field name="view_mode">tree,form</field>
            <field name="view_id" ref="view_move_line_tree"/>
            <field name="search_view_id" ref="view_account_move_line_filter"/>
        </record>

        <record id="action_view_move_line" model="ir.actions.act_window">
            <field name="name">Lines to reconcile</field>
            <field name="res_model">account.move.line</field>
            <field name="view_type">form</field>
            <field name="view_mode">tree,form</field>
            <field name="domain">[('account_id.reconcile', '=', True),('reconcile_id','=',False)]</field>
            <field eval="False" name="view_id"/>
            <field eval="True" name="filter"/>
            <field name="search_view_id" ref="view_account_move_line_filter"/>
        </record>

        <!--
    Account.Entry Edition
    -->

        <record id="view_move_tree" model="ir.ui.view">
            <field name="name">account.move.tree</field>
            <field name="model">account.move</field>
            <field name="type">tree</field>
            <field name="arch" type="xml">
                <tree string="Account Entry">
                    <field name="name"/>
                    <field name="date"/>
                    <field name="ref"/>
                    <field name="journal_id"/>
                    <field name="period_id"/>
                    <field name="partner_id"/>
                    <field name="line_id"/>
                    <field name="to_check" groups="base.group_extended"/>
                    <field name="amount"/>
                    <field name="state"/>
                </tree>
            </field>
        </record>

        <record id="view_move_form" model="ir.ui.view">
            <field name="name">account.move.form</field>
            <field name="model">account.move</field>
            <field name="type">form</field>
            <field name="arch" type="xml">
                <form string="Account Entry">
                    <group colspan="4" col="6">
                    <field name="name" select="1" readonly="True"/>
                    <field name="period_id" select="2"/>
                    <field name="journal_id" select="1"/>
                    <field name="company_id" required="1" groups="base.group_multi_company"/>
                    <field name="date" select="1"/>
                    <field name="ref" select="1"/>
                    <field name="to_check" select="2"/>
                    <field name="type" select="2" groups="base.group_extended"/>
                    </group>
                    <field name="partner_id" invisible="1" select="1"/>
                    <field name="amount" invisible="1" select="1"/>

                    <field colspan="4" name="line_id" nolabel="1" widget="one2many_list" default_get="{'lines':line_id ,'journal':journal_id }">
                        <form string="Account Entry Line">
                            <separator colspan="4" string="General Information"/>
                            <field name="name" select="1"/>
                            <field name="account_id" domain="[('journal_id','=',parent.journal_id)]"/>
                            <field name="partner_id" on_change="onchange_partner_id(False,partner_id,account_id,debit,credit,parent.date,parent.journal_id)"/>

                            <field name="debit" select="1"/>
                            <field name="credit" select="1"/>
<<<<<<< HEAD
							<field name="date" select="1"/>

=======
                            <field name="date" select="1"/>
                            
>>>>>>> d8dc0571
                            <separator colspan="4" string="Optional Information"/>
                            <field name="currency_id"/>
                            <field name="amount_currency"/>
                            <field name="quantity" select="1"/>
                            <newline/>
                            <field name="date_maturity"/>
                            <field name="date_created"/>

                            <separator colspan="4" string="State"/>
                            <field name="reconcile_id"/>
                            <field name="reconcile_partial_id"/>
                            <field name="statement_id"/>
                            <field name="state"/>
                        </form>
                        <tree editable="top" string="Account Entry Line">
                            <field name="ref"/>
                            <field name="invoice"/>
                            <field name="name"/>
                            <field name="partner_id" on_change="onchange_partner_id(False,partner_id,account_id,debit,credit,parent.date,parent.journal_id)"/>
                            <field name="account_id" domain="[('journal_id','=',parent.journal_id)]"/>
                            <field name="date_maturity"/>
                            <field name="debit" sum="Total Debit"/>
                            <field name="credit" sum="Total Credit"/>
                            <field name="analytic_account_id"/>
                            <field name="amount_currency" groups="base.group_extended"/>
                            <field name="currency_id" groups="base.group_extended"/>
                            <field name="tax_code_id"/>
                            <field name="tax_amount"/>
                            <field name="state"/>
                            <field name="reconcile_id"/>
                            <field name="reconcile_partial_id" groups="base.group_extended"/>
                        </tree>
                    </field>

                    <separator colspan="4" string="State"/>
                    <field name="state" select="1"/>
                    <group col="2" colspan="2">
                        <button name="button_validate" states="draft" string="Validate" type="object" icon="gtk-execute"/>
                        <button name="button_cancel" states="posted" string="Cancel" type="object" icon="gtk-cancel"/>
                    </group>
                </form>
            </field>
        </record>

        <record id="view_account_move_filter" model="ir.ui.view">
            <field name="name">account.move.select</field>
            <field name="model">account.move</field>
            <field name="type">search</field>
            <field name="arch" type="xml">
                <search string="Search Move">
                    <group col='8' colspan='4'>
                        <filter icon="terp-account" string="Draft" domain="[('state','=','draft')]" help="Draft Move Lines"/>
                        <filter icon="terp-account" string="Posted" domain="[('state','=','posted')]" help="Posted Move Lines"/>
                        <separator orientation="vertical"/>
                        <field name="date" select='1'/>
                        <field name="name" select='1'/>
                        <field name="journal_id" select='1'/>
                        <field name="partner_id" select='1'/>
                    </group>
                </search>
            </field>
        </record>

        <record id="action_move_line_form" model="ir.actions.act_window">
            <field name="name">Entries</field>
            <field name="type">ir.actions.act_window</field>
            <field name="res_model">account.move</field>
            <field name="view_type">form</field>
            <field name="view_id" ref="view_move_tree"/>
            <field name="search_view_id" ref="view_account_move_filter"/>
        </record>
        <menuitem id="next_id_29" name="Search Entries" parent="account.menu_finance_reporting"/>
        <menuitem action="action_move_line_form" id="menu_action_move_line_form" parent="next_id_29"/>

        <record id="action_move_line_form_encode_by_move" model="ir.actions.act_window">
            <field name="name">Making Entries by Move</field>
            <field name="res_model">account.move</field>
            <field name="view_type">form</field>
            <field name="view_mode">tree,form</field>
            <field name="view_id" ref="view_move_tree"/>
            <field name="search_view_id" ref="view_account_move_filter"/>
        </record>

        <menuitem action="action_move_line_form_encode_by_move" id="menu_encode_entries_by_move" parent="menu_finance_entries"/>

        <record id="action_move_line_search" model="ir.actions.act_window">
            <field name="name">Entry Lines</field>
            <field name="type">ir.actions.act_window</field>
            <field name="res_model">account.move.line</field>
            <field name="view_type">form</field>
            <field name="view_mode">tree,form</field>
            <field name="view_id" ref="view_move_line_tree"/>
            <field name="search_view_id" ref="view_account_move_line_filter"/>
        </record>
        <record id="action_move_line_search_view1" model="ir.actions.act_window.view">
            <field eval="10" name="sequence"/>
            <field name="view_mode">tree</field>
            <field name="view_id" ref="view_move_line_tree"/>
            <field name="act_window_id" ref="action_move_line_search"/>
        </record>
        <record id="action_move_line_search_view2" model="ir.actions.act_window.view">
            <field eval="11" name="sequence"/>
            <field name="view_mode">form</field>
            <field name="act_window_id" ref="action_move_line_search"/>
        </record>
        <menuitem action="action_move_line_search" id="menu_action_move_line_search" parent="account.next_id_29"/>

        <menuitem id="menu_finance_charts" name="Charts" parent="account.menu_finance" sequence="7"/>
        <wizard id="wizard_account_chart" menu="False" model="account.account" name="account.chart" string="Chart of Accounts"/>
        <menuitem icon="STOCK_INDENT" action="wizard_account_chart" id="menu_action_account_tree2" parent="account.menu_finance_charts" type="wizard"/>



        <record id="view_bank_statement_reconcile_form" model="ir.ui.view">
            <field name="name">account.bank.statement.reconcile.form</field>
            <field name="model">account.bank.statement</field>
            <field eval="30" name="priority"/>
            <field name="type">form</field>
            <field name="arch" type="xml">
                <form string="Statement">
                    <field name="name" select="1"/>
                    <field name="date" select="1"/>
                    <field name="journal_id" on_change="onchange_journal_id(journal_id)" select="1"/>
                    <field name="currency"/>
                    <newline/>
                    <field name="balance_start"/>
                    <field name="balance_end_real"/>
                    <notebook colspan="4">
                        <page string="Select entries">
                            <field colspan="4" domain="[('statement_id', '=', False), ('journal_id', '=', journal_id)]" name="move_line_ids" nolabel="1" widget="many2many"/>
                        </page>
                        <page string="Entry encoding">
                            <separator colspan="4" string="Entry Lines"/>
                            <field name="period_id"/>
                            <field colspan="4" name="line_ids" nolabel="1">
                                <tree editable="bottom" string="Statement lines">
                                    <field name="date"/>
                                    <field name="name"/>
                                    <field name="type"/>
                                    <field name="partner_id" on_change="onchange_partner_id(partner_id, type, parent.currency)"/>
                                    <field domain="[('journal_id', '=', parent.journal_id)]" name="account_id"/>
                                    <field name="amount"/>
                                    <field context="{'partner_id': partner_id, 'amount': amount, 'account_id': account_id, 'date':date}" name="reconcile_id"/>
                                </tree>
                                <form string="Statement lines">
                                    <field name="date"/>
                                    <field name="name"/>
                                    <field name="type"/>
                                    <field name="partner_id" on_change="onchange_partner_id(partner_id, type, parent.currency)"/>
                                    <field domain="[('journal_id', '=', parent.journal_id)]" name="account_id"/>
                                    <field name="amount"/>
                                    <field context="{'partner_id': partner_id, 'amount': amount, 'account_id': account_id, 'date':date}" name="reconcile_id"/>
                                </form>
                            </field>
                        </page>
                    </notebook>
                    <group col="7" colspan="4">
                        <field name="state" select="2"/>
                        <field name="balance_end"/>
                        <button name="button_dummy" states="draft" string="Compute" icon="gtk-execute"/>
                        <button name="button_confirm" states="draft" string="Confirm" type="object" icon="gtk-apply"/>
                        <button name="button_cancel" states="confirm" string="Cancel" type="object" icon="gtk-cancel"/>
                    </group>
                </form>
            </field>
        </record>
        <record id="action_bank_statement_reconciliation_form" model="ir.actions.act_window">
            <field name="name">Statements reconciliation</field>
            <field name="res_model">account.bank.statement</field>
            <field name="view_type">form</field>
            <field name="view_mode">form,tree</field>
            <field name="view_id" ref="view_bank_statement_reconcile_form"/>
        </record>
        <menuitem
            id="next_id_30"
            name="Bank Reconciliation"
            parent="account.menu_finance_periodical_processing"
            groups="group_account_user"/>

        <menuitem action="action_bank_statement_reconciliation_form" id="menu_action_account_bank_reconcile_tree" parent="next_id_30"/>
        <wizard id="action_account_bank_reconcile_tree" menu="False" model="account.move.line" name="account.move.bank.reconcile" string="Bank reconciliation"/>
        <menuitem action="action_account_bank_reconcile_tree" id="menu_action_account_bank_reconcile_check_tree" parent="account.next_id_30" type="wizard"/>

        <act_window
            domain="[('account_id', '=', active_id)]"
            id="act_account_acount_move_line_open"
            name="Entries"
            context="{'account_id': active_id}"
            res_model="account.move.line"
            src_model="account.account"/>

        <act_window
            domain="[('account_id', '=', active_id),('reconcile_id','=',False)]"
            id="act_account_acount_move_line_open_unreconciled"
            name="Unreconciled entries"
            res_model="account.move.line"
            context="{'account_id': active_id}"
            src_model="account.account"/>

        <act_window domain="[('reconcile_id', '=', active_id)]" id="act_account_acount_move_line_reconcile_open" name="Reconciled entries" res_model="account.move.line" src_model="account.move.reconcile"/>


        <!--
    TODO:
        Print Journal (and change state)
        Close Journal (and verify that there is no draft Entry Lines)
-->

        <record id="view_journal_period_tree" model="ir.ui.view">
            <field name="name">account.journal.period.tree</field>
            <field name="model">account.journal.period</field>
            <field name="type">tree</field>
            <field name="arch" type="xml">
                <tree string="Journals">
                    <field icon="icon" name="fiscalyear_id"/>
                    <field name="period_id"/>
                    <field name="journal_id"/>
                    <field name="state"/>
                    <field name="company_id" groups="base.group_multi_company"/>
                </tree>
            </field>
        </record>
        <record id="action_account_journal_period_tree" model="ir.actions.act_window">
            <field name="name">Journals</field>
            <field name="res_model">account.journal.period</field>
            <field name="view_type">tree</field>
        </record>
        <menuitem action="action_account_journal_period_tree" id="menu_action_account_journal_period_tree" parent="account.menu_finance_reporting"/>


        <!--
    # Account Models
-->

        <record id="view_model_line_tree" model="ir.ui.view">
            <field name="name">account.model.line.tree</field>
            <field name="model">account.model.line</field>
            <field name="type">tree</field>
            <field name="arch" type="xml">
                <tree string="Entry Model Line">
                    <field name="sequence"/>
                    <field name="ref"/>
                    <field name="name"/>
                    <field name="account_id"/>
                    <field name="partner_id"/>
                    <field name="debit"/>
                    <field name="credit"/>
                </tree>
            </field>
        </record>


        <record id="view_model_line_form" model="ir.ui.view">
            <field name="name">account.model.line.form</field>
            <field name="model">account.model.line</field>
            <field name="type">form</field>
            <field name="arch" type="xml">
                <form string="Entry Model Line">
                    <field colspan="4" name="name" select="1"/>
                    <field name="sequence"/>
                    <field name="ref" select="1"/>
                    <field name="account_id" domain="[('type','&lt;&gt;','view'),('type','&lt;&gt;','consolidation')]"/>
                    <field name="partner_id"/>
                    <field name="debit" select="1"/>
                    <field name="credit" select="1"/>
                    <field name="quantity"/>
                    <newline/>
                    <field name="date"/>
                    <field name="date_maturity"/>
                </form>
            </field>
        </record>

        <record id="view_model_form" model="ir.ui.view">
            <field name="name">account.model.form</field>
            <field name="model">account.model</field>
            <field name="type">form</field>
            <field name="arch" type="xml">
                <form string="Entry Model">
                    <field name="name" select="1"/>
                    <field name="ref" select="1"/>
                    <field name="journal_id" select="1"/>
                    <field colspan="4" name="lines_id" widget="one2many_list"/>
                    <separator string="Legend" colspan="4"/>
                    <field name="legend" colspan="4" nolabel="1"/>
                    <group col="1" colspan="4">
                        <button name="%(wizard_account_use_model)d" string="Create entries" type="action" icon="gtk-execute"/>
                    </group>
                </form>
            </field>
        </record>
        <record id="view_model_tree" model="ir.ui.view">
            <field name="name">account.model.tree</field>
            <field name="model">account.model</field>
            <field name="type">tree</field>
            <field name="arch" type="xml">
                <tree string="Entry Model">
                    <field name="name"/>
                    <field name="journal_id"/>
                </tree>
            </field>
        </record>
        <record id="action_model_form" model="ir.actions.act_window">
            <field name="name">Models Definition</field>
            <field name="res_model">account.model</field>
            <field name="view_type">form</field>
            <field name="view_mode">tree,form</field>
        </record>
        <menuitem action="action_model_form" id="menu_action_model_form" parent="menu_finance_configuration"/>


        <!--
    # Payment Terms
-->

        <record id="view_payment_term_line_tree" model="ir.ui.view">
            <field name="name">account.payment.term.line.tree</field>
            <field name="model">account.payment.term.line</field>
            <field name="type">tree</field>
            <field name="arch" type="xml">
                <tree string="Payment Term">
                    <field name="sequence"/>
                    <field name="name"/>
                    <field name="value"/>
                    <field name="value_amount"/>
                    <field name="days"/>
                    <field name="days2"/>
                </tree>
            </field>
        </record>


        <record id="view_payment_term_line_form" model="ir.ui.view">
            <field name="name">account.payment.term.line.form</field>
            <field name="model">account.payment.term.line</field>
            <field name="type">form</field>
            <field name="arch" type="xml">
                <form string="Payment Term">
                    <field name="name" select="1"/>
                    <field name="sequence"/>
                    <field name="value"/>
                    <field name="value_amount" attrs="{'readonly':[('value','=','balance')]}"/>
                    <newline/>
                    <field name="days"/>
                    <field name="days2"/>
                </form>
            </field>
        </record>

        <record id="view_payment_term_form" model="ir.ui.view">
            <field name="name">account.payment.term.form</field>
            <field name="model">account.payment.term</field>
            <field name="type">form</field>
            <field name="arch" type="xml">
                <form string="Payment Term">
                    <separator colspan="4" string="Information"/>
                    <field name="name" select="1"/>
                    <field name="active" select="1"/>
                    <separator colspan="4" string="Description on invoices"/>
                    <field colspan="4" name="note"/>
                    <separator colspan="4" string="Computation"/>
                    <field colspan="4" name="line_ids"/>
                </form>
            </field>
        </record>
        <record id="action_payment_term_form" model="ir.actions.act_window">
            <field name="name">Payment Terms</field>
            <field name="res_model">account.payment.term</field>
            <field name="view_type">form</field>
            <field name="view_mode">tree,form</field>
        </record>
        <menuitem action="action_payment_term_form" id="menu_action_payment_term_form" parent="menu_finance_configuration"/>

        <!--
    # Account Subscriptions
-->

        <record id="view_subscription_line_form" model="ir.ui.view">
            <field name="name">account.subscription.line.form</field>
            <field name="model">account.subscription.line</field>
            <field name="type">form</field>
            <field name="arch" type="xml">
                <form string="Subscription lines">
                    <field name="date"/>
                    <field name="move_id"/>
                </form>
            </field>
        </record>

        <record id="view_subscription_line_tree" model="ir.ui.view">
            <field name="name">account.subscription.line.tree</field>
            <field name="model">account.subscription.line</field>
            <field name="type">tree</field>
            <field name="arch" type="xml">
                <tree string="Subscription lines">
                    <field name="date"/>
                    <field name="move_id"/>
                </tree>
            </field>
        </record>

        <record id="view_subscription_tree" model="ir.ui.view">
            <field name="name">account.subscription.tree</field>
            <field name="model">account.subscription</field>
            <field name="type">tree</field>
            <field name="arch" type="xml">
                <tree string="Entry Subscription">
                    <field name="ref"/>
                    <field name="name"/>
                    <field name="date_start"/>
                    <field name="state"/>
                </tree>
            </field>
        </record>
        <record id="view_subscription_form" model="ir.ui.view">
            <field name="name">account.subscription.form</field>
            <field name="model">account.subscription</field>
            <field name="type">form</field>
            <field name="arch" type="xml">
                <form string="Entry Subscription">
                    <field name="name" select="1"/>
                    <field name="ref" select="1"/>

                    <separator colspan="4" string="Subscription Periods"/>
                    <field name="date_start" select="1"/>
                    <field name="period_total" select="2"/>

                    <field name="period_nbr"/>
                    <field name="period_type"/>
                    <field name="model_id"/>
                    <group col="2" colspan="2">
                        <button name="compute" states="draft,running" string="Compute" type="object" icon="gtk-execute"/>
                        <button name="remove_line" states="running" string="Remove Lines" type="object" icon="gtk-remove"/>
                    </group>
                    <separator colspan="4" string="Subscription Lines"/>
                    <field colspan="4" name="lines_id" widget="one2many_list"/>

                    <separator colspan="4" string="State"/>
                    <field name="state" select="2"/>
                    <group col="1" colspan="2">
                        <button name="state_draft" states="done" string="Set to Draft" type="object"  icon="gtk-convert" />
                    </group>
                </form>
            </field>
        </record>
        <record id="action_subscription_form" model="ir.actions.act_window">
            <field name="name">Subscription Entries</field>
            <field name="res_model">account.subscription</field>
            <field name="view_type">form</field>
            <field name="view_mode">tree,form</field>
        </record>
        <menuitem action="action_subscription_form" id="menu_action_subscription_form" parent="account.menu_finance_recurrent_entries"/>

        <record id="action_subscription_form_running" model="ir.actions.act_window">
            <field name="name">Running Subscriptions</field>
            <field name="res_model">account.subscription</field>
            <field name="view_type">form</field>
            <field name="view_mode">tree,form</field>
            <field name="domain">[('state','=','running')]</field>
            <field name="filter" eval="True"/>
        </record>

        <record id="action_subscription_form_new" model="ir.actions.act_window">
            <field name="name">New Subscription</field>
            <field name="res_model">account.subscription</field>
            <field name="view_type">form</field>
            <field name="view_mode">form,tree</field>
            <field name="view_id" ref="view_subscription_form"/>
        </record>

        <record id="view_subscription_line_form_complete" model="ir.ui.view">
            <field name="name">account.subscription.line.form</field>
            <field name="model">account.subscription.line</field>
            <field name="type">form</field>
            <field eval="20" name="priority"/>
            <field name="arch" type="xml">
                <form string="Subscription lines">
                    <field name="subscription_id"/>
                    <field name="date"/>
                    <field name="move_id"/>
                </form>
            </field>
        </record>

        <record id="action_move_line_tree1" model="ir.actions.act_window">
            <field name="name">Entry Lines</field>
            <field name="res_model">account.move.line</field>
            <field name="view_type">form</field>
            <field name="view_mode">tree,form</field>
            <field name="domain">[('account_id','child_of', [active_id]),('state','&lt;&gt;','draft')]</field>
            <field name="context">{'account_id':active_id}</field>
        </record>
        <wizard id="wizard_move_line_select" menu="False" model="account.move.line" name="account.move.line.select" string="Move line select"/>
        <record id="ir_open_account_account" model="ir.values">
            <field eval="'tree_but_open'" name="key2"/>
            <field eval="'account.account'" name="model"/>
            <field name="name">Account Entries</field>
            <field eval="'ir.actions.wizard,%d'%wizard_move_line_select" name="value"/>
            <field eval="True" name="object"/>
        </record>


        <record id="view_move_line_tax_tree" model="ir.ui.view">
            <field name="name">account.move.line.tax.tree</field>
            <field name="model">account.move.line</field>
            <field name="type">tree</field>
            <field eval="4" name="priority"/>
            <field name="arch" type="xml">
                <tree string="Account Entry Line">
                    <field name="date"/>
                    <field name="move_id"/>
                    <field name="statement_id" string="St."/>
                    <field name="name"/>
                    <field name="partner_id"/>
                    <field name="account_id"/>
                    <field name="tax_code_id"/>
                    <field name="tax_amount"/>
                    <field name="debit" sum="Total debit"/>
                    <field name="credit" sum="Total credit"/>
                    <field name="account_tax_id"/>
                    <field name="analytic_account_id"/>
                    <field name="state"/>
                </tree>
            </field>
        </record>

        <record id="action_tax_code_line_open" model="ir.actions.act_window">
            <field name="name">account.move.line</field>
            <field name="res_model">account.move.line</field>
            <field name="view_type">form</field>
            <field name="view_mode">tree,form</field>
            <field name="view_id" ref="view_move_line_tax_tree"/>
            <field name="domain">[('tax_code_id','=',active_id),('state','&lt;&gt;','draft')]</field>
        </record>
        <record id="ir_open_tax_move_line" model="ir.values">
            <field name="key2">tree_but_open</field>
            <field name="model">account.tax.code</field>
            <field name="name">Tax Details</field>
            <field eval="'ir.actions.act_window,%d'%action_tax_code_line_open" name="value"/>
            <field eval="True" name="object"/>
        </record>


        <!--
    # Admin config
    -->

        <act_window domain="[('journal_id', '=', active_id)]" id="act_account_journal_2_account_bank_statement" name="Bank statements" res_model="account.bank.statement" src_model="account.journal"/>

        <act_window domain="[('journal_id', '=', active_id)]" id="act_account_journal_2_account_move_line" name="Entry lines" res_model="account.move.line" src_model="account.journal"/>

        <act_window domain="[('partner_id', '=', active_id), ('account_id.type', 'in', ['receivable', 'payable']), ('reconcile_id','=',False)]" id="act_account_partner_account_move_unreconciled" name="Receivables &amp; Payables" res_model="account.move.line" src_model="res.partner"/>

        <act_window domain="[('partner_id', '=', active_id)]" id="act_account_partner_account_move" name="All account entries" res_model="account.move.line" src_model="res.partner"/>



        <!-- configuration wizard view -->

        <record id="view_account_config_wizard_form" model="ir.ui.view">
            <field name="name">Account Configure wizard</field>
            <field name="model">account.config.wizard</field>
            <field name="type">form</field>
            <field name="arch" type="xml">
                <form string="Account Configure">
                    <separator col="4" colspan="4" string="Create a Fiscal Year"/>
                    <field name="name"/>
                    <field name="code"/>
                    <field name="date1"/>
                    <field name="date2"/>
                    <field name="period" colspan="4"/>
                    <separator col="4" colspan="4" string="Select Chart of Accounts"/>
                    <field name="charts"/>
                    <separator string="" colspan="4"/>
                    <label string="" colspan="2"/>
                    <group col="2" colspan="2">
                        <button icon="gtk-cancel" special="cancel" string="Skip" name="action_cancel" type="object"/>
                        <button icon="gtk-ok" name="action_create" string="Continue" type="object"/>
                    </group>
                </form>
            </field>
        </record>

        <record id="action_account_config_wizard_form" model="ir.actions.act_window">
            <field name="name">Account Configure Wizard </field>
            <field name="type">ir.actions.act_window</field>
            <field name="res_model">account.config.wizard</field>
            <field name="view_type">form</field>
            <field name="view_mode">form</field>
            <field name="target">new</field>
        </record>





        <!-- register configuration wizard -->

        <record id="config_fiscalyear" model="ir.actions.todo">
            <field name="name">Account Configure Wizard</field>
            <field name="note">Define Fiscal Years and Select Charts of Account</field>
            <field name="action_id" ref="action_account_config_wizard_form"/>
        </record>



        <!-- Account Templates -->
        <menuitem id="account_template_folder" name="Templates" parent="account.menu_finance_accounting"/>


        <record id="view_account_template_form" model="ir.ui.view">
            <field name="name">account.account.template.form</field>
            <field name="model">account.account.template</field>
            <field name="type">form</field>
            <field name="arch" type="xml">
                <form string="Account Template">
                    <notebook>
                        <page string="General Information">
                            <field name="name"/>
                            <field name="code" select="1"/>
                            <newline/>
                            <field name="parent_id" select="1"/>
                            <field name="shortcut"/>
                            <field name="type" select="1"/>
                            <field name="user_type" select="1"/>

                            <field name="currency_id" select="2"/>
                            <field name="reconcile"/>
                            <field name="tax_ids" colspan="4"/>
                        </page>
                        <page string="Notes">
                            <field colspan="4" name="note" nolabel="1"/>
                        </page>
                    </notebook>
                </form>
            </field>
        </record>

        <record id="view_account_template_tree" model="ir.ui.view">
            <field name="name">account.account.template.tree</field>
            <field name="model">account.account.template</field>
            <field name="type">tree</field>
            <field name="arch" type="xml">
                <tree string="Account Template">
                    <field name="code"/>
                    <field name="name"/>
                </tree>
            </field>
        </record>

        <record id="action_account_template_form" model="ir.actions.act_window">
            <field name="name">Account Templates</field>
            <field name="res_model">account.account.template</field>
            <field name="view_type">form</field>
            <field name="view_mode">tree,form</field>
        </record>


        <menuitem action="action_account_template_form" id="menu_action_account_template_form" parent="account_template_folder"/>

        <!-- Chart of Accounts Templates -->

        <record id="view_account_chart_template_form" model="ir.ui.view">
            <field name="name">account.chart.template.form</field>
            <field name="model">account.chart.template</field>
            <field name="type">form</field>
            <field name="arch" type="xml">
                <form string="Chart of Accounts Template">
                    <field name="name" select="1"/>
                    <field name="account_root_id" select="1"/>
                    <field name="bank_account_view_id" select="1"/>
                    <field name="tax_code_root_id"/>
                    <field name="tax_template_ids" colspan="4" readonly="1" />
                    <separator string="Properties" colspan="4"/>
                    <field name="property_account_receivable"/>
                    <field name="property_account_payable"/>
                    <field name="property_account_expense_categ" />
                    <field name="property_account_income_categ"/>
                </form>
            </field>
        </record>
        <record id="view_account_chart_template_tree" model="ir.ui.view">
            <field name="name">account.chart.template.tree</field>
            <field name="model">account.chart.template</field>
            <field name="type">tree</field>
            <field name="arch" type="xml">
                <tree string="Chart of Accounts Template">
                    <field name="name"/>
                    <field name="account_root_id"/>
                    <field name="tax_code_root_id"/>
                    <field name="bank_account_view_id"/>
                </tree>
            </field>
        </record>
        <record id="action_account_chart_template_form" model="ir.actions.act_window">
            <field name="name">Chart of Accounts Templates</field>
            <field name="res_model">account.chart.template</field>
            <field name="view_type">form</field>
            <field name="view_mode">tree,form</field>
        </record>

        <menuitem action="action_account_chart_template_form" id="menu_action_account_chart_template_form" parent="account_template_folder"/>

        <!-- Account Tax Templates -->

        <record id="view_account_tax_template_form" model="ir.ui.view">
            <field name="name">account.tax.template.form</field>
            <field name="model">account.tax.template</field>
            <field name="type">form</field>
            <field name="arch" type="xml">
                <form string="Account Tax Template">
                    <group colspan="4">
                        <field name="name" select="1"/>
                        <field name="description" select="1"/>
                        <newline/>
                        <field name="chart_template_id" select="1"/>
                        <field name="tax_group" select="1"/>
                        <field name="type" select="2"/>
                        <field name="type_tax_use" select="2"/>
                    </group>
                    <notebook colspan="4">
                        <page string="Tax Definition">
                            <field name="applicable_type"/>
                            <field name="amount" select="2" attrs="{'readonly':[('type','=','none'),('type','=','code')]}"/>
                            <field groups="base.group_extended" name="include_base_amount"/>
                            <field groups="base.group_extended" name="domain"/>
                            <newline/>
                            <field name="account_collected_id"/>
                            <label colspan="2" nolabel="1" string="Keep empty to use the income account"/>
                            <field name="account_paid_id"/>
                            <label colspan="2" nolabel="1" string="Keep empty to use the expense account"/>
                            <field groups="base.group_extended" name="child_depend"/>
                            <field groups="base.group_extended" name="sequence"/>
                        </page>
                        <page string="Tax Declaration">
                            <separator colspan="4" string="Invoices"/>
                            <field name="base_code_id"/>
                            <field name="base_sign"/>
                            <field name="tax_code_id"/>
                            <field name="tax_sign"/>

                            <separator colspan="4" string="Credit Notes"/>
                            <field name="ref_base_code_id"/>
                            <field name="ref_base_sign"/>
                            <field name="ref_tax_code_id"/>
                            <field name="ref_tax_sign"/>
                        </page>
                        <page groups="base.group_extended" string="Special Computation">
                            <separator colspan="4" string="Compute Code (if type=code)"/>
                            <field colspan="4" name="python_compute" nolabel="1" attrs="{'readonly':[('type','!=','code')]}"/>
                            <separator colspan="4" string="Compute Code for Taxes included prices"/>
                            <field colspan="4" name="python_compute_inv" nolabel="1"/>
                            <separator colspan="4" string="Applicable Code (if type=code)"/>
                            <field colspan="4" name="python_applicable" nolabel="1" attrs="{'readonly':[('applicable_type','=','true')]}"/>
                        </page>
                    </notebook>
                </form>
            </field>
        </record>
        <record id="view_account_tax_template_tree" model="ir.ui.view">
            <field name="name">account.tax.template.tree</field>
            <field name="model">account.tax.template</field>
            <field name="type">tree</field>
            <field name="arch" type="xml">
                <tree string="Account Tax Template">
                    <field name="name" />
                    <field name="description"/>
                </tree>
            </field>
        </record>
        <record id="action_account_tax_template_form" model="ir.actions.act_window">
            <field name="name">Tax Templates</field>
            <field name="res_model">account.tax.template</field>
            <field name="view_type">form</field>
            <field name="view_mode">tree,form</field>
        </record>

        <menuitem action="action_account_tax_template_form" id="menu_action_account_tax_template_form" parent="account_template_folder" sequence="13"/>

        <!-- Account Tax Code Templates -->
        <record id="view_tax_code_template_tree" model="ir.ui.view">
            <field name="name">account.tax.code.template.tree</field>
            <field name="model">account.tax.code.template</field>
            <field name="type">tree</field>
            <field name="field_parent">child_ids</field>
            <field name="arch" type="xml">
                <tree string="Account Tax Code Template" toolbar="1">
                    <field name="name"/>
                    <field name="code"/>
                </tree>
            </field>
        </record>

        <record id="view_tax_code_template_form" model="ir.ui.view">
            <field name="name">account.tax.code.template.form</field>
            <field name="model">account.tax.code.template</field>
            <field name="type">form</field>
            <field name="arch" type="xml">
                <form string="Account Tax Code Template">
                    <field name="name" select="1"/>
                    <field name="code" select="1"/>
                    <field name="parent_id" select="1"/>
                    <field name="sign"/>
                    <newline/>
                    <field colspan="4" name="info"/>
                </form>
            </field>
        </record>

        <record id="action_account_tax_code_template_form" model="ir.actions.act_window">
            <field name="name">Tax Code Templates</field>
            <field name="res_model">account.tax.code.template</field>
            <field name="view_type">form</field>
            <field name="view_mode">tree,form</field>
        </record>
        <menuitem action="action_account_tax_code_template_form" id="menu_action_account_tax_code_template_form" parent="account_template_folder" sequence="14"/>


        <!--  Wizard for Multi Charts of Accounts -->

        <record id="view_wizard_multi_chart" model="ir.ui.view">
            <field name="name">Generate Chart of Accounts from a Chart Template</field>
            <field name="model">wizard.multi.charts.accounts</field>
            <field name="type">form</field>
            <field name="arch" type="xml">
                <form string="Generate Chart of Accounts from a Chart Template">
                    <separator col="4" colspan="4" string="Generate Chart of Accounts from a Chart Template"/>
                    <label align="0.0" string="This will automatically configure your chart of accounts, bank accounts, taxes and journals according to the selected template" colspan="4"/>
                    <field name="company_id"  widget="selection" groups="base.group_multi_company"/>
                    <field name ="code_digits" />
                    <field name="chart_template_id"/>
                    <field name ="seq_journal" />
                    <field colspan="4" mode="tree" name="bank_accounts_id" nolabel="1" widget="one2many_list">
                        <form string="Bank Information">
                            <field name="acc_no"/>
                            <field name="currency_id"/>
                        </form>
                        <tree editable="bottom" string="Bank Information">
                            <field name="acc_no"/>
                            <field name="currency_id"/>
                        </tree>
                    </field>
                    <separator string="" colspan="4"/>
                    <label string="" colspan="2"/>
                    <group col="2" colspan="2">
                        <button icon="gtk-cancel" special="cancel" type="object" name="action_cancel" string="Cancel"/>
                        <button icon="gtk-ok" name="action_create" string="Create" type="object"/>
                    </group>
                </form>
            </field>
        </record>

        <record id="action_wizard_multi_chart" model="ir.actions.act_window">
            <field name="name">Generate Chart of Accounts from a Chart Template</field>
            <field name="type">ir.actions.act_window</field>
            <field name="res_model">wizard.multi.charts.accounts</field>
            <field name="view_type">form</field>
            <field name="view_mode">form</field>
            <field name="target">new</field>
        </record>

        <menuitem parent="account.account_template_folder" action="action_wizard_multi_chart" id="menu_wizard"/>

        <record id="account_account_graph" model="ir.ui.view">
            <field name="name">account.account.graph</field>
            <field name="model">account.account</field>
            <field name="type">graph</field>
            <field name="arch" type="xml">
                <graph string="Account Statistics" type="bar">
                    <field name="name"/>
                    <field name="balance" operator="+"/>
                </graph>
            </field>
         </record>

         <!-- Fiscal Position Templates -->

        <record id="view_account_position_template_form" model="ir.ui.view">
            <field name="name">account.fiscal.position.template.form</field>
            <field name="model">account.fiscal.position.template</field>
            <field name="type">form</field>
            <field name="arch" type="xml">
                <form string="Fiscal Position Template">
                    <field name="name" select="1"/>
                    <field name="chart_template_id"/>
                    <newline/>
                    <field name="tax_ids" colspan="4">
                        <tree string="Taxes Mapping" editable="bottom">
                            <field name="tax_src_id" domain="[('parent_id','=',False)]"/>
                            <field name="tax_dest_id" domain="[('parent_id','=',False)]"/>
                        </tree>
                        <form string="Taxes Mapping">
                            <field name="tax_src_id" domain="[('parent_id','=',False)]"/>
                            <field name="tax_dest_id" domain="[('parent_id','=',False)]"/>
                        </form>
                    </field>
                    <field name="account_ids" colspan="4">
                        <tree string="Accounts Mapping" editable="bottom">
                            <field name="account_src_id"/>
                            <field name="account_dest_id"/>
                        </tree>
                        <form string="Accounts Mapping">
                            <field name="account_src_id"/>
                            <field name="account_dest_id"/>
                        </form>
                    </field>
                </form>
            </field>
        </record>
        <record id="view_account_position_template_tree" model="ir.ui.view">
            <field name="name">account.fiscal.position.template.tree</field>
            <field name="model">account.fiscal.position.template</field>
            <field name="type">tree</field>
            <field name="arch" type="xml">
                <tree string="Fiscal Position">
                    <field name="name"/>
                </tree>
            </field>
        </record>

        <record id="action_account_fiscal_position_template_form" model="ir.actions.act_window">
            <field name="name">Fiscal Position Templates</field>
            <field name="res_model">account.fiscal.position.template</field>
            <field name="view_type">form</field>
            <field name="view_mode">tree,form</field>
        </record>

        <menuitem
            action="action_account_fiscal_position_template_form"
            id="menu_action_account_fiscal_position_form_template"
            parent="account_template_folder" sequence="20"/>

    </data>
</openerp><|MERGE_RESOLUTION|>--- conflicted
+++ resolved
@@ -458,11 +458,6 @@
                     <field name="code" select="1"/>
                     <field name="sequence"/>
                     <field name="sign"/>
-<<<<<<< HEAD
-
-=======
-            
->>>>>>> d8dc0571
                     <field name="close_method"/>
                     <field name="partner_account"/>
                 </form>
@@ -797,30 +792,13 @@
                 </form>
             </field>
         </record>
-<<<<<<< HEAD
-
-		<record id="view_account_move_line_filter" model="ir.ui.view">
-=======
-        
+
         <record id="view_account_move_line_filter" model="ir.ui.view">
->>>>>>> d8dc0571
             <field name="name">account.move.line.select</field>
             <field name="model">account.move.line</field>
             <field name="type">search</field>
             <field name="arch" type="xml">
-<<<<<<< HEAD
                 <search string="Search Entry Lines">
-                	<group col='10' colspan='4'>
-                		<filter icon="terp-account" string="Draft" domain="[('state','=','draft')]" help="Draft Entry Lines"/>
-                        <filter icon="terp-account" string="Posted" domain="[('state','=','valid')]" help="Posted Entry Lines"/>
-						<separator orientation="vertical"/>
-						<field name="date" select='1'/>
-						<field name="account_id" select='1'/>
-						<field name="partner_id" select='1'/>
-						<field name="balance" string="Debit/Credit" select='1'/>
-                	</group>
-=======
-                <search string="Search Move Lines">
                     <group col='10' colspan='4'>
                         <filter icon="terp-account" string="Draft" domain="[('state','=','draft')]" help="Draft Move Lines"/>
                         <filter icon="terp-account" string="Posted" domain="[('state','=','valid')]" help="Posted Move Lines"/>
@@ -830,7 +808,6 @@
                         <field name="partner_id" select='1'/>
                         <field name="balance" string="Debit/Credit" select='1'/>
                     </group>
->>>>>>> d8dc0571
                 </search>
             </field>
         </record>
@@ -907,13 +884,8 @@
 
                             <field name="debit" select="1"/>
                             <field name="credit" select="1"/>
-<<<<<<< HEAD
-							<field name="date" select="1"/>
-
-=======
                             <field name="date" select="1"/>
-                            
->>>>>>> d8dc0571
+
                             <separator colspan="4" string="Optional Information"/>
                             <field name="currency_id"/>
                             <field name="amount_currency"/>
