from odoo.addons.account.tests.account_test_classes import AccountingTestCase
from odoo.tests import tagged
from odoo.tests.common import Form
import time


@tagged('post_install', '-at_install')
class TestPayment(AccountingTestCase):

    def setUp(self):
        super(TestPayment, self).setUp()
        self.register_payments_model = self.env['account.payment.register'].with_context(active_model='account.move')
        self.payment_model = self.env['account.payment']
        self.acc_bank_stmt_model = self.env['account.bank.statement']
        self.acc_bank_stmt_line_model = self.env['account.bank.statement.line']

        self.partner_agrolait = self.env.ref("base.res_partner_2")
        self.partner_china_exp = self.env.ref("base.res_partner_3")
        self.currency_chf_id = self.env.ref("base.CHF").id
        self.currency_usd_id = self.env.ref("base.USD").id
        self.currency_eur_id = self.env.ref("base.EUR").id

        company = self.env.ref('base.main_company')
        self.cr.execute("UPDATE res_company SET currency_id = %s WHERE id = %s", [self.currency_eur_id, company.id])
        self.product = self.env.ref("product.product_product_4")
        self.payment_method_manual_in = self.env.ref("account.account_payment_method_manual_in")
        self.payment_method_manual_out = self.env.ref("account.account_payment_method_manual_out")

        self.account_receivable = self.env['account.account'].search([('user_type_id', '=', self.env.ref('account.data_account_type_receivable').id)], limit=1)
        self.account_payable = self.env['account.account'].search([('user_type_id', '=', self.env.ref('account.data_account_type_payable').id)], limit=1)
        self.account_revenue = self.env['account.account'].search([('user_type_id', '=', self.env.ref('account.data_account_type_revenue').id)], limit=1)

        self.bank_journal_euro = self.env['account.journal'].create({'name': 'Bank', 'type': 'bank', 'code': 'BNK67'})
        self.account_eur = self.bank_journal_euro.default_debit_account_id

        self.cash_journal_euro = self.env['account.journal'].create({'name': 'Cash', 'type': 'cash', 'code': 'CASH'})

        self.bank_journal_usd = self.env['account.journal'].create({'name': 'Bank US', 'type': 'bank', 'code': 'BNK68', 'currency_id': self.currency_usd_id})
        self.account_usd = self.bank_journal_usd.default_debit_account_id

        self.transfer_account = self.env['res.users'].browse(self.env.uid).company_id.transfer_account_id
        self.diff_income_account = self.env['res.users'].browse(self.env.uid).company_id.income_currency_exchange_account_id
        self.diff_expense_account = self.env['res.users'].browse(self.env.uid).company_id.expense_currency_exchange_account_id

        self.form_payment = Form(self.env['account.payment'])

    def create_invoice(self, amount=100, type='out_invoice', currency_id=None, partner=None, account_id=None):
        """ Returns an open invoice """
        invoice = self.env['account.move'].create({
            'type': type,
            'partner_id': partner or self.partner_agrolait.id,
            'currency_id': currency_id or self.currency_eur_id,
            'invoice_date': time.strftime('%Y') + '-06-26',
            'date': time.strftime('%Y') + '-06-26',
            'invoice_line_ids': [
                (0, 0, {'product_id': self.product.id, 'quantity': 1, 'price_unit': amount})
            ],
        })
        invoice.post()
        return invoice

    def reconcile(self, liquidity_aml, amount=0.0, amount_currency=0.0, currency_id=None):
        """ Reconcile a journal entry corresponding to a payment with its bank statement line """
        bank_stmt = self.acc_bank_stmt_model.create({
            'journal_id': liquidity_aml.journal_id.id,
            'date': time.strftime('%Y') + '-07-15',
        })
        bank_stmt_line = self.acc_bank_stmt_line_model.create({
            'name': 'payment',
            'statement_id': bank_stmt.id,
            'partner_id': self.partner_agrolait.id,
            'amount': amount,
            'amount_currency': amount_currency,
            'currency_id': currency_id,
            'date': time.strftime('%Y') + '-07-15'
        })

        bank_stmt_line.process_reconciliation(payment_aml_rec=liquidity_aml)
        return bank_stmt

    def test_full_payment_process(self):
        """ Create a payment for one invoice, post it and reconcile it with a bank statement """
        inv_1 = self.create_invoice(amount=300, currency_id=self.currency_eur_id, partner=self.partner_agrolait.id)

        ids = [inv_1.id]
        register_payments = self.register_payments_model.with_context(active_ids=ids).create({
            'payment_date': time.strftime('%Y') + '-07-15',
            'journal_id': self.bank_journal_euro.id,
            'payment_method_id': self.payment_method_manual_in.id,
        })
        payment = self.payment_model.browse(register_payments.create_payments()['res_id'])

        self.assertAlmostEquals(payment.amount, 300)
        self.assertEqual(payment.state, 'posted')
        self.assertEqual(payment.state, 'posted')
        self.assertEqual(inv_1.invoice_payment_state, 'paid')

        rec_line = payment.move_line_ids.filtered(lambda line: line.account_id.user_type_id.type in ('receivable', 'payable'))
        self.assertRecordValues(payment.move_line_ids.sorted('credit'), [
            {'account_id': self.account_eur.id, 'debit': 300.0, 'credit': 0.0, 'amount_currency': 0, 'currency_id': False},
            {'account_id': rec_line.account_id.id, 'debit': 0.0, 'credit': 300.0, 'amount_currency': 0, 'currency_id': False},
        ])
        self.assertTrue(rec_line.full_reconcile_id.exists())

        liquidity_aml = payment.move_line_ids - rec_line
        bank_statement = self.reconcile(liquidity_aml, 300, 0, False)

        self.assertEqual(liquidity_aml.statement_id, bank_statement)
        self.assertEqual(liquidity_aml.statement_line_id, bank_statement.line_ids[0])

        self.assertEqual(payment.state, 'reconciled')

    def test_internal_transfer_journal_usd_journal_eur(self):
        """ Create a transfer from a EUR journal to a USD journal """
        payment = self.payment_model.create({
            'payment_date': time.strftime('%Y') + '-07-15',
            'payment_type': 'transfer',
            'amount': 50,
            'currency_id': self.currency_usd_id,
            'journal_id': self.bank_journal_usd.id,
            'destination_journal_id': self.bank_journal_euro.id,
            'payment_method_id': self.payment_method_manual_out.id,
        })
        payment.post()
        self.assertRecordValues(payment.move_line_ids, [
            {'account_id': self.transfer_account.id, 'debit': 32.70, 'credit': 0.0, 'amount_currency': 50, 'currency_id': self.currency_usd_id},
            {'account_id': self.account_usd.id, 'debit': 0.0, 'credit': 32.70, 'amount_currency': -50, 'currency_id': self.currency_usd_id},
            {'account_id': self.transfer_account.id, 'debit': 0.0, 'credit': 32.70, 'amount_currency': -50, 'currency_id': self.currency_usd_id},
            {'account_id': self.account_eur.id, 'debit': 32.70, 'credit': 0.0, 'amount_currency': 0, 'currency_id': False},
        ])

    def test_payment_chf_journal_usd(self):
        payment = self.payment_model.create({
            'payment_date': time.strftime('%Y') + '-07-15',
            'payment_type': 'outbound',
            'amount': 50,
            'currency_id': self.currency_chf_id,
            'journal_id': self.bank_journal_usd.id,
            'partner_type': 'supplier',
            'partner_id': self.partner_china_exp.id,
            'payment_method_id': self.payment_method_manual_out.id,
        })
        payment.post()

        self.assertRecordValues(payment.move_line_ids, [
            {'account_id': self.partner_china_exp.property_account_payable_id.id, 'debit': 38.21, 'credit': 0.0, 'amount_currency': 50, 'currency_id': self.currency_chf_id},
            {'account_id': self.account_usd.id, 'debit': 0.0, 'credit': 38.21, 'amount_currency': -58.42, 'currency_id': self.currency_usd_id},
        ])

    def test_partial_payment(self):
        """ Create test to pay invoices (cust. inv + vendor bill) with partial payment """
        # Test Customer Invoice
        inv_1 = self.create_invoice(amount=600)
        payment_register = Form(self.env['account.payment'].with_context(active_model='account.move', active_ids=inv_1.ids))
        payment_register.payment_date = time.strftime('%Y') + '-07-15'
        payment_register.journal_id = self.bank_journal_euro
        payment_register.payment_method_id = self.payment_method_manual_in

        # Perform the partial payment by setting the amount at 550 instead of 600
        payment_register.amount = 550

        payment = payment_register.save()

        self.assertEqual(len(payment), 1)
        self.assertEqual(payment.invoice_ids[0].id, inv_1.id)
        self.assertAlmostEquals(payment.amount, 550)
        self.assertEqual(payment.payment_type, 'inbound')
        self.assertEqual(payment.partner_id, self.partner_agrolait)
        self.assertEqual(payment.partner_type, 'customer')

        # Test Vendor Bill
        inv_2 = self.create_invoice(amount=500, type='in_invoice', partner=self.partner_china_exp.id)
        payment_register = Form(self.env['account.payment'].with_context(active_model='account.move', active_ids=inv_2.ids))
        payment_register.payment_date = time.strftime('%Y') + '-07-15'
        payment_register.journal_id = self.bank_journal_euro
        payment_register.payment_method_id = self.payment_method_manual_in

        # Perform the partial payment by setting the amount at 300 instead of 500
        payment_register.amount = 300

        payment = payment_register.save()

        self.assertEqual(len(payment), 1)
        self.assertEqual(payment.invoice_ids[0].id, inv_2.id)
        self.assertAlmostEquals(payment.amount, 300)
        self.assertEqual(payment.payment_type, 'outbound')
        self.assertEqual(payment.partner_id, self.partner_china_exp)
        self.assertEqual(payment.partner_type, 'supplier')

    def test_payment_and_writeoff_in_other_currency_1(self):
        # Use case:
        # Company is in EUR, create a customer invoice for 25 EUR and register payment of 25 USD.
        # Mark invoice as fully paid with a write_off
        # Check that all the aml are correctly created.
        invoice = self.create_invoice(amount=25, type='out_invoice', currency_id=self.currency_eur_id, partner=self.partner_agrolait.id)
        receivable_line = invoice.line_ids.filtered(lambda l: l.account_id.user_type_id.type == 'receivable')
        # register payment on invoice
        payment = self.payment_model.create({'payment_type': 'inbound',
            'payment_method_id': self.env.ref('account.account_payment_method_manual_in').id,
            'partner_type': 'customer',
            'partner_id': self.partner_agrolait.id,
            'amount': 25,
            'currency_id': self.currency_usd_id,
            'payment_date': time.strftime('%Y') + '-07-15',
            'payment_difference_handling': 'reconcile',
            'writeoff_account_id': self.account_payable.id,
            'journal_id': self.bank_journal_euro.id,
            'invoice_ids': [(4, invoice.id, None)]
            })
        payment.post()
        self.assertRecordValues(payment.move_line_ids, [
            {'account_id': receivable_line.account_id.id, 'debit': 0.0, 'credit': 25.0, 'amount_currency': -38.22, 'currency_id': self.currency_usd_id},
            {'account_id': self.account_eur.id, 'debit': 16.35, 'credit': 0.0, 'amount_currency': 25.0, 'currency_id': self.currency_usd_id},
            {'account_id': self.account_payable.id, 'debit': 8.65, 'credit': 0.0, 'amount_currency': 13.22, 'currency_id': self.currency_usd_id},
        ])
        self.assertTrue(receivable_line.full_reconcile_id)
        self.assertEqual(invoice.invoice_payment_state, 'paid')

        # Use case:
        # Company is in EUR, create a vendor bill for 25 EUR and register payment of 25 USD.
        # Mark invoice as fully paid with a write_off
        # Check that all the aml are correctly created.
        invoice = self.create_invoice(amount=25, type='in_invoice', currency_id=self.currency_eur_id, partner=self.partner_agrolait.id)
        payable_line = invoice.line_ids.filtered(lambda l: l.account_id.user_type_id.type == 'payable')
        # register payment on invoice
        payment = self.payment_model.create({'payment_type': 'outbound',
            'payment_method_id': self.env.ref('account.account_payment_method_manual_in').id,
            'partner_type': 'supplier',
            'partner_id': self.partner_agrolait.id,
            'amount': 25,
            'currency_id': self.currency_usd_id,
            'payment_date': time.strftime('%Y') + '-07-15',
            'payment_difference_handling': 'reconcile',
            'writeoff_account_id': self.account_receivable.id,
            'journal_id': self.bank_journal_euro.id,
            'invoice_ids': [(4, invoice.id, None)]
            })
        payment.post()
        self.assertRecordValues(payment.move_line_ids, [
            {'account_id': payable_line.account_id.id, 'debit': 25.0, 'credit': 0.0, 'amount_currency': 38.22, 'currency_id': self.currency_usd_id},
            {'account_id': self.account_eur.id, 'debit': 0.0, 'credit': 16.35, 'amount_currency': -25.0, 'currency_id': self.currency_usd_id},
            {'account_id': self.account_receivable.id, 'debit': 0.0, 'credit': 8.65, 'amount_currency': -13.22, 'currency_id': self.currency_usd_id},
        ])
        self.assertTrue(payable_line.full_reconcile_id)
        self.assertEqual(invoice.invoice_payment_state, 'paid')

    def test_payment_and_writeoff_out_refund(self):
        # Use case:
        # Company is in EUR, create a credit note for 100 EUR and register payment of 90.
        # Mark invoice as fully paid with a write_off
        # Check that all the aml are correctly created.
        invoice = self.create_invoice(amount=100, type='out_refund', currency_id=self.currency_eur_id, partner=self.partner_agrolait.id)
        receivable_line = invoice.line_ids.filtered(lambda l: l.account_id.user_type_id.type == 'receivable')
        # register payment on invoice
        payment = self.payment_model.create({'payment_type': 'outbound',
            'payment_method_id': self.env.ref('account.account_payment_method_manual_in').id,
            'partner_type': 'customer',
            'partner_id': self.partner_agrolait.id,
            'amount': 90,
            'payment_date': time.strftime('%Y') + '-07-15',
            'payment_difference_handling': 'reconcile',
            'writeoff_account_id': self.account_payable.id,
            'journal_id': self.bank_journal_euro.id,
            'invoice_ids': [(4, invoice.id, None)]
            })
        payment.post()
        self.assertRecordValues(payment.move_line_ids, [
            {'account_id': receivable_line.account_id.id, 'debit': 100.0, 'credit': 0.0, 'amount_currency': 0.0, 'currency_id': False},
            {'account_id': self.account_eur.id, 'debit': 0.0, 'credit': 90.0, 'amount_currency': 0.0, 'currency_id': False},
            {'account_id': self.account_payable.id, 'debit': 0.0, 'credit': 10.0, 'amount_currency': 0.0, 'currency_id': False},
        ])
        self.assertEqual(invoice.invoice_payment_state, 'paid')

    def test_payment_and_writeoff_in_other_currency_2(self):
        # Use case:
        # Company is in EUR, create a supplier bill of 5325.6 USD and register payment of 5325 USD, at a different rate
        # Mark invoice as fully paid with a write_off
        # Check that all the aml are correctly created.

        # Set exchange rates  0.895@2017-11-01 and 0.88@2017-12-01
        self.env['res.currency.rate'].create({
            'currency_id': self.currency_usd_id,
            'rate': 0.895,
            'name': time.strftime('%Y') + '-06-26'})
        self.env['res.currency.rate'].create({
            'currency_id': self.currency_usd_id,
            'rate': 0.88,
            'name': time.strftime('%Y') + '-07-15'})

        invoice = self.create_invoice(amount=5325.6, type='in_invoice', currency_id=self.currency_usd_id, partner=self.partner_agrolait.id)
        payable_line = invoice.line_ids.filtered(lambda l: l.account_id.user_type_id.type == 'payable')

        # register payment on invoice
        payment = self.payment_model.create({'payment_type': 'outbound',
            'payment_method_id': self.env.ref('account.account_payment_method_manual_in').id,
            'partner_type': 'supplier',
            'partner_id': self.partner_agrolait.id,
            'amount': 5325,
            'currency_id': self.currency_usd_id,
            'payment_date': time.strftime('%Y') + '-07-15',
            'payment_difference_handling': 'reconcile',
            'writeoff_account_id': self.account_revenue.id,
            'journal_id': self.bank_journal_euro.id,
            'invoice_ids': [(4, invoice.id, None)]
            })
        payment.post()
        self.assertRecordValues(payment.move_line_ids, [
            {'debit': 6051.82,  'credit': 0.0,      'amount_currency': 5325.6,      'currency_id': self.currency_usd_id},
            {'debit': 0.0,      'credit': 6051.14,  'amount_currency': -5325.0,     'currency_id': self.currency_usd_id},
            {'debit': 0.0,      'credit': 0.68,     'amount_currency': -0.6,        'currency_id': self.currency_usd_id},
        ])
        exchange_lines = payable_line.full_reconcile_id.exchange_move_id.line_ids
        self.assertRecordValues(exchange_lines, [
            {'debit': 0.0,     'credit': 101.43,   'account_id': payable_line.account_id.id},
            {'debit': 101.43,  'credit': 0.0,      'account_id': self.diff_expense_account.id},
        ])

        #check the invoice status
        self.assertEqual(invoice.invoice_payment_state, 'paid')

    def test_payment_and_writeoff_in_other_currency_3(self):
        # Use case related in revision 20935462a0cabeb45480ce70114ff2f4e91eaf79
        # Invoice made in secondary currency for which the rate to the company currency
        # is higher than the foreign currency decimal precision.
        # E.g: Company currency is EUR, create a customer invoice of 247590.40 EUR and
        #       register payment of 267 USD (1 USD = 948 EUR)
        #      Mark invoice as fully paid with a write_off
        #      Check that all the aml are correctly created and that the invoice is paid

        self.env['res.currency.rate'].create({
            'currency_id': self.currency_usd_id,
            'rate': 1,
            'name': time.strftime('%Y') + '-06-26'})
        self.env['res.currency.rate'].create({
            'currency_id': self.currency_eur_id,
            'rate': 948,
            'name': time.strftime('%Y') + '-06-26'})

        invoice = self.create_invoice(amount=247590.4, type='out_invoice', currency_id=self.currency_eur_id, partner=self.partner_agrolait.id)
        receivable_line = invoice.line_ids.filtered(lambda l: l.account_id.user_type_id.type == 'receivable')

        # register payment on invoice
        payment = self.payment_model.create({'payment_type': 'inbound',
            'payment_method_id': self.env.ref('account.account_payment_method_manual_in').id,
            'partner_type': 'customer',
            'partner_id': self.partner_agrolait.id,
            'amount': 267,
            'currency_id': self.currency_usd_id,
            'payment_date': time.strftime('%Y') + '-06-26',
            'payment_difference_handling': 'reconcile',
            'writeoff_account_id': self.account_revenue.id,
            'journal_id': self.bank_journal_euro.id,
            'invoice_ids': [(4, invoice.id, None)],
            'name': 'test_payment_and_writeoff_in_other_currency_3',
            })
        payment.post()
        self.assertRecordValues(payment.move_line_ids, [
            {'account_id': receivable_line.account_id.id, 'debit': 0.0, 'credit': 247589.16, 'amount_currency': -261.17, 'currency_id': self.currency_usd_id},
            {'account_id': self.account_eur.id, 'debit': 253116.0, 'credit': 0.0, 'amount_currency': 267.0, 'currency_id': self.currency_usd_id},
            {'account_id': self.account_revenue.id, 'debit': 0.0, 'credit': 5526.84, 'amount_currency': -5.83, 'currency_id': self.currency_usd_id},
        ])

        # Check the invoice status and the full reconciliation: the difference on the receivable account
        # should have been completed by an exchange rate difference entry
        self.assertEqual(invoice.invoice_payment_state, 'paid')
        self.assertTrue(receivable_line.full_reconcile_id)

    def test_post_at_bank_reconciliation_payment(self):
        # Create two new payments in a journal requiring the journal entries to be posted at bank reconciliation
        post_at_bank_rec_journal = self.env['account.journal'].create({
            'name': 'Bank',
            'type': 'bank',
            'code': 'COUCOU',
            'post_at_bank_rec': True,
        })
        payment_one = self.payment_model.create({'payment_type': 'inbound',
            'payment_method_id': self.env.ref('account.account_payment_method_manual_in').id,
            'partner_type': 'customer',
            'partner_id': self.partner_agrolait.id,
            'amount': 42,
            'payment_date': time.strftime('%Y') + '-07-15',
            'payment_difference_handling': 'reconcile',
            'writeoff_account_id': self.account_receivable.id,
            'journal_id': post_at_bank_rec_journal.id,
            })
        payment_one.post()
        payment_two = self.payment_model.create({'payment_type': 'inbound',
            'payment_method_id': self.env.ref('account.account_payment_method_manual_in').id,
            'partner_type': 'customer',
            'partner_id': self.partner_agrolait.id,
            'amount': 11,
            'payment_date': time.strftime('%Y') + '-12-15',
            'payment_difference_handling': 'reconcile',
            'writeoff_account_id': self.account_receivable.id,
            'journal_id': post_at_bank_rec_journal.id,
            })
        payment_two.post()

        # Check the payments and their move state
        self.assertEqual(payment_one.state, 'posted', "Payment one shoud be in posted state.")
        self.assertEqual(payment_one.mapped('move_line_ids.move_id.state'), ['draft'], "A posted payment (payment_one) in a bank journal with the 'post at bank reconciliation' option activated should correspond to a draft account.move")
        self.assertEqual(payment_two.state, 'posted', "Payment two shoud be in posted state.")
        self.assertEqual(payment_two.mapped('move_line_ids.move_id.state'), ['draft'], "A posted payment (payment_two) in a bank journal with the 'post at bank reconciliation' option activated should correspond to a draft account.move")

        # Reconcile the two payments with an invoice, whose full amount is equal to their sum
        invoice = self.create_invoice(amount=53, partner=self.partner_agrolait.id)
        (payment_one.move_line_ids + payment_two.move_line_ids + invoice.line_ids).filtered(lambda x: x.account_id.user_type_id.type == 'receivable').reconcile()

        self.assertEqual(invoice.invoice_payment_state, 'in_payment', "Invoice should be in 'in payment' state")

        # Match the first payment with a bank statement line
        bank_statement_one = self.reconcile(payment_one.move_line_ids.filtered(lambda x: x.account_id.user_type_id.type == 'liquidity'), 42)
        stmt_line_date_one = bank_statement_one.mapped('line_ids.date')

        self.assertEqual(payment_one.mapped('move_line_ids.move_id.state'), ['posted'], "After bank reconciliation, payment one's account.move should be posted.")
        self.assertEqual(payment_one.mapped('move_line_ids.move_id.date'), stmt_line_date_one, "After bank reconciliation, payment one's account.move should share the same date as the bank statement.")
        self.assertEqual([payment_one.payment_date], stmt_line_date_one, "After bank reconciliation, payment one should share the same date as the bank statement.")
        self.assertEqual(invoice.invoice_payment_state, 'in_payment', "The invoice should still be 'in payment', not all its payments are reconciled with a statement")

        # Match the second payment with a bank statement line
        bank_statement_two = self.reconcile(payment_two.move_line_ids.filtered(lambda x: x.account_id.user_type_id.type == 'liquidity'), 42)
        stmt_line_date_two = bank_statement_two.mapped('line_ids.date')

        self.assertEqual(payment_two.mapped('move_line_ids.move_id.state'), ['posted'], "After bank reconciliation, payment two's account.move should be posted.")
        self.assertEqual(payment_two.mapped('move_line_ids.move_id.date'), stmt_line_date_two, "After bank reconciliation, payment two's account.move should share the same date as the bank statement.")
        self.assertEqual([payment_two.payment_date], stmt_line_date_two, "After bank reconciliation, payment two should share the same date as the bank statement.")

        # The invoice should now be paid
<<<<<<< HEAD
        self.assertEqual(invoice.invoice_payment_state, 'paid', "Invoice should be in 'paid' state after having reconciled the two payments with a bank statement")
=======
        self.assertEqual(invoice.state, 'paid', "Invoice should be in 'paid' state after having reconciled the two payments with a bank statement")

    def test_payment_cancel_keep_name(self):
        self.bank_journal_euro.update_posted = True

        payment = self.payment_model.create({
            'payment_type': 'inbound',
            'payment_method_id': self.payment_method_manual_in.id,
            'partner_type': 'customer',
            'partner_id': self.partner_agrolait.id,
            'amount': 90,
            'payment_date': time.strftime('%Y') + '-07-15',
            'payment_difference_handling': 'reconcile',
            'journal_id': self.bank_journal_euro.id,
        })

        payment.post()
        self.assertEqual(len(payment.move_line_ids.mapped('move_id')), 1)
        name = payment.move_line_ids.mapped('move_id').name
        self.assertTrue(name)

        payment.cancel()
        self.assertFalse(payment.move_line_ids.mapped('move_id'))
        payment.action_draft()

        payment.post()
        self.assertEqual(len(payment.move_line_ids.mapped('move_id')), 1)
        self.assertEqual(name, payment.move_line_ids.mapped('move_id').name)

    def test_payment_transfer_cancel_keep_names(self):
        self.bank_journal_euro.update_posted = True
        self.cash_journal_euro.update_posted = True

        payment = self.payment_model.create({
            'payment_type': 'transfer',
            'payment_method_id': self.payment_method_manual_out.id,
            'amount': 90,
            'payment_date': time.strftime('%Y') + '-07-15',
            'journal_id': self.bank_journal_euro.id,
            'destination_journal_id': self.cash_journal_euro.id,
        })

        payment.post()
        self.assertEqual(len(payment.move_line_ids.mapped('move_id')), 2)

        all_moves = payment.move_line_ids.mapped('move_id')
        move = all_moves.filtered(lambda m: m.journal_id == self.bank_journal_euro)
        transfer_move = all_moves - move
        self.assertEqual(transfer_move.journal_id, self.cash_journal_euro)

        name = move.name
        transfer_name = transfer_move.name
        self.assertTrue(name)
        self.assertTrue(transfer_name)
        self.assertNotEqual(name, transfer_name)

        reconciled_lines = payment.move_line_ids.filtered(lambda l: l.reconciled)
        self.assertEqual(len(reconciled_lines), 2)
        self.assertEqual(reconciled_lines.mapped('move_id'), all_moves)

        reconciled_lines.remove_move_reconcile()
        payment.cancel()
        self.assertFalse(payment.move_line_ids.mapped('move_id'))
        payment.action_draft()

        payment.post()
        self.assertEqual(len(payment.move_line_ids.mapped('move_id')), 2)

        all_moves = payment.move_line_ids.mapped('move_id')
        move = all_moves.filtered(lambda m: m.journal_id == self.bank_journal_euro)
        transfer_move = all_moves - move
        self.assertEqual(transfer_move.journal_id, self.cash_journal_euro)

        self.assertEqual(name, move.name)
        self.assertEqual(transfer_name, transfer_move.name)

    def test_payment_cancel_to_transfer(self):
        self.bank_journal_euro.update_posted = True

        payment = self.payment_model.create({
            'payment_type': 'inbound',
            'payment_method_id': self.payment_method_manual_in.id,
            'partner_type': 'customer',
            'partner_id': self.partner_agrolait.id,
            'amount': 90,
            'payment_date': time.strftime('%Y') + '-07-15',
            'payment_difference_handling': 'reconcile',
            'journal_id': self.bank_journal_euro.id,
        })

        payment.post()
        self.assertEqual(len(payment.move_line_ids.mapped('move_id')), 1)
        name = payment.move_line_ids.mapped('move_id').name
        self.assertTrue(name)

        payment.cancel()
        self.assertFalse(payment.move_line_ids.mapped('move_id'))
        payment.action_draft()

        payment.write({
            'payment_type': 'transfer',
            'payment_method_id': self.payment_method_manual_out.id,
            'partner_id': False,
            'destination_journal_id': self.cash_journal_euro.id,
        })

        payment.post()
        self.assertEqual(len(payment.move_line_ids.mapped('move_id')), 2)

        all_moves = payment.move_line_ids.mapped('move_id')
        move = all_moves.filtered(lambda m: m.journal_id == self.bank_journal_euro)
        transfer_move = all_moves - move
        self.assertEqual(transfer_move.journal_id, self.cash_journal_euro)

        self.assertEqual(name, move.name)
        self.assertTrue(transfer_move.name)
        self.assertNotEqual(name, transfer_move.name)
>>>>>>> d8ce7546
<|MERGE_RESOLUTION|>--- conflicted
+++ resolved
@@ -426,10 +426,7 @@
         self.assertEqual([payment_two.payment_date], stmt_line_date_two, "After bank reconciliation, payment two should share the same date as the bank statement.")
 
         # The invoice should now be paid
-<<<<<<< HEAD
         self.assertEqual(invoice.invoice_payment_state, 'paid', "Invoice should be in 'paid' state after having reconciled the two payments with a bank statement")
-=======
-        self.assertEqual(invoice.state, 'paid', "Invoice should be in 'paid' state after having reconciled the two payments with a bank statement")
 
     def test_payment_cancel_keep_name(self):
         self.bank_journal_euro.update_posted = True
@@ -545,5 +542,4 @@
 
         self.assertEqual(name, move.name)
         self.assertTrue(transfer_move.name)
-        self.assertNotEqual(name, transfer_move.name)
->>>>>>> d8ce7546
+        self.assertNotEqual(name, transfer_move.name)