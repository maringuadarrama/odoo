<?xml version="1.0" encoding="utf-8"?>
<openerp>
    <data>

        <record id="note_account_type" model="board.note.type">
            <field name="name">Accountants</field>
        </record>

        <record id="action_aged_receivable" model="ir.actions.act_window">
            <field name="name">Receivable Accounts</field>
            <field name="res_model">report.account.receivable</field>
            <field name="view_type">form</field>
            <field name="view_mode">graph,tree</field>
            <field name="domain">[('type','=','receivable')]</field>
        </record>
        <record id="action_aged_income" model="ir.actions.act_window">
            <field name="name">Income Accounts</field>
            <field name="res_model">report.account.receivable</field>
            <field name="view_type">form</field>
            <field name="view_mode">graph,tree</field>
            <field name="domain">[('type','=','income')]</field>
        </record>
      <record id="action_company_analysis_tree" model="ir.actions.act_window">
          <field name="name">Company Analysis</field>
          <field name="res_model">account.entries.report</field>
          <field name="view_type">form</field>
          <field name="view_mode">tree,graph</field>
          <field name="context">{'group_by':['user_type'], 'group_by_no_leaf':1}</field>
<<<<<<< HEAD
          <field name="domain">[('period_id','in','current_year')]</field>
=======
>>>>>>> 3bdca04e
          <field name="view_id" ref="account.view_account_entries_report_tree"/>
      </record>
      <record id="action_treasory_graph" model="ir.actions.act_window">
          <field name="name">Treasury</field>
          <field name="res_model">account.account</field>
          <field name="view_type">form</field>
          <field name="view_mode">graph,tree</field>
          <field name="domain">[('type','=','liquidity')]</field>
          <field name="view_id" ref="account.view_treasory_graph"/>
      </record>
        <record id="board_account_form" model="ir.ui.view">
            <field name="name">board.account.form</field>
            <field name="model">board.board</field>
            <field name="type">form</field>
            <field name="arch" type="xml">
                <form string="Account Board">
                    <hpaned>
                        <child1>
                            <action colspan="4" height="160" width="400" name="%(account.action_invoice_tree1)d" string="Customer Invoices to Approve" domain="[('state','=','draft'),('type','=','out_invoice')]"/>
                            <action colspan="4" height="160" width="400" name="%(action_company_analysis_tree)d" string="Company Analysis" groups="account.group_account_manager"/>
                        </child1>
                        <child2>
                            <action colspan="4" height="220" name="%(action_treasory_graph)d" string="Treasury" groups="account.group_account_manager,account.group_account_user"/>
                            <action colspan="4" height="220" name="%(action_aged_receivable)d" string="Aged Receivables" groups="account.group_account_manager,account.group_account_user"/>
                            <!--  <action colspan="4" height="220" name="%(action_aged_income)d" string="Aged income"/> -->
                        </child2>
                    </hpaned>
                </form>
            </field>
        </record>

        <record id="open_board_account" model="ir.actions.act_window">
            <field name="name">Accounting Dashboard</field>
            <field name="res_model">board.board</field>
            <field name="view_type">form</field>
            <field name="view_mode">form</field>
            <field name="usage">menu</field>
            <field name="view_id" ref="board_account_form"/>
        </record>

        <menuitem id="menu_dashboard_acc" name="Dashboard" sequence="2" parent="account.menu_finance_reporting" groups="group_account_user,group_account_manager"/>
        <menuitem action="open_board_account" icon="terp-graph" id="menu_board_account" parent="menu_dashboard_acc" sequence="1"/>
        <menuitem icon="terp-account" id="account.menu_finance" name="Accounting" sequence="14" action="open_board_account"/>


    </data>
</openerp><|MERGE_RESOLUTION|>--- conflicted
+++ resolved
@@ -26,11 +26,8 @@
           <field name="view_type">form</field>
           <field name="view_mode">tree,graph</field>
           <field name="context">{'group_by':['user_type'], 'group_by_no_leaf':1}</field>
-<<<<<<< HEAD
+          <field name="view_id" ref="account.view_account_entries_report_tree"/>
           <field name="domain">[('period_id','in','current_year')]</field>
-=======
->>>>>>> 3bdca04e
-          <field name="view_id" ref="account.view_account_entries_report_tree"/>
       </record>
       <record id="action_treasory_graph" model="ir.actions.act_window">
           <field name="name">Treasury</field>
