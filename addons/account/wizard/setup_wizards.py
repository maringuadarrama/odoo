--- conflicted
+++ resolved
@@ -22,31 +22,10 @@
         for record in self:
             record.opening_move_posted = record.company_id.opening_move_posted()
 
-<<<<<<< HEAD
-    @api.multi
-    def write(self, vals):
-        if 'fiscalyear_last_day' in vals or 'fiscalyear_last_month' in vals:
-            for wizard in self:
-                company = wizard.company_id
-                vals['fiscalyear_last_day'] = company._verify_fiscalyear_last_day(
-                    company.id,
-                    vals.get('fiscalyear_last_day'),
-                    vals.get('fiscalyear_last_month'))
-        return super(FinancialYearOpeningWizard, self).write(vals)
 
     @api.multi
     def action_save_onboarding_fiscal_year(self):
         self.env.user.company_id.set_onboarding_step_done('account_setup_fy_data_state')
-=======
-    def mark_as_done(self):
-        """ Forces fiscal year setup state to 'done'."""
-        self.company_id.account_setup_fy_data_done = True
-
-    def unmark_as_done(self):
-        """ Forces fiscal year setup state to 'undone'."""
-        self.company_id.account_setup_fy_data_done = False
->>>>>>> dabe59df
-
 
 class SetupBarBankConfigWizard(models.TransientModel):
     _inherits = {'res.partner.bank': 'res_partner_bank_id'}
