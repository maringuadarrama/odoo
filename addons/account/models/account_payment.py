--- conflicted
+++ resolved
@@ -290,11 +290,8 @@
             'currency_id': self.currency_id.id,
             'partner_id': invoices[0].commercial_partner_id.id,
             'partner_type': MAP_INVOICE_TYPE_PARTNER_TYPE[invoices[0].type],
-<<<<<<< HEAD
             'partner_bank_account_id': self.partner_bank_account_id.id,
-=======
             'multi': False,
->>>>>>> 8d936619
         }
 
     @api.multi
