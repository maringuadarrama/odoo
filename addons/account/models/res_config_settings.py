--- conflicted
+++ resolved
@@ -58,22 +58,6 @@
     tax_cash_basis_journal_id = fields.Many2one('account.journal', related='company_id.tax_cash_basis_journal_id', string="Tax Cash Basis Journal")
     account_hide_setup_bar = fields.Boolean(string='Hide Setup Bar', related='company_id.account_setup_bar_closed',help="Tick if you wish to hide the setup bar on the dashboard")
 
-<<<<<<< HEAD
-=======
-    @api.model
-    def get_values(self):
-        res = super(ResConfigSettings, self).get_values()
-        # ONLY FOR v11. DO NOT FORWARD-PORT
-        IrDefault = self.env['ir.default'].sudo()
-        default_sale_tax_id = IrDefault.get('product.template', "taxes_id", company_id=self.company_id.id or self.env.user.company_id.id)
-        default_purchase_tax_id = IrDefault.get('product.template', "supplier_taxes_id", company_id=self.company_id.id or self.env.user.company_id.id)
-        res.update(
-            default_purchase_tax_id=default_purchase_tax_id[0] if default_purchase_tax_id else False,
-            default_sale_tax_id=default_sale_tax_id[0] if default_sale_tax_id else False,
-        )
-        return res
-
->>>>>>> c201cf2b
     @api.multi
     def set_values(self):
         super(ResConfigSettings, self).set_values()
