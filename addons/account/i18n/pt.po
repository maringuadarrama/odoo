--- conflicted
+++ resolved
@@ -6,87 +6,65 @@
 msgstr ""
 "Project-Id-Version: OpenERP Server 6.0dev\n"
 "Report-Msgid-Bugs-To: support@openerp.com\n"
-<<<<<<< HEAD
-"POT-Creation-Date: 2009-08-28 16:01+0000\n"
-"PO-Revision-Date: 2010-11-11 09:17+0000\n"
-"Last-Translator: qdp (OpenERP) <qdp-launchpad@tinyerp.com>\n"
-=======
 "POT-Creation-Date: 2010-11-18 16:11+0000\n"
 "PO-Revision-Date: 2010-11-24 23:46+0000\n"
 "Last-Translator: Paulino Ascenção <Unknown>\n"
->>>>>>> cc7031ec
 "Language-Team: \n"
 "MIME-Version: 1.0\n"
 "Content-Type: text/plain; charset=UTF-8\n"
 "Content-Transfer-Encoding: 8bit\n"
-<<<<<<< HEAD
-"X-Launchpad-Export-Date: 2010-11-12 04:48+0000\n"
-=======
 "X-Launchpad-Export-Date: 2010-11-25 04:54+0000\n"
->>>>>>> cc7031ec
 "X-Generator: Launchpad (build Unknown)\n"
 
 #. module: account
-#: field:account.tax.template,description:0
-msgid "Internal Name"
-msgstr "Nome Interno"
-
-#. module: account
-#: view:account.tax.code:0
-msgid "Account Tax Code"
-msgstr "Código do Imposto da Conta"
-
-#. module: account
-#: model:ir.actions.act_window,name:account.action_invoice_tree9
-#: model:ir.ui.menu,name:account.menu_action_invoice_tree9
-msgid "Unpaid Supplier Invoices"
-msgstr "Facturas de Fornecedores por Pagar"
-
-#. module: account
-#: model:ir.ui.menu,name:account.menu_finance_entries
-msgid "Entries Encoding"
-msgstr "Introdução de Movimentos"
-
-#. module: account
-#: model:ir.actions.todo,note:account.config_wizard_account_base_setup_form
-msgid "Specify The Message for the Overdue Payment Report."
-msgstr "Especifique a Mensagem para o Relatório de Pagamentos em Atraso"
-
-#. module: account
-#: model:process.transition,name:account.process_transition_confirmstatementfromdraft0
-msgid "Confirm statement from draft"
-msgstr "Confirmar extracto de rascunho"
-
-#. module: account
-#: model:account.account.type,name:account.account_type_asset
-msgid "Asset"
-msgstr "Activo"
-
-#. module: account
-#: constraint:ir.actions.act_window:0
-msgid "Invalid model name in the action definition."
-msgstr "Nome de modelo inválido na definição da acção"
-
-#. module: account
-<<<<<<< HEAD
-#: help:account.journal,currency:0
-msgid "The currency used to enter statement"
-msgstr "A divisa usada para inserir o extrato"
-
-#. module: account
-#: wizard_view:account_use_models,init_form:0
-msgid "Select Message"
-msgstr "Selecione a Mensagem"
-
-#. module: account
-#: help:product.category,property_account_income_categ:0
-msgid ""
-"This account will be used to value incoming stock for the current product "
-"category"
-msgstr ""
-"Esta conta será usada para valorizar as entradas de stock para a categoria "
-"de produto actual."
-=======
+#: model:process.transition,name:account.process_transition_supplierreconcilepaid0
+msgid "System payment"
+msgstr ""
+
+#. module: account
+#: view:account.journal:0
+msgid "Other Configuration"
+msgstr ""
+
+#. module: account
+#: code:addons/account/wizard/account_open_closed_fiscalyear.py:0
+#, python-format
+msgid "No journal for ending writing has been defined for the fiscal year"
+msgstr "Não foi definido nenhum diário para o fecho do ano fiscal"
+
+#. module: account
+#: code:addons/account/account.py:0
+#, python-format
+msgid ""
+"You cannot remove/deactivate an account which is set as a property to any "
+"Partner."
+msgstr ""
+
+#. module: account
+#: view:account.move.reconcile:0
+msgid "Journal Entry Reconcile"
+msgstr ""
+
+#. module: account
+#: field:account.installer.modules,account_voucher:0
+msgid "Voucher Management"
+msgstr ""
+
+#. module: account
+#: view:account.account:0
+#: view:account.bank.statement:0
+#: view:account.move:0
+#: view:account.move.line:0
+msgid "Account Statistics"
+msgstr "Estatisticas da Conta"
+
+#. module: account
+#: field:account.invoice,residual:0
+#: field:report.invoice.created,residual:0
+msgid "Residual"
+msgstr "Residual"
+
+#. module: account
 #: code:addons/account/invoice.py:0
 #, python-format
 msgid "Please define sequence on invoice journal"
@@ -101,85 +79,61 @@
 #: field:account.analytic.line,currency_id:0
 msgid "Account currency"
 msgstr "Divisa da conta"
->>>>>>> cc7031ec
-
-#. module: account
-#: help:account.invoice,period_id:0
-msgid "Keep empty to use the period of the validation(invoice) date."
-msgstr ""
-"Mantenha vazio para usar o período da data de validação (da factura)."
-
-#. module: account
-#: wizard_view:account.automatic.reconcile,reconcile:0
-msgid "Reconciliation result"
-msgstr "Resultado da reconciliação"
-
-#. module: account
-<<<<<<< HEAD
-#: model:ir.actions.act_window,name:account.act_account_acount_move_line_open_unreconciled
-msgid "Unreconciled entries"
-msgstr "Movimentos Dereconciliado"
-=======
+
+#. module: account
+#: view:account.tax:0
+msgid "Children Definition"
+msgstr ""
+
+#. module: account
+#: model:ir.model,name:account.model_report_aged_receivable
+msgid "Aged Receivable Till Today"
+msgstr ""
+
+#. module: account
 #: field:account.partner.ledger,reconcil:0
 msgid "Include Reconciled Entries"
 msgstr "Incluir movimentos alocados"
->>>>>>> cc7031ec
-
-#. module: account
-#: field:account.invoice.tax,base_code_id:0
-#: field:account.tax,base_code_id:0
-#: field:account.tax.template,base_code_id:0
-msgid "Base Code"
-msgstr "Código Base"
-
-#. module: account
-#: view:account.account:0
-msgid "Account Statistics"
-msgstr "Estatisticas da Conta"
-
-#. module: account
-#: model:ir.actions.wizard,name:account.wizard_vat_declaration
-#: model:ir.ui.menu,name:account.menu_wizard_vat_declaration
-msgid "Print Taxes Report"
-msgstr "Imprimir Relatório de Impostos"
-
-#. module: account
-#: field:account.account,parent_id:0
-msgid "Parent"
-msgstr "Ascendente"
-
-#. module: account
-#: selection:account.move,type:0
-msgid "Journal Voucher"
-msgstr "Voucher do Diário"
-
-#. module: account
-<<<<<<< HEAD
-#: field:account.invoice,residual:0
-msgid "Residual"
-msgstr "Residual"
-=======
+
+#. module: account
+#: model:process.transition,name:account.process_transition_invoiceimport0
+msgid "Import from invoice or payment"
+msgstr ""
+
+#. module: account
+#: model:ir.model,name:account.model_wizard_multi_charts_accounts
+msgid "wizard.multi.charts.accounts"
+msgstr "wizard.multi.charts.accounts"
+
+#. module: account
+#: view:account.move:0
+msgid "Total Debit"
+msgstr "Débito total"
+
+#. module: account
+#: view:account.unreconcile:0
+msgid ""
+"If you unreconciliate transactions, you must also verify all the actions "
+"that are linked to those transactions because they will not be disabled"
+msgstr ""
+
+#. module: account
+#: report:account.tax.code.entries:0
+msgid "Accounting Entries-"
+msgstr "Movimentos Contabilísticos-"
+
+#. module: account
 #: code:addons/account/account.py:0
 #, python-format
 msgid "You can not delete posted movement: \"%s\"!"
 msgstr "Não pode apagar movimentos confirmados: \"%s\"!"
->>>>>>> cc7031ec
-
-#. module: account
-#: field:account.tax,base_sign:0
-#: field:account.tax,ref_base_sign:0
-#: field:account.tax.template,base_sign:0
-#: field:account.tax.template,ref_base_sign:0
-msgid "Base Code Sign"
-msgstr "Sinal do Código Base"
-
-#. module: account
-<<<<<<< HEAD
-#: model:ir.actions.wizard,name:account.wizard_unreconcile_select
-#: model:ir.ui.menu,name:account.menu_unreconcile_select
-msgid "Unreconcile entries"
-msgstr "Movimentos Dereconciliados"
-=======
+
+#. module: account
+#: field:account.invoice.line,origin:0
+msgid "Origin"
+msgstr "Origem"
+
+#. module: account
 #: view:account.account:0
 #: field:account.account,reconcile:0
 #: view:account.automatic.reconcile:0
@@ -188,268 +142,21 @@
 #: view:account.move.line.reconcile.writeoff:0
 msgid "Reconcile"
 msgstr "Alocar"
->>>>>>> cc7031ec
-
-#. module: account
-#: constraint:account.period:0
-msgid "Error ! The duration of the Period(s) is/are invalid. "
-msgstr "Erro! A duração do(s) Período(s) não é/são válido(s). "
-
-#. module: account
-#: view:account.bank.statement.reconcile:0
-#: field:account.bank.statement.reconcile,line_ids:0
-#: field:account.move,line_id:0
-#: model:ir.actions.act_window,name:account.act_account_acount_move_line_open
-#: model:ir.actions.act_window,name:account.action_move_line_form
-#: model:ir.ui.menu,name:account.menu_action_move_line_form
-msgid "Entries"
-msgstr "Movimentos"
-
-#. module: account
-#: selection:account.move.line,centralisation:0
-msgid "Debit Centralisation"
-msgstr "Centralização de Débitos"
-
-#. module: account
-#: model:ir.actions.wizard,name:account.wizard_invoice_state_confirm
-msgid "Confirm draft invoices"
-msgstr "Confirmar rascunho das facturas"
-
-#. module: account
-<<<<<<< HEAD
-#: help:account.payment.term.line,days2:0
-msgid ""
-"Day of the month, set -1 for the last day of the current month. If it's "
-"positive, it gives the day of the next month. Set 0 for net days (otherwise "
-"it's based on the beginning of the month)."
-msgstr ""
-"O dia do mês, defina -1 para o último dia do mês actual. Se positivo, mostra "
-"o dia do mês próximo. Defina 0 para os dias líquidos (se não será baseado no "
-"começo do mês)."
-=======
-#: model:ir.actions.act_window,name:account.action_view_created_invoice_dashboard
-msgid "Invoices Created Within Past 15 Days"
-msgstr "Facturas criadas nos últimos 15 dias."
->>>>>>> cc7031ec
-
-#. module: account
-#: view:account.move:0
-msgid "Total Credit"
-msgstr "Crédito Total"
-
-#. module: account
-#: field:account.config.wizard,charts:0
-msgid "Charts of Account"
-msgstr "Plano de Contas"
-
-#. module: account
-#: model:ir.actions.wizard,name:account.wizard_move_line_select
-msgid "Move line select"
-msgstr "Linha de movimento selecionada"
-
-#. module: account
-#: rml:account.journal.period.print:0
-#: rml:account.tax.code.entries:0
-#: rml:account.third_party_ledger:0
-#: rml:account.third_party_ledger_other:0
-msgid "Entry label"
-msgstr "Nome do movimento"
-
-#. module: account
-#: model:ir.model,name:account.model_account_model_line
-msgid "Account Model Entries"
-msgstr "Modelo de Movimentos da Conta"
-
-#. module: account
-#: field:account.tax.code,sum_period:0
-msgid "Period Sum"
-msgstr "Acumulado do Período"
-
-#. module: account
-#: view:account.tax:0
-#: view:account.tax.template:0
-msgid "Compute Code (if type=code)"
-msgstr "Processar código (se tipo=código)"
-
-#. module: account
-#: view:account.move:0
+
+#. module: account
+#: field:account.bank.statement.line,ref:0
+#: field:account.entries.report,ref:0
+#: field:account.move,ref:0
 #: view:account.move.line:0
-msgid "Account Entry Line"
-msgstr "Linha de Movimento da Conta"
-
-#. module: account
-#: wizard_view:account.aged.trial.balance,init:0
-msgid "Aged Trial Balance"
-msgstr "Antigo Balancete de testes"
-
-#. module: account
-#: model:ir.ui.menu,name:account.menu_finance_recurrent_entries
-msgid "Recurrent Entries"
-msgstr "Movimentos Recorrentes"
-
-#. module: account
-#: field:account.analytic.line,amount:0
-#: field:account.bank.statement.line,amount:0
-#: field:account.bank.statement.reconcile.line,amount:0
-#: rml:account.invoice:0
-#: field:account.invoice.tax,amount:0
-#: field:account.move,amount:0
-#: field:account.tax,amount:0
-#: field:account.tax.template,amount:0
-#: xsl:account.transfer:0
-msgid "Amount"
-msgstr "Montante"
-
-#. module: account
-#: model:ir.actions.report.xml,name:account.account_3rdparty_ledger
-#: model:ir.actions.wizard,name:account.wizard_third_party_ledger
-#: model:ir.ui.menu,name:account.menu_third_party_ledger
-msgid "Partner Ledger"
-msgstr "Balancete de terceiros"
-
-#. module: account
-#: field:product.template,supplier_taxes_id:0
-msgid "Supplier Taxes"
-msgstr "Impostos do Fornecedor"
-
-#. module: account
-#: view:account.move:0
-msgid "Total Debit"
-msgstr "Débito total"
-
-#. module: account
-#: rml:account.tax.code.entries:0
-msgid "Accounting Entries-"
-msgstr "Movimentos Contabilísticos-"
-
-#. module: account
-#: help:account.journal,view_id:0
-msgid ""
-"Gives the view used when writing or browsing entries in this journal. The "
-"view tell Open ERP which fields should be visible, required or readonly and "
-"in which order. You can create your own view for a faster encoding in each "
-"journal."
-msgstr ""
-"Dá a vista usada quando registar ou consultar movimentos neste diário. A "
-"vista diz ao Open ERP que campos são visíveis, obrigatórios ou apenas de "
-"leitura e em que ordem. Pode criar a sua própria vista para um lançamento "
-"mais rápido em cada diário."
-
-#. module: account
-#: help:account.invoice,date_due:0
-#: help:account.invoice,payment_term:0
-msgid ""
-"If you use payment terms, the due date will be computed automatically at the "
-"generation of accounting entries. If you keep the payment term and the due "
-"date empty, it means direct payment. The payment term may compute several "
-"due dates, for example 50% now, 50% in one month."
-msgstr ""
-"Se usar os termos de pagamento, a data de vencimento é calculada "
-"automaticamente. Se deixar os termos de pagamento e a data de vencimento "
-"vazios, significa pronto pagamento. Os termos de pagamento podem levar a "
-"várias datas de vendimento- ex: 50% a pronto e 50% em um mês."
-
-#. module: account
-#: selection:account.tax,type:0
-#: selection:account.tax.template,type:0
-msgid "Fixed"
-msgstr "Fixo"
-
-#. module: account
-#: model:ir.actions.report.xml,name:account.account_overdue
-#: view:res.company:0
-msgid "Overdue Payments"
-msgstr "Pagamentos Vencidos"
-
-#. module: account
-#: wizard_view:account.account.balance.report,checktype:0
-#: wizard_view:account.analytic.account.analytic.check.report,init:0
-#: wizard_view:account.analytic.account.balance.report,init:0
-#: wizard_view:account.analytic.account.cost_ledger.report,init:0
-#: wizard_view:account.analytic.account.inverted.balance.report,init:0
-#: wizard_view:account.analytic.account.quantity_cost_ledger.report,init:0
-#: wizard_view:account.vat.declaration,init:0
-msgid "Select period"
-msgstr "Selecione o período"
-
-#. module: account
-#: field:account.invoice,origin:0
-#: field:account.invoice.line,origin:0
-msgid "Origin"
-msgstr "Origem"
-
-#. module: account
-#: rml:account.analytic.account.journal:0
-msgid "Move Name"
-msgstr "Nome do Movimento"
-
-#. module: account
-#: xsl:account.transfer:0
+#: field:account.move.line,ref:0
+#: field:account.subscription,ref:0
 msgid "Reference"
 msgstr "Referência"
 
 #. module: account
-#: wizard_view:account.subscription.generate,init:0
-msgid "Subscription Compute"
-msgstr "Processar subscrição"
-
-#. module: account
-#: rml:account.central.journal:0
-msgid "Account Num."
-msgstr "Nº da Conta"
-
-#. module: account
-#: rml:account.analytic.account.analytic.check:0
-msgid "Delta Debit"
-msgstr "Débito Delta"
-
-#. module: account
-#: rml:account.invoice:0
-#: field:account.invoice,amount_tax:0
-#: field:account.move.line,account_tax_id:0
-msgid "Tax"
-msgstr "Imposto"
-
-#. module: account
-#: rml:account.general.journal:0
-msgid "Debit Trans."
-msgstr "Transferência de débitos"
-
-#. module: account
-#: field:account.analytic.line,account_id:0
-#: field:account.invoice.line,account_analytic_id:0
-#: field:account.move.line,analytic_account_id:0
-#: field:report.hr.timesheet.invoice.journal,account_id:0
-msgid "Analytic Account"
-msgstr "Conta Analítica"
-
-#. module: account
-#: field:account.tax,child_depend:0
-#: field:account.tax.template,child_depend:0
-msgid "Tax on Children"
-msgstr "Imposto nos dependentes"
-
-#. module: account
-#: rml:account.central.journal:0
-#: rml:account.general.journal:0
-#: field:account.journal,name:0
-msgid "Journal Name"
-msgstr "Nome do Diário"
-
-#. module: account
-#: view:account.payment.term:0
-msgid "Description on invoices"
-msgstr "Descrição das facturas"
-
-#. module: account
-#: constraint:account.analytic.account:0
-msgid "Error! You can not create recursive analytic accounts."
-msgstr "Erro! Não pode criar contas analiticas recursivamente"
-
-#. module: account
-#: field:account.bank.statement.reconcile,total_entry:0
-msgid "Total entries"
-msgstr "Total de movimentos"
+#: view:account.open.closed.fiscalyear:0
+msgid "Choose Fiscal Year "
+msgstr ""
 
 #. module: account
 #: field:account.fiscal.position.account,account_src_id:0
@@ -458,36 +165,14 @@
 msgstr "Fonte da conta"
 
 #. module: account
-<<<<<<< HEAD
-#: field:account.journal,update_posted:0
-msgid "Allow Cancelling Entries"
-msgstr "Permite Cancelar Movimentos"
-=======
-#: field:account.open.closed.fiscalyear,fyear_id:0
-msgid "Fiscal Year to Open"
-msgstr "Exercício para Abrir"
->>>>>>> cc7031ec
-
-#. module: account
-#: model:process.transition,name:account.process_transition_paymentorderbank0
-#: model:process.transition,name:account.process_transition_paymentorderreconcilation0
-msgid "Payment Reconcilation"
-msgstr "Reconciliação de Pagamentos"
-
-#. module: account
-#: model:account.journal,name:account.expenses_journal
-msgid "Journal de frais"
-msgstr "Diário dos portes"
-
-#. module: account
 #: model:ir.actions.act_window,name:account.act_acc_analytic_acc_5_report_hr_timesheet_invoice_journal
 msgid "All Analytic Entries"
 msgstr "Todos os Movimentos Analíticos"
 
 #. module: account
-#: rml:account.overdue:0
-msgid "Date:"
-msgstr "Data:"
+#: model:ir.actions.act_window,name:account.action_view_created_invoice_dashboard
+msgid "Invoices Created Within Past 15 Days"
+msgstr "Facturas criadas nos últimos 15 dias."
 
 #. module: account
 #: selection:account.account.type,sign:0
@@ -495,108 +180,12 @@
 msgstr "Negativo"
 
 #. module: account
-#: rml:account.partner.balance:0
-msgid "(Account/Partner) Name"
-msgstr "Nome (Conta/Terceiro)"
-
-#. module: account
-#: selection:account.move,type:0
-msgid "Contra"
-msgstr "Contra"
-
-#. module: account
-#: field:account.analytic.account,state:0
-#: field:account.bank.statement,state:0
-#: field:account.invoice,state:0
-#: view:account.move:0
-#: view:account.move.line:0
-#: view:account.subscription:0
-msgid "State"
-msgstr "Estado"
-
-#. module: account
-#: model:ir.actions.act_window,name:account.action_invoice_tree13
-#: model:ir.ui.menu,name:account.menu_action_invoice_tree13
-msgid "Unpaid Supplier Refunds"
-msgstr "Nota de"
-
-#. module: account
-#: view:account.tax:0
-#: view:account.tax.template:0
-msgid "Special Computation"
-msgstr "Cálculo especial"
-
-#. module: account
-#: model:process.transition,note:account.process_transition_confirmstatementfromdraft0
-msgid "Confirm statement with/without reconciliation from draft statement"
-msgstr "Confirmar estado com/sem reconciliação do rascunho do extrato"
-
-#. module: account
-#: wizard_view:account.move.bank.reconcile,init:0
-#: model:ir.actions.wizard,name:account.action_account_bank_reconcile_tree
-#: model:ir.ui.menu,name:account.menu_action_account_bank_reconcile_check_tree
-msgid "Bank reconciliation"
-msgstr "Reconciliação bancária"
-
-#. module: account
-#: rml:account.invoice:0
-msgid "Disc.(%)"
-msgstr "Desc.(%)"
-
-#. module: account
-#: rml:account.general.ledger:0
-#: field:account.model,ref:0
-#: field:account.move,ref:0
-#: rml:account.overdue:0
-#: field:account.subscription,ref:0
-msgid "Ref"
-msgstr "Ref"
-
-#. module: account
-#: field:account.tax.template,type_tax_use:0
-msgid "Tax Use In"
-msgstr "Imposto usado em"
-
-#. module: account
-#: help:account.tax.template,include_base_amount:0
-msgid ""
-"Set if the amount of tax must be included in the base amount before "
-"computing the next taxes."
-msgstr ""
-"Defina se o montante do imposto deve ser incluído no valor base dos impostos "
-"antes processar os próximos impostos."
-
-#. module: account
-#: model:ir.ui.menu,name:account.menu_finance_periodical_processing
-msgid "Periodical Processing"
-msgstr "Processamento periódico"
-
-#. module: account
-#: view:report.hr.timesheet.invoice.journal:0
-msgid "Analytic Entries Stats"
-msgstr "Estat. Mov. Analíticos"
-
-#. module: account
-#: model:ir.actions.act_window,name:account.action_account_tax_code_template_form
-#: model:ir.ui.menu,name:account.menu_action_account_tax_code_template_form
-msgid "Tax Code Templates"
-msgstr "Modelos de códigos de Impostos"
-
-#. module: account
-#: view:account.invoice:0
-msgid "Supplier invoice"
-msgstr "Factura de Fornecedor"
-
-#. module: account
-#: model:process.transition,name:account.process_transition_reconcilepaid0
-#: model:process.transition,name:account.process_transition_supplierreconcilepaid0
-msgid "Reconcile Paid"
-msgstr "Reconciliação Paga"
-
-#. module: account
-#: wizard_field:account.chart,init,target_move:0
-msgid "Target Moves"
-msgstr "Movimentos alvo"
+#: help:account.analytic.journal,type:0
+msgid ""
+"Gives the type of the analytic journal. When it needs for a document (eg: an "
+"invoice) to create analytic entries, OpenERP will look for a matching "
+"journal of the same type."
+msgstr ""
 
 #. module: account
 #: model:ir.actions.act_window,name:account.action_account_tax_template_form
@@ -605,50 +194,14 @@
 msgstr "Modelos de Impostos"
 
 #. module: account
-#: field:account.invoice,reconciled:0
-msgid "Paid/Reconciled"
-msgstr "Pago/Conciliado"
-
-#. module: account
-#: field:account.account.type,close_method:0
-msgid "Deferral Method"
-msgstr "Método de reabertura"
-
-#. module: account
-#: field:account.tax.template,include_base_amount:0
-msgid "Include in Base Amount"
-msgstr "Incluir no valor base"
-
-#. module: account
-#: field:account.tax,ref_base_code_id:0
-#: field:account.tax.template,ref_base_code_id:0
-msgid "Refund Base Code"
-msgstr "Código base de nota de crédito"
-
-#. module: account
-#: view:account.invoice.line:0
-msgid "Line"
-msgstr "Linha"
-
-#. module: account
-#: rml:account.analytic.account.cost_ledger:0
-msgid "J.C. or Move name"
-msgstr "J.C. ou nome do movimento."
-
-#. module: account
-#: selection:account.tax,applicable_type:0
-#: selection:account.tax.template,applicable_type:0
-msgid "True"
-msgstr "Verdadeiro"
-
-#. module: account
-#: help:account.payment.term.line,days:0
-msgid ""
-"Number of days to add before computation of the day of month.If Date=15/01, "
-"Number of Days=22, Day of Month=-1, then the due date is 28/02."
-msgstr ""
-"Número de dias a somar antes de calcular o dia do mês. Se data = 15/01, "
-"Numero de dias = 22, Dia do mes= -1, então a data de vencimento é 28/02."
+#: view:account.invoice.report:0
+msgid "supplier"
+msgstr ""
+
+#. module: account
+#: model:account.journal,name:account.refund_expenses_journal
+msgid "Expenses Credit Notes Journal - (test)"
+msgstr ""
 
 #. module: account
 #: model:ir.model,name:account.model_account_tax
@@ -656,25 +209,17 @@
 msgstr "account.tax"
 
 #. module: account
-#: rml:account.central.journal:0
-msgid "Printing Date"
-msgstr "Data de impressão"
-
-#. module: account
-#: rml:account.general.ledger:0
-msgid "Mvt"
-msgstr "Mvt"
-
-#. module: account
-#: model:ir.actions.wizard,name:account.wizard_aged_trial_balance
-#: model:ir.ui.menu,name:account.menu_aged_trial_balance
-msgid "Aged Partner Balance"
-msgstr "Balancete Antigo de Terceiro"
-
-#. module: account
-#: view:account.journal:0
-msgid "Entry Controls"
-msgstr "Controlo do movimentos"
+#: code:addons/account/account.py:0
+#, python-format
+msgid ""
+"No period defined for this date: %s !\n"
+"Please create a fiscal year."
+msgstr ""
+
+#. module: account
+#: model:ir.model,name:account.model_account_move_line_reconcile_select
+msgid "Move line reconcile select"
+msgstr ""
 
 #. module: account
 #: help:account.model.line,sequence:0
@@ -684,108 +229,63 @@
 msgstr "O campo sequência é usado para ordenar os registos"
 
 #. module: account
-#: wizard_view:account.analytic.account.chart,init:0
-#: wizard_view:account.analytic.line,init:0
-msgid "(Keep empty to open the current situation)"
-msgstr "(Manter vazio para abrir a situação actual)"
-
-#. module: account
-#: model:ir.model,name:account.model_account_fiscal_position_account
-msgid "Accounts Fiscal Mapping"
-msgstr ""
-
-#. module: account
-#: field:account.analytic.account,contact_id:0
-msgid "Contact"
-msgstr "Contacto"
-
-#. module: account
-#: selection:account.model.line,date:0
-#: selection:account.model.line,date_maturity:0
-msgid "Partner Payment Term"
-msgstr "Termos de Pagamento do Terceiro"
-
-#. module: account
-#: view:account.move.reconcile:0
-msgid "Account Entry Reconcile"
-msgstr "Reconciliação de movimentos contabilisticos"
-
-#. module: account
-#: wizard_button:account.move.bank.reconcile,init,open:0
-msgid "Open for bank reconciliation"
-msgstr "Aberto para reconciliação bancária"
-
-#. module: account
-#: field:account.invoice.line,discount:0
-msgid "Discount (%)"
-msgstr "Desconto (%)"
-
-#. module: account
-#: wizard_field:account.move.line.reconcile,init_full,writeoff:0
-#: wizard_field:account.move.line.reconcile,init_partial,writeoff:0
-msgid "Write-Off amount"
-msgstr "Fechar montante"
-
-#. module: account
-#: help:account.fiscalyear,company_id:0
-msgid "Keep empty if the fiscal year belongs to several companies."
-msgstr "Manter vazio se o ano fiscal pertence a varias empresas."
-
-#. module: account
-#: model:ir.ui.menu,name:account.menu_analytic_accounting
-msgid "Analytic Accounting"
-msgstr "Contabilidade Analítica"
-
-#. module: account
-#: rml:account.overdue:0
-msgid "Sub-Total :"
-msgstr "Sub-total :"
-
-#. module: account
-#: field:account.analytic.account,line_ids:0
-#: view:account.analytic.line:0
-#: model:ir.actions.act_window,name:account.action_account_analytic_line_form
-#: model:ir.ui.menu,name:account.next_id_41
-msgid "Analytic Entries"
-msgstr "Movimentos analíticos"
-
-#. module: account
-#: selection:account.subscription,period_type:0
-msgid "month"
-msgstr "mês"
-
-#. module: account
-#: field:account.analytic.account,partner_id:0
-msgid "Associated Partner"
-msgstr "Terceiro associado"
-
-#. module: account
-#: field:account.invoice,comment:0
-msgid "Additional Information"
-msgstr "Informação Adicional"
-
-#. module: account
-#: selection:account.invoice,type:0
-msgid "Customer Refund"
-msgstr "Nota de crédito a cliente"
-
-#. module: account
-#: wizard_view:account.analytic.account.chart,init:0
+#: help:account.tax.code,notprintable:0
+#: help:account.tax.code.template,notprintable:0
+msgid ""
+"Check this box if you don't want any VAT related to this Tax Code to appear "
+"on invoices"
+msgstr ""
+"Assinale esta caixa se não quer que qualquer IVA relacionado com este código "
+"de imposto apareça nas facturas"
+
+#. module: account
+#: code:addons/account/invoice.py:0
+#, python-format
+msgid "Invoice '%s' is paid partially: %s%s of %s%s (%s%s remaining)"
+msgstr ""
+
+#. module: account
+#: model:process.transition,note:account.process_transition_supplierentriesreconcile0
+msgid "Accounting entries are an input of the reconciliation."
+msgstr ""
+
+#. module: account
+#: model:ir.ui.menu,name:account.menu_finance_management_belgian_reports
+msgid "Belgian Reports"
+msgstr ""
+
+#. module: account
+#: code:addons/account/account_move_line.py:0
+#, python-format
+msgid "You can not add/modify entries in a closed journal."
+msgstr "Não pode adicionar/remover entradas num diário fechado."
+
+#. module: account
+#: view:account.bank.statement:0
+msgid "Calculated Balance"
+msgstr ""
+
+#. module: account
+#: model:ir.actions.act_window,name:account.action_account_use_model_create_entry
+#: model:ir.actions.act_window,name:account.action_view_account_use_model
+#: model:ir.ui.menu,name:account.menu_action_manual_recurring
+msgid "Manual Recurring"
+msgstr ""
+
+#. module: account
+#: view:account.fiscalyear.close.state:0
+msgid "Close Fiscalyear"
+msgstr ""
+
+#. module: account
+#: field:account.automatic.reconcile,allow_write_off:0
+msgid "Allow write off"
+msgstr ""
+
+#. module: account
+#: view:account.analytic.chart:0
 msgid "Select the Period for Analysis"
 msgstr "Seleccione o período para análise."
-
-#. module: account
-#: field:account.tax,ref_tax_sign:0
-#: field:account.tax,tax_sign:0
-#: field:account.tax.template,ref_tax_sign:0
-#: field:account.tax.template,tax_sign:0
-msgid "Tax Code Sign"
-msgstr "Sinal do código de imposto"
-
-#. module: account
-#: help:res.partner,credit:0
-msgid "Total amount this customer owes you."
-msgstr "Valor total que este cliente lhe deve."
 
 #. module: account
 #: view:account.move.line:0
@@ -793,14 +293,10 @@
 msgstr "Rua"
 
 #. module: account
-#: model:ir.actions.act_window,name:account.action_tax_code_line_open
-msgid "account.move.line"
-msgstr "account.move.line"
-
-#. module: account
-#: model:process.transition,name:account.process_transition_supplieranalyticcost0
-msgid "Analytic Invoice"
-msgstr "Facturas analíticas"
+#: code:addons/account/invoice.py:0
+#, python-format
+msgid "Invoice line account company does not match with invoice company."
+msgstr ""
 
 #. module: account
 #: field:account.journal.column,field:0
@@ -808,15 +304,26 @@
 msgstr "Nome do Campo"
 
 #. module: account
-#: field:account.tax.code,sign:0
-#: field:account.tax.code.template,sign:0
-msgid "Sign for parent"
-msgstr "Sinal para ascendente"
-
-#. module: account
-#: field:account.fiscalyear,end_journal_period_id:0
-msgid "End of Year Entries Journal"
-msgstr "Diário de Movimentos de Encerramento"
+#: help:account.installer,charts:0
+msgid ""
+"Installs localized accounting charts to match as closely as possible the "
+"accounting needs of your company based on your country."
+msgstr ""
+
+#. module: account
+#: code:addons/account/wizard/account_move_journal.py:0
+#, python-format
+msgid ""
+"Can't find any account journal of %s type for this company.\n"
+"\n"
+"You can create one in the menu: \n"
+"Configuration/Financial Accounting/Accounts/Journals."
+msgstr ""
+
+#. module: account
+#: model:ir.model,name:account.model_account_unreconcile
+msgid "Account Unreconcile"
+msgstr ""
 
 #. module: account
 #: view:product.product:0
@@ -825,110 +332,36 @@
 msgstr "Propriedades das compras."
 
 #. module: account
-#: model:process.node,note:account.process_node_paymententries0
-msgid "Can be draft or validated"
-msgstr "Pode ser rascunho ou validado"
-
-#. module: account
-#: wizard_button:account.invoice.pay,init,reconcile:0
-msgid "Partial Payment"
-msgstr "Pagamento parcial"
-
-#. module: account
-#: wizard_view:account_use_models,create:0
-msgid "Move Lines Created."
-msgstr "Mover as linhas criadas."
-
-#. module: account
-#: field:account.fiscalyear,state:0
-#: field:account.journal.period,state:0
-#: field:account.move,state:0
-#: field:account.move.line,state:0
-#: field:account.period,state:0
-#: field:account.subscription,state:0
-msgid "Status"
-msgstr "Estado"
-
-#. module: account
-#: rml:account.analytic.account.cost_ledger:0
-#: rml:account.analytic.account.quantity_cost_ledger:0
-msgid "Period to"
-msgstr "Período para"
-
-#. module: account
-#: field:account.account.type,partner_account:0
-msgid "Partner account"
-msgstr "Conta do terceiro"
-
-#. module: account
-#: wizard_view:account.subscription.generate,init:0
-msgid "Generate entries before:"
-msgstr "Gerar movimentos antes de:"
-
-#. module: account
-#: rml:account.analytic.account.cost_ledger:0
-#: rml:account.analytic.account.quantity_cost_ledger:0
-#: model:ir.actions.report.xml,name:account.account_analytic_account_cost_ledger
-#: model:ir.actions.wizard,name:account.account_analytic_account_cost_ledger_report
-msgid "Cost Ledger"
-msgstr "Balancete de Custos"
-
-#. module: account
-#: wizard_view:account.account.balance.report,checktype:0
-#: wizard_view:account.general.ledger.report,checktype:0
-#: wizard_view:account.partner.balance.report,init:0
-#: wizard_view:account.third_party_ledger.report,init:0
-msgid "(Keep empty for all open fiscal years)"
-msgstr "(Manter vazio para todos os anos fiscais aberto)"
-
-#. module: account
-#: field:account.invoice,move_lines:0
-msgid "Move Lines"
-msgstr "Linhas de movimentos"
-
-#. module: account
-#: model:ir.actions.act_window,name:account.report_account_analytic_journal_tree
-#: model:ir.ui.menu,name:account.report_account_analytic_journal_print
-msgid "Account cost and revenue by journal"
-msgstr "Conta de custo e retorno por diário"
-
-#. module: account
-#: help:account.account.template,user_type:0
-msgid ""
-"These types are defined according to your country. The type contain more "
-"information about the account and it's specificities."
-msgstr ""
-"Estes tipos são definidos por país. O tipo contém informação sobre a conta e "
-"as suas especificidades."
-
-#. module: account
-#: selection:account.automatic.reconcile,init,power:0
-msgid "6"
-msgstr "6"
-
-#. module: account
-#: model:ir.ui.menu,name:account.next_id_30
-msgid "Bank Reconciliation"
-msgstr "Reconciliação bancária"
-
-#. module: account
-#: model:ir.model,name:account.model_account_account_template
-msgid "Templates for Accounts"
-msgstr "Modelos para contas"
-
-#. module: account
-#: model:ir.actions.act_window,name:account.action_account_analytic_account_form
-#: model:ir.model,name:account.model_account_analytic_account
-#: model:ir.ui.menu,name:account.account_analytic_def_account
-msgid "Analytic Accounts"
-msgstr "Contas da contabilidade analítica"
-
-#. module: account
-#: wizard_view:account.print.journal.report,init:0
-#: model:ir.actions.wizard,name:account.wizard_print_journal
-#: model:ir.ui.menu,name:account.menu_print_journal
-msgid "Print Journal"
-msgstr "Imprimir Diário"
+#: help:account.account.type,sign:0
+msgid ""
+"Allows you to change the sign of the balance amount displayed in the "
+"reports, so that you can see positive figures instead of negative ones in "
+"expenses accounts."
+msgstr ""
+"Permite alterar o sinal do saldo exibido nos relatórios, para que sejam "
+"visíveis sempre valores positivos."
+
+#. module: account
+#: selection:account.entries.report,month:0
+#: selection:account.invoice.report,month:0
+#: selection:analytic.entries.report,month:0
+#: selection:report.account.sales,month:0
+#: selection:report.account_type.sales,month:0
+msgid "June"
+msgstr ""
+
+#. module: account
+#: model:ir.actions.act_window,help:account.action_account_moves_bank
+msgid ""
+"This view is used by accountants in order to record entries massively in "
+"OpenERP. Journal items are created by OpenERP if you use Bank Statements, "
+"Cash Registers, or Customer/Supplier payments."
+msgstr ""
+
+#. module: account
+#: model:ir.model,name:account.model_account_tax_template
+msgid "account.tax.template"
+msgstr "account.tax.template"
 
 #. module: account
 #: model:ir.model,name:account.model_account_bank_accounts_wizard
@@ -942,91 +375,31 @@
 msgstr "Data de criação"
 
 #. module: account
-#: wizard_button:account.invoice.refund,init,cancel_invoice:0
-msgid "Cancel Invoice"
-msgstr "Cancelar facturas"
-
-#. module: account
-#: field:account.journal.column,required:0
-msgid "Required"
-msgstr "Obrigatório"
-
-#. module: account
-#: field:product.category,property_account_expense_categ:0
-#: field:product.template,property_account_expense:0
-msgid "Expense Account"
-msgstr "Conta de gastos"
-
-#. module: account
-#: wizard_field:account.move.line.reconcile,addendum,journal_id:0
-msgid "Write-Off Journal"
-msgstr "Diário de Regularizações"
-
-#. module: account
-#: field:account.model.line,amount_currency:0
-#: field:account.move.line,amount_currency:0
-msgid "Amount Currency"
-msgstr "Montante da moeda"
-
-#. module: account
-#: field:account.chart.template,property_account_expense_categ:0
-msgid "Expense Category Account"
-msgstr "Conta da categoria Gastos"
-
-#. module: account
-#: wizard_field:account.fiscalyear.close,init,fy2_id:0
-msgid "New Fiscal Year"
-msgstr "Novo exercício fiscal"
-
-#. module: account
-#: help:account.tax,tax_group:0
-msgid ""
-"If a default tax is given in the partner it only overrides taxes from "
-"accounts (or products) in the same group."
-msgstr ""
-"Se um imposto pré-definido é atribuído a um terceiro, apenas prevalece sobre "
-"os impostos das contas (ou artigos) do mesmo grupo."
-
-#. module: account
-#: wizard_field:account.open_closed_fiscalyear,init,fyear_id:0
+#: selection:account.journal,type:0
+msgid "Purchase Refund"
+msgstr ""
+
+#. module: account
+#: selection:account.journal,type:0
+msgid "Opening/Closing Situation"
+msgstr ""
+
+#. module: account
+#: help:account.journal,currency:0
+msgid "The currency used to enter statement"
+msgstr "A divisa usada para inserir o extrato"
+
+#. module: account
+#: field:account.open.closed.fiscalyear,fyear_id:0
 msgid "Fiscal Year to Open"
-msgstr "Ano Fiscal para Abrir"
-
-#. module: account
-#: view:account.config.wizard:0
-msgid "Select Chart of Accounts"
-msgstr "Seleccionar um Plano de Contas"
-
-#. module: account
-#: field:account.analytic.account,quantity:0
-#: rml:account.analytic.account.balance:0
-#: rml:account.analytic.account.inverted.balance:0
-#: rml:account.analytic.account.quantity_cost_ledger:0
-#: field:account.analytic.line,unit_amount:0
-#: rml:account.invoice:0
-#: field:account.invoice.line,quantity:0
-#: field:account.model.line,quantity:0
-#: field:account.move.line,quantity:0
-msgid "Quantity"
-msgstr "Quantidade"
-
-#. module: account
-#: wizard_field:account.account.balance.report,checktype,date_to:0
-#: wizard_field:account.general.ledger.report,checktype,date_to:0
-#: wizard_field:account.partner.balance.report,init,date2:0
-#: wizard_field:account.third_party_ledger.report,init,date2:0
-msgid "End date"
-msgstr "Data final"
-
-#. module: account
-#: field:account.invoice.tax,base_amount:0
-msgid "Base Code Amount"
-msgstr "Montante de código base"
-
-#. module: account
-#: help:account.journal,user_id:0
-msgid "The user responsible for this journal"
-msgstr "Utilizador responsável por este diário"
+msgstr "Exercício para Abrir"
+
+#. module: account
+#: help:account.journal,sequence_id:0
+msgid ""
+"This field contains the informatin related to the numbering of the journal "
+"entries of this journal."
+msgstr ""
 
 #. module: account
 #: field:account.journal,default_debit_account_id:0
@@ -1034,150 +407,19 @@
 msgstr "Conta de débito pré-definida"
 
 #. module: account
-#: model:ir.actions.act_window,name:account.action_bank_statement_tree
-#: model:ir.ui.menu,name:account.menu_bank_statement_tree
-msgid "Entries by Statements"
-msgstr "Movimentos por declaração"
-
-#. module: account
-#: model:process.transition,name:account.process_transition_analyticinvoice0
-msgid "analytic Invoice"
-msgstr "Factura analítica"
-
-#. module: account
-#: wizard_field:account.automatic.reconcile,init,period_id:0
-#: field:account.bank.statement,period_id:0
-#: wizard_field:account.central.journal.report,init,period_id:0
-#: view:account.fiscalyear:0
-#: rml:account.general.journal:0
-#: wizard_field:account.general.journal.report,init,period_id:0
-#: wizard_field:account.invoice.pay,init,period_id:0
-#: field:account.journal.period,period_id:0
-#: field:account.move,period_id:0
-#: wizard_field:account.move.journal,init,period_id:0
-#: field:account.move.line,period_id:0
-#: wizard_field:account.move.validate,init,period_id:0
-#: view:account.period:0
-#: wizard_field:account.print.journal.report,init,period_id:0
-#: field:account.subscription,period_nbr:0
-msgid "Period"
-msgstr "Período"
-
-#. module: account
-#: rml:account.partner.balance:0
-msgid "Grand total"
-msgstr "Total Geral"
-
-#. module: account
-#: model:ir.ui.menu,name:account.menu_finance_accounting
-msgid "Financial Accounting"
-msgstr "Contabilidade Financeira"
-
-#. module: account
-#: rml:account.invoice:0
-msgid "Net Total:"
-msgstr "Net total:"
-
-#. module: account
-#: view:account.fiscal.position:0
-#: field:account.fiscal.position,name:0
-#: field:account.fiscal.position.account,position_id:0
-#: field:account.fiscal.position.account.template,position_id:0
-#: field:account.fiscal.position.tax,position_id:0
-#: field:account.fiscal.position.tax.template,position_id:0
-#: view:account.fiscal.position.template:0
-#: field:account.invoice,fiscal_position:0
-#: model:ir.model,name:account.model_account_fiscal_position
-#: field:res.partner,property_account_position:0
-msgid "Fiscal Mapping"
-msgstr ""
-
-#. module: account
-#: field:account.analytic.line,product_uom_id:0
-#: field:account.move.line,product_uom_id:0
-msgid "UoM"
-msgstr "UdM"
-
-#. module: account
-#: wizard_field:account.third_party_ledger.report,init,page_split:0
-msgid "One Partner Per Page"
-msgstr "Um terceiro por página"
-
-#. module: account
-#: field:account.account,child_parent_ids:0
-#: field:account.account.template,child_parent_ids:0
-msgid "Children"
-msgstr "Contas-filho"
-
-#. module: account
-#: model:ir.model,name:account.model_account_fiscal_position_tax
-msgid "Taxes Fiscal Mapping"
-msgstr ""
-
-#. module: account
-#: model:ir.actions.act_window,name:account.action_invoice_tree2_new
-#: model:ir.ui.menu,name:account.menu_action_invoice_tree2_new
-msgid "New Supplier Invoice"
-msgstr "Nova factura de fornecedor"
-
-#. module: account
-#: wizard_field:account.invoice.pay,init,amount:0
-msgid "Amount paid"
-msgstr "Montante pago"
-
-#. module: account
-#: selection:account.invoice,type:0
-#: model:process.transition,name:account.process_transition_customerinvoice0
-#: model:process.transition,name:account.process_transition_suppliercustomerinvoice0
-msgid "Customer Invoice"
-msgstr "Factura de Clientes"
-
-#. module: account
-#: wizard_view:account.open_closed_fiscalyear,init:0
-msgid "Choose Fiscal Year"
-msgstr "Escolha o Ano Fiscal"
-
-#. module: account
-#: field:account.sequence.fiscalyear,sequence_main_id:0
-msgid "Main Sequence"
-msgstr "Sequência principal"
-
-#. module: account
-#: model:ir.actions.act_window,name:account.action_account_analytic_journal_tree
-#: model:ir.ui.menu,name:account.account_analytic_journal_print
-msgid "Print Analytic Journals"
-msgstr "Imprimir Diários Analíticos"
-
-#. module: account
-#: rml:account.tax.code.entries:0
-msgid "Voucher Nb"
-msgstr "Número de voucher"
-
-#. module: account
-#: help:account.payment.term.line,sequence:0
-msgid ""
-"The sequence field is used to order the payment term lines from the lowest "
-"sequences to the higher ones"
-msgstr ""
-"O campo de sequência é usado para ordenar as linhas de termos de pagamento "
-"das sequências mais baixas para as mais altas"
-
-#. module: account
-#: field:account.bank.statement.reconcile,total_new:0
-msgid "Total write-off"
-msgstr "Valor Regularizado Total"
-
-#. module: account
-#: view:account.tax.template:0
-msgid "Compute Code for Taxes included prices"
-msgstr "Código de cálculo para preços com imposto incluído"
-
-#. module: account
-#: view:account.invoice.tax:0
-#: model:ir.actions.act_window,name:account.action_tax_code_list
-#: model:ir.ui.menu,name:account.menu_action_tax_code_list
-msgid "Tax codes"
-msgstr "Códigos de imposto"
+#: view:account.move:0
+msgid "Total Credit"
+msgstr "Crédito Total"
+
+#. module: account
+#: selection:account.account.type,sign:0
+msgid "Positive"
+msgstr "Positivo"
+
+#. module: account
+#: view:account.move.line.unreconcile.select:0
+msgid "Open For Unreconciliation"
+msgstr ""
 
 #. module: account
 #: field:account.fiscal.position.template,chart_template_id:0
@@ -1187,149 +429,94 @@
 msgstr "Modelo do Plano de Contas"
 
 #. module: account
-#: field:account.chart.template,property_account_income_categ:0
-msgid "Income Category Account"
-msgstr "Conta da categoria proveitos"
-
-#. module: account
-#: model:ir.actions.act_window,name:account.analytic_account_form
-#: model:ir.ui.menu,name:account.account_analytic_form
-msgid "New Analytic Account"
-msgstr "Nova conta da contabilidade analítica"
-
-#. module: account
-#: model:ir.actions.act_window,name:account.action_account_fiscal_position_template_form
-#: model:ir.ui.menu,name:account.menu_action_account_fiscal_position_form_template
-msgid "Fiscal Mapping Templates"
-msgstr ""
-
-#. module: account
-#: rml:account.invoice:0
-#: field:account.invoice.line,price_unit:0
-msgid "Unit Price"
-msgstr "Preço Unitário"
-
-#. module: account
-#: rml:account.analytic.account.journal:0
-msgid "Period from :"
-msgstr "Período de:"
-
-#. module: account
-#: model:ir.model,name:account.model_wizard_multi_charts_accounts
-msgid "wizard.multi.charts.accounts"
-msgstr "wizard.multi.charts.accounts"
-
-#. module: account
-#: model:account.journal,name:account.sales_journal
-msgid "Journal de vente"
-msgstr "Diário de Vendas"
-
-#. module: account
 #: help:account.model.line,amount_currency:0
 msgid "The amount expressed in an optional other currency."
 msgstr "Montante apresentado numa outra moeda (opcional)."
 
 #. module: account
-#: view:account.fiscal.position.template:0
-#: field:account.fiscal.position.template,name:0
-msgid "Fiscal Mapping Template"
-msgstr ""
-
-#. module: account
-#: field:account.payment.term,line_ids:0
-msgid "Terms"
-msgstr "Termos"
-
-#. module: account
-#: rml:account.vat.declaration:0
-msgid "Tax Report"
-msgstr "Relatório de Impostos"
-
-#. module: account
-#: wizard_button:account.analytic.account.chart,init,open:0
-#: wizard_button:account.chart,init,open:0
-msgid "Open Charts"
-msgstr "Gráficos abertos"
-
-#. module: account
-#: wizard_view:account.fiscalyear.close.state,init:0
-msgid "Are you sure you want to close the fiscal year ?"
-msgstr "Tem a certeza que pretende encerrar o ano fiscal?"
-
-#. module: account
-#: selection:account.move,type:0
-msgid "Bank Receipt"
-msgstr "Recibo do banco"
-
-#. module: account
-#: view:res.partner:0
-msgid "Bank account"
-msgstr "Conta bancária"
-
-#. module: account
-#: field:account.chart.template,tax_template_ids:0
-msgid "Tax Template List"
-msgstr "Lista de Modelos de Impostos"
-
-#. module: account
-#: model:process.transition,name:account.process_transition_invoiceimport0
-msgid "Invoice import"
-msgstr "Importar factura"
-
-#. module: account
-#: model:ir.actions.wizard,name:account.action_move_journal_line_form_select
-msgid "Standard entry"
-msgstr "Movimento padrão"
-
-#. module: account
-#: help:account.account,currency_mode:0
-msgid ""
-"This will select how the current currency rate for outgoing transactions is "
-"computed. In most countries the legal method is \"average\" but only a few "
-"software systems are able to manage this. So if you import from another "
-"software system you may have to use the rate at date. Incoming transactions "
-"always use the rate at date."
-msgstr ""
-"Isto vai seleccionar como é calculada a taxa de câmbio actual para as "
-"vendas. Na maior parte dos países o método legal é a \"média\", mas poucos "
-"programas são capazes de gerir assim. Se importar de outro programa de "
-"gestão, pode ter de usar o câmbio do dia. Nas compras é sempre usado o "
-"câmbio do dia."
-
-#. module: account
-#: field:account.account,company_currency_id:0
-msgid "Company Currency"
-msgstr "Moeda da empresa"
-
-#. module: account
-#: model:ir.model,name:account.model_account_fiscal_position_account_template
-msgid "Template Account Fiscal Mapping"
-msgstr ""
-
-#. module: account
-#: field:account.analytic.account,parent_id:0
-msgid "Parent Analytic Account"
-msgstr "Conta Analítica Ascendente"
-
-#. module: account
-#: wizard_button:account.move.line.reconcile,init_partial,addendum:0
-msgid "Reconcile With Write-Off"
-msgstr "Reconciliação com fecho"
-
-#. module: account
-#: field:account.move.line,tax_amount:0
-msgid "Tax/Base Amount"
-msgstr "Montante base/imposto"
-
-#. module: account
-#: help:wizard.multi.charts.accounts,code_digits:0
-msgid "No. of Digits to use for account code"
-msgstr "Nº de dígitos para usar no código da conta"
-
-#. module: account
-#: field:account.bank.statement,balance_end_real:0
-msgid "Ending Balance"
-msgstr "Balancete Final"
+#: model:ir.actions.act_window,help:account.action_move_journal_line
+msgid ""
+"A journal entry consists of several journal items, each of which is either a "
+"debit or a credit. OpenERP creates automatically one journal entry per "
+"accounting document: invoices, refund, supplier payment, bank statements, "
+"etc."
+msgstr ""
+
+#. module: account
+#: help:account.journal.period,state:0
+msgid ""
+"When journal period is created. The state is 'Draft'. If a report is printed "
+"it comes to 'Printed' state. When all transactions are done, it comes in "
+"'Done' state."
+msgstr ""
+
+#. module: account
+#: model:ir.actions.act_window,help:account.action_account_tax_chart
+msgid ""
+"Chart of Taxes is a tree view reflecting the structure of the Tax Cases (or "
+"tax codes) and shows the current tax situation. The tax chart represents the "
+"amount of each area of the tax declaration for your country. It’s presented "
+"in a hierarchical structure, which can be modified to fit your needs."
+msgstr ""
+
+#. module: account
+#: view:account.analytic.line:0
+#: field:account.automatic.reconcile,journal_id:0
+#: view:account.bank.statement:0
+#: field:account.bank.statement,journal_id:0
+#: report:account.central.journal:0
+#: view:account.entries.report:0
+#: field:account.entries.report,journal_id:0
+#: view:account.invoice:0
+#: field:account.invoice,journal_id:0
+#: view:account.invoice.report:0
+#: field:account.invoice.report,journal_id:0
+#: field:account.journal.period,journal_id:0
+#: report:account.journal.period.print:0
+#: view:account.model:0
+#: field:account.model,journal_id:0
+#: view:account.move:0
+#: field:account.move,journal_id:0
+#: field:account.move.bank.reconcile,journal_id:0
+#: view:account.move.line:0
+#: field:account.move.line,journal_id:0
+#: report:account.third_party_ledger:0
+#: report:account.third_party_ledger_other:0
+#: view:analytic.entries.report:0
+#: field:analytic.entries.report,journal_id:0
+#: model:ir.model,name:account.model_account_journal
+#: field:validate.account.move,journal_id:0
+msgid "Journal"
+msgstr "Diário"
+
+#. module: account
+#: model:ir.model,name:account.model_account_invoice_confirm
+msgid "Confirm the selected invoices"
+msgstr ""
+
+#. module: account
+#: field:account.addtmpl.wizard,cparent_id:0
+msgid "Parent target"
+msgstr ""
+
+#. module: account
+#: help:account.aged.trial.balance,chart_account_id:0
+#: help:account.balance.report,chart_account_id:0
+#: help:account.bs.report,chart_account_id:0
+#: help:account.central.journal,chart_account_id:0
+#: help:account.common.account.report,chart_account_id:0
+#: help:account.common.journal.report,chart_account_id:0
+#: help:account.common.partner.report,chart_account_id:0
+#: help:account.common.report,chart_account_id:0
+#: help:account.general.journal,chart_account_id:0
+#: help:account.partner.balance,chart_account_id:0
+#: help:account.partner.ledger,chart_account_id:0
+#: help:account.pl.report,chart_account_id:0
+#: help:account.print.journal,chart_account_id:0
+#: help:account.report.general.ledger,chart_account_id:0
+#: help:account.vat.declaration,chart_account_id:0
+msgid "Select Charts of Accounts"
+msgstr ""
 
 #. module: account
 #: view:product.product:0
@@ -1337,30 +524,25 @@
 msgstr "Impostos de compras"
 
 #. module: account
-#: field:account.payment.term.line,name:0
-msgid "Line Name"
-msgstr "Nome da linha"
-
-#. module: account
-#: selection:account.payment.term.line,value:0
-msgid "Fixed Amount"
-msgstr "Montante Fixo"
-
-#. module: account
-#: rml:account.analytic.account.analytic.check:0
-msgid "Analytic Credit"
-msgstr "Credito analítico"
-
-#. module: account
-#: field:account.move.line,reconcile_partial_id:0
-#: wizard_button:account.move.line.reconcile,init_partial,partial:0
-msgid "Partial Reconcile"
-msgstr "Reconciliação parcial"
-
-#. module: account
-#: wizard_field:account.automatic.reconcile,reconcile,unreconciled:0
+#: model:ir.model,name:account.model_account_invoice_refund
+msgid "Invoice Refund"
+msgstr ""
+
+#. module: account
+#: report:account.overdue:0
+msgid "Li."
+msgstr "Li."
+
+#. module: account
+#: field:account.automatic.reconcile,unreconciled:0
 msgid "Not reconciled transactions"
 msgstr "Transacções não reconciliadas"
+
+#. module: account
+#: code:addons/account/account_cash_statement.py:0
+#, python-format
+msgid "CashBox Balance is not matching with Calculated Balance !"
+msgstr ""
 
 #. module: account
 #: view:account.fiscal.position:0
@@ -1370,85 +552,44 @@
 msgstr "Mapeamento do Imposto"
 
 #. module: account
-#: view:account.config.wizard:0
-msgid "Continue"
-msgstr "Continuar"
-
-#. module: account
-#: field:account.payment.term.line,value:0
-msgid "Value"
-msgstr "Valor"
-
-#. module: account
-#: wizard_field:account.invoice.pay,addendum,writeoff_acc_id:0
-#: wizard_field:account.move.line.reconcile,addendum,writeoff_acc_id:0
-msgid "Write-Off account"
-msgstr "Fechar conta"
-
-#. module: account
-#: field:account.model.line,model_id:0
-#: field:account.subscription,model_id:0
-msgid "Model"
-msgstr "Modelo"
-
-#. module: account
-#: model:ir.actions.wizard,name:account.wizard_fiscalyear_close_state
+#: model:ir.model,name:account.model_account_installer_modules
+msgid "account.installer.modules"
+msgstr ""
+
+#. module: account
+#: model:ir.actions.act_window,name:account.action_account_fiscalyear_close_state
 #: model:ir.ui.menu,name:account.menu_wizard_fy_close_state
 msgid "Close a Fiscal Year"
 msgstr "Fechar um Ano Fiscal"
 
 #. module: account
-#: field:account.journal,centralisation:0
-msgid "Centralised counterpart"
-msgstr "Contrapartida centralizada"
-
-#. module: account
-#: view:wizard.company.setup:0
-msgid "Message"
-msgstr "Mensagem"
-
-#. module: account
-#: model:process.node,note:account.process_node_supplierpaymentorder0
-msgid "Select invoices you want to pay and manages advances"
-msgstr "Seleccione as facturas que quer pagar e gerir adiantamentos."
-
-#. module: account
-#: selection:account.account,type:0
-#: selection:account.account.template,type:0
-#: model:account.account.type,name:account.account_type_root
-#: selection:account.analytic.account,type:0
-#: field:account.journal,view_id:0
-msgid "View"
-msgstr "Ecrã"
-
-#. module: account
-#: selection:account.account.balance.report,checktype,display_account:0
-#: selection:account.general.ledger.report,checktype,display_account:0
+#: model:process.transition,note:account.process_transition_confirmstatementfromdraft0
+msgid "The accountant confirms the statement."
+msgstr ""
+
+#. module: account
+#: selection:account.balance.report,display_account:0
+#: selection:account.bs.report,display_account:0
+#: selection:account.common.account.report,display_account:0
+#: selection:account.pl.report,display_account:0
+#: selection:account.report.general.ledger,display_account:0
 #: selection:account.tax,type_tax_use:0
 #: selection:account.tax.template,type_tax_use:0
 msgid "All"
 msgstr "Todos"
 
 #. module: account
-#: field:account.move.line,analytic_lines:0
-#: model:ir.model,name:account.model_account_analytic_line
-msgid "Analytic lines"
-msgstr "Linhas da analítica"
-
-#. module: account
-#: help:account.tax,type:0
-msgid "The computation method for the tax amount."
-msgstr "O método de cálculo do imposto."
-
-#. module: account
-#: model:process.node,note:account.process_node_accountingentries0
-#: model:process.node,note:account.process_node_supplieraccountingentries0
-msgid "Validated accounting entries."
-msgstr "Validar movimentos"
-
-#. module: account
-#: wizard_view:account.move.line.unreconcile,init:0
-#: wizard_view:account.reconcile.unreconcile,init:0
+#: field:account.invoice.report,address_invoice_id:0
+msgid "Invoice Address Name"
+msgstr ""
+
+#. module: account
+#: selection:account.installer,period:0
+msgid "3 Monthly"
+msgstr ""
+
+#. module: account
+#: view:account.unreconcile.reconcile:0
 msgid ""
 "If you unreconciliate transactions, you must also verify all the actions "
 "that are linked to those transactions because they will not be disable"
@@ -1457,19 +598,9 @@
 "estão ligadas a essas transacções porque estas não ficarão desactivadas"
 
 #. module: account
-#: model:process.node,name:account.process_node_electronicfile0
-msgid "Electronic File"
-msgstr "Ficheiro electrônico"
-
-#. module: account
-#: view:res.partner:0
-msgid "Customer Credit"
-msgstr "Crédito ao cliente"
-
-#. module: account
-#: field:account.invoice,tax_line:0
-msgid "Tax Lines"
-msgstr "Linhas de impostos"
+#: view:analytic.entries.report:0
+msgid "   30 Days   "
+msgstr ""
 
 #. module: account
 #: field:ir.sequence,fiscal_ids:0
@@ -1477,122 +608,14 @@
 msgstr "Sequências"
 
 #. module: account
-#: model:ir.actions.act_window,name:account.action_account_type_form
-#: model:ir.ui.menu,name:account.menu_action_account_type_form
-msgid "Account Types"
-msgstr "Tipos de Conta"
-
-#. module: account
-#: wizard_field:account.automatic.reconcile,init,journal_id:0
-#: field:account.bank.statement,journal_id:0
-#: wizard_field:account.central.journal.report,init,journal_id:0
-#: wizard_field:account.general.journal.report,init,journal_id:0
-#: field:account.invoice,journal_id:0
-#: field:account.journal.period,journal_id:0
-#: field:account.model,journal_id:0
-#: field:account.move,journal_id:0
-#: wizard_field:account.move.bank.reconcile,init,journal_id:0
-#: wizard_field:account.move.journal,init,journal_id:0
-#: field:account.move.line,journal_id:0
-#: wizard_field:account.move.validate,init,journal_id:0
-#: wizard_field:account.print.journal.report,init,journal_id:0
-#: field:fiscalyear.seq,journal_id:0
-#: model:ir.actions.report.xml,name:account.account_journal
-#: model:ir.model,name:account.model_account_journal
-#: wizard_field:populate_statement_from_inv,init,journal_id:0
-#: field:report.hr.timesheet.invoice.journal,journal_id:0
-msgid "Journal"
-msgstr "Diário"
-
-#. module: account
-#: field:account.account,child_id:0
-#: field:account.analytic.account,child_ids:0
-msgid "Child Accounts"
-msgstr "Conta-filha"
-
-#. module: account
-#: field:account.account,check_history:0
-msgid "Display History"
-msgstr "Mostrar Histórico"
-
-#. module: account
-#: wizard_field:account.third_party_ledger.report,init,date1:0
-msgid "        Start date"
-msgstr "        Data de inicio"
-
-#. module: account
-#: wizard_field:account.account.balance.report,checktype,display_account:0
-#: wizard_field:account.general.ledger.report,checktype,display_account:0
-msgid "Display accounts "
-msgstr "Mostrar contas "
-
-#. module: account
-#: model:ir.model,name:account.model_account_bank_statement_reconcile_line
-msgid "Statement reconcile line"
-msgstr "Linhas de reconciliação de extrato"
-
-#. module: account
-#: view:account.tax:0
-#: view:account.tax.template:0
-msgid "Keep empty to use the income account"
-msgstr "Manter vazia para usar a conta a chegar"
-
-#. module: account
-#: view:account.bank.statement.reconcile:0
-#: field:account.bank.statement.reconcile,line_new_ids:0
-#: wizard_view:account.move.line.reconcile,init_full:0
-#: wizard_view:account.move.line.reconcile,init_partial:0
-msgid "Write-Off"
-msgstr "Fechar"
-
-#. module: account
-#: help:account.invoice,partner_bank:0
-msgid ""
-"The partner bank account to pay\n"
-"Keep empty to use the default"
-msgstr ""
-"A conta bancária do parceiro para pagamentos\n"
-"Deixe vazio para usar a predefinida."
-
-#. module: account
-#: field:res.partner,debit:0
-msgid "Total Payable"
-msgstr "Total a pagar"
-
-#. module: account
-#: wizard_button:account.fiscalyear.close.state,init,close:0
-msgid "Close states"
-msgstr "Estado encerrado"
-
-#. module: account
-#: model:ir.model,name:account.model_wizard_company_setup
-msgid "wizard.company.setup"
-msgstr "wizard.company.setup"
-
-#. module: account
-#: model:ir.actions.act_window,name:account.action_account_analytic_account_line_extended_form
-msgid "account.analytic.line.extended"
-msgstr "account.analytic.line.extended"
-
-#. module: account
-#: field:account.journal,refund_journal:0
-msgid "Refund Journal"
-msgstr "Diário de Reembolso"
-
-#. module: account
-#: model:account.account.type,name:account.account_type_income
-msgid "Income"
-msgstr "Receita"
-
-#. module: account
-#: selection:account.bank.statement.line,type:0
-msgid "Supplier"
-msgstr "Fornecedor"
-
-#. module: account
-#: rml:account.invoice:0
-msgid "Tel. :"
-msgstr "Telefone:"
+#: view:account.fiscal.position.template:0
+msgid "Taxes Mapping"
+msgstr "Mapeamento de impostos"
+
+#. module: account
+#: report:account.central.journal:0
+msgid "Centralized Journal"
+msgstr ""
 
 #. module: account
 #: field:account.invoice.tax,tax_amount:0
@@ -1600,196 +623,54 @@
 msgstr "Montante de código de imposto"
 
 #. module: account
-#: selection:account.account.type,sign:0
-msgid "Positive"
-msgstr "Positivo"
-
-#. module: account
-#: wizard_view:account.general.journal.report,init:0
-#: model:ir.actions.wizard,name:account.wizard_general_journal
-#: model:ir.ui.menu,name:account.menu_general_journal
-msgid "Print General Journal"
-msgstr "Imprimir Diário Geral"
-
-#. module: account
-#: model:ir.actions.act_window,name:account.action_account_chart_template_form
-#: model:ir.ui.menu,name:account.menu_action_account_chart_template_form
-msgid "Chart of Accounts Templates"
-msgstr "Modelos dePlano de Contas"
-
-#. module: account
-#: field:account.invoice,move_id:0
-msgid "Invoice Movement"
-msgstr "Movimento da factura"
-
-#. module: account
-#: model:ir.actions.act_window,name:account.action_wizard_multi_chart
-#: model:ir.ui.menu,name:account.menu_wizard
-#: view:wizard.multi.charts.accounts:0
-msgid "Generate Chart of Accounts from a Chart Template"
-msgstr "Gerar uma Plano de Contas a partir de um Modelo de Plano de Contas"
-
-#. module: account
-#: model:ir.ui.menu,name:account.menu_finance_legal_statement
-msgid "Legal Statements"
-msgstr "Declaração legal"
-
-#. module: account
-#: field:account.tax.code,parent_id:0
-#: field:account.tax.code.template,parent_id:0
-msgid "Parent Code"
-msgstr "Código ascendente"
-
-#. module: account
-#: wizard_button:account.move.line.reconcile.select,init,open:0
-msgid "Open for reconciliation"
-msgstr "Aberto para reconciliação"
-
-#. module: account
-#: model:account.journal,name:account.bilan_journal
-msgid "Journal d'ouverture"
-msgstr "Diário de abertura"
-
-#. module: account
-#: selection:account.tax,tax_group:0
-#: selection:account.tax.template,tax_group:0
-msgid "VAT"
-msgstr "IVA"
-
-#. module: account
-#: rml:account.analytic.account.journal:0
-msgid "Account n°"
-msgstr "Conta nº"
-
-#. module: account
-#: view:account.tax:0
-#: view:account.tax.template:0
-msgid "Keep empty to use the expense account"
-msgstr "Deixe em branco para usar a conta de custos"
-
-#. module: account
-#: wizard_field:account.automatic.reconcile,init,account_ids:0
-msgid "Account to reconcile"
-msgstr "Conta a reconciliar"
-
-#. module: account
-#: rml:account.invoice:0
-#: field:account.model.line,partner_id:0
-#: field:account.move.line,partner_id:0
-msgid "Partner Ref."
-msgstr "Ref. do terceiro"
-
-#. module: account
-#: selection:account.partner.balance.report,init,result_selection:0
-#: selection:account.third_party_ledger.report,init,result_selection:0
-msgid "Receivable and Payable Accounts"
-msgstr "Contas a receber e a pagar"
-
-#. module: account
-#: view:account.subscription:0
-#: field:account.subscription,lines_id:0
-msgid "Subscription Lines"
-msgstr "Linhas de Subscrição"
-
-#. module: account
-#: selection:account.analytic.journal,type:0
-#: selection:account.journal,type:0
-#: selection:account.tax,type_tax_use:0
-#: selection:account.tax.template,type_tax_use:0
-msgid "Purchase"
-msgstr "Compra"
-
-#. module: account
-#: view:account.analytic.line:0
-msgid "Total quantity"
-msgstr "Quantidade total"
-
-#. module: account
-#: field:account.invoice,date_due:0
-msgid "Due Date"
-msgstr "Data de Vencimento"
-
-#. module: account
-#: wizard_view:account.period.close,init:0
-#: wizard_button:account.period.close,init,close:0
+#: code:addons/account/account.py:0
+#: code:addons/account/installer.py:0
+#, python-format
+msgid "SAJ"
+msgstr "SAJ"
+
+#. module: account
+#: help:account.bank.statement,balance_end_real:0
+msgid "closing balance entered by the cashbox verifier"
+msgstr ""
+
+#. module: account
+#: view:account.period:0
+#: view:account.period.close:0
 msgid "Close Period"
 msgstr "Fechar periodo"
 
 #. module: account
-#: rml:account.overdue:0
-msgid "Due"
-msgstr "Limite"
-
-#. module: account
-#: rml:account.journal.period.print:0
-msgid "Third party"
-msgstr "De outros"
-
-#. module: account
-#: view:account.journal:0
-msgid "Accounts Type Allowed (empty for no control)"
-msgstr "Tipo de Contas Permitidas (vazio para não controlar)"
-
-#. module: account
-#: field:account.bank.statement,balance_start:0
-msgid "Starting Balance"
-msgstr "Balancete Inicial"
-
-#. module: account
-#: wizard_field:account.analytic.account.quantity_cost_ledger.report,init,journal:0
-#: view:account.journal.period:0
-#: model:ir.actions.act_window,name:account.action_account_journal_period_tree
-#: model:ir.ui.menu,name:account.menu_action_account_journal_period_tree
-msgid "Journals"
-msgstr "Diários"
-
-#. module: account
-#: rml:account.analytic.account.quantity_cost_ledger:0
-msgid "Max Qty:"
-msgstr "Qtd Max:"
-
-#. module: account
-#: wizard_button:account.invoice.refund,init,refund:0
-msgid "Refund Invoice"
-msgstr "Devolver valor de factura"
-
-#. module: account
-#: model:ir.actions.act_window,name:account.action_account_period_tree
-#: model:ir.actions.wizard,name:account.wizard_period_close
-#: model:ir.ui.menu,name:account.menu_action_account_period_close_tree
-msgid "Close a Period"
-msgstr "Fechar um período"
-
-#. module: account
-#: model:ir.actions.act_window,name:account.act_acc_analytic_acc_2_report_hr_timesheet_invoice_journal
-msgid "Costs & Revenues"
-msgstr "Custos e Retornos"
+#: model:ir.model,name:account.model_account_common_partner_report
+msgid "Account Common Partner Report"
+msgstr ""
+
+#. module: account
+#: field:account.fiscalyear.close,period_id:0
+msgid "Opening Entries Period"
+msgstr "Período de abertura"
+
+#. module: account
+#: model:ir.model,name:account.model_account_journal_period
+msgid "Journal Period"
+msgstr ""
+
+#. module: account
+#: code:addons/account/account_move_line.py:0
+#, python-format
+msgid "To reconcile the entries company should be the same for all entries"
+msgstr ""
 
 #. module: account
 #: constraint:account.account:0
+#: constraint:account.tax.code:0
 msgid "Error ! You can not create recursive accounts."
 msgstr "Erro! Não pode criar contas recursivas"
 
 #. module: account
-#: rml:account.tax.code.entries:0
-msgid "Account Number"
-msgstr "Número de conta"
-
-#. module: account
-#: view:account.config.wizard:0
-msgid "Skip"
-msgstr "Saltar"
-
-#. module: account
-#: field:account.invoice,period_id:0
-msgid "Force Period"
-msgstr "Forçar periodo"
-
-#. module: account
-#: help:account.account.type,sequence:0
-msgid "Gives the sequence order when displaying a list of account types."
-msgstr ""
-"Devolve a ordem de sequência quando exibe a lista dos tipos de conta."
+#: model:ir.model,name:account.model_account_report_general_ledger
+msgid "General Ledger Report"
+msgstr ""
 
 #. module: account
 #: view:account.invoice:0
@@ -1797,69 +678,28 @@
 msgstr "Reabrir"
 
 #. module: account
-#: wizard_view:account.fiscalyear.close,init:0
+#: view:account.use.model:0
 msgid "Are you sure you want to create entries?"
 msgstr "De certeza que quer criar os movimentos?"
 
 #. module: account
-#: field:account.tax,include_base_amount:0
-msgid "Include in base amount"
-msgstr "Incluir no montante base"
-
-#. module: account
-#: rml:account.analytic.account.analytic.check:0
-msgid "Delta Credit"
-msgstr "Crédito delta"
-
-#. module: account
-#: model:ir.actions.wizard,name:account.wizard_reconcile_unreconcile
-#: model:ir.actions.wizard,name:account.wizard_unreconcile
-msgid "Unreconcile Entries"
-msgstr "Desreconciliar movimentos"
-
-#. module: account
-#: model:process.node,note:account.process_node_supplierdraftinvoices0
-msgid "Pre-generated invoice from control"
-msgstr "Facturas pre-geradas do controle"
-
-#. module: account
-#: wizard_view:account.analytic.account.quantity_cost_ledger.report,init:0
-msgid "Cost Legder for period"
-msgstr "Listagem de custos por periodo"
-
-#. module: account
-#: model:ir.actions.act_window,name:account.action_bank_statement_tree2
-#: model:ir.ui.menu,name:account.menu_bank_statement_tree2
-msgid "New Statement"
-msgstr "Nova Extrato"
-
-#. module: account
-#: wizard_field:account.analytic.account.chart,init,from_date:0
-#: wizard_field:account.analytic.line,init,from_date:0
-msgid "From"
-msgstr "A partir de:"
-
-#. module: account
-#: model:process.node,note:account.process_node_reconciliation0
-#: model:process.node,note:account.process_node_supplierreconciliation0
-msgid "Reconciliation of entries from invoice(s) and payment(s)"
-msgstr "Reconciliações dos movimentos das facturas com os pagamentos"
-
-#. module: account
-#: wizard_view:account.central.journal.report,init:0
-#: model:ir.actions.wizard,name:account.wizard_central_journal
-#: model:ir.ui.menu,name:account.menu_central_journal
-msgid "Print Central Journal"
-msgstr "Imprimir Diário Central"
-
-#. module: account
-#: wizard_field:account.aged.trial.balance,init,period_length:0
-msgid "Period length (days)"
-msgstr "Período de duração (dias)"
+#: selection:account.bank.accounts.wizard,account_type:0
+msgid "Check"
+msgstr ""
+
+#. module: account
+#: field:account.partner.reconcile.process,today_reconciled:0
+msgid "Partners Reconciled Today"
+msgstr ""
+
+#. module: account
+#: code:addons/account/account_bank_statement.py:0
+#, python-format
+msgid "The statement balance is incorrect !\n"
+msgstr "O saldo do extrato é incorrecto!\n"
 
 #. module: account
 #: selection:account.payment.term.line,value:0
-#: selection:account.tax,type:0
 #: selection:account.tax.template,type:0
 msgid "Percent"
 msgstr "Percentagem"
@@ -1870,127 +710,31 @@
 msgstr "Gráficos"
 
 #. module: account
-#: selection:account.analytic.journal,type:0
-#: selection:account.journal,type:0
-#: selection:account.tax,type_tax_use:0
-#: selection:account.tax.template,type_tax_use:0
-msgid "Sale"
-msgstr "Venda"
-
-#. module: account
-#: wizard_button:account.account.balance.report,account_selection,checktype:0
-#: wizard_button:account.general.ledger.report,account_selection,checktype:0
-msgid "Next"
-msgstr "Seguinte"
-
-#. module: account
-#: help:res.partner,property_account_position:0
-msgid ""
-"The fiscal mapping will determine taxes and the accounts used for the "
-"partner."
-msgstr ""
-
-#. module: account
-#: rml:account.analytic.account.cost_ledger:0
-msgid "Date or Code"
-msgstr "Data ou Código"
-
-#. module: account
-#: field:account.analytic.account,user_id:0
-msgid "Account Manager"
-msgstr "Gestor da conta"
-
-#. module: account
-#: rml:account.analytic.account.journal:0
-msgid "to :"
-msgstr "para:"
-
-#. module: account
-#: wizard_field:account.move.line.reconcile,init_full,debit:0
-#: wizard_field:account.move.line.reconcile,init_partial,debit:0
-msgid "Debit amount"
-msgstr "Montante de débito"
-
-#. module: account
-#: selection:account.subscription,period_type:0
-msgid "year"
-msgstr "ano"
-
-#. module: account
-#: wizard_button:account.account.balance.report,checktype,report:0
-#: wizard_button:account.analytic.account.analytic.check.report,init,report:0
-#: wizard_button:account.analytic.account.balance.report,init,report:0
-#: wizard_button:account.analytic.account.cost_ledger.report,init,report:0
-#: wizard_button:account.analytic.account.inverted.balance.report,init,report:0
-#: wizard_button:account.analytic.account.journal.report,init,report:0
-#: wizard_button:account.analytic.account.quantity_cost_ledger.report,init,report:0
-#: wizard_button:account.central.journal.report,init,print:0
-#: wizard_button:account.general.journal.report,init,print:0
-#: wizard_button:account.general.ledger.report,checktype,checkreport:0
-#: wizard_button:account.partner.balance.report,init,report:0
-#: wizard_button:account.print.journal.report,init,print:0
-#: wizard_button:account.third_party_ledger.report,init,checkreport:0
-msgid "Print"
-msgstr "Imprimir"
-
-#. module: account
-#: wizard_field:account.account.balance.report,checktype,date_from:0
-msgid "Start date"
-msgstr "Data inicial"
-
-#. module: account
-#: model:account.journal,name:account.refund_expenses_journal
-msgid "x Expenses Credit Notes Journal"
-msgstr "x Diário de Notas do Crédito de Gastos"
-
-#. module: account
+#: code:addons/account/project/wizard/project_account_analytic_line.py:0
+#: model:ir.model,name:account.model_project_account_analytic_line
+#, python-format
+msgid "Analytic Entries by line"
+msgstr ""
+
+#. module: account
+#: code:addons/account/wizard/account_change_currency.py:0
+#, python-format
+msgid "You can only change currency for Draft Invoice !"
+msgstr ""
+
+#. module: account
+#: view:account.analytic.journal:0
 #: field:account.analytic.journal,type:0
 #: field:account.bank.statement.line,type:0
 #: field:account.invoice,type:0
+#: view:account.invoice.report:0
+#: field:account.invoice.report,type:0
+#: view:account.journal:0
 #: field:account.journal,type:0
-#: field:account.move,type:0
 #: field:account.move.reconcile,type:0
-#: xsl:account.transfer:0
+#: field:report.invoice.created,type:0
 msgid "Type"
 msgstr "Tipo"
-
-#. module: account
-#: view:account.journal:0
-msgid "Accounts Allowed (empty for no control)"
-msgstr "Contas permitidas (vazio para não controlar)"
-
-#. module: account
-#: view:account.invoice:0
-msgid "Untaxed amount"
-msgstr "Montante sem impostos"
-
-#. module: account
-#: field:account.tax,account_collected_id:0
-#: field:account.tax.template,account_collected_id:0
-msgid "Invoice Tax Account"
-msgstr "Conta de impostos de factura"
-
-#. module: account
-#: view:account.move.line:0
-msgid "Analytic Lines"
-msgstr "Linhas analíticas"
-
-#. module: account
-#: wizard_view:account.invoice.pay,init:0
-#: model:ir.actions.wizard,name:account.wizard_invoice_pay
-msgid "Pay invoice"
-msgstr "Pagar factura"
-
-#. module: account
-#: constraint:account.invoice:0
-msgid "Error: Invalid Bvr Number (wrong checksum)."
-msgstr "Erro! Número Bvr inválido (soma de controle errada)"
-
-#. module: account
-#: model:ir.actions.act_window,name:account.action_invoice_tree5
-#: model:ir.ui.menu,name:account.menu_invoice_draft
-msgid "Draft Customer Invoices"
-msgstr "Rascunho da factura do cliente"
 
 #. module: account
 #: model:ir.model,name:account.model_account_subscription_line
@@ -1998,70 +742,1369 @@
 msgstr "Linha de conta de subscrição"
 
 #. module: account
-#: selection:account.account.balance.report,checktype,state:0
-#: selection:account.general.ledger.report,checktype,state:0
-#: selection:account.partner.balance.report,init,state:0
-#: selection:account.third_party_ledger.report,init,state:0
-msgid "No Filter"
-msgstr "Sem filtro"
-
-#. module: account
-#: field:account.payment.term.line,days:0
-msgid "Number of Days"
-msgstr "Numero de dias"
-
-#. module: account
 #: help:account.invoice,reference:0
 msgid "The partner reference of this invoice."
 msgstr "A referência do terceiro nesta factura"
 
 #. module: account
-#: wizard_field:account.general.ledger.report,checktype,sortbydate:0
-msgid "Sort by:"
-msgstr "Dispor por:"
-
-#. module: account
-#: field:account.move,to_check:0
-msgid "To Be Verified"
-msgstr "A ser verificado"
-
-#. module: account
-#: help:res.partner,debit:0
-msgid "Total amount you have to pay to this supplier."
-msgstr "Montante total que você tera que pagar a este fornecedor"
-
-#. module: account
-#: selection:account.automatic.reconcile,init,power:0
-msgid "7"
-msgstr "7"
-
-#. module: account
-#: model:ir.actions.report.xml,name:account.account_transfers
-msgid "Transfers"
-msgstr "Transferências"
-
-#. module: account
-#: rml:account.overdue:0
-msgid "Li."
-msgstr "Li."
-
-#. module: account
-#: wizard_view:account.chart,init:0
-msgid "Account charts"
-msgstr "Listas de contas"
-
-#. module: account
-#: help:account.tax,name:0
-msgid "This name will be displayed on reports"
-msgstr "Este nome será exibido nos relatórios"
-
-#. module: account
-<<<<<<< HEAD
-#: rml:account.analytic.account.cost_ledger:0
-#: rml:account.analytic.account.quantity_cost_ledger:0
-msgid "Printing date"
-msgstr "Data de impressão"
-=======
+#: view:account.move.line.unreconcile.select:0
+#: view:account.unreconcile:0
+#: view:account.unreconcile.reconcile:0
+#: model:ir.model,name:account.model_account_move_line_unreconcile_select
+msgid "Unreconciliation"
+msgstr "Anular reconciliação"
+
+#. module: account
+#: constraint:ir.ui.view:0
+msgid "Invalid XML for View Architecture!"
+msgstr "XML inválido para a arquitectura de vista"
+
+#. module: account
+#: model:ir.model,name:account.model_account_analytic_Journal_report
+msgid "Account Analytic Journal"
+msgstr ""
+
+#. module: account
+#: model:ir.model,name:account.model_account_automatic_reconcile
+msgid "Automatic Reconcile"
+msgstr ""
+
+#. module: account
+#: view:account.payment.term.line:0
+msgid "Due date Computation"
+msgstr ""
+
+#. module: account
+#: report:account.analytic.account.quantity_cost_ledger:0
+msgid "J.C./Move name"
+msgstr "J.C./Nome do movimento"
+
+#. module: account
+#: selection:account.entries.report,month:0
+#: selection:account.invoice.report,month:0
+#: selection:analytic.entries.report,month:0
+#: selection:report.account.sales,month:0
+#: selection:report.account_type.sales,month:0
+msgid "September"
+msgstr ""
+
+#. module: account
+#: selection:account.subscription,period_type:0
+msgid "days"
+msgstr "dias"
+
+#. module: account
+#: help:account.account.template,nocreate:0
+msgid ""
+"If checked, the new chart of accounts will not contain this by default."
+msgstr ""
+
+#. module: account
+#: code:addons/account/wizard/account_invoice_refund.py:0
+#, python-format
+msgid ""
+"Can not %s invoice which is already reconciled, invoice should be "
+"unreconciled first. You can only Refund this invoice"
+msgstr ""
+
+#. module: account
+#: model:ir.actions.act_window,name:account.action_subscription_form_new
+msgid "New Subscription"
+msgstr "Nova Subscrição"
+
+#. module: account
+#: view:account.payment.term:0
+msgid "Computation"
+msgstr "Processamento"
+
+#. module: account
+#: view:account.move.line:0
+msgid "Next Partner to reconcile"
+msgstr ""
+
+#. module: account
+#: code:addons/account/account_move_line.py:0
+#, python-format
+msgid ""
+"You can not do this modification on a confirmed entry ! Please note that you "
+"can just change some non important fields !"
+msgstr ""
+"Não pode fazer esta modificação numa entrada confirmada ! Por favor note que "
+"somente pode mudar os campos não importantes !"
+
+#. module: account
+#: view:account.invoice.report:0
+#: field:account.invoice.report,delay_to_pay:0
+msgid "Avg. Delay To Pay"
+msgstr ""
+
+#. module: account
+#: model:ir.actions.act_window,name:account.action_account_tax_chart
+#: model:ir.actions.act_window,name:account.action_tax_code_tree
+#: model:ir.ui.menu,name:account.menu_action_tax_code_tree
+msgid "Chart of Taxes"
+msgstr "Plano de contas de Impostos"
+
+#. module: account
+#: view:account.fiscalyear:0
+msgid "Create 3 Months Periods"
+msgstr "Criar Periodos de 3 meses"
+
+#. module: account
+#: report:account.overdue:0
+msgid "Due"
+msgstr "Limite"
+
+#. module: account
+#: report:account.overdue:0
+msgid ""
+"Exception made of a mistake of our side, it seems that the following bills "
+"stay unpaid. Please, take appropriate measures in order to carry out this "
+"payment in the next 8 days."
+msgstr ""
+"Com excepção de de erro nosso, aparentemente as seguintes contas estão por "
+"pagar, Por favor, tome as medidas adequadas para proceder ao pagamento nos "
+"próximos 8 dias."
+
+#. module: account
+#: view:account.invoice.report:0
+#: field:account.invoice.report,price_total_tax:0
+msgid "Total With Tax"
+msgstr ""
+
+#. module: account
+#: view:account.invoice:0
+#: view:account.move:0
+#: view:validate.account.move:0
+#: view:validate.account.move.lines:0
+msgid "Approve"
+msgstr ""
+
+#. module: account
+#: view:account.invoice:0
+#: view:account.move:0
+#: view:report.invoice.created:0
+msgid "Total Amount"
+msgstr ""
+
+#. module: account
+#: selection:account.account,type:0
+#: selection:account.account.template,type:0
+#: selection:account.entries.report,type:0
+msgid "Consolidation"
+msgstr "Consolidação"
+
+#. module: account
+#: view:account.analytic.line:0
+#: view:account.entries.report:0
+#: view:account.invoice.report:0
+#: view:account.move.line:0
+msgid "Extended Filters..."
+msgstr ""
+
+#. module: account
+#: selection:account.journal,type:0
+msgid "Sale Refund"
+msgstr ""
+
+#. module: account
+#: model:process.node,note:account.process_node_accountingstatemententries0
+msgid "Bank statement"
+msgstr ""
+
+#. module: account
+#: field:account.analytic.line,move_id:0
+msgid "Move Line"
+msgstr "Mover linha"
+
+#. module: account
+#: help:account.move.line,tax_amount:0
+msgid ""
+"If the Tax account is a tax code account, this field will contain the taxed "
+"amount.If the tax account is base tax code, this field will contain the "
+"basic amount(without tax)."
+msgstr ""
+
+#. module: account
+#: view:account.analytic.line:0
+msgid "Purchases"
+msgstr ""
+
+#. module: account
+#: field:account.model,lines_id:0
+msgid "Model Entries"
+msgstr "Modelo de Movimentos"
+
+#. module: account
+#: field:account.account,code:0
+#: report:account.account.balance:0
+#: field:account.account.template,code:0
+#: field:account.account.type,code:0
+#: report:account.analytic.account.balance:0
+#: report:account.analytic.account.inverted.balance:0
+#: report:account.analytic.account.journal:0
+#: field:account.analytic.line,code:0
+#: field:account.fiscalyear,code:0
+#: report:account.general.journal:0
+#: field:account.journal,code:0
+#: report:account.partner.balance:0
+#: field:account.period,code:0
+msgid "Code"
+msgstr "Código"
+
+#. module: account
+#: code:addons/account/account.py:0
+#: code:addons/account/account_bank_statement.py:0
+#: code:addons/account/account_move_line.py:0
+#: code:addons/account/invoice.py:0
+#: code:addons/account/wizard/account_use_model.py:0
+#, python-format
+msgid "No Analytic Journal !"
+msgstr "Sem Diário Analítico !"
+
+#. module: account
+#: report:account.partner.balance:0
+#: model:ir.actions.act_window,name:account.action_account_partner_balance
+#: model:ir.actions.report.xml,name:account.account_3rdparty_account_balance
+#: model:ir.ui.menu,name:account.menu_account_partner_balance_report
+msgid "Partner Balance"
+msgstr ""
+
+#. module: account
+#: field:account.bank.accounts.wizard,acc_name:0
+msgid "Account Name."
+msgstr ""
+
+#. module: account
+#: field:account.chart.template,property_reserve_and_surplus_account:0
+#: field:res.company,property_reserve_and_surplus_account:0
+msgid "Reserve and Profit/Loss Account"
+msgstr ""
+
+#. module: account
+#: field:report.account.receivable,name:0
+msgid "Week of Year"
+msgstr "Semana do ano"
+
+#. module: account
+#: field:account.bs.report,display_type:0
+#: field:account.pl.report,display_type:0
+#: field:account.report.general.ledger,landscape:0
+msgid "Landscape Mode"
+msgstr "Modo \"Landescape\""
+
+#. module: account
+#: model:account.account.type,name:account.account_type_liability
+msgid "Bilanzkonten - Passiva - Kapitalkonten"
+msgstr ""
+
+#. module: account
+#: view:board.board:0
+msgid "Customer Invoices to Approve"
+msgstr ""
+
+#. module: account
+#: help:account.fiscalyear.close,fy_id:0
+msgid "Select a Fiscal year to close"
+msgstr ""
+
+#. module: account
+#: help:account.account,user_type:0
+#: help:account.account.template,user_type:0
+msgid ""
+"These types are defined according to your country. The type contains more "
+"information about the account and its specificities."
+msgstr ""
+
+#. module: account
+#: view:account.tax:0
+msgid "Applicability Options"
+msgstr ""
+
+#. module: account
+#: report:account.partner.balance:0
+msgid "In dispute"
+msgstr "Em disputa"
+
+#. module: account
+#: model:ir.actions.act_window,name:account.action_view_bank_statement_tree
+#: model:ir.ui.menu,name:account.journal_cash_move_lines
+msgid "Cash Registers"
+msgstr ""
+
+#. module: account
+#: selection:account.account.type,report_type:0
+msgid "Profit & Loss (Expense Accounts)"
+msgstr ""
+
+#. module: account
+#: report:account.analytic.account.journal:0
+#: report:account.journal.period.print:0
+#: report:account.move.voucher:0
+#: report:account.third_party_ledger:0
+#: report:account.third_party_ledger_other:0
+msgid "-"
+msgstr "-"
+
+#. module: account
+#: view:account.analytic.account:0
+msgid "Manager"
+msgstr ""
+
+#. module: account
+#: view:account.subscription.generate:0
+msgid "Generate Entries before:"
+msgstr ""
+
+#. module: account
+#: selection:account.bank.accounts.wizard,account_type:0
+msgid "Bank"
+msgstr ""
+
+#. module: account
+#: field:account.period,date_start:0
+msgid "Start of Period"
+msgstr "Início do período"
+
+#. module: account
+#: model:process.transition,name:account.process_transition_confirmstatementfromdraft0
+msgid "Confirm statement"
+msgstr ""
+
+#. module: account
+#: field:account.fiscal.position.tax,tax_dest_id:0
+#: field:account.fiscal.position.tax.template,tax_dest_id:0
+msgid "Replacement Tax"
+msgstr "Imposto da substituição"
+
+#. module: account
+#: selection:account.move.line,centralisation:0
+msgid "Credit Centralisation"
+msgstr "Centralização do crédito"
+
+#. module: account
+#: view:account.invoice.cancel:0
+msgid "Cancel Invoices"
+msgstr ""
+
+#. module: account
+#: view:account.unreconcile.reconcile:0
+msgid "Unreconciliation transactions"
+msgstr "Transacções não reconciliadas"
+
+#. module: account
+#: field:account.invoice.tax,tax_code_id:0
+#: field:account.tax,description:0
+#: field:account.tax.template,tax_code_id:0
+#: model:ir.model,name:account.model_account_tax_code
+msgid "Tax Code"
+msgstr "Código do imposto"
+
+#. module: account
+#: field:account.account,currency_mode:0
+msgid "Outgoing Currencies Rate"
+msgstr "Taxa de câmbios na vendas"
+
+#. module: account
+#: help:account.move.line,move_id:0
+msgid "The move of this entry line."
+msgstr "O movimento desta linha"
+
+#. module: account
+#: field:account.move.line.reconcile,trans_nbr:0
+msgid "# of Transaction"
+msgstr "# da transacção"
+
+#. module: account
+#: report:account.general.ledger:0
+#: report:account.tax.code.entries:0
+#: report:account.third_party_ledger:0
+#: report:account.third_party_ledger_other:0
+msgid "Entry Label"
+msgstr "Nome do movimento"
+
+#. module: account
+#: code:addons/account/account.py:0
+#, python-format
+msgid "You can not modify/delete a journal with entries for this period !"
+msgstr "Não pode modificar/apagar um diário com entradas deste período !"
+
+#. module: account
+#: help:account.invoice,origin:0
+#: help:account.invoice.line,origin:0
+msgid "Reference of the document that produced this invoice."
+msgstr "Referência do documento que produziu esta factura"
+
+#. module: account
+#: view:account.analytic.line:0
+#: view:account.journal:0
+msgid "Others"
+msgstr "Outros"
+
+#. module: account
+#: code:addons/account/invoice.py:0
+#, python-format
+msgid "UnknownError"
+msgstr "Erro desconhecido"
+
+#. module: account
+#: view:account.account:0
+#: report:account.account.balance:0
+#: view:account.analytic.line:0
+#: field:account.automatic.reconcile,writeoff_acc_id:0
+#: field:account.bank.statement.line,account_id:0
+#: view:account.entries.report:0
+#: field:account.entries.report,account_id:0
+#: field:account.invoice,account_id:0
+#: field:account.invoice.line,account_id:0
+#: field:account.invoice.report,account_id:0
+#: field:account.journal,account_control_ids:0
+#: field:account.model.line,account_id:0
+#: view:account.move.line:0
+#: field:account.move.line,account_id:0
+#: field:account.move.line.reconcile.select,account_id:0
+#: field:account.move.line.unreconcile.select,account_id:0
+#: report:account.third_party_ledger:0
+#: report:account.third_party_ledger_other:0
+#: view:analytic.entries.report:0
+#: field:analytic.entries.report,account_id:0
+#: model:ir.model,name:account.model_account_account
+#: field:report.account.sales,account_id:0
+msgid "Account"
+msgstr "Conta"
+
+#. module: account
+#: field:account.tax,include_base_amount:0
+msgid "Included in base amount"
+msgstr ""
+
+#. module: account
+#: view:account.entries.report:0
+#: model:ir.actions.act_window,name:account.action_account_entries_report_all
+#: model:ir.ui.menu,name:account.menu_action_account_entries_report_all
+msgid "Entries Analysis"
+msgstr ""
+
+#. module: account
+#: field:account.account,level:0
+msgid "Level"
+msgstr ""
+
+#. module: account
+#: report:account.invoice:0
+#: view:account.invoice:0
+#: field:account.invoice.line,invoice_line_tax_id:0
+#: view:account.move:0
+#: view:account.move.line:0
+#: model:ir.actions.act_window,name:account.action_tax_form
+#: model:ir.ui.menu,name:account.account_template_taxes
+#: model:ir.ui.menu,name:account.menu_action_tax_form
+#: model:ir.ui.menu,name:account.menu_tax_report
+#: model:ir.ui.menu,name:account.next_id_27
+msgid "Taxes"
+msgstr "Impostos"
+
+#. module: account
+#: code:addons/account/wizard/account_report_common.py:0
+#, python-format
+msgid "Select a starting and an ending period"
+msgstr ""
+
+#. module: account
+#: model:ir.model,name:account.model_account_account_template
+msgid "Templates for Accounts"
+msgstr "Modelos para contas"
+
+#. module: account
+#: view:account.tax.code.template:0
+msgid "Search tax template"
+msgstr ""
+
+#. module: account
+#: view:account.move.reconcile:0
+#: model:ir.actions.act_window,name:account.action_account_reconcile_select
+#: model:ir.actions.act_window,name:account.action_view_account_move_line_reconcile
+msgid "Reconcile Entries"
+msgstr "Reconciliar movimentos"
+
+#. module: account
+#: model:ir.actions.report.xml,name:account.account_overdue
+#: view:res.company:0
+msgid "Overdue Payments"
+msgstr "Pagamentos Vencidos"
+
+#. module: account
+#: report:account.third_party_ledger:0
+#: report:account.third_party_ledger_other:0
+msgid "Initial Balance"
+msgstr ""
+
+#. module: account
+#: view:account.invoice:0
+msgid "Reset to Draft"
+msgstr ""
+
+#. module: account
+#: view:wizard.multi.charts.accounts:0
+msgid "Bank Information"
+msgstr "Informação do banco"
+
+#. module: account
+#: view:account.aged.trial.balance:0
+#: view:account.common.report:0
+msgid "Report Options"
+msgstr "Opções de relatório"
+
+#. module: account
+#: model:ir.model,name:account.model_account_entries_report
+msgid "Journal Items Analysis"
+msgstr ""
+
+#. module: account
+#: model:ir.ui.menu,name:account.next_id_22
+msgid "Partners"
+msgstr ""
+
+#. module: account
+#: view:account.bank.statement:0
+#: model:ir.model,name:account.model_account_bank_statement
+#: model:process.node,name:account.process_node_accountingstatemententries0
+#: model:process.node,name:account.process_node_bankstatement0
+#: model:process.node,name:account.process_node_supplierbankstatement0
+msgid "Bank Statement"
+msgstr "Extrato Bancário"
+
+#. module: account
+#: view:res.partner:0
+msgid "Bank account owner"
+msgstr "Dono da conta bancaria"
+
+#. module: account
+#: field:res.partner,property_account_receivable:0
+msgid "Account Receivable"
+msgstr "Conta recebivel"
+
+#. module: account
+#: field:account.installer,config_logo:0
+#: field:account.installer.modules,config_logo:0
+#: field:wizard.multi.charts.accounts,config_logo:0
+msgid "Image"
+msgstr ""
+
+#. module: account
+#: code:addons/account/account_move_line.py:0
+#, python-format
+msgid "You can not use this general account in this journal !"
+msgstr "Não pode usar esta conta geral neste diário"
+
+#. module: account
+#: selection:account.balance.report,display_account:0
+#: selection:account.bs.report,display_account:0
+#: selection:account.common.account.report,display_account:0
+#: selection:account.partner.balance,display_partner:0
+#: selection:account.pl.report,display_account:0
+#: selection:account.report.general.ledger,display_account:0
+msgid "With balance is not equal to 0"
+msgstr "Com saldo diferente de 0"
+
+#. module: account
+#: view:account.tax:0
+msgid "Search Taxes"
+msgstr ""
+
+#. module: account
+#: model:ir.model,name:account.model_account_analytic_cost_ledger
+msgid "Account Analytic Cost Ledger"
+msgstr ""
+
+#. module: account
+#: view:account.model:0
+msgid "Create entries"
+msgstr "Criar movimentos"
+
+#. module: account
+#: field:account.entries.report,nbr:0
+msgid "# of Items"
+msgstr ""
+
+#. module: account
+#: field:account.automatic.reconcile,max_amount:0
+msgid "Maximum write-off amount"
+msgstr "Montante máximo fechado"
+
+#. module: account
+#: view:account.invoice:0
+msgid "Compute Taxes"
+msgstr "Calcular impostos"
+
+#. module: account
+#: field:wizard.multi.charts.accounts,code_digits:0
+msgid "# of Digits"
+msgstr "Nº de dígitos"
+
+#. module: account
+#: field:account.journal,entry_posted:0
+msgid "Skip 'Draft' State for Manual Entries"
+msgstr ""
+
+#. module: account
+#: view:account.bank.statement:0
+msgid "Entry encoding"
+msgstr "Introdução de movimentos"
+
+#. module: account
+#: view:account.invoice.report:0
+#: field:account.invoice.report,price_total:0
+msgid "Total Without Tax"
+msgstr ""
+
+#. module: account
+#: view:account.entries.report:0
+msgid "# of Entries "
+msgstr ""
+
+#. module: account
+#: model:ir.model,name:account.model_temp_range
+msgid "A Temporary table used for Dashboard view"
+msgstr ""
+
+#. module: account
+#: model:ir.actions.act_window,name:account.action_invoice_tree4
+#: model:ir.ui.menu,name:account.menu_action_invoice_tree4
+msgid "Supplier Refunds"
+msgstr "Reembolso de fornecedores"
+
+#. module: account
+#: view:account.payment.term.line:0
+msgid ""
+"Example: at 14 net days 2 percents, remaining amount at 30 days end of month."
+msgstr ""
+
+#. module: account
+#: code:addons/account/invoice.py:0
+#, python-format
+msgid ""
+"Cannot create the invoice !\n"
+"The payment term defined gives a computed amount greater than the total "
+"invoiced amount."
+msgstr ""
+
+#. module: account
+#: model:ir.actions.act_window,help:account.action_invoice_tree1
+msgid ""
+"Customer Invoices allows you create and manage invoices issued to your "
+"customers. OpenERP generates draft of invoices automatically so that you "
+"only have to confirm them before sending them to your customers."
+msgstr ""
+
+#. module: account
+#: field:account.installer.modules,account_anglo_saxon:0
+msgid "Anglo-Saxon Accounting"
+msgstr ""
+
+#. module: account
+#: selection:account.account,type:0
+#: selection:account.account.template,type:0
+#: selection:account.bank.statement,state:0
+#: selection:account.entries.report,type:0
+#: view:account.fiscalyear:0
+#: selection:account.fiscalyear,state:0
+#: selection:account.period,state:0
+msgid "Closed"
+msgstr "Fechado"
+
+#. module: account
+#: model:ir.ui.menu,name:account.menu_finance_recurrent_entries
+msgid "Recurring Entries"
+msgstr ""
+
+#. module: account
+#: model:ir.model,name:account.model_account_fiscal_position_template
+msgid "Template for Fiscal Position"
+msgstr "Modelo para Posição Fiscal"
+
+#. module: account
+#: model:account.tax.code,name:account.account_tax_code_0
+msgid "Tax Code Test"
+msgstr ""
+
+#. module: account
+#: field:account.automatic.reconcile,reconciled:0
+msgid "Reconciled transactions"
+msgstr "Transacções reconciliadas"
+
+#. module: account
+#: field:account.journal.view,columns_id:0
+msgid "Columns"
+msgstr "Colunas"
+
+#. module: account
+#: report:account.overdue:0
+msgid "."
+msgstr "."
+
+#. module: account
+#: view:account.analytic.cost.ledger.journal.report:0
+msgid "and Journals"
+msgstr "e diários"
+
+#. module: account
+#: field:account.journal,groups_id:0
+msgid "Groups"
+msgstr "Grupos"
+
+#. module: account
+#: field:account.invoice,amount_untaxed:0
+#: field:report.invoice.created,amount_untaxed:0
+msgid "Untaxed"
+msgstr "Sem imposto"
+
+#. module: account
+#: view:account.partner.reconcile.process:0
+msgid "Go to next partner"
+msgstr ""
+
+#. module: account
+#: view:account.bank.statement:0
+msgid "Search Bank Statements"
+msgstr ""
+
+#. module: account
+#: view:account.chart.template:0
+#: field:account.chart.template,property_account_payable:0
+msgid "Payable Account"
+msgstr "Conta pagável"
+
+#. module: account
+#: field:account.tax,account_paid_id:0
+#: field:account.tax.template,account_paid_id:0
+msgid "Refund Tax Account"
+msgstr "Reembolso do imposto da conta"
+
+#. module: account
+#: view:account.bank.statement:0
+#: field:account.bank.statement,line_ids:0
+msgid "Statement lines"
+msgstr "Linhas de extrato"
+
+#. module: account
+#: report:account.analytic.account.cost_ledger:0
+msgid "Date/Code"
+msgstr ""
+
+#. module: account
+#: field:account.analytic.line,general_account_id:0
+#: view:analytic.entries.report:0
+#: field:analytic.entries.report,general_account_id:0
+msgid "General Account"
+msgstr "Contas gerais"
+
+#. module: account
+#: field:res.partner,debit_limit:0
+msgid "Payable Limit"
+msgstr "Limite pagável"
+
+#. module: account
+#: report:account.invoice:0
+#: view:account.invoice:0
+#: view:account.invoice.report:0
+#: field:account.move.line,invoice:0
+#: model:ir.model,name:account.model_account_invoice
+#: model:res.request.link,name:account.req_link_invoice
+msgid "Invoice"
+msgstr "Factura"
+
+#. module: account
+#: model:process.node,note:account.process_node_analytic0
+#: model:process.node,note:account.process_node_analyticcost0
+msgid "Analytic costs to invoice"
+msgstr ""
+
+#. module: account
+#: view:ir.sequence:0
+msgid "Fiscal Year Sequence"
+msgstr "Sequência do Ano Fiscal"
+
+#. module: account
+#: field:wizard.multi.charts.accounts,seq_journal:0
+msgid "Separated Journal Sequences"
+msgstr "Sequências do Diário Separadas"
+
+#. module: account
+#: constraint:ir.model:0
+msgid ""
+"The Object name must start with x_ and not contain any special character !"
+msgstr ""
+"O nome do objecto deve começar com x_ e não pode conter nehum carácter "
+"especial!"
+
+#. module: account
+#: view:account.invoice:0
+msgid "Responsible"
+msgstr ""
+
+#. module: account
+#: report:account.overdue:0
+msgid "Sub-Total :"
+msgstr "Sub-total :"
+
+#. module: account
+#: model:ir.actions.act_window,name:account.action_report_account_type_sales_tree_all
+msgid "Sales by Account Type"
+msgstr ""
+
+#. module: account
+#: view:account.invoice.refund:0
+msgid ""
+"Cancel Invoice: Creates the refund invoice, validate and reconcile it to "
+"cancel the current invoice."
+msgstr ""
+
+#. module: account
+#: model:ir.ui.menu,name:account.periodical_processing_invoicing
+msgid "Invoicing"
+msgstr ""
+
+#. module: account
+#: field:account.chart.template,tax_code_root_id:0
+msgid "Root Tax Code"
+msgstr "Código de imposto de raiz"
+
+#. module: account
+#: field:account.partner.ledger,initial_balance:0
+#: field:account.report.general.ledger,initial_balance:0
+msgid "Include initial balances"
+msgstr "Incluir saldos iniciais"
+
+#. module: account
+#: field:account.tax.code,sum:0
+msgid "Year Sum"
+msgstr "Sumatório do ano"
+
+#. module: account
+#: model:ir.actions.report.xml,name:account.report_account_voucher_new
+msgid "Print Voucher"
+msgstr ""
+
+#. module: account
+#: view:account.change.currency:0
+msgid "This wizard will change the currency of the invoice"
+msgstr ""
+
+#. module: account
+#: model:ir.actions.act_window,help:account.action_account_chart
+msgid ""
+"Display your company chart of accounts per fiscal year and filter by period. "
+"Have a complete tree view of all journal items per account code by clicking "
+"on an account."
+msgstr ""
+
+#. module: account
+#: constraint:account.fiscalyear:0
+msgid "Error! You cannot define overlapping fiscal years"
+msgstr ""
+
+#. module: account
+#: code:addons/account/account_move_line.py:0
+#, python-format
+msgid "The account is not defined to be reconciled !"
+msgstr "A conta não esta definida para ser reconcíliada!"
+
+#. module: account
+#: field:account.cashbox.line,pieces:0
+msgid "Values"
+msgstr ""
+
+#. module: account
+#: view:res.partner:0
+msgid "Supplier Debit"
+msgstr "Débito do Fornecedor"
+
+#. module: account
+#: help:account.model.line,quantity:0
+msgid "The optional quantity on entries"
+msgstr "A quantidade opcional nos movimentos"
+
+#. module: account
+#: model:ir.actions.act_window,name:account.act_account_partner_account_move_all
+msgid "Receivables & Payables"
+msgstr "Recibimentos & Pagamentos"
+
+#. module: account
+#: code:addons/account/account_move_line.py:0
+#, python-format
+msgid "You have to provide an account for the write off entry !"
+msgstr "Tem que fornecer uma conta para o fecho do movimento!"
+
+#. module: account
+#: model:ir.model,name:account.model_account_common_journal_report
+msgid "Account Common Journal Report"
+msgstr ""
+
+#. module: account
+#: selection:account.partner.balance,display_partner:0
+msgid "All Partners"
+msgstr ""
+
+#. module: account
+#: report:account.move.voucher:0
+msgid "Ref. :"
+msgstr ""
+
+#. module: account
+#: view:account.analytic.chart:0
+msgid "Analytic Account Charts"
+msgstr "Plano de contas analítico"
+
+#. module: account
+#: view:account.analytic.line:0
+msgid "My Entries"
+msgstr ""
+
+#. module: account
+#: report:account.overdue:0
+msgid "Customer Ref:"
+msgstr "Ref.do cliente:"
+
+#. module: account
+#: code:addons/account/account_cash_statement.py:0
+#, python-format
+msgid "User %s does not have rights to access %s journal !"
+msgstr ""
+
+#. module: account
+#: help:account.period,special:0
+msgid "These periods can overlap."
+msgstr "Estes períodos podem sobrepor-se"
+
+#. module: account
+#: model:process.node,name:account.process_node_draftstatement0
+msgid "Draft statement"
+msgstr "Estado de rascunho"
+
+#. module: account
+#: view:account.tax:0
+msgid "Tax Declaration: Credit Notes"
+msgstr ""
+
+#. module: account
+#: code:addons/account/account.py:0
+#, python-format
+msgid "You cannot deactivate an account that contains account moves."
+msgstr "Não pode desactivar uma conta que contenha movimentos na conta."
+
+#. module: account
+#: field:account.move.line.reconcile,credit:0
+msgid "Credit amount"
+msgstr "Montante do crédito"
+
+#. module: account
+#: code:addons/account/account.py:0
+#, python-format
+msgid ""
+"You cannot change the type of account from 'Closed' to any other type which "
+"contains account entries!"
+msgstr ""
+"Não pode alterar o tipo de conta para 'Fechado' para nenhum outro tipo que "
+"contenha movimentos da conta!"
+
+#. module: account
+#: view:res.company:0
+msgid "Reserve And Profit/Loss Account"
+msgstr ""
+
+#. module: account
+#: view:account.invoice.report:0
+#: model:ir.actions.act_window,name:account.action_account_invoice_report_all
+#: model:ir.ui.menu,name:account.menu_action_account_invoice_report_all
+msgid "Invoices Analysis"
+msgstr ""
+
+#. module: account
+#: report:account.journal.period.print:0
+msgid "A/c No."
+msgstr "A/c nº."
+
+#. module: account
+#: model:ir.model,name:account.model_account_period_close
+msgid "period close"
+msgstr ""
+
+#. module: account
+#: view:account.installer:0
+msgid "Configure Fiscal Year"
+msgstr ""
+
+#. module: account
+#: model:ir.actions.act_window,name:account.action_project_account_analytic_line_form
+msgid "Entries By Line"
+msgstr ""
+
+#. module: account
+#: report:account.tax.code.entries:0
+msgid "A/c Code"
+msgstr ""
+
+#. module: account
+#: field:account.invoice,move_id:0
+#: field:account.invoice,move_name:0
+msgid "Journal Entry"
+msgstr ""
+
+#. module: account
+#: view:account.tax:0
+msgid "Tax Declaration: Invoices"
+msgstr ""
+
+#. module: account
+#: field:account.cashbox.line,subtotal:0
+msgid "Sub Total"
+msgstr ""
+
+#. module: account
+#: view:account.account:0
+msgid "Treasury Analysis"
+msgstr ""
+
+#. module: account
+#: view:account.analytic.account:0
+msgid "Analytic account"
+msgstr "Conta da contabilidade analítica"
+
+#. module: account
+#: code:addons/account/account_bank_statement.py:0
+#, python-format
+msgid "Please verify that an account is defined in the journal."
+msgstr "Por favor verifique se uma conta está definido no diário."
+
+#. module: account
+#: selection:account.entries.report,move_line_state:0
+#: selection:account.move.line,state:0
+msgid "Valid"
+msgstr "Válido"
+
+#. module: account
+#: model:ir.actions.act_window,name:account.action_account_print_journal
+#: model:ir.model,name:account.model_account_print_journal
+msgid "Account Print Journal"
+msgstr ""
+
+#. module: account
+#: model:ir.model,name:account.model_product_category
+msgid "Product Category"
+msgstr ""
+
+#. module: account
+#: selection:account.account.type,report_type:0
+msgid "/"
+msgstr "/"
+
+#. module: account
+#: field:account.bs.report,reserve_account_id:0
+msgid "Reserve & Profit/Loss Account"
+msgstr ""
+
+#. module: account
+#: help:account.bank.statement,balance_end:0
+msgid "Closing balance based on Starting Balance and Cash Transactions"
+msgstr ""
+
+#. module: account
+#: model:process.node,note:account.process_node_reconciliation0
+#: model:process.node,note:account.process_node_supplierreconciliation0
+msgid "Comparison between accounting and payment entries"
+msgstr ""
+
+#. module: account
+#: view:account.tax:0
+#: view:account.tax.template:0
+msgid "Tax Definition"
+msgstr "Definição do Imposto"
+
+#. module: account
+#: help:wizard.multi.charts.accounts,seq_journal:0
+msgid ""
+"Check this box if you want to use a different sequence for each created "
+"journal. Otherwise, all will use the same sequence."
+msgstr ""
+"Assinale esta caixa se quiser usar uma sequência diferente para cada diário "
+"criado. Caso contrário todos vão usar a mesma sequência."
+
+#. module: account
+#: help:account.partner.ledger,amount_currency:0
+#: help:account.report.general.ledger,amount_currency:0
+msgid ""
+"It adds the currency column if the currency is different then the company "
+"currency"
+msgstr ""
+
+#. module: account
+#: help:account.journal,allow_date:0
+msgid ""
+"If set to True then do not accept the entry if the entry date is not into "
+"the period dates"
+msgstr ""
+
+#. module: account
+#: model:ir.actions.act_window,name:account.action_account_pl_report
+msgid "Account Profit And Loss"
+msgstr ""
+
+#. module: account
+#: view:account.account:0
+#: view:account.account.template:0
+#: selection:account.aged.trial.balance,result_selection:0
+#: selection:account.common.partner.report,result_selection:0
+#: selection:account.partner.balance,result_selection:0
+#: selection:account.partner.ledger,result_selection:0
+msgid "Payable Accounts"
+msgstr "Contas a pagar"
+
+#. module: account
+#: view:account.account:0
+#: selection:account.aged.trial.balance,result_selection:0
+#: selection:account.common.partner.report,result_selection:0
+#: selection:account.partner.balance,result_selection:0
+#: selection:account.partner.ledger,result_selection:0
+#: model:ir.actions.act_window,name:account.action_aged_receivable
+msgid "Receivable Accounts"
+msgstr "Contas a receber"
+
+#. module: account
+#: report:account.move.voucher:0
+msgid "Canceled"
+msgstr ""
+
+#. module: account
+#: view:account.invoice:0
+#: view:report.invoice.created:0
+msgid "Untaxed Amount"
+msgstr ""
+
+#. module: account
+#: help:account.bank.statement,name:0
+msgid ""
+"if you give the Name other then /, its created Accounting Entries Move will "
+"be with same name as statement name. This allows the statement entries to "
+"have the same references than the statement itself"
+msgstr ""
+
+#. module: account
+#: model:ir.actions.act_window,name:account.action_account_unreconcile
+#: model:ir.actions.act_window,name:account.action_account_unreconcile_reconcile
+#: model:ir.actions.act_window,name:account.action_account_unreconcile_select
+msgid "Unreconcile Entries"
+msgstr "Desreconciliar movimentos"
+
+#. module: account
+#: field:account.move.reconcile,line_partial_ids:0
+msgid "Partial Entry lines"
+msgstr "Linhas de movimento parcial"
+
+#. module: account
+#: view:account.fiscalyear:0
+msgid "Fiscalyear"
+msgstr "Ano Fiscal"
+
+#. module: account
+#: view:account.journal.select:0
+#: view:project.account.analytic.line:0
+msgid "Open Entries"
+msgstr "Movimentos em aberto"
+
+#. module: account
+#: model:ir.actions.act_window,help:account.action_invoice_tree4
+msgid ""
+"A vendor refund is a credit note from your supplier indicating that he "
+"refunds part or totality of the invoice sent to you."
+msgstr ""
+
+#. module: account
+#: field:account.automatic.reconcile,account_ids:0
+msgid "Accounts to Reconcile"
+msgstr ""
+
+#. module: account
+#: model:process.transition,note:account.process_transition_filestatement0
+msgid "Import of the statement in the system from an electronic file"
+msgstr ""
+
+#. module: account
+#: model:process.node,name:account.process_node_importinvoice0
+msgid "Import from invoice"
+msgstr ""
+
+#. module: account
+#: selection:account.entries.report,month:0
+#: selection:account.invoice.report,month:0
+#: selection:analytic.entries.report,month:0
+#: selection:report.account.sales,month:0
+#: selection:report.account_type.sales,month:0
+msgid "January"
+msgstr ""
+
+#. module: account
+#: view:account.journal:0
+msgid "Validations"
+msgstr ""
+
+#. module: account
+#: model:account.journal,name:account.close_journal
+msgid "End of Year"
+msgstr ""
+
+#. module: account
+#: view:account.entries.report:0
+msgid "This F.Year"
+msgstr ""
+
+#. module: account
+#: view:account.tax.chart:0
+msgid "Account tax charts"
+msgstr ""
+
+#. module: account
+#: constraint:account.period:0
+msgid ""
+"Invalid period ! Some periods overlap or the date period is not in the scope "
+"of the fiscal year. "
+msgstr ""
+"Período inválido! Alguns períodos sobrepõem-se oua data do periodo não se "
+"encontra no escopo do ano fiscal. "
+
+#. module: account
+#: selection:account.invoice,state:0
+#: view:account.invoice.report:0
+#: selection:account.invoice.report,state:0
+#: selection:report.invoice.created,state:0
+msgid "Pro-forma"
+msgstr "Pro-forma"
+
+#. module: account
+#: code:addons/account/installer.py:0
+#, python-format
+msgid " Journal"
+msgstr ""
+
+#. module: account
+#: code:addons/account/account.py:0
+#, python-format
+msgid ""
+"There is no default default debit account defined \n"
+"on journal \"%s\""
+msgstr ""
+
+#. module: account
+#: help:account.account,type:0
+#: help:account.account.template,type:0
+#: help:account.entries.report,type:0
+msgid ""
+"This type is used to differentiate types with special effects in OpenERP: "
+"view can not have entries, consolidation are accounts that can have children "
+"accounts for multi-company consolidations, payable/receivable are for "
+"partners accounts (for debit/credit computations), closed for depreciated "
+"accounts."
+msgstr ""
+
+#. module: account
+#: view:account.chart.template:0
+msgid "Search Chart of Account Templates"
+msgstr ""
+
+#. module: account
+#: view:account.account.type:0
+#: field:account.account.type,note:0
+#: view:account.analytic.account:0
+#: report:account.invoice:0
+#: field:account.invoice,name:0
+#: field:account.invoice.line,name:0
+#: field:account.invoice.refund,description:0
+#: report:account.overdue:0
+#: field:account.payment.term,note:0
+#: view:account.tax.code:0
+#: field:account.tax.code,info:0
+#: view:account.tax.code.template:0
+#: field:account.tax.code.template,info:0
+#: field:analytic.entries.report,name:0
+#: field:report.invoice.created,name:0
+msgid "Description"
+msgstr "Descrição"
+
+#. module: account
+#: code:addons/account/account.py:0
+#: code:addons/account/installer.py:0
+#, python-format
+msgid "ECNJ"
+msgstr ""
+
+#. module: account
+#: view:account.subscription:0
+#: selection:account.subscription,state:0
+msgid "Running"
+msgstr "Em execução"
+
+#. module: account
+#: view:account.chart.template:0
+#: field:product.category,property_account_income_categ:0
+#: field:product.template,property_account_income:0
+msgid "Income Account"
+msgstr "Conta de receitas"
+
+#. module: account
+#: code:addons/account/invoice.py:0
+#, python-format
+msgid "There is no Accounting Journal of type Sale/Purchase defined!"
+msgstr ""
+"Não há nenhum Diário de Contabilidade para o tipo de Venda/Compra definida!"
+
+#. module: account
+#: view:product.category:0
+msgid "Accounting Properties"
+msgstr "Propriedades contabilisticas"
+
+#. module: account
+#: report:account.general.ledger:0
+#: report:account.journal.period.print:0
+#: field:account.print.journal,sort_selection:0
+msgid "Entries Sorted By"
+msgstr "Movimentoss ordenadas por"
+
+#. module: account
+#: field:account.change.currency,currency_id:0
+msgid "Change to"
+msgstr ""
+
+#. module: account
+#: view:account.entries.report:0
+msgid "# of Products Qty "
+msgstr ""
+
+#. module: account
+#: model:ir.model,name:account.model_product_template
+msgid "Product Template"
+msgstr ""
+
+#. module: account
+#: report:account.account.balance:0
+#: report:account.central.journal:0
+#: view:account.entries.report:0
+#: field:account.entries.report,fiscalyear_id:0
+#: field:account.fiscalyear,name:0
+#: report:account.general.journal:0
+#: report:account.general.ledger:0
+#: field:account.journal.period,fiscalyear_id:0
+#: report:account.journal.period.print:0
+#: report:account.partner.balance:0
+#: field:account.period,fiscalyear_id:0
+#: field:account.sequence.fiscalyear,fiscalyear_id:0
+#: report:account.third_party_ledger:0
+#: report:account.third_party_ledger_other:0
+#: report:account.vat.declaration:0
+#: model:ir.model,name:account.model_account_fiscalyear
+msgid "Fiscal Year"
+msgstr "Ano Fiscal"
+
+#. module: account
 #: help:account.aged.trial.balance,fiscalyear_id:0
 #: help:account.balance.report,fiscalyear_id:0
 #: help:account.bs.report,fiscalyear_id:0
@@ -2079,45 +2122,46 @@
 #: help:account.vat.declaration,fiscalyear_id:0
 msgid "Keep empty for all open fiscal year"
 msgstr "Manter vazio para todos os exercícios em aberto"
->>>>>>> cc7031ec
-
-#. module: account
-#: constraint:ir.ui.view:0
-msgid "Invalid XML for View Architecture!"
-msgstr "XML inválido para a arquitectura de vista"
-
-#. module: account
-#: wizard_field:account.partner.balance.report,init,date1:0
-msgid "          Start date"
-msgstr "          Data de inicio"
-
-#. module: account
-#: wizard_view:account.analytic.account.journal.report,init:0
-msgid "Analytic Journal Report"
-msgstr "Relatório do Diário Analítico"
-
-#. module: account
-#: model:ir.actions.act_window,name:account.action_invoice_tree3
-#: model:ir.ui.menu,name:account.menu_action_invoice_tree3
-msgid "Customer Refunds"
-msgstr "Devoluções a clientes"
-
-#. module: account
-#: rml:account.vat.declaration:0
-msgid "Tax Amount"
-msgstr "Valor do imposto"
-
-#. module: account
-#: rml:account.analytic.account.quantity_cost_ledger:0
-msgid "J.C./Move name"
-msgstr "J.C./Nome do movimento"
-
-#. module: account
-<<<<<<< HEAD
-#: field:account.journal.period,name:0
-msgid "Journal-Period Name"
-msgstr "Nome do Periodo do Diário"
-=======
+
+#. module: account
+#: model:ir.model,name:account.model_account_move
+msgid "Account Entry"
+msgstr "Movimento da conta"
+
+#. module: account
+#: field:account.sequence.fiscalyear,sequence_main_id:0
+msgid "Main Sequence"
+msgstr "Sequência principal"
+
+#. module: account
+#: field:account.invoice,payment_term:0
+#: field:account.invoice.report,payment_term:0
+#: view:account.payment.term:0
+#: field:account.payment.term,name:0
+#: view:account.payment.term.line:0
+#: field:account.payment.term.line,payment_id:0
+#: model:ir.model,name:account.model_account_payment_term
+#: field:res.partner,property_payment_term:0
+msgid "Payment Term"
+msgstr "Termos de Pagamento"
+
+#. module: account
+#: model:ir.actions.act_window,name:account.action_account_fiscal_position_form
+#: model:ir.ui.menu,name:account.menu_action_account_fiscal_position_form
+msgid "Fiscal Positions"
+msgstr "Posições Fiscal"
+
+#. module: account
+#: field:account.period.close,sure:0
+msgid "Check this box"
+msgstr "Assinale esta caixa"
+
+#. module: account
+#: view:account.common.report:0
+msgid "Filters"
+msgstr "Filtros"
+
+#. module: account
 #: view:account.bank.statement:0
 #: selection:account.bank.statement,state:0
 #: view:account.fiscalyear:0
@@ -2129,7 +2173,938 @@
 #: selection:report.invoice.created,state:0
 msgid "Open"
 msgstr "Em aberto"
->>>>>>> cc7031ec
+
+#. module: account
+#: model:process.node,note:account.process_node_draftinvoices0
+#: model:process.node,note:account.process_node_supplierdraftinvoices0
+msgid "Draft state of an invoice"
+msgstr ""
+
+#. module: account
+#: help:account.account,reconcile:0
+msgid ""
+"Check this if the user is allowed to reconcile entries in this account."
+msgstr ""
+"Assinale aqui se for permitido ao utilizador reconciliar os movimentos desta "
+"conta."
+
+#. module: account
+#: view:account.partner.reconcile.process:0
+msgid "Partner Reconciliation"
+msgstr ""
+
+#. module: account
+#: field:account.tax,tax_code_id:0
+#: view:account.tax.code:0
+msgid "Account Tax Code"
+msgstr "Código do Imposto da Conta"
+
+#. module: account
+#: code:addons/account/invoice.py:0
+#, python-format
+msgid ""
+"Can't find any account journal of %s type for this company.\n"
+"\n"
+"You can create one in the menu: \n"
+"Configuration\\Financial Accounting\\Accounts\\Journals."
+msgstr ""
+
+#. module: account
+#: field:account.invoice.tax,base_code_id:0
+#: field:account.tax.template,base_code_id:0
+msgid "Base Code"
+msgstr "Código Base"
+
+#. module: account
+#: help:account.invoice.tax,sequence:0
+msgid "Gives the sequence order when displaying a list of invoice tax."
+msgstr ""
+
+#. module: account
+#: field:account.tax,base_sign:0
+#: field:account.tax,ref_base_sign:0
+#: field:account.tax.template,base_sign:0
+#: field:account.tax.template,ref_base_sign:0
+msgid "Base Code Sign"
+msgstr "Sinal do Código Base"
+
+#. module: account
+#: view:account.vat.declaration:0
+msgid ""
+"This menu prints a VAT declaration based on invoices or payments. Select one "
+"or several periods of the fiscal year. The information required for a tax "
+"declaration is automatically generated by OpenERP from invoices (or "
+"payments, in some countries). This data is updated in real time. That’s very "
+"useful because it enables you to preview at any time the tax that you owe at "
+"the start and end of the month or quarter."
+msgstr ""
+
+#. module: account
+#: selection:account.move.line,centralisation:0
+msgid "Debit Centralisation"
+msgstr "Centralização de Débitos"
+
+#. module: account
+#: view:account.invoice.confirm:0
+#: model:ir.actions.act_window,name:account.action_account_invoice_confirm
+msgid "Confirm Draft Invoices"
+msgstr ""
+
+#. module: account
+#: field:account.entries.report,day:0
+#: view:account.invoice.report:0
+#: field:account.invoice.report,day:0
+#: view:analytic.entries.report:0
+#: field:analytic.entries.report,day:0
+msgid "Day"
+msgstr ""
+
+#. module: account
+#: model:ir.actions.act_window,name:account.act_account_renew_view
+msgid "Accounts to Renew"
+msgstr ""
+
+#. module: account
+#: model:ir.model,name:account.model_account_model_line
+msgid "Account Model Entries"
+msgstr "Modelo de Movimentos da Conta"
+
+#. module: account
+#: code:addons/account/account.py:0
+#: code:addons/account/installer.py:0
+#, python-format
+msgid "EXJ"
+msgstr "EXJ"
+
+#. module: account
+#: field:product.template,supplier_taxes_id:0
+msgid "Supplier Taxes"
+msgstr "Impostos do Fornecedor"
+
+#. module: account
+#: help:account.invoice,date_due:0
+#: help:account.invoice,payment_term:0
+msgid ""
+"If you use payment terms, the due date will be computed automatically at the "
+"generation of accounting entries. If you keep the payment term and the due "
+"date empty, it means direct payment. The payment term may compute several "
+"due dates, for example 50% now, 50% in one month."
+msgstr ""
+"Se usar os termos de pagamento, a data de vencimento é calculada "
+"automaticamente. Se deixar os termos de pagamento e a data de vencimento "
+"vazios, significa pronto pagamento. Os termos de pagamento podem levar a "
+"várias datas de vendimento- ex: 50% a pronto e 50% em um mês."
+
+#. module: account
+#: view:account.analytic.cost.ledger.journal.report:0
+msgid "Select period"
+msgstr "Selecione o período"
+
+#. module: account
+#: model:ir.ui.menu,name:account.menu_account_pp_statements
+msgid "Statements"
+msgstr ""
+
+#. module: account
+#: report:account.analytic.account.journal:0
+msgid "Move Name"
+msgstr "Nome do Movimento"
+
+#. module: account
+#: help:res.partner,property_account_position:0
+msgid ""
+"The fiscal position will determine taxes and the accounts used for the "
+"partner."
+msgstr ""
+
+#. module: account
+#: model:account.account.type,name:account.account_type_tax
+#: report:account.invoice:0
+#: field:account.invoice,amount_tax:0
+#: field:account.move.line,account_tax_id:0
+msgid "Tax"
+msgstr "Imposto"
+
+#. module: account
+#: view:account.analytic.account:0
+#: field:account.bank.statement.line,analytic_account_id:0
+#: field:account.entries.report,analytic_account_id:0
+#: field:account.invoice.line,account_analytic_id:0
+#: field:account.model.line,analytic_account_id:0
+#: field:account.move.line,analytic_account_id:0
+#: field:account.move.line.reconcile.writeoff,analytic_id:0
+msgid "Analytic Account"
+msgstr "Conta Analítica"
+
+#. module: account
+#: view:account.account:0
+#: view:account.journal:0
+#: model:ir.actions.act_window,name:account.action_account_form
+#: model:ir.ui.menu,name:account.account_account_menu
+#: model:ir.ui.menu,name:account.account_template_accounts
+#: model:ir.ui.menu,name:account.menu_action_account_form
+#: model:ir.ui.menu,name:account.menu_analytic
+msgid "Accounts"
+msgstr ""
+
+#. module: account
+#: code:addons/account/invoice.py:0
+#, python-format
+msgid "Configuration Error!"
+msgstr "Erro de Configuração!"
+
+#. module: account
+#: view:account.invoice.report:0
+#: field:account.invoice.report,price_average:0
+msgid "Average Price"
+msgstr ""
+
+#. module: account
+#: report:account.move.voucher:0
+#: report:account.overdue:0
+msgid "Date:"
+msgstr "Data:"
+
+#. module: account
+#: code:addons/account/account.py:0
+#, python-format
+msgid ""
+"You cannot modify company of this journal as its related record exist in "
+"Entry Lines"
+msgstr ""
+
+#. module: account
+#: view:account.tax:0
+msgid "Accounting Information"
+msgstr ""
+
+#. module: account
+#: view:account.tax:0
+#: view:account.tax.template:0
+msgid "Special Computation"
+msgstr "Cálculo especial"
+
+#. module: account
+#: view:account.move.bank.reconcile:0
+#: model:ir.actions.act_window,name:account.action_account_bank_reconcile_tree
+msgid "Bank reconciliation"
+msgstr "Reconciliação bancária"
+
+#. module: account
+#: report:account.invoice:0
+msgid "Disc.(%)"
+msgstr "Desc.(%)"
+
+#. module: account
+#: report:account.general.ledger:0
+#: report:account.overdue:0
+msgid "Ref"
+msgstr "Ref"
+
+#. module: account
+#: help:account.move.line,tax_code_id:0
+msgid "The Account can either be a base tax code or a tax code account."
+msgstr ""
+
+#. module: account
+#: sql_constraint:ir.module.module:0
+msgid "The certificate ID of the module must be unique !"
+msgstr ""
+
+#. module: account
+#: model:ir.ui.menu,name:account.menu_automatic_reconcile
+msgid "Automatic Reconciliation"
+msgstr ""
+
+#. module: account
+#: field:account.invoice,reconciled:0
+msgid "Paid/Reconciled"
+msgstr "Pago/Conciliado"
+
+#. module: account
+#: field:account.tax,ref_base_code_id:0
+#: field:account.tax.template,ref_base_code_id:0
+msgid "Refund Base Code"
+msgstr "Código base de nota de crédito"
+
+#. module: account
+#: model:ir.actions.act_window,name:account.action_bank_statement_periodic_tree
+#: model:ir.actions.act_window,name:account.action_bank_statement_tree
+#: model:ir.ui.menu,name:account.menu_bank_statement_tree
+msgid "Bank Statements"
+msgstr ""
+
+#. module: account
+#: selection:account.tax.template,applicable_type:0
+msgid "True"
+msgstr "Verdadeiro"
+
+#. module: account
+#: view:account.bank.statement:0
+#: view:account.common.report:0
+#: view:account.move:0
+#: view:account.move.line:0
+msgid "Dates"
+msgstr ""
+
+#. module: account
+#: field:account.tax,parent_id:0
+#: field:account.tax.template,parent_id:0
+msgid "Parent Tax Account"
+msgstr "Conta de Imposto Ascendente"
+
+#. module: account
+#: view:account.subscription.generate:0
+msgid ""
+"Automatically generate entries based on what has been entered in the  system "
+"before a specific date."
+msgstr ""
+
+#. module: account
+#: view:account.aged.trial.balance:0
+#: model:ir.actions.act_window,name:account.action_account_aged_balance_view
+#: model:ir.ui.menu,name:account.menu_aged_trial_balance
+msgid "Aged Partner Balance"
+msgstr "Balancete Antigo de Terceiro"
+
+#. module: account
+#: model:process.transition,name:account.process_transition_entriesreconcile0
+#: model:process.transition,name:account.process_transition_supplierentriesreconcile0
+msgid "Accounting entries"
+msgstr ""
+
+#. module: account
+#: field:account.invoice.line,discount:0
+msgid "Discount (%)"
+msgstr "Desconto (%)"
+
+#. module: account
+#: help:account.journal,entry_posted:0
+msgid ""
+"Check this box if you don't want new journal entries to pass through the "
+"'draft' state and instead goes directly to the 'posted state' without any "
+"manual validation. \n"
+"Note that journal entries that are automatically created by the system are "
+"always skipping that state."
+msgstr ""
+
+#. module: account
+#: model:ir.actions.server,name:account.ir_actions_server_action_wizard_multi_chart
+#: model:ir.ui.menu,name:account.menu_act_ir_actions_bleble
+msgid "New Company Financial Setting"
+msgstr ""
+
+#. module: account
+#: model:ir.actions.act_window,name:account.action_report_account_sales_tree_all
+#: view:report.account.sales:0
+#: view:report.account_type.sales:0
+msgid "Sales by Account"
+msgstr ""
+
+#. module: account
+#: view:account.use.model:0
+msgid "This wizard will create recurring accounting entries"
+msgstr ""
+
+#. module: account
+#: code:addons/account/account.py:0
+#, python-format
+msgid "No sequence defined on the journal !"
+msgstr ""
+
+#. module: account
+#: report:account.invoice:0
+msgid "Cancelled Invoice"
+msgstr ""
+
+#. module: account
+#: code:addons/account/account.py:0
+#: code:addons/account/account_bank_statement.py:0
+#: code:addons/account/account_move_line.py:0
+#: code:addons/account/invoice.py:0
+#: code:addons/account/wizard/account_use_model.py:0
+#, python-format
+msgid "You have to define an analytic journal on the '%s' journal!"
+msgstr "Tem que definir um diário analítico no diário '%s'!"
+
+#. module: account
+#: view:account.invoice.tax:0
+#: model:ir.actions.act_window,name:account.action_tax_code_list
+#: model:ir.ui.menu,name:account.menu_action_tax_code_list
+msgid "Tax codes"
+msgstr "Códigos de imposto"
+
+#. module: account
+#: model:ir.ui.menu,name:account.menu_finance_receivables
+msgid "Customers"
+msgstr ""
+
+#. module: account
+#: report:account.analytic.account.cost_ledger:0
+#: report:account.analytic.account.journal:0
+#: report:account.analytic.account.quantity_cost_ledger:0
+msgid "Period to"
+msgstr "Período para"
+
+#. module: account
+#: selection:account.entries.report,month:0
+#: selection:account.invoice.report,month:0
+#: selection:analytic.entries.report,month:0
+#: selection:report.account.sales,month:0
+#: selection:report.account_type.sales,month:0
+msgid "August"
+msgstr ""
+
+#. module: account
+#: code:addons/account/account_bank_statement.py:0
+#, python-format
+msgid ""
+"The expected balance (%.2f) is different than the computed one. (%.2f)"
+msgstr "O saldo esperado (%.2f) é diferente do que foi processado. (%.2f)"
+
+#. module: account
+#: model:process.transition,note:account.process_transition_paymentreconcile0
+msgid "Payment entries are the second input of the reconciliation."
+msgstr ""
+
+#. module: account
+#: report:account.move.voucher:0
+msgid "Number:"
+msgstr ""
+
+#. module: account
+#: selection:account.print.journal,sort_selection:0
+msgid "Reference Number"
+msgstr "Número de referencia"
+
+#. module: account
+#: selection:account.entries.report,month:0
+#: selection:account.invoice.report,month:0
+#: selection:analytic.entries.report,month:0
+#: selection:report.account.sales,month:0
+#: selection:report.account_type.sales,month:0
+msgid "October"
+msgstr ""
+
+#. module: account
+#: help:account.move.line,quantity:0
+msgid ""
+"The optional quantity expressed by this line, eg: number of product sold. "
+"The quantity is not a legal requirement but is very useful for some reports."
+msgstr ""
+
+#. module: account
+#: view:account.payment.term.line:0
+msgid "Line 2:"
+msgstr ""
+
+#. module: account
+#: field:account.journal.column,required:0
+msgid "Required"
+msgstr "Obrigatório"
+
+#. module: account
+#: view:account.chart.template:0
+#: field:product.category,property_account_expense_categ:0
+#: field:product.template,property_account_expense:0
+msgid "Expense Account"
+msgstr "Conta de gastos"
+
+#. module: account
+#: help:account.invoice,period_id:0
+msgid "Keep empty to use the period of the validation(invoice) date."
+msgstr ""
+"Mantenha vazio para usar o período da data de validação (da factura)."
+
+#. module: account
+#: field:account.invoice.tax,base_amount:0
+msgid "Base Code Amount"
+msgstr "Montante de código base"
+
+#. module: account
+#: model:account.account.type,name:account.account_type_view
+msgid "Ansicht"
+msgstr ""
+
+#. module: account
+#: field:wizard.multi.charts.accounts,sale_tax:0
+msgid "Default Sale Tax"
+msgstr ""
+
+#. module: account
+#: help:account.model.line,date_maturity:0
+msgid ""
+"The maturity date of the generated entries for this model. You can choose "
+"between the creation date or the creation date of the entries plus the "
+"partner payment terms."
+msgstr ""
+
+#. module: account
+#: model:ir.ui.menu,name:account.menu_finance_accounting
+msgid "Financial Accounting"
+msgstr "Contabilidade Financeira"
+
+#. module: account
+#: model:ir.ui.menu,name:account.menu_account_pl_report
+msgid "Profit And Loss"
+msgstr ""
+
+#. module: account
+#: view:account.fiscal.position:0
+#: field:account.fiscal.position,name:0
+#: field:account.fiscal.position.account,position_id:0
+#: field:account.fiscal.position.tax,position_id:0
+#: field:account.fiscal.position.tax.template,position_id:0
+#: view:account.fiscal.position.template:0
+#: field:account.invoice,fiscal_position:0
+#: field:account.invoice.report,fiscal_position:0
+#: model:ir.model,name:account.model_account_fiscal_position
+#: field:res.partner,property_account_position:0
+msgid "Fiscal Position"
+msgstr "Posição fiscal"
+
+#. module: account
+#: help:account.partner.ledger,initial_balance:0
+#: help:account.report.general.ledger,initial_balance:0
+msgid ""
+"It adds initial balance row on report which display previous sum amount of "
+"debit/credit/balance"
+msgstr ""
+
+#. module: account
+#: view:account.analytic.line:0
+#: model:ir.actions.act_window,name:account.action_account_analytic_line_form
+#: model:ir.actions.act_window,name:account.action_account_tree1
+msgid "Analytic Entries"
+msgstr "Movimentos analíticos"
+
+#. module: account
+#: code:addons/account/account.py:0
+#, python-format
+msgid ""
+"No fiscal year defined for this date !\n"
+"Please create one."
+msgstr ""
+"Não há ano fiscal definido para esta data !\n"
+"Por favor crie um."
+
+#. module: account
+#: selection:account.invoice,type:0
+#: selection:account.invoice.report,type:0
+#: model:process.process,name:account.process_process_invoiceprocess0
+#: selection:report.invoice.created,type:0
+msgid "Customer Invoice"
+msgstr "Factura de Clientes"
+
+#. module: account
+#: help:account.tax.template,include_base_amount:0
+msgid ""
+"Set if the amount of tax must be included in the base amount before "
+"computing the next taxes."
+msgstr ""
+"Defina se o montante do imposto deve ser incluído no valor base dos impostos "
+"antes processar os próximos impostos."
+
+#. module: account
+#: help:account.journal,user_id:0
+msgid "The user responsible for this journal"
+msgstr "Utilizador responsável por este diário"
+
+#. module: account
+#: view:account.period:0
+msgid "Search Period"
+msgstr ""
+
+#. module: account
+#: view:account.change.currency:0
+msgid "Invoice Currency"
+msgstr ""
+
+#. module: account
+#: field:account.payment.term,line_ids:0
+msgid "Terms"
+msgstr "Termos"
+
+#. module: account
+#: field:account.bank.statement,total_entry_encoding:0
+msgid "Cash Transaction"
+msgstr ""
+
+#. module: account
+#: view:res.partner:0
+msgid "Bank account"
+msgstr "Conta bancária"
+
+#. module: account
+#: field:account.chart.template,tax_template_ids:0
+msgid "Tax Template List"
+msgstr "Lista de Modelos de Impostos"
+
+#. module: account
+#: help:account.account,currency_mode:0
+msgid ""
+"This will select how the current currency rate for outgoing transactions is "
+"computed. In most countries the legal method is \"average\" but only a few "
+"software systems are able to manage this. So if you import from another "
+"software system you may have to use the rate at date. Incoming transactions "
+"always use the rate at date."
+msgstr ""
+"Isto vai seleccionar como é calculada a taxa de câmbio actual para as "
+"vendas. Na maior parte dos países o método legal é a \"média\", mas poucos "
+"programas são capazes de gerir assim. Se importar de outro programa de "
+"gestão, pode ter de usar o câmbio do dia. Nas compras é sempre usado o "
+"câmbio do dia."
+
+#. module: account
+#: help:wizard.multi.charts.accounts,code_digits:0
+msgid "No. of Digits to use for account code"
+msgstr "Nº de dígitos para usar no código da conta"
+
+#. module: account
+#: field:account.payment.term.line,name:0
+msgid "Line Name"
+msgstr "Nome da linha"
+
+#. module: account
+#: view:account.fiscalyear:0
+msgid "Search Fiscalyear"
+msgstr ""
+
+#. module: account
+#: selection:account.tax,applicable_type:0
+msgid "Always"
+msgstr ""
+
+#. module: account
+#: view:account.analytic.line:0
+msgid "Total Quantity"
+msgstr ""
+
+#. module: account
+#: field:account.move.line.reconcile.writeoff,writeoff_acc_id:0
+msgid "Write-Off account"
+msgstr "Fechar conta"
+
+#. module: account
+#: field:account.model.line,model_id:0
+#: view:account.subscription:0
+#: field:account.subscription,model_id:0
+msgid "Model"
+msgstr "Modelo"
+
+#. module: account
+#: help:account.invoice.tax,base_code_id:0
+msgid "The account basis of the tax declaration."
+msgstr "A contas base da declaração fiscal"
+
+#. module: account
+#: selection:account.account,type:0
+#: selection:account.account.template,type:0
+#: model:account.account.type,name:account.account_type_root
+#: selection:account.entries.report,type:0
+msgid "View"
+msgstr "Ecrã"
+
+#. module: account
+#: code:addons/account/account.py:0
+#: code:addons/account/installer.py:0
+#, python-format
+msgid "BNK"
+msgstr "BNK"
+
+#. module: account
+#: field:account.move.line,analytic_lines:0
+msgid "Analytic lines"
+msgstr "Linhas da analítica"
+
+#. module: account
+#: model:process.node,name:account.process_node_electronicfile0
+msgid "Electronic File"
+msgstr "Ficheiro electrônico"
+
+#. module: account
+#: view:res.partner:0
+msgid "Customer Credit"
+msgstr "Crédito ao cliente"
+
+#. module: account
+#: model:ir.model,name:account.model_account_tax_code_template
+msgid "Tax Code Template"
+msgstr "Modelo do Código de Imposto"
+
+#. module: account
+#: view:account.subscription:0
+msgid "Starts on"
+msgstr ""
+
+#. module: account
+#: model:ir.model,name:account.model_account_partner_ledger
+msgid "Account Partner Ledger"
+msgstr ""
+
+#. module: account
+#: help:account.journal.column,sequence:0
+msgid "Gives the sequence order to journal column."
+msgstr ""
+
+#. module: account
+#: view:account.tax.template:0
+msgid "Tax Declaration"
+msgstr "Declaração de Impostos"
+
+#. module: account
+#: help:account.account,currency_id:0
+#: help:account.account.template,currency_id:0
+#: help:account.bank.accounts.wizard,currency_id:0
+msgid "Forces all moves for this account to have this secondary currency."
+msgstr ""
+
+#. module: account
+#: model:ir.actions.act_window,help:account.action_validate_account_move_line
+msgid ""
+"This wizard will validate all journal entries of a particular journal and "
+"period. Once journal entries are validated, you can not update them anymore."
+msgstr ""
+
+#. module: account
+#: model:ir.actions.act_window,name:account.action_account_chart_template_form
+#: model:ir.ui.menu,name:account.menu_action_account_chart_template_form
+msgid "Chart of Accounts Templates"
+msgstr "Modelos dePlano de Contas"
+
+#. module: account
+#: model:ir.actions.act_window,name:account.action_wizard_multi_chart
+msgid "Generate Chart of Accounts from a Chart Template"
+msgstr "Gerar uma Plano de Contas a partir de um Modelo de Plano de Contas"
+
+#. module: account
+#: model:ir.model,name:account.model_account_unreconcile_reconcile
+msgid "Account Unreconcile Reconcile"
+msgstr ""
+
+#. module: account
+#: help:account.account.type,close_method:0
+msgid ""
+"Set here the method that will be used to generate the end of year journal "
+"entries for all the accounts of this type.\n"
+"\n"
+" 'None' means that nothing will be done.\n"
+" 'Balance' will generally be used for cash accounts.\n"
+" 'Detail' will copy each existing journal item of the previous year, even "
+"the reconciled ones.\n"
+" 'Unreconciled' will copy only the journal items that were unreconciled on "
+"the first day of the new fiscal year."
+msgstr ""
+
+#. module: account
+#: view:account.tax:0
+#: view:account.tax.template:0
+msgid "Keep empty to use the expense account"
+msgstr "Deixe em branco para usar a conta de custos"
+
+#. module: account
+#: field:account.aged.trial.balance,journal_ids:0
+#: field:account.analytic.cost.ledger.journal.report,journal:0
+#: field:account.balance.report,journal_ids:0
+#: field:account.bs.report,journal_ids:0
+#: field:account.central.journal,journal_ids:0
+#: field:account.common.account.report,journal_ids:0
+#: field:account.common.journal.report,journal_ids:0
+#: field:account.common.partner.report,journal_ids:0
+#: view:account.common.report:0
+#: field:account.common.report,journal_ids:0
+#: report:account.general.journal:0
+#: field:account.general.journal,journal_ids:0
+#: report:account.general.ledger:0
+#: view:account.journal.period:0
+#: report:account.partner.balance:0
+#: field:account.partner.balance,journal_ids:0
+#: field:account.partner.ledger,journal_ids:0
+#: field:account.pl.report,journal_ids:0
+#: field:account.print.journal,journal_ids:0
+#: field:account.report.general.ledger,journal_ids:0
+#: field:account.vat.declaration,journal_ids:0
+#: model:ir.actions.act_window,name:account.action_account_journal_form
+#: model:ir.actions.act_window,name:account.action_account_journal_period_tree
+#: model:ir.actions.report.xml,name:account.account_journal
+#: model:ir.ui.menu,name:account.menu_account_print_journal
+#: model:ir.ui.menu,name:account.menu_action_account_journal_form
+#: model:ir.ui.menu,name:account.menu_journals_report
+msgid "Journals"
+msgstr "Diários"
+
+#. module: account
+#: field:account.partner.reconcile.process,to_reconcile:0
+msgid "Remaining Partners"
+msgstr ""
+
+#. module: account
+#: view:account.subscription:0
+#: field:account.subscription,lines_id:0
+msgid "Subscription Lines"
+msgstr "Linhas de Subscrição"
+
+#. module: account
+#: selection:account.analytic.journal,type:0
+#: view:account.journal:0
+#: selection:account.journal,type:0
+#: view:account.model:0
+#: selection:account.tax,type_tax_use:0
+#: view:account.tax.template:0
+#: selection:account.tax.template,type_tax_use:0
+msgid "Purchase"
+msgstr "Compra"
+
+#. module: account
+#: model:ir.actions.act_window,name:account.action_account_installer
+msgid "Accounting Application Configuration"
+msgstr ""
+
+#. module: account
+#: model:ir.actions.act_window,name:account.open_board_account
+#: model:ir.ui.menu,name:account.menu_board_account
+msgid "Accounting Dashboard"
+msgstr "Painel da contabilidade"
+
+#. module: account
+#: field:account.bank.statement,balance_start:0
+msgid "Starting Balance"
+msgstr "Balancete Inicial"
+
+#. module: account
+#: code:addons/account/invoice.py:0
+#, python-format
+msgid "No Partner Defined !"
+msgstr "Não há terceiro definido !"
+
+#. module: account
+#: model:ir.actions.act_window,name:account.action_account_period_close
+#: model:ir.actions.act_window,name:account.action_account_period_tree
+#: model:ir.ui.menu,name:account.menu_action_account_period_close_tree
+msgid "Close a Period"
+msgstr "Fechar um período"
+
+#. module: account
+#: field:account.analytic.balance,empty_acc:0
+msgid "Empty Accounts ? "
+msgstr "Contas vazias? "
+
+#. module: account
+#: report:account.overdue:0
+msgid "VAT:"
+msgstr "IVA:"
+
+#. module: account
+#: help:account.analytic.line,amount_currency:0
+msgid ""
+"The amount expressed in the related account currency if not equal to the "
+"company one."
+msgstr ""
+
+#. module: account
+#: report:account.move.voucher:0
+msgid "Journal:"
+msgstr ""
+
+#. module: account
+#: view:account.bank.statement:0
+#: selection:account.bank.statement,state:0
+#: view:account.invoice:0
+#: selection:account.invoice,state:0
+#: view:account.invoice.report:0
+#: selection:account.invoice.report,state:0
+#: selection:account.journal.period,state:0
+#: report:account.move.voucher:0
+#: view:account.subscription:0
+#: selection:account.subscription,state:0
+#: selection:report.invoice.created,state:0
+msgid "Draft"
+msgstr "Rascunho"
+
+#. module: account
+#: model:ir.actions.act_window,name:account.action_account_configuration_installer
+msgid "Accounting Chart Configuration"
+msgstr ""
+
+#. module: account
+#: field:account.tax.code,notprintable:0
+#: field:account.tax.code.template,notprintable:0
+msgid "Not Printable in Invoice"
+msgstr "Não é impresso na factura"
+
+#. module: account
+#: report:account.vat.declaration:0
+#: field:account.vat.declaration,chart_tax_id:0
+msgid "Chart of Tax"
+msgstr ""
+
+#. module: account
+#: view:account.journal:0
+msgid "Search Account Journal"
+msgstr ""
+
+#. module: account
+#: model:ir.actions.act_window,name:account.action_invoice_tree_pending_invoice
+msgid "Pending Invoice"
+msgstr ""
+
+#. module: account
+#: selection:account.subscription,period_type:0
+msgid "year"
+msgstr "ano"
+
+#. module: account
+#: report:account.move.voucher:0
+msgid "Authorised Signatory"
+msgstr ""
+
+#. module: account
+#: view:validate.account.move.lines:0
+msgid ""
+"All selected journal entries will be validated and posted. It means you "
+"won't be able to modify their accounting fields anymore."
+msgstr ""
+
+#. module: account
+#: code:addons/account/invoice.py:0
+#, python-format
+msgid "Cannot delete invoice(s) that are already opened or paid !"
+msgstr "Não é possível eliminar facturas em aberto ou pagas!"
+
+#. module: account
+#: report:account.account.balance.landscape:0
+msgid "Total :"
+msgstr "Total:"
+
+#. module: account
+#: model:ir.actions.report.xml,name:account.account_transfers
+msgid "Transfers"
+msgstr "Transferências"
+
+#. module: account
+#: view:account.payment.term.line:0
+msgid "  value amount: n.a"
+msgstr ""
+
+#. module: account
+#: view:account.chart:0
+msgid "Account charts"
+msgstr "Listas de contas"
+
+#. module: account
+#: report:account.vat.declaration:0
+msgid "Tax Amount"
+msgstr "Valor do imposto"
+
+#. module: account
+#: view:account.installer:0
+msgid "Your bank and cash accounts"
+msgstr ""
+
+#. module: account
+#: view:account.move:0
+msgid "Search Move"
+msgstr ""
 
 #. module: account
 #: field:account.tax.code,name:0
@@ -2138,180 +3113,58 @@
 msgstr "Nome do caso de imposto"
 
 #. module: account
-#: help:account.journal,entry_posted:0
-msgid ""
-"Check this box if you don't want new account moves to pass through the "
-"'draft' state and instead goes directly to the 'posted state' without any "
-"manual validation."
-msgstr ""
-"Assinale esta caixa se não quer que os movimentos passem pelo estado "
-"\"Rascunho\" e sejam automaticamente validados."
-
-#. module: account
-#: field:account.bank.statement.line,partner_id:0
-#: field:account.bank.statement.reconcile,partner_id:0
-#: rml:account.general.ledger:0
-#: field:account.invoice,partner_id:0
-#: field:account.move,partner_id:0
-#: wizard_field:account.partner.balance.report,init,result_selection:0
-#: wizard_field:account.third_party_ledger.report,init,result_selection:0
-#: field:wizard.company.setup,partner_id:0
-msgid "Partner"
-msgstr "Terceiro"
-
-#. module: account
-#: help:account.invoice,number:0
-msgid ""
-"Unique number of the invoice, computed automatically when the invoice is "
-"created."
-msgstr ""
-"Numero único da factura, gerado automaticamente quando a factura é criada."
-
-#. module: account
-#: rml:account.invoice:0
+#: report:account.invoice:0
+#: model:process.node,name:account.process_node_draftinvoices0
 msgid "Draft Invoice"
 msgstr "Factura rascunho"
 
 #. module: account
-#: model:account.account.type,name:account.account_type_expense
-msgid "Expense"
-msgstr "Despesa"
-
-#. module: account
-#: field:account.journal,invoice_sequence_id:0
-msgid "Invoice Sequence"
-msgstr "Sequência facturas"
-
-#. module: account
-#: wizard_view:account.automatic.reconcile,init:0
-msgid "Options"
-msgstr "Opções"
-
-#. module: account
-#: model:process.process,name:account.process_process_invoiceprocess0
-msgid "Customer Invoice Process"
-msgstr "Processo de facturação a clientes"
-
-#. module: account
-#: rml:account.invoice:0
-msgid "Fiscal Mapping Remark :"
-msgstr ""
-
-#. module: account
-#: wizard_field:account.fiscalyear.close,init,period_id:0
-msgid "Opening Entries Period"
-msgstr "Período de abertura"
-
-#. module: account
-#: model:ir.actions.wizard,name:account.wizard_validate_account_moves
-#: model:ir.actions.wizard,name:account.wizard_validate_account_moves_line
-#: model:ir.ui.menu,name:account.menu_validate_account_moves
-msgid "Validate Account Moves"
-msgstr "Validar movimentos de conta"
-
-#. module: account
-#: selection:account.subscription,period_type:0
-msgid "days"
-msgstr "dias"
-
-#. module: account
-#: selection:account.aged.trial.balance,init,direction_selection:0
-msgid "Past"
-msgstr "Passado"
-
-#. module: account
-#: field:account.analytic.account,company_currency_id:0
-#: field:account.bank.accounts.wizard,currency_id:0
-#: field:account.bank.statement,currency:0
-#: field:account.bank.statement.reconcile,total_currency:0
-#: field:account.bank.statement.reconcile,total_second_currency:0
-#: rml:account.general.ledger:0
-#: field:account.invoice,currency_id:0
-#: field:account.journal,currency:0
-#: field:account.model.line,currency_id:0
-#: field:account.move.line,currency_id:0
-msgid "Currency"
-msgstr "Moeda"
-
-#. module: account
-#: model:ir.actions.act_window,name:account.act_account_journal_2_account_invoice_opened
-msgid "Unpaid invoices"
-msgstr "Facturas por pagar"
-
-#. module: account
-#: model:process.transition,name:account.process_transition_paymentreconcile0
-msgid "Payment Reconcile"
-msgstr "Reconciliação do pagamento"
-
-#. module: account
-#: model:ir.actions.act_window,name:account.action_bank_statement_reconciliation_form
-#: model:ir.ui.menu,name:account.menu_action_account_bank_reconcile_tree
-msgid "Statements reconciliation"
-msgstr "Reconciliação de Extractos"
-
-#. module: account
-#: model:ir.actions.act_window,name:account.action_subscription_form_new
-#: model:ir.ui.menu,name:account.menu_action_subscription_form_new
-msgid "New Subscription"
-msgstr "Nova Subscrição"
-
-#. module: account
-#: view:account.payment.term:0
-msgid "Computation"
-msgstr "Processamento"
-
-#. module: account
-#: view:account.analytic.line:0
-msgid "Analytic Entry"
-msgstr "Movimento analitico"
-
-#. module: account
-#: view:res.company:0
-#: field:res.company,overdue_msg:0
-msgid "Overdue Payments Message"
-msgstr "Mensagem de pagamentos em atraso"
-
-#. module: account
-#: model:ir.actions.act_window,name:account.action_tax_code_tree
-#: model:ir.ui.menu,name:account.menu_action_tax_code_tree
-msgid "Chart of Taxes"
-msgstr "Plano de contas de Impostos"
-
-#. module: account
-#: field:account.payment.term.line,value_amount:0
-msgid "Value Amount"
-msgstr "Valor do montante"
-
-#. module: account
-#: model:ir.actions.act_window,name:account.act_account_acount_move_line_reconcile_open
-msgid "Reconciled entries"
-msgstr "Movimentos reconciliados"
-
-#. module: account
-#: field:account.invoice,address_contact_id:0
-msgid "Contact Address"
-msgstr "Endereço de contacto"
-
-#. module: account
-#: view:account.fiscalyear:0
-msgid "Create 3 Months Periods"
-msgstr "Criar Periodos de 3 meses"
-
-#. module: account
-#: view:account.invoice:0
-msgid "(keep empty to use the current period)"
-msgstr "(manter vazio para usar o periodo actual)"
-
-#. module: account
-#: model:ir.actions.act_window,name:account.action_invoice_tree8
-#: model:ir.ui.menu,name:account.menu_action_invoice_tree8
-msgid "Draft Supplier Invoices"
-msgstr "Rascunho da Factura do Fornecedor"
-
-#. module: account
-#: wizard_field:account.invoice.refund,init,period:0
-msgid "Force period"
-msgstr "Forçar período"
+#: code:addons/account/wizard/account_invoice_state.py:0
+#, python-format
+msgid ""
+"Selected Invoice(s) cannot be cancelled as they are already in 'Cancelled' "
+"or 'Done' state!"
+msgstr ""
+
+#. module: account
+#: code:addons/account/account.py:0
+#, python-format
+msgid ""
+"You cannot change the type of account from '%s' to '%s' type as it contains "
+"account entries!"
+msgstr ""
+"Não pode alterar o tipo da conta '%s' para o tipo '%s', pois ele contem "
+"movimentos na conta!"
+
+#. module: account
+#: field:account.invoice.report,state:0
+msgid "Invoice State"
+msgstr ""
+
+#. module: account
+#: view:account.invoice.report:0
+#: field:account.invoice.report,categ_id:0
+msgid "Category of Product"
+msgstr ""
+
+#. module: account
+#: view:account.move:0
+#: field:account.move,narration:0
+#: view:account.move.line:0
+#: field:account.move.line,narration:0
+msgid "Narration"
+msgstr ""
+
+#. module: account
+#: view:account.addtmpl.wizard:0
+#: model:ir.actions.act_window,name:account.action_account_addtmpl_wizard_form
+msgid "Create Account"
+msgstr ""
+
+#. module: account
+#: model:ir.model,name:account.model_report_account_type_sales
+msgid "Report of the Sales by Account Type"
+msgstr ""
 
 #. module: account
 #: selection:account.account.type,close_method:0
@@ -2319,156 +3172,102 @@
 msgstr "Detalhe"
 
 #. module: account
-#: selection:account.account,type:0
-#: selection:account.account.template,type:0
-msgid "Consolidation"
-msgstr "Consolidação"
-
-#. module: account
-#: field:account.chart.template,account_root_id:0
-msgid "Root Account"
-msgstr "Conta raiz"
-
-#. module: account
-#: rml:account.overdue:0
-msgid ""
-"Exception made of a mistake of our side, it seems that the following bills "
-"stay unpaid. Please, take appropriate measures in order to carry out this "
-"payment in the next 8 days."
-msgstr ""
-"Com excepção de de erro nosso, aparentemente as seguintes contas estão por "
-"pagar, Por favor, tome as medidas adequadas para proceder ao pagamento nos "
-"próximos 8 dias."
-
-#. module: account
-#: rml:account.invoice:0
+#: model:ir.actions.act_window,help:account.action_invoice_tree2
+msgid ""
+"Supplier Invoices allows you to enter and manage invoices issued by your "
+"suppliers. OpenERP generates draft of supplier invoices automatically so "
+"that you can control what you received from your supplier according to what "
+"you purchased or received."
+msgstr ""
+
+#. module: account
+#: report:account.invoice:0
 msgid "VAT :"
 msgstr "IVA :"
 
 #. module: account
-#: wizard_field:account.general.ledger.report,account_selection,Account_list:0
+#: field:account.installer,charts:0
+#: model:ir.actions.act_window,name:account.action_account_chart
 #: model:ir.actions.act_window,name:account.action_account_tree
-#: model:ir.actions.wizard,name:account.wizard_account_chart
-#: model:ir.ui.menu,name:account.menu_action_account_tree
 #: model:ir.ui.menu,name:account.menu_action_account_tree2
 msgid "Chart of Accounts"
 msgstr "Plano de Contas"
 
 #. module: account
-#: model:account.journal,name:account.check_journal
-msgid "x Checks Journal"
-msgstr "x Diário de Cheques"
-
-#. module: account
-#: model:ir.actions.wizard,name:account.wizard_generate_subscription
-#: model:ir.ui.menu,name:account.menu_generate_subscription
-msgid "Create subscription entries"
-msgstr "Criar movimentos de subscrição"
-
-#. module: account
-#: wizard_field:account.fiscalyear.close,init,journal_id:0
-msgid "Opening Entries Journal"
-msgstr "Diário de Abertura"
-
-#. module: account
-#: view:account.config.wizard:0
-msgid "Create a Fiscal Year"
-msgstr "Criar um Ano Fiscal"
-
-#. module: account
-#: field:product.template,taxes_id:0
-msgid "Customer Taxes"
-msgstr "Impostos de cliente"
-
-#. module: account
-#: field:account.invoice,date_invoice:0
-msgid "Date Invoiced"
-msgstr "Data de facturação"
-
-#. module: account
-#: help:account.account.balance.report,checktype,periods:0
-#: help:account.general.ledger.report,checktype,periods:0
-#: help:account.partner.balance.report,init,periods:0
-#: help:account.third_party_ledger.report,init,periods:0
-#: help:account.vat.declaration,init,periods:0
-msgid "All periods if empty"
-msgstr "Todos os períodos se vazio"
-
-#. module: account
-#: model:account.account.type,name:account.account_type_liability
-msgid "Liability"
-msgstr "Responsabilidade"
-
-#. module: account
-#: selection:account.automatic.reconcile,init,power:0
+#: view:account.tax.chart:0
+msgid "(If you do not select period it will take all open periods)"
+msgstr ""
+
+#. module: account
+#: field:account.journal,centralisation:0
+msgid "Centralised counterpart"
+msgstr "Contrapartida centralizada"
+
+#. module: account
+#: model:ir.model,name:account.model_account_partner_reconcile_process
+msgid "Reconcilation Process partner by partner"
+msgstr ""
+
+#. module: account
+#: selection:account.automatic.reconcile,power:0
 msgid "2"
 msgstr "2"
 
 #. module: account
-#: wizard_view:account.chart,init:0
+#: view:account.chart:0
 msgid "(If you do not select Fiscal year it will take all open fiscal years)"
-msgstr ""
-"(Se não selecionar um Ano Fiscal, irá considerar todos os anos fiscais em "
-"aberto)"
-
-#. module: account
-#: help:account.invoice.tax,base_code_id:0
-msgid "The account basis of the tax declaration."
-msgstr "A contas base da declaração fiscal"
-
-#. module: account
-#: rml:account.analytic.account.journal:0
-#: field:account.analytic.line,date:0
+msgstr "(Se não indicar um exercício, irá considerar todos os em aberto)"
+
+#. module: account
+#: selection:account.aged.trial.balance,filter:0
+#: report:account.analytic.account.journal:0
+#: selection:account.balance.report,filter:0
 #: field:account.bank.statement,date:0
 #: field:account.bank.statement.line,date:0
-#: field:account.bank.statement.reconcile,name:0
-#: rml:account.general.ledger:0
-#: selection:account.general.ledger.report,checktype,sortbydate:0
-#: rml:account.journal.period.print:0
+#: selection:account.bs.report,filter:0
+#: selection:account.central.journal,filter:0
+#: selection:account.common.account.report,filter:0
+#: selection:account.common.journal.report,filter:0
+#: selection:account.common.partner.report,filter:0
+#: selection:account.common.report,filter:0
+#: view:account.entries.report:0
+#: field:account.entries.report,date:0
+#: selection:account.general.journal,filter:0
+#: report:account.general.ledger:0
+#: field:account.invoice.report,date:0
+#: report:account.journal.period.print:0
+#: view:account.move:0
 #: field:account.move,date:0
-#: rml:account.overdue:0
-#: wizard_field:account.subscription.generate,init,date:0
+#: field:account.move.line.reconcile.writeoff,date_p:0
+#: report:account.overdue:0
+#: selection:account.partner.balance,filter:0
+#: selection:account.partner.ledger,filter:0
+#: selection:account.pl.report,filter:0
+#: selection:account.print.journal,filter:0
+#: selection:account.print.journal,sort_selection:0
+#: selection:account.report.general.ledger,filter:0
+#: selection:account.report.general.ledger,sortby:0
+#: field:account.subscription.generate,date:0
 #: field:account.subscription.line,date:0
-#: rml:account.tax.code.entries:0
-#: rml:account.third_party_ledger:0
-#: rml:account.third_party_ledger_other:0
-#: xsl:account.transfer:0
+#: report:account.tax.code.entries:0
+#: report:account.third_party_ledger:0
+#: report:account.third_party_ledger_other:0
+#: selection:account.vat.declaration,filter:0
+#: field:analytic.entries.report,date:0
 msgid "Date"
 msgstr "Data"
 
 #. module: account
-#: field:account.invoice,reference_type:0
-msgid "Reference Type"
-msgstr "Tipo de referência"
-
-#. module: account
-#: wizard_button:account.move.line.unreconcile,init,unrec:0
-#: wizard_button:account.reconcile.unreconcile,init,unrec:0
+#: view:account.unreconcile:0
+#: view:account.unreconcile.reconcile:0
 msgid "Unreconcile"
 msgstr "Desreconciliar"
 
 #. module: account
-#: field:account.tax,type:0
-#: field:account.tax.template,type:0
-msgid "Tax Type"
-msgstr "Tipo de imposto"
-
-#. module: account
-#: model:process.transition,name:account.process_transition_statemententries0
-msgid "Statement Entries"
-msgstr "Movimentos do extracto"
-
-#. module: account
-#: field:account.analytic.line,user_id:0
-#: field:account.journal,user_id:0
-msgid "User"
-msgstr "Utilizador"
-
-#. module: account
-#: model:ir.actions.act_window,name:account.action_account_template_form
-#: model:ir.ui.menu,name:account.menu_action_account_template_form
-msgid "Account Templates"
-msgstr "Modelos de Conta"
+#: code:addons/account/wizard/account_fiscalyear_close.py:0
+#, python-format
+msgid "The journal must have default credit and debit account"
+msgstr "O diário deve possuir um crédito e débito por defeito"
 
 #. module: account
 #: view:account.chart.template:0
@@ -2476,30 +3275,27 @@
 msgstr "Modelo do Plano de Contas"
 
 #. module: account
-#: model:account.journal,name:account.refund_sales_journal
-msgid "Journal d'extourne"
-msgstr "Diário de estornos"
-
-#. module: account
-#: rml:account.journal.period.print:0
-msgid "Voucher No"
-msgstr "Nº de voucher"
-
-#. module: account
-#: model:ir.actions.wizard,name:account.wizard_automatic_reconcile
-#: model:ir.ui.menu,name:account.menu_automatic_reconcile
-msgid "Automatic reconciliation"
-msgstr "Reconciliação automática"
-
-#. module: account
-#: view:account.bank.statement:0
-msgid "Import Invoice"
-msgstr "Importar factura"
-
-#. module: account
-#: wizard_view:account.analytic.account.quantity_cost_ledger.report,init:0
-msgid "and Journals"
-msgstr "e diários"
+#: code:addons/account/account.py:0
+#, python-format
+msgid ""
+"Maturity date of entry line generated by model line '%s' of model '%s' is "
+"based on partner payment term!\n"
+"Please define partner on it!"
+msgstr ""
+
+#. module: account
+#: code:addons/account/account_move_line.py:0
+#, python-format
+msgid "Some entries are already reconciled !"
+msgstr "Algumas entradas já estão reconciliadas !"
+
+#. module: account
+#: code:addons/account/account.py:0
+#, python-format
+msgid ""
+"You cannot validate a Journal Entry unless all journal items are in same "
+"chart of accounts !"
+msgstr ""
 
 #. module: account
 #: view:account.tax:0
@@ -2507,56 +3303,48 @@
 msgstr "Conta de imposto"
 
 #. module: account
-#: field:account.analytic.line,move_id:0
-msgid "Move Line"
-msgstr "Mover linha"
-
-#. module: account
-#: field:account.bank.accounts.wizard,acc_no:0
-msgid "Account No."
-msgstr "Nº da conta"
-
-#. module: account
-#: help:account.tax,child_depend:0
-msgid ""
-"Set if the tax computation is based on the computation of child taxes rather "
-"than on the total amount."
-msgstr ""
-"Assinale se o cálculo do imposto é baseado em impostos-filho, em vez do "
-"valor total."
-
-#. module: account
-#: rml:account.central.journal:0
-msgid "Journal Code"
-msgstr "Código do Diário"
+#: model:ir.ui.menu,name:account.menu_finance_reporting_budgets
+msgid "Budgets"
+msgstr ""
+
+#. module: account
+#: selection:account.aged.trial.balance,filter:0
+#: selection:account.balance.report,filter:0
+#: selection:account.bs.report,filter:0
+#: selection:account.central.journal,filter:0
+#: selection:account.common.account.report,filter:0
+#: selection:account.common.journal.report,filter:0
+#: selection:account.common.partner.report,filter:0
+#: selection:account.common.report,filter:0
+#: selection:account.general.journal,filter:0
+#: selection:account.partner.balance,filter:0
+#: selection:account.partner.ledger,filter:0
+#: selection:account.pl.report,filter:0
+#: selection:account.print.journal,filter:0
+#: selection:account.report.general.ledger,filter:0
+#: selection:account.vat.declaration,filter:0
+msgid "No Filters"
+msgstr ""
+
+#. module: account
+#: selection:account.analytic.journal,type:0
+msgid "Situation"
+msgstr "Situação"
+
+#. module: account
+#: view:res.partner:0
+msgid "History"
+msgstr ""
 
 #. module: account
 #: help:account.tax,applicable_type:0
+#: help:account.tax.template,applicable_type:0
 msgid ""
 "If not applicable (computed through a Python code), the tax won't appear on "
 "the invoice."
 msgstr ""
 "Sé não aplicável (calcular através do código Python), o imposto não aparece "
 "na factura."
-
-#. module: account
-#: field:account.model,lines_id:0
-msgid "Model Entries"
-msgstr "Modelo de Movimentos"
-
-#. module: account
-#: field:account.analytic.account,date:0
-msgid "Date End"
-msgstr "Data Final"
-
-#. module: account
-#: view:account.bank.statement:0
-#: field:account.move.reconcile,line_id:0
-#: model:ir.actions.act_window,name:account.action_move_line_search
-#: model:ir.actions.act_window,name:account.action_move_line_tree1
-#: model:ir.ui.menu,name:account.menu_action_move_line_search
-msgid "Entry Lines"
-msgstr "Linhas de movimento"
 
 #. module: account
 #: view:account.tax:0
@@ -2565,123 +3353,1337 @@
 msgstr "Código Aplicável (se tipo=código)"
 
 #. module: account
-#: wizard_button:account.move.journal,init,open:0
-msgid "Open Journal"
-msgstr "Diário Aberto"
-
-#. module: account
-#: rml:account.analytic.account.journal:0
-msgid "KI"
-msgstr "KI"
-
-#. module: account
-#: model:ir.actions.wizard,name:account.action_account_analytic_line
-#: model:ir.actions.wizard,name:account.action_move_journal_line_form
-#: model:ir.ui.menu,name:account.account_entries_analytic_entries
-#: model:ir.ui.menu,name:account.menu_action_move_journal_line_form
-msgid "Entries Encoding by Line"
-msgstr "Introdução de movimentos por linha"
-
-#. module: account
-#: help:account.chart.template,tax_template_ids:0
-msgid "List of all the taxes that have to be installed by the wizard"
-msgstr ""
-"Lista de todos os impostos que têm de ser instalados pelo assistentes."
-
-#. module: account
-#: rml:account.analytic.account.cost_ledger:0
-#: rml:account.analytic.account.quantity_cost_ledger:0
-msgid "Period from"
-msgstr "Periodo a partir de"
-
-#. module: account
-#: model:ir.model,name:account.model_account_bank_statement
-#: model:process.node,name:account.process_node_bankstatement0
-#: model:process.node,name:account.process_node_supplierbankstatement0
-msgid "Bank Statement"
-msgstr "Extrato Bancário"
-
-#. module: account
-#: wizard_view:account.invoice.pay,addendum:0
-#: wizard_view:account.move.line.reconcile,addendum:0
-msgid "Information addendum"
-msgstr "adenda da informação"
-
-#. module: account
-#: model:process.transition,name:account.process_transition_entriesreconcile0
-#: model:process.transition,name:account.process_transition_supplierentriesreconcile0
-msgid "Entries Reconcile"
-msgstr "Reconciliar movimentos"
-
-#. module: account
-#: help:account.bank.statement.reconcile,total_second_amount:0
-msgid "The amount in the currency of the journal"
-msgstr "O montante na moeda configurada diário"
-
-#. module: account
-#: wizard_field:account.general.ledger.report,checktype,landscape:0
-msgid "Landscape Mode"
-msgstr "Modo \"Landescape\""
-
-#. module: account
-#: model:process.transition,note:account.process_transition_analyticinvoice0
+#: view:account.invoice.report:0
+#: field:account.invoice.report,product_qty:0
+msgid "Qty"
+msgstr ""
+
+#. module: account
+#: report:account.journal.period.print:0
+msgid "Move/Entry label"
+msgstr ""
+
+#. module: account
+#: field:account.invoice.report,address_contact_id:0
+msgid "Contact Address Name"
+msgstr ""
+
+#. module: account
+#: field:account.move.line,blocked:0
+msgid "Litigation"
+msgstr "Litígio"
+
+#. module: account
+#: view:account.analytic.line:0
+msgid "Search Analytic Lines"
+msgstr ""
+
+#. module: account
+#: field:res.partner,property_account_payable:0
+msgid "Account Payable"
+msgstr "Conta a receber"
+
+#. module: account
+#: constraint:account.move:0
+msgid ""
+"You cannot create entries on different periods/journals in the same move"
+msgstr ""
+
+#. module: account
+#: model:process.node,name:account.process_node_supplierpaymentorder0
+msgid "Payment Order"
+msgstr "Ordem de pagamento"
+
+#. module: account
+#: help:account.account.template,reconcile:0
+msgid ""
+"Check this option if you want the user to reconcile entries in this account."
+msgstr ""
+"Assinale esta opção para poder reconciliar os movimentos desta conta."
+
+#. module: account
+#: model:ir.actions.report.xml,name:account.account_account_balance_landscape
+msgid "Account balance"
+msgstr "Saldo de conta"
+
+#. module: account
+#: report:account.invoice:0
+#: field:account.invoice.line,price_unit:0
+msgid "Unit Price"
+msgstr "Preço Unitário"
+
+#. module: account
+#: code:addons/account/account_move_line.py:0
+#, python-format
+msgid "Unable to change tax !"
+msgstr "Não é possível mudar o imposto!"
+
+#. module: account
+#: field:analytic.entries.report,nbr:0
+msgid "#Entries"
+msgstr ""
+
+#. module: account
+#: view:account.account:0
+#: field:account.account,user_type:0
+#: view:account.account.template:0
+#: field:account.account.template,user_type:0
+#: view:account.account.type:0
+#: field:account.bank.accounts.wizard,account_type:0
+#: field:account.entries.report,user_type:0
+#: model:ir.model,name:account.model_account_account_type
+#: field:report.account.receivable,type:0
+#: field:report.account_type.sales,user_type:0
+msgid "Account Type"
+msgstr "Tipo de Conta"
+
+#. module: account
+#: view:account.state.open:0
+msgid "Open Invoice"
+msgstr "Factura aberta"
+
+#. module: account
+#: field:account.invoice.tax,factor_tax:0
+msgid "Multipication factor Tax code"
+msgstr ""
+
+#. module: account
+#: view:account.fiscal.position:0
+msgid "Mapping"
+msgstr ""
+
+#. module: account
+#: field:account.account,name:0
+#: field:account.account.template,name:0
+#: report:account.analytic.account.inverted.balance:0
+#: field:account.bank.statement,name:0
+#: field:account.chart.template,name:0
+#: field:account.model.line,name:0
+#: field:account.move.line,name:0
+#: field:account.move.reconcile,name:0
+#: field:account.subscription,name:0
+msgid "Name"
+msgstr "Nome"
+
+#. module: account
+#: model:ir.model,name:account.model_account_aged_trial_balance
+msgid "Account Aged Trial balance Report"
+msgstr ""
+
+#. module: account
+#: field:account.move.line,date:0
+msgid "Effective date"
+msgstr "Data efectiva"
+
+#. module: account
+#: code:addons/account/wizard/account_move_bank_reconcile.py:0
+#, python-format
+msgid "Standard Encoding"
+msgstr "Codificação padrão"
+
+#. module: account
+#: help:account.journal,analytic_journal_id:0
+msgid "Journal for analytic entries"
+msgstr ""
+
+#. module: account
+#: model:ir.actions.act_window,help:account.action_invoice_tree3
+msgid ""
+"Customer Refunds helps you manage the credit notes issued/to be issued for "
+"your customers. A refund invoice is a document that cancels an invoice or a "
+"part of it. You can easily generate refunds and reconcile them from the "
+"invoice form."
+msgstr ""
+
+#. module: account
+#: model:ir.ui.menu,name:account.menu_finance
+#: model:process.node,name:account.process_node_accountingentries0
+#: model:process.node,name:account.process_node_supplieraccountingentries0
+#: view:product.product:0
+#: view:product.template:0
+#: view:res.partner:0
+msgid "Accounting"
+msgstr "Contabilidade"
+
+#. module: account
+#: help:account.central.journal,amount_currency:0
+#: help:account.common.journal.report,amount_currency:0
+#: help:account.general.journal,amount_currency:0
+#: help:account.print.journal,amount_currency:0
+msgid ""
+"Print Report with the currency column if the currency is different then the "
+"company currency"
+msgstr ""
+
+#. module: account
+#: report:account.journal.period.print:0
+msgid "Entry No"
+msgstr ""
+
+#. module: account
+#: view:account.analytic.line:0
+msgid "General Accounting"
+msgstr ""
+
+#. module: account
+#: report:account.overdue:0
+msgid "Balance :"
+msgstr "Saldo:"
+
+#. module: account
+#: help:account.fiscalyear.close,journal_id:0
+msgid ""
+"The best practice here is to use a journal dedicated to contain the opening "
+"entries of all fiscal years. Note that you should define it with default "
+"debit/credit accounts, of type 'situation' and with a centralized "
+"counterpart."
+msgstr ""
+
+#. module: account
+#: view:account.installer:0
+#: view:account.installer.modules:0
+#: view:wizard.multi.charts.accounts:0
+msgid "title"
+msgstr ""
+
+#. module: account
+#: view:account.invoice:0
+#: view:account.period:0
+#: view:account.subscription:0
+msgid "Set to Draft"
+msgstr "Definido como rascunho"
+
+#. module: account
+#: model:ir.actions.act_window,name:account.action_subscription_form
+msgid "Recurring Lines"
+msgstr ""
+
+#. module: account
+#: field:account.partner.balance,display_partner:0
+msgid "Display Partners"
+msgstr ""
+
+#. module: account
+#: view:account.invoice:0
+msgid "Validate"
+msgstr "Validar"
+
+#. module: account
+#: model:ir.actions.act_window,help:account.action_account_invoice_report_all
+msgid ""
+"From this report, you can have an overview of the amount invoiced to your "
+"customer as well as payment delays. The tool search can also be used to "
+"personalise your Invoices reports and so, match this analysis to your needs."
+msgstr ""
+
+#. module: account
+#: view:account.invoice.confirm:0
+msgid "Confirm Invoices"
+msgstr ""
+
+#. module: account
+#: selection:account.account,currency_mode:0
+msgid "Average Rate"
+msgstr "Taxa média"
+
+#. module: account
+#: view:account.state.open:0
+msgid "(Invoice should be unreconciled if you want to open it)"
+msgstr "(Factura deve ser desconciliada se você deseja abri-la)"
+
+#. module: account
+#: field:account.aged.trial.balance,period_from:0
+#: field:account.balance.report,period_from:0
+#: field:account.bs.report,period_from:0
+#: field:account.central.journal,period_from:0
+#: field:account.chart,period_from:0
+#: field:account.common.account.report,period_from:0
+#: field:account.common.journal.report,period_from:0
+#: field:account.common.partner.report,period_from:0
+#: field:account.common.report,period_from:0
+#: field:account.general.journal,period_from:0
+#: field:account.partner.balance,period_from:0
+#: field:account.partner.ledger,period_from:0
+#: field:account.pl.report,period_from:0
+#: field:account.print.journal,period_from:0
+#: field:account.report.general.ledger,period_from:0
+#: field:account.vat.declaration,period_from:0
+msgid "Start period"
+msgstr ""
+
+#. module: account
+#: field:account.tax,name:0
+#: field:account.tax.template,name:0
+#: report:account.vat.declaration:0
+msgid "Tax Name"
+msgstr "Nome do imposto"
+
+#. module: account
+#: model:ir.ui.menu,name:account.menu_finance_configuration
+#: view:res.company:0
+msgid "Configuration"
+msgstr "Configuração"
+
+#. module: account
+#: model:account.payment.term,name:account.account_payment_term
+msgid "30 Days End of Month"
+msgstr "30 dias fim do mês"
+
+#. module: account
+#: model:ir.actions.act_window,name:account.action_account_analytic_balance
+#: model:ir.actions.report.xml,name:account.account_analytic_account_balance
+msgid "Analytic Balance"
+msgstr "Balancete Analítico"
+
+#. module: account
+#: code:addons/account/report/account_balance_sheet.py:0
+#: code:addons/account/report/account_profit_loss.py:0
+#, python-format
+msgid "Net Loss"
+msgstr ""
+
+#. module: account
+#: view:account.tax.template:0
+msgid "Search Tax Templates"
+msgstr ""
+
+#. module: account
+#: model:ir.ui.menu,name:account.periodical_processing_journal_entries_validation
+msgid "Draft Entries"
+msgstr ""
+
+#. module: account
+#: field:account.account,shortcut:0
+#: field:account.account.template,shortcut:0
+msgid "Shortcut"
+msgstr "Atalho"
+
+#. module: account
+#: code:addons/account/invoice.py:0
+#, python-format
+msgid ""
+"The Payment Term of Supplier does not have Payment Term Lines(Computation) "
+"defined !"
+msgstr ""
+"Os Termos de pagamento do fornecedor não pode ter linhas de termos de "
+"pagamento (processadas) definidas!"
+
+#. module: account
+#: report:account.account.balance:0
+#: model:ir.actions.act_window,name:account.action_account_balance_menu
+#: model:ir.actions.report.xml,name:account.account_account_balance
+#: model:ir.ui.menu,name:account.menu_general_Balance_report
+msgid "Trial Balance"
+msgstr ""
+
+#. module: account
+#: model:ir.model,name:account.model_account_invoice_cancel
+msgid "Cancel the Selected Invoices"
+msgstr ""
+
+#. module: account
+#: selection:account.automatic.reconcile,power:0
+msgid "3"
+msgstr "3"
+
+#. module: account
 #: model:process.transition,note:account.process_transition_supplieranalyticcost0
-msgid "From analytic accounts, Create invoice."
-msgstr "De contas analíticas, criar factura."
-
-#. module: account
-#: wizard_button:account.account.balance.report,account_selection,end:0
-#: wizard_button:account.account.balance.report,checktype,end:0
-#: wizard_button:account.aged.trial.balance,init,end:0
-#: wizard_button:account.analytic.account.analytic.check.report,init,end:0
-#: wizard_button:account.analytic.account.balance.report,init,end:0
-#: wizard_button:account.analytic.account.chart,init,end:0
-#: wizard_button:account.analytic.account.cost_ledger.report,init,end:0
-#: wizard_button:account.analytic.account.inverted.balance.report,init,end:0
-#: wizard_button:account.analytic.account.journal.report,init,end:0
-#: wizard_button:account.analytic.account.quantity_cost_ledger.report,init,end:0
-#: wizard_button:account.analytic.line,init,end:0
-#: wizard_button:account.automatic.reconcile,init,end:0
+msgid ""
+"Analytic costs (timesheets, some purchased products, ...) come from analytic "
+"accounts. These generate draft supplier invoices."
+msgstr ""
+
+#. module: account
 #: view:account.bank.statement:0
-#: wizard_button:account.central.journal.report,init,end:0
-#: wizard_button:account.chart,init,end:0
-#: wizard_button:account.fiscalyear.close,init,end:0
-#: wizard_button:account.fiscalyear.close.state,init,end:0
-#: wizard_button:account.general.journal.report,init,end:0
-#: wizard_button:account.general.ledger.report,account_selection,end:0
-#: wizard_button:account.general.ledger.report,checktype,end:0
+msgid "Close CashBox"
+msgstr ""
+
+#. module: account
+#: view:account.invoice.report:0
+#: field:account.invoice.report,due_delay:0
+msgid "Avg. Due Delay"
+msgstr ""
+
+#. module: account
+#: view:account.entries.report:0
+msgid "Acc.Type"
+msgstr ""
+
+#. module: account
+#: code:addons/account/invoice.py:0
+#, python-format
+msgid "Global taxes defined, but are not in invoice lines !"
+msgstr "Impostos globais definidos, mas não nas linhas de facturas!"
+
+#. module: account
+#: field:account.entries.report,month:0
+#: view:account.invoice.report:0
+#: field:account.invoice.report,month:0
+#: view:analytic.entries.report:0
+#: field:analytic.entries.report,month:0
+#: field:report.account.sales,month:0
+#: field:report.account_type.sales,month:0
+msgid "Month"
+msgstr "Mês"
+
+#. module: account
+#: field:account.account,note:0
+#: field:account.account.template,note:0
+msgid "Note"
+msgstr "Nota"
+
+#. module: account
+#: view:account.analytic.account:0
+msgid "Overdue Account"
+msgstr ""
+
+#. module: account
+#: selection:account.invoice,state:0
+#: report:account.overdue:0
+msgid "Paid"
+msgstr "Pago"
+
+#. module: account
+#: field:account.invoice,tax_line:0
+msgid "Tax Lines"
+msgstr "Linhas de impostos"
+
+#. module: account
+#: field:account.tax,base_code_id:0
+msgid "Account Base Code"
+msgstr ""
+
+#. module: account
+#: help:account.move,state:0
+msgid ""
+"All manually created new journal entry are usually in the state 'Unposted', "
+"but you can set the option to skip that state on the related journal. In "
+"that case, they will be behave as journal entries automatically created by "
+"the system on document validation (invoices, bank statements...) and will be "
+"created in 'Posted' state."
+msgstr ""
+
+#. module: account
+#: code:addons/account/account_analytic_line.py:0
+#, python-format
+msgid "There is no expense account defined for this product: \"%s\" (id:%d)"
+msgstr ""
+
+#. module: account
+#: view:res.partner:0
+msgid "Customer Accounting Properties"
+msgstr "Propriedades da contabilidade do cliente"
+
+#. module: account
+#: field:account.invoice.tax,name:0
+msgid "Tax Description"
+msgstr "Descrição do imposto"
+
+#. module: account
+#: selection:account.aged.trial.balance,target_move:0
+#: selection:account.balance.report,target_move:0
+#: selection:account.bs.report,target_move:0
+#: selection:account.central.journal,target_move:0
+#: selection:account.chart,target_move:0
+#: selection:account.common.account.report,target_move:0
+#: selection:account.common.journal.report,target_move:0
+#: selection:account.common.partner.report,target_move:0
+#: selection:account.common.report,target_move:0
+#: selection:account.general.journal,target_move:0
+#: selection:account.partner.balance,target_move:0
+#: selection:account.partner.ledger,target_move:0
+#: selection:account.pl.report,target_move:0
+#: selection:account.print.journal,target_move:0
+#: selection:account.report.general.ledger,target_move:0
+#: selection:account.tax.chart,target_move:0
+#: selection:account.vat.declaration,target_move:0
+msgid "All Posted Entries"
+msgstr "Todos os movimentos confirmados"
+
+#. module: account
+#: code:addons/account/account_bank_statement.py:0
+#, python-format
+msgid "Statement %s is confirmed, journal items are created."
+msgstr ""
+
+#. module: account
+#: constraint:account.fiscalyear:0
+msgid "Error! The duration of the Fiscal Year is invalid. "
+msgstr ""
+
+#. module: account
+#: field:report.aged.receivable,name:0
+msgid "Month Range"
+msgstr ""
+
+#. module: account
+#: help:account.analytic.balance,empty_acc:0
+msgid "Check if you want to display Accounts with 0 balance too."
+msgstr "Verifique se quer apresentas as contas com saldos à 0 também"
+
+#. module: account
+#: view:account.account.template:0
+msgid "Default taxes"
+msgstr ""
+
+#. module: account
+#: code:addons/account/invoice.py:0
+#, python-format
+msgid "Free Reference"
+msgstr "Referência livre"
+
+#. module: account
+#: model:ir.ui.menu,name:account.menu_finance_periodical_processing
+msgid "Periodical Processing"
+msgstr "Processamento periódico"
+
+#. module: account
+#: help:account.move.line,state:0
+msgid ""
+"When new move line is created the state will be 'Draft'.\n"
+"* When all the payments are done it will be in 'Valid' state."
+msgstr ""
+
+#. module: account
+#: field:account.journal,view_id:0
+msgid "Display Mode"
+msgstr ""
+
+#. module: account
+#: model:process.node,note:account.process_node_importinvoice0
+msgid "Statement from invoice or payment"
+msgstr ""
+
+#. module: account
+#: view:account.payment.term.line:0
+msgid "  day of the month: 0"
+msgstr ""
+
+#. module: account
+#: model:ir.model,name:account.model_account_chart
+msgid "Account chart"
+msgstr ""
+
+#. module: account
+#: report:account.account.balance.landscape:0
+#: report:account.analytic.account.balance:0
+#: report:account.central.journal:0
+msgid "Account Name"
+msgstr "Nome da conta"
+
+#. module: account
+#: help:account.fiscalyear.close,report_name:0
+msgid "Give name of the new entries"
+msgstr ""
+
+#. module: account
+#: model:ir.model,name:account.model_account_invoice_report
+msgid "Invoices Statistics"
+msgstr ""
+
+#. module: account
+#: model:process.transition,note:account.process_transition_paymentorderreconcilation0
+msgid "Bank statements are entered in the system."
+msgstr ""
+
+#. module: account
+#: code:addons/account/wizard/account_reconcile.py:0
+#, python-format
+msgid "Reconcile Writeoff"
+msgstr ""
+
+#. module: account
+#: code:addons/account/invoice.py:0
+#, python-format
+msgid ""
+"Tax base different !\n"
+"Click on compute to update tax base"
+msgstr ""
+"Imposto de base diferente !\n"
+"Clique em processar para actualizar imposto base"
+
+#. module: account
+#: view:account.account.template:0
+msgid "Account Template"
+msgstr "Modelo da Conta"
+
+#. module: account
+#: view:account.bank.statement:0
+#: field:account.bank.statement,balance_end_real:0
+msgid "Closing Balance"
+msgstr "Fechar balanço"
+
+#. module: account
+#: code:addons/account/report/common_report_header.py:0
+#, python-format
+msgid "Not implemented"
+msgstr ""
+
+#. module: account
+#: model:ir.model,name:account.model_account_journal_select
+msgid "Account Journal Select"
+msgstr ""
+
+#. module: account
+#: view:account.tax.template:0
+msgid "Credit Notes"
+msgstr "Notas de crédito"
+
+#. module: account
+#: code:addons/account/account.py:0
+#: code:addons/account/wizard/account_use_model.py:0
+#, python-format
+msgid "Unable to find a valid period !"
+msgstr "Incapaz de encontrar um período válido!"
+
+#. module: account
+#: report:account.tax.code.entries:0
+msgid "Voucher No"
+msgstr "Nº de voucher"
+
+#. module: account
+#: view:wizard.multi.charts.accounts:0
+msgid "res_config_contents"
+msgstr ""
+
+#. module: account
+#: view:account.unreconcile:0
+msgid "Unreconciliate transactions"
+msgstr ""
+
+#. module: account
+#: view:account.use.model:0
+msgid "Create Entries From Models"
+msgstr "Criar movimentos a partir de modelos"
+
+#. module: account
+#: field:account.account.template,reconcile:0
+msgid "Allow Reconciliation"
+msgstr "Permitir reconciliação"
+
+#. module: account
+#: model:ir.actions.act_window,help:account.action_subscription_form
+msgid ""
+"A recurring entry is a payment related entry that occurs on a recurrent "
+"basis from a specific date corresponding to the signature of a contract or "
+"an agreement with a customer or a supplier. With Define Recurring Entries, "
+"you can create them in the system in order to automate their entries in the "
+"system."
+msgstr ""
+
+#. module: account
+#: view:account.analytic.account:0
+msgid "Analytic Account Statistics"
+msgstr "Estatística da conta analítica"
+
+#. module: account
+#: report:account.vat.declaration:0
+#: field:account.vat.declaration,based_on:0
+msgid "Based On"
+msgstr ""
+
+#. module: account
+#: field:account.tax,price_include:0
+msgid "Tax Included in Price"
+msgstr "Imposto incluído no preço"
+
+#. module: account
+#: model:ir.model,name:account.model_account_analytic_cost_ledger_journal_report
+msgid "Account Analytic Cost Ledger For Journal Report"
+msgstr ""
+
+#. module: account
+#: model:ir.actions.act_window,name:account.action_model_form
+#: model:ir.ui.menu,name:account.menu_action_model_form
+msgid "Recurring Models"
+msgstr ""
+
+#. module: account
+#: selection:account.automatic.reconcile,power:0
+msgid "4"
+msgstr "4"
+
+#. module: account
 #: view:account.invoice:0
-#: wizard_button:account.invoice.pay,addendum,end:0
-#: wizard_button:account.invoice.pay,init,end:0
-#: wizard_button:account.invoice.refund,init,end:0
+msgid "Change"
+msgstr "Alterar"
+
+#. module: account
+#: code:addons/account/account.py:0
+#: code:addons/account/account_move_line.py:0
+#: code:addons/account/invoice.py:0
+#: code:addons/account/wizard/account_automatic_reconcile.py:0
+#: code:addons/account/wizard/account_fiscalyear_close.py:0
+#: code:addons/account/wizard/account_move_journal.py:0
+#: code:addons/account/wizard/account_report_aged_partner_balance.py:0
+#, python-format
+msgid "UserError"
+msgstr "Erro de utilizador"
+
+#. module: account
+#: field:account.journal,type_control_ids:0
+msgid "Type Controls"
+msgstr "Controlos de tipo"
+
+#. module: account
+#: help:account.journal,default_credit_account_id:0
+msgid "It acts as a default account for credit amount"
+msgstr ""
+
+#. module: account
+#: help:account.partner.ledger,reconcil:0
+msgid "Consider reconciled entries"
+msgstr ""
+
+#. module: account
+#: model:ir.actions.act_window,name:account.action_validate_account_move_line
+#: model:ir.ui.menu,name:account.menu_validate_account_moves
+#: view:validate.account.move:0
+#: view:validate.account.move.lines:0
+msgid "Post Journal Entries"
+msgstr ""
+
+#. module: account
+#: selection:account.invoice,state:0
+#: selection:account.invoice.report,state:0
+#: selection:report.invoice.created,state:0
+msgid "Cancelled"
+msgstr "Cancelado(a)"
+
+#. module: account
+#: help:account.bank.statement,balance_end_cash:0
+msgid "Closing balance based on cashBox"
+msgstr ""
+
+#. module: account
+#: code:addons/account/invoice.py:0
+#, python-format
+msgid ""
+"Please verify the price of the invoice !\n"
+"The real total does not match the computed total."
+msgstr ""
+"Por favor verifique o preço da factura !\n"
+"O total real não corresponde ao total calculado."
+
+#. module: account
+#: view:account.subscription.generate:0
+#: model:ir.actions.act_window,name:account.action_account_subscription_generate
+#: model:ir.ui.menu,name:account.menu_generate_subscription
+msgid "Generate Entries"
+msgstr ""
+
+#. module: account
+#: help:account.vat.declaration,chart_tax_id:0
+msgid "Select Charts of Taxes"
+msgstr ""
+
+#. module: account
+#: view:account.fiscal.position:0
+#: field:account.fiscal.position,account_ids:0
+#: field:account.fiscal.position.template,account_ids:0
+msgid "Account Mapping"
+msgstr "Mapeamento das contas"
+
+#. module: account
+#: selection:account.bank.statement.line,type:0
+#: view:account.invoice:0
+#: view:account.invoice.report:0
+#: code:addons/account/invoice.py:0
+#, python-format
+msgid "Customer"
+msgstr "Cliente"
+
+#. module: account
+#: view:account.bank.statement:0
+msgid "Confirmed"
+msgstr ""
+
+#. module: account
+#: constraint:ir.ui.menu:0
+msgid "Error ! You can not create recursive Menu."
+msgstr ""
+
+#. module: account
+#: code:addons/account/invoice.py:0
+#, python-format
+msgid "You must define an analytic journal of type '%s' !"
+msgstr "Tem de definir um diário analítico do tipo '%s'!"
+
+#. module: account
+#: code:addons/account/account.py:0
+#, python-format
+msgid ""
+"Couldn't create move with currency different from the secondary currency of "
+"the account \"%s - %s\". Clear the secondary currency field of the account "
+"definition if you want to accept all currencies."
+msgstr ""
+
+#. module: account
+#: help:account.payment.term,active:0
+msgid ""
+"If the active field is set to true, it will allow you to hide the payment "
+"term without removing it."
+msgstr ""
+
+#. module: account
+#: field:account.invoice.refund,date:0
+msgid "Operation date"
+msgstr "Data de operação"
+
+#. module: account
+#: field:account.tax,ref_tax_code_id:0
+#: field:account.tax.template,ref_tax_code_id:0
+msgid "Refund Tax Code"
+msgstr "Código de imposto nos estornos"
+
+#. module: account
+#: view:validate.account.move:0
+msgid ""
+"All draft account entries in this journal and period will be validated. It "
+"means you won't be able to modify their accounting fields anymore."
+msgstr ""
+
+#. module: account
+#: report:account.account.balance.landscape:0
+msgid "Account Balance -"
+msgstr "Balancete da Conta -"
+
+#. module: account
+#: code:addons/account/invoice.py:0
+#, python-format
+msgid "Invoice "
+msgstr ""
+
+#. module: account
+#: field:account.automatic.reconcile,date1:0
+msgid "Starting Date"
+msgstr ""
+
+#. module: account
+#: field:account.chart.template,property_account_income:0
+msgid "Income Account on Product Template"
+msgstr "Conta de Receitas no Modelo do Produto"
+
+#. module: account
+#: help:res.partner,last_reconciliation_date:0
+msgid ""
+"Date on which the partner accounting entries were reconciled last time"
+msgstr ""
+
+#. module: account
+#: field:account.fiscalyear.close,fy2_id:0
+msgid "New Fiscal Year"
+msgstr "Novo exercício fiscal"
+
+#. module: account
+#: view:account.invoice:0
+#: view:account.tax.template:0
+#: selection:account.vat.declaration,based_on:0
+#: model:ir.actions.act_window,name:account.act_res_partner_2_account_invoice_opened
+#: model:ir.actions.act_window,name:account.action_invoice_tree
+#: model:ir.actions.report.xml,name:account.account_invoices
+#: view:report.invoice.created:0
+#: field:res.partner,invoice_ids:0
+msgid "Invoices"
+msgstr "Facturas"
+
+#. module: account
+#: view:account.invoice:0
+#: field:account.invoice,user_id:0
+#: view:account.invoice.report:0
+#: field:account.invoice.report,user_id:0
+msgid "Salesman"
+msgstr ""
+
+#. module: account
+#: view:account.invoice.report:0
+msgid "Invoiced"
+msgstr ""
+
+#. module: account
+#: view:account.use.model:0
+msgid "Use Model"
+msgstr "Use o Modelo"
+
+#. module: account
+#: view:account.state.open:0
+msgid "No"
+msgstr "Não"
+
+#. module: account
+#: help:account.invoice.tax,tax_code_id:0
+msgid "The tax basis of the tax declaration."
+msgstr "A base de impostos da declaração de impostos"
+
+#. module: account
+#: view:account.addtmpl.wizard:0
+msgid "Add"
+msgstr ""
+
+#. module: account
+#: help:account.invoice,date_invoice:0
+msgid "Keep empty to use the current date"
+msgstr "Deixe vazio para usar a data actual"
+
+#. module: account
+#: selection:account.journal,type:0
+msgid "Bank and Cheques"
+msgstr ""
+
+#. module: account
+#: view:account.period.close:0
+msgid "Are you sure ?"
+msgstr "Tem a certeza?"
+
+#. module: account
+#: help:account.move.line,statement_id:0
+msgid "The bank statement used for bank reconciliation"
+msgstr "O extracto bancário utilizado na reconciliação bancária"
+
+#. module: account
+#: model:process.transition,note:account.process_transition_suppliercustomerinvoice0
+msgid "Draft invoices are validated. "
+msgstr ""
+
+#. module: account
+#: view:account.bank.statement:0
+#: view:account.subscription:0
+msgid "Compute"
+msgstr "Calcular"
+
+#. module: account
+#: field:account.tax,type_tax_use:0
+msgid "Tax Application"
+msgstr "Aplicação do imposto"
+
+#. module: account
 #: view:account.move:0
-#: wizard_button:account.move.bank.reconcile,init,end:0
-#: wizard_button:account.move.journal,init,end:0
-#: wizard_button:account.move.line.reconcile,addendum,end:0
-#: wizard_button:account.move.line.reconcile,init_full,end:0
-#: wizard_button:account.move.line.reconcile,init_partial,end:0
-#: wizard_button:account.move.line.reconcile.select,init,end:0
-#: wizard_button:account.move.line.unreconcile,init,end:0
-#: wizard_button:account.move.line.unreconcile.select,init,end:0
-#: wizard_button:account.move.validate,init,end:0
-#: wizard_button:account.open_closed_fiscalyear,init,end:0
-#: wizard_button:account.partner.balance.report,init,end:0
-#: wizard_button:account.period.close,init,end:0
-#: wizard_button:account.print.journal.report,init,end:0
-#: wizard_button:account.reconcile.unreconcile,init,end:0
-#: wizard_button:account.subscription.generate,init,end:0
-#: wizard_button:account.third_party_ledger.report,init,end:0
-#: wizard_button:account.vat.declaration,init,end:0
-#: wizard_button:account_use_models,init_form,end:0
-#: view:wizard.company.setup:0
-#: view:wizard.multi.charts.accounts:0
-msgid "Cancel"
-msgstr "Cancelar"
-
-#. module: account
-#: field:account.account.type,name:0
-msgid "Acc. Type Name"
-msgstr "Nome do tipo de conta"
+#: view:account.move.line:0
+#: code:addons/account/wizard/account_move_journal.py:0
+#: model:ir.actions.act_window,name:account.act_account_journal_2_account_move_line
+#: model:ir.actions.act_window,name:account.act_account_move_to_account_move_line_open
+#: model:ir.actions.act_window,name:account.act_account_partner_account_move
+#: model:ir.actions.act_window,name:account.action_account_manual_reconcile
+#: model:ir.actions.act_window,name:account.action_account_moves_all_a
+#: model:ir.actions.act_window,name:account.action_account_moves_bank
+#: model:ir.actions.act_window,name:account.action_account_moves_purchase
+#: model:ir.actions.act_window,name:account.action_account_moves_sale
+#: model:ir.actions.act_window,name:account.action_move_line_search
+#: model:ir.actions.act_window,name:account.action_move_line_select
+#: model:ir.actions.act_window,name:account.action_move_line_tree1
+#: model:ir.actions.act_window,name:account.action_tax_code_line_open
+#: model:ir.model,name:account.model_account_move_line
+#: model:ir.ui.menu,name:account.menu_action_account_moves_all
+#: model:ir.ui.menu,name:account.menu_action_account_moves_bank
+#: model:ir.ui.menu,name:account.menu_eaction_account_moves_purchase
+#: model:ir.ui.menu,name:account.menu_eaction_account_moves_sale
+#, python-format
+msgid "Journal Items"
+msgstr ""
+
+#. module: account
+#: selection:account.account.type,report_type:0
+msgid "Balance Sheet (Assets Accounts)"
+msgstr ""
+
+#. module: account
+#: report:account.tax.code.entries:0
+msgid "Third Party (Country)"
+msgstr ""
+
+#. module: account
+#: code:addons/account/account.py:0
+#: code:addons/account/account_move_line.py:0
+#: code:addons/account/report/common_report_header.py:0
+#: code:addons/account/wizard/account_change_currency.py:0
+#: code:addons/account/wizard/account_move_bank_reconcile.py:0
+#: code:addons/account/wizard/account_open_closed_fiscalyear.py:0
+#: code:addons/account/wizard/account_report_common.py:0
+#, python-format
+msgid "Error"
+msgstr "Erro"
+
+#. module: account
+#: field:account.analytic.Journal.report,date2:0
+#: field:account.analytic.balance,date2:0
+#: field:account.analytic.cost.ledger,date2:0
+#: field:account.analytic.cost.ledger.journal.report,date2:0
+#: field:account.analytic.inverted.balance,date2:0
+msgid "End of period"
+msgstr "Fim do período"
+
+#. module: account
+#: view:res.partner:0
+msgid "Bank Details"
+msgstr "Detalhes bancários"
+
+#. module: account
+#: code:addons/account/invoice.py:0
+#, python-format
+msgid "Taxes missing !"
+msgstr "Impostos em falta !"
+
+#. module: account
+#: model:ir.actions.act_window,help:account.action_account_analytic_journal_tree
+msgid ""
+"To print an analytics (or costs) journal for a given period. The report give "
+"code, move name, account number, general amount and analytic amount."
+msgstr ""
+
+#. module: account
+#: help:account.journal,refund_journal:0
+msgid "Fill this if the journal is to be used for refunds of invoices."
+msgstr ""
+
+#. module: account
+#: view:account.fiscalyear.close:0
+msgid "Generate Fiscal Year Opening Entries"
+msgstr "Gerar os movimentos de abertura do exercício."
+
+#. module: account
+#: field:account.journal,group_invoice_lines:0
+msgid "Group Invoice Lines"
+msgstr ""
+
+#. module: account
+#: view:account.invoice.cancel:0
+#: view:account.invoice.confirm:0
+msgid "Close"
+msgstr "Fechar"
+
+#. module: account
+#: field:account.bank.statement.line,move_ids:0
+msgid "Moves"
+msgstr "Movimentos"
+
+#. module: account
+#: model:ir.actions.act_window,name:account.action_account_vat_declaration
+#: model:ir.model,name:account.model_account_vat_declaration
+msgid "Account Vat Declaration"
+msgstr ""
+
+#. module: account
+#: view:account.period:0
+msgid "To Close"
+msgstr ""
+
+#. module: account
+#: field:account.journal,allow_date:0
+msgid "Check Date not in the Period"
+msgstr ""
+
+#. module: account
+#: code:addons/account/account.py:0
+#, python-format
+msgid ""
+"You can not modify a posted entry of this journal !\n"
+"You should set the journal to allow cancelling entries if you want to do "
+"that."
+msgstr ""
+"Não pode modificar um movimento confirmado neste diário!\n"
+"Deve configurar o diário para permitir o cancelamento de movimentos se "
+"pretende fazê-lo."
+
+#. module: account
+#: model:ir.ui.menu,name:account.account_template_folder
+msgid "Templates"
+msgstr "Modelos"
+
+#. module: account
+#: field:account.tax,child_ids:0
+msgid "Child Tax Accounts"
+msgstr "Contas de imposto dependentes"
+
+#. module: account
+#: code:addons/account/account.py:0
+#, python-format
+msgid "Start period should be smaller then End period"
+msgstr ""
+
+#. module: account
+#: selection:account.automatic.reconcile,power:0
+msgid "5"
+msgstr "5"
+
+#. module: account
+#: report:account.analytic.account.balance:0
+msgid "Analytic Balance -"
+msgstr "Balancete Analítico -"
+
+#. module: account
+#: report:account.account.balance:0
+#: field:account.aged.trial.balance,target_move:0
+#: field:account.balance.report,target_move:0
+#: field:account.bs.report,target_move:0
+#: report:account.central.journal:0
+#: field:account.central.journal,target_move:0
+#: field:account.chart,target_move:0
+#: field:account.common.account.report,target_move:0
+#: field:account.common.journal.report,target_move:0
+#: field:account.common.partner.report,target_move:0
+#: field:account.common.report,target_move:0
+#: report:account.general.journal:0
+#: field:account.general.journal,target_move:0
+#: report:account.general.ledger:0
+#: report:account.journal.period.print:0
+#: report:account.partner.balance:0
+#: field:account.partner.balance,target_move:0
+#: field:account.partner.ledger,target_move:0
+#: field:account.pl.report,target_move:0
+#: field:account.print.journal,target_move:0
+#: field:account.report.general.ledger,target_move:0
+#: field:account.tax.chart,target_move:0
+#: report:account.third_party_ledger:0
+#: report:account.third_party_ledger_other:0
+#: field:account.vat.declaration,target_move:0
+msgid "Target Moves"
+msgstr "Movimentos alvo"
+
+#. module: account
+#: field:account.subscription,period_type:0
+msgid "Period Type"
+msgstr "Tipo de período"
+
+#. module: account
+#: view:account.invoice:0
+#: field:account.invoice,payment_ids:0
+#: selection:account.vat.declaration,based_on:0
+msgid "Payments"
+msgstr "Pagamentos"
+
+#. module: account
+#: field:account.subscription.line,move_id:0
+msgid "Entry"
+msgstr "Movimento"
+
+#. module: account
+#: field:account.tax,python_compute_inv:0
+#: field:account.tax.template,python_compute_inv:0
+msgid "Python Code (reverse)"
+msgstr "Código python (reverso)"
+
+#. module: account
+#: view:account.journal.column:0
+#: model:ir.model,name:account.model_account_journal_column
+msgid "Journal Column"
+msgstr "Coluna do Diário"
+
+#. module: account
+#: model:ir.actions.act_window,help:account.action_account_fiscalyear_form
+msgid ""
+"Define your company's fiscal year depending on the period you have chosen to "
+"follow. A fiscal year is a 1 year period over which a company budgets its "
+"spending. It may run over any period of 12 months. The fiscal year is "
+"referred to by the date in which it ends. For example, if a company's fiscal "
+"year ends November 30, 2011, then everything between December 1, 2010 and "
+"November 30, 2011  would be referred to as FY 2011. Not using the actual "
+"calendar year gives many companies an advantage, allowing them to close "
+"their books at a time which is most convenient for them."
+msgstr ""
+
+#. module: account
+#: model:ir.actions.act_window,name:account.action_payment_term_form
+#: model:ir.ui.menu,name:account.menu_action_payment_term_form
+msgid "Payment Terms"
+msgstr "Termos de Pagamento"
+
+#. module: account
+#: field:account.journal.column,name:0
+msgid "Column Name"
+msgstr "Nome da Coluna"
+
+#. module: account
+#: field:account.entries.report,year:0
+#: view:account.invoice.report:0
+#: field:account.invoice.report,year:0
+#: view:analytic.entries.report:0
+#: field:analytic.entries.report,year:0
+#: field:report.account.sales,name:0
+#: field:report.account_type.sales,name:0
+msgid "Year"
+msgstr ""
+
+#. module: account
+#: field:account.bank.statement,starting_details_ids:0
+msgid "Opening Cashbox"
+msgstr ""
+
+#. module: account
+#: view:account.payment.term.line:0
+msgid "Line 1:"
+msgstr ""
+
+#. module: account
+#: code:addons/account/account.py:0
+#, python-format
+msgid "Integrity Error !"
+msgstr "Erro de Integridade !"
+
+#. module: account
+#: field:account.tax.template,description:0
+msgid "Internal Name"
+msgstr "Nome Interno"
+
+#. module: account
+#: selection:account.subscription,period_type:0
+msgid "month"
+msgstr "mês"
+
+#. module: account
+#: code:addons/account/account_bank_statement.py:0
+#, python-format
+msgid "Journal Item \"%s\" is not valid"
+msgstr ""
+
+#. module: account
+#: view:account.payment.term:0
+msgid "Description on invoices"
+msgstr "Descrição das facturas"
+
+#. module: account
+#: constraint:ir.actions.act_window:0
+msgid "Invalid model name in the action definition."
+msgstr "Nome de modelo inválido na definição da acção"
+
+#. module: account
+#: field:account.partner.reconcile.process,next_partner_id:0
+msgid "Next Partner to Reconcile"
+msgstr ""
+
+#. module: account
+#: field:account.invoice.tax,account_id:0
+#: field:account.move.line,tax_code_id:0
+msgid "Tax Account"
+msgstr "Conta de imposto"
+
+#. module: account
+#: view:account.automatic.reconcile:0
+msgid "Reconciliation result"
+msgstr "Resultado da reconciliação"
+
+#. module: account
+#: model:ir.actions.act_window,name:account.action_account_bs_report
+#: model:ir.ui.menu,name:account.menu_account_bs_report
+msgid "Balance Sheet"
+msgstr ""
+
+#. module: account
+#: model:ir.ui.menu,name:account.final_accounting_reports
+msgid "Accounting Reports"
+msgstr ""
+
+#. module: account
+#: field:account.move,line_id:0
+#: view:analytic.entries.report:0
+#: model:ir.actions.act_window,name:account.act_account_acount_move_line_open
+#: model:ir.actions.act_window,name:account.action_move_line_form
+msgid "Entries"
+msgstr "Movimentos"
+
+#. module: account
+#: view:account.entries.report:0
+msgid "This Period"
+msgstr ""
+
+#. module: account
+#: field:account.analytic.line,product_uom_id:0
+#: field:account.move.line,product_uom_id:0
+msgid "UoM"
+msgstr "UdM"
+
+#. module: account
+#: code:addons/account/wizard/account_invoice_refund.py:0
+#, python-format
+msgid "No Period found on Invoice!"
+msgstr "Nenhum período encontrado na factura!"
+
+#. module: account
+#: view:account.tax:0
+#: view:account.tax.template:0
+msgid "Compute Code (if type=code)"
+msgstr "Processar código (se tipo=código)"
+
+#. module: account
+#: selection:account.analytic.journal,type:0
+#: view:account.journal:0
+#: selection:account.journal,type:0
+#: view:account.model:0
+#: selection:account.tax,type_tax_use:0
+#: view:account.tax.template:0
+#: selection:account.tax.template,type_tax_use:0
+msgid "Sale"
+msgstr "Venda"
+
+#. module: account
+#: view:account.analytic.line:0
+#: field:account.bank.statement.line,amount:0
+#: report:account.invoice:0
+#: field:account.invoice.tax,amount:0
+#: view:account.move:0
+#: field:account.move,amount:0
+#: view:account.move.line:0
+#: field:account.tax,amount:0
+#: field:account.tax.template,amount:0
+#: view:analytic.entries.report:0
+#: field:analytic.entries.report,amount:0
+msgid "Amount"
+msgstr "Montante"
+
+#. module: account
+#: code:addons/account/wizard/account_fiscalyear_close.py:0
+#, python-format
+msgid "End of Fiscal Year Entry"
+msgstr "Fim do Ano Fiscal do movimento"
+
+#. module: account
+#: model:process.transition,name:account.process_transition_customerinvoice0
+#: model:process.transition,name:account.process_transition_paymentorderreconcilation0
+#: model:process.transition,name:account.process_transition_statemententries0
+#: model:process.transition,name:account.process_transition_suppliercustomerinvoice0
+#: model:process.transition,name:account.process_transition_suppliervalidentries0
+#: model:process.transition,name:account.process_transition_validentries0
+msgid "Validation"
+msgstr ""
+
+#. module: account
+#: help:account.invoice,reconciled:0
+msgid ""
+"The Journal Entry of the invoice have been totally reconciled with one or "
+"several Journal Entries of payment."
+msgstr ""
+
+#. module: account
+#: field:account.tax,child_depend:0
+#: field:account.tax.template,child_depend:0
+msgid "Tax on Children"
+msgstr "Imposto nos dependentes"
+
+#. module: account
+#: code:addons/account/account.py:0
+#: code:addons/account/wizard/account_use_model.py:0
+#, python-format
+msgid "No period found !"
+msgstr "Nenhum período encontrado!"
+
+#. module: account
+#: field:account.journal,update_posted:0
+msgid "Allow Cancelling Entries"
+msgstr "Permite Cancelar Movimentos"
+
+#. module: account
+#: field:account.tax.code,sign:0
+msgid "Coefficent for parent"
+msgstr ""
+
+#. module: account
+#: report:account.partner.balance:0
+msgid "(Account/Partner) Name"
+msgstr "Nome (Conta/Terceiro)"
+
+#. module: account
+#: view:account.bank.statement:0
+msgid "Transaction"
+msgstr ""
 
 #. module: account
 #: help:account.tax,base_code_id:0
@@ -2696,31 +4698,910 @@
 msgstr "Use este código para a declaração de IVA"
 
 #. module: account
-#: field:account.move.line,blocked:0
-msgid "Litigation"
-msgstr "Litígio"
-
-#. module: account
 #: view:account.move.line:0
-#: wizard_view:account.move.validate,init:0
-#: view:account.payment.term:0
-msgid "Information"
-msgstr "Informação"
-
-#. module: account
-#: model:ir.ui.menu,name:account.menu_tax_report
-msgid "Taxes Reports"
-msgstr "Relatório de Impostos"
-
-#. module: account
-#: field:res.partner,property_account_payable:0
-msgid "Account Payable"
-msgstr "Conta a receber"
-
-#. module: account
-#: wizard_view:populate_statement_from_inv,init:0
-msgid "Import Invoices in Statement"
-msgstr "Importar facturas do extracto"
+msgid "Debit/Credit"
+msgstr ""
+
+#. module: account
+#: view:report.hr.timesheet.invoice.journal:0
+msgid "Analytic Entries Stats"
+msgstr "Estat. Mov. Analíticos"
+
+#. module: account
+#: model:ir.actions.act_window,name:account.action_account_tax_code_template_form
+#: model:ir.ui.menu,name:account.menu_action_account_tax_code_template_form
+msgid "Tax Code Templates"
+msgstr "Modelos de códigos de Impostos"
+
+#. module: account
+#: model:ir.model,name:account.model_account_installer
+msgid "account.installer"
+msgstr ""
+
+#. module: account
+#: field:account.tax.template,include_base_amount:0
+msgid "Include in Base Amount"
+msgstr "Incluir no valor base"
+
+#. module: account
+#: help:account.payment.term.line,days:0
+msgid ""
+"Number of days to add before computation of the day of month.If Date=15/01, "
+"Number of Days=22, Day of Month=-1, then the due date is 28/02."
+msgstr ""
+"Número de dias a somar antes de calcular o dia do mês. Se data = 15/01, "
+"Numero de dias = 22, Dia do mes= -1, então a data de vencimento é 28/02."
+
+#. module: account
+#: code:addons/account/account.py:0
+#: code:addons/account/installer.py:0
+#, python-format
+msgid "Bank Journal "
+msgstr "Diário de Banco "
+
+#. module: account
+#: sql_constraint:ir.rule:0
+msgid "Rule must have at least one checked access right !"
+msgstr ""
+
+#. module: account
+#: view:account.journal:0
+msgid "Entry Controls"
+msgstr "Controlo do movimentos"
+
+#. module: account
+#: view:account.analytic.chart:0
+#: view:project.account.analytic.line:0
+msgid "(Keep empty to open the current situation)"
+msgstr "(Manter vazio para abrir a situação actual)"
+
+#. module: account
+#: field:account.analytic.Journal.report,date1:0
+#: field:account.analytic.balance,date1:0
+#: field:account.analytic.cost.ledger,date1:0
+#: field:account.analytic.cost.ledger.journal.report,date1:0
+#: field:account.analytic.inverted.balance,date1:0
+msgid "Start of period"
+msgstr "Início do período"
+
+#. module: account
+#: code:addons/account/account_move_line.py:0
+#, python-format
+msgid ""
+"You can not do this modification on a reconciled entry ! Please note that "
+"you can just change some non important fields !"
+msgstr ""
+"Não pode fazer esta modificação em uma entrada reconciliada! Por favor note "
+"que pode apenas mudar alguns campos não importantes!"
+
+#. module: account
+#: model:ir.model,name:account.model_account_common_account_report
+msgid "Account Common Account Report"
+msgstr ""
+
+#. module: account
+#: field:account.bank.statement.line,name:0
+msgid "Communication"
+msgstr ""
+
+#. module: account
+#: model:ir.ui.menu,name:account.menu_analytic_accounting
+msgid "Analytic Accounting"
+msgstr "Contabilidade Analítica"
+
+#. module: account
+#: help:product.template,property_account_expense:0
+msgid ""
+"This account will be used for invoices instead of the default one to value "
+"expenses for the current product"
+msgstr ""
+
+#. module: account
+#: selection:account.invoice,type:0
+#: selection:account.invoice.report,type:0
+#: selection:report.invoice.created,type:0
+msgid "Customer Refund"
+msgstr "Nota de crédito a cliente"
+
+#. module: account
+#: view:account.account:0
+#: field:account.account,tax_ids:0
+#: field:account.account.template,tax_ids:0
+msgid "Default Taxes"
+msgstr "Impostos padrão"
+
+#. module: account
+#: field:account.tax,ref_tax_sign:0
+#: field:account.tax,tax_sign:0
+#: field:account.tax.template,ref_tax_sign:0
+#: field:account.tax.template,tax_sign:0
+msgid "Tax Code Sign"
+msgstr "Sinal do código de imposto"
+
+#. module: account
+#: model:ir.model,name:account.model_report_invoice_created
+msgid "Report of Invoices Created within Last 15 days"
+msgstr ""
+
+#. module: account
+#: field:account.fiscalyear,end_journal_period_id:0
+msgid "End of Year Entries Journal"
+msgstr "Diário de Movimentos de Encerramento"
+
+#. module: account
+#: code:addons/account/account_bank_statement.py:0
+#: code:addons/account/invoice.py:0
+#: code:addons/account/wizard/account_move_journal.py:0
+#, python-format
+msgid "Configuration Error !"
+msgstr "Erro de configuração !"
+
+#. module: account
+#: help:account.partner.reconcile.process,to_reconcile:0
+msgid ""
+"This is the remaining partners for who you should check if there is "
+"something to reconcile or not. This figure already count the current partner "
+"as reconciled."
+msgstr ""
+
+#. module: account
+#: view:account.subscription.line:0
+msgid "Subscription lines"
+msgstr "Linhas de Subscrição"
+
+#. module: account
+#: field:account.entries.report,quantity:0
+msgid "Products Quantity"
+msgstr ""
+
+#. module: account
+#: view:account.entries.report:0
+#: selection:account.entries.report,move_state:0
+#: view:account.move:0
+#: selection:account.move,state:0
+#: view:account.move.line:0
+msgid "Unposted"
+msgstr ""
+
+#. module: account
+#: view:account.change.currency:0
+#: model:ir.actions.act_window,name:account.action_account_change_currency
+#: model:ir.model,name:account.model_account_change_currency
+msgid "Change Currency"
+msgstr ""
+
+#. module: account
+#: model:process.node,note:account.process_node_accountingentries0
+#: model:process.node,note:account.process_node_supplieraccountingentries0
+msgid "Accounting entries."
+msgstr ""
+
+#. module: account
+#: view:account.invoice:0
+msgid "Payment Date"
+msgstr ""
+
+#. module: account
+#: selection:account.automatic.reconcile,power:0
+msgid "6"
+msgstr "6"
+
+#. module: account
+#: view:account.analytic.account:0
+#: model:ir.actions.act_window,name:account.action_account_analytic_account_form
+#: model:ir.actions.act_window,name:account.action_analytic_open
+#: model:ir.ui.menu,name:account.account_analytic_def_account
+msgid "Analytic Accounts"
+msgstr "Contas da contabilidade analítica"
+
+#. module: account
+#: help:account.account.type,report_type:0
+msgid ""
+"According value related accounts will be display on respective reports "
+"(Balance Sheet Profit & Loss Account)"
+msgstr ""
+
+#. module: account
+#: field:account.report.general.ledger,sortby:0
+msgid "Sort By"
+msgstr ""
+
+#. module: account
+#: code:addons/account/account.py:0
+#, python-format
+msgid ""
+"There is no default default credit account defined \n"
+"on journal \"%s\""
+msgstr ""
+
+#. module: account
+#: field:account.entries.report,amount_currency:0
+#: field:account.model.line,amount_currency:0
+#: field:account.move.line,amount_currency:0
+msgid "Amount Currency"
+msgstr "Montante da moeda"
+
+#. module: account
+#: code:addons/account/wizard/account_validate_account_move.py:0
+#, python-format
+msgid ""
+"Specified Journal does not have any account move entries in draft state for "
+"this period"
+msgstr ""
+"O Diário Especificado não possui nenhuma conta de movimentos no estado "
+"rascunho para este período"
+
+#. module: account
+#: model:ir.actions.act_window,name:account.action_view_move_line
+msgid "Lines to reconcile"
+msgstr ""
+
+#. module: account
+#: report:account.analytic.account.balance:0
+#: report:account.analytic.account.inverted.balance:0
+#: report:account.analytic.account.quantity_cost_ledger:0
+#: report:account.invoice:0
+#: field:account.invoice.line,quantity:0
+#: field:account.model.line,quantity:0
+#: field:account.move.line,quantity:0
+#: view:analytic.entries.report:0
+#: field:analytic.entries.report,unit_amount:0
+#: field:report.account.sales,quantity:0
+#: field:report.account_type.sales,quantity:0
+msgid "Quantity"
+msgstr "Quantidade"
+
+#. module: account
+#: view:account.move.line:0
+msgid "Number (Move)"
+msgstr ""
+
+#. module: account
+#: view:account.invoice.refund:0
+msgid "Refund Invoice Options"
+msgstr ""
+
+#. module: account
+#: help:account.automatic.reconcile,power:0
+msgid ""
+"Number of partial amounts that can be combined to find a balance point can "
+"be chosen as the power of the automatic reconciliation"
+msgstr ""
+
+#. module: account
+#: help:account.payment.term.line,sequence:0
+msgid ""
+"The sequence field is used to order the payment term lines from the lowest "
+"sequences to the higher ones"
+msgstr ""
+"O campo de sequência é usado para ordenar as linhas de termos de pagamento "
+"das sequências mais baixas para as mais altas"
+
+#. module: account
+#: view:account.fiscal.position.template:0
+#: field:account.fiscal.position.template,name:0
+msgid "Fiscal Position Template"
+msgstr "Modelo da Posição Fiscal"
+
+#. module: account
+#: view:account.analytic.chart:0
+#: view:account.chart:0
+#: view:account.tax.chart:0
+msgid "Open Charts"
+msgstr "Abrir quadros."
+
+#. module: account
+#: view:account.fiscalyear.close.state:0
+msgid ""
+"If no additional entries should be recorded on a fiscal year, you can close "
+"it from here. It will close all opened periods in this year that will make "
+"impossible any new entry record. Close a fiscal year when you need to "
+"finalize your end of year results definitive "
+msgstr ""
+
+#. module: account
+#: field:account.central.journal,amount_currency:0
+#: field:account.common.journal.report,amount_currency:0
+#: field:account.general.journal,amount_currency:0
+#: field:account.partner.ledger,amount_currency:0
+#: field:account.print.journal,amount_currency:0
+#: field:account.report.general.ledger,amount_currency:0
+msgid "With Currency"
+msgstr "Com moeda"
+
+#. module: account
+#: view:account.bank.statement:0
+msgid "Open CashBox"
+msgstr ""
+
+#. module: account
+#: view:account.move.line.reconcile:0
+msgid "Reconcile With Write-Off"
+msgstr "Reconciliação com fecho"
+
+#. module: account
+#: selection:account.payment.term.line,value:0
+#: selection:account.tax,type:0
+msgid "Fixed Amount"
+msgstr "Montante Fixo"
+
+#. module: account
+#: view:account.subscription:0
+msgid "Valid Up to"
+msgstr ""
+
+#. module: account
+#: view:account.journal:0
+msgid "Invoicing Data"
+msgstr ""
+
+#. module: account
+#: model:ir.actions.act_window,name:account.action_account_automatic_reconcile
+msgid "Account Automatic Reconcile"
+msgstr ""
+
+#. module: account
+#: view:account.move:0
+#: view:account.move.line:0
+msgid "Journal Item"
+msgstr ""
+
+#. module: account
+#: model:ir.model,name:account.model_account_move_journal
+msgid "Move journal"
+msgstr ""
+
+#. module: account
+#: model:ir.actions.act_window,name:account.action_account_fiscalyear_close
+#: model:ir.ui.menu,name:account.menu_wizard_fy_close
+msgid "Generate Opening Entries"
+msgstr ""
+
+#. module: account
+#: code:addons/account/account_move_line.py:0
+#, python-format
+msgid "Already Reconciled!"
+msgstr ""
+
+#. module: account
+#: help:account.tax,type:0
+msgid "The computation method for the tax amount."
+msgstr "O método de cálculo do imposto."
+
+#. module: account
+#: help:account.installer.modules,account_anglo_saxon:0
+msgid ""
+"This module will support the Anglo-Saxons accounting methodology by changing "
+"the accounting logic with stock transactions."
+msgstr ""
+
+#. module: account
+#: field:report.invoice.created,create_date:0
+msgid "Create Date"
+msgstr ""
+
+#. module: account
+#: view:account.analytic.journal:0
+#: model:ir.actions.act_window,name:account.action_account_analytic_journal_form
+#: model:ir.ui.menu,name:account.account_def_analytic_journal
+msgid "Analytic Journals"
+msgstr ""
+
+#. module: account
+#: field:account.account,child_id:0
+msgid "Child Accounts"
+msgstr "Conta-filha"
+
+#. module: account
+#: view:account.move.line.reconcile:0
+msgid "Write-Off"
+msgstr "Fechar"
+
+#. module: account
+#: field:res.partner,debit:0
+msgid "Total Payable"
+msgstr "Total a pagar"
+
+#. module: account
+#: model:ir.actions.act_window,name:account.action_account_analytic_account_line_extended_form
+msgid "account.analytic.line.extended"
+msgstr "account.analytic.line.extended"
+
+#. module: account
+#: selection:account.bank.statement.line,type:0
+#: view:account.invoice:0
+#: code:addons/account/invoice.py:0
+#, python-format
+msgid "Supplier"
+msgstr "Fornecedor"
+
+#. module: account
+#: model:account.account.type,name:account.account_type_asset
+msgid "Bilanzkonten - Aktiva - Vermögenskonten"
+msgstr ""
+
+#. module: account
+#: selection:account.entries.report,month:0
+#: selection:account.invoice.report,month:0
+#: selection:analytic.entries.report,month:0
+#: selection:report.account.sales,month:0
+#: selection:report.account_type.sales,month:0
+msgid "March"
+msgstr ""
+
+#. module: account
+#: view:report.account.receivable:0
+msgid "Accounts by type"
+msgstr "Contas por tipo"
+
+#. module: account
+#: report:account.analytic.account.journal:0
+msgid "Account n°"
+msgstr "Conta nº"
+
+#. module: account
+#: help:account.installer.modules,account_payment:0
+msgid ""
+"Streamlines invoice payment and creates hooks to plug automated payment "
+"systems in."
+msgstr ""
+
+#. module: account
+#: field:account.payment.term.line,value:0
+msgid "Valuation"
+msgstr ""
+
+#. module: account
+#: selection:account.aged.trial.balance,result_selection:0
+#: selection:account.common.partner.report,result_selection:0
+#: selection:account.partner.balance,result_selection:0
+#: selection:account.partner.ledger,result_selection:0
+msgid "Receivable and Payable Accounts"
+msgstr "Contas a receber e a pagar"
+
+#. module: account
+#: field:account.fiscal.position.account.template,position_id:0
+msgid "Fiscal Mapping"
+msgstr ""
+
+#. module: account
+#: model:ir.actions.act_window,name:account.action_account_state_open
+#: model:ir.model,name:account.model_account_state_open
+msgid "Account State Open"
+msgstr ""
+
+#. module: account
+#: report:account.analytic.account.quantity_cost_ledger:0
+msgid "Max Qty:"
+msgstr "Qtd Max:"
+
+#. module: account
+#: view:account.invoice.refund:0
+msgid "Refund Invoice"
+msgstr "Devolver valor de factura"
+
+#. module: account
+#: field:account.invoice,address_invoice_id:0
+msgid "Invoice Address"
+msgstr "Endereço de facturação"
+
+#. module: account
+#: model:ir.actions.act_window,help:account.action_account_entries_report_all
+msgid ""
+"From this view, have an analysis of your different financial accounts. The "
+"document shows your debit and credit taking in consideration some criteria "
+"you can choose by using the search tool."
+msgstr ""
+
+#. module: account
+#: help:account.partner.reconcile.process,progress:0
+msgid ""
+"Shows you the progress made today on the reconciliation process. Given by \n"
+"Partners Reconciled Today \\ (Remaining Partners + Partners Reconciled Today)"
+msgstr ""
+
+#. module: account
+#: help:account.payment.term.line,value:0
+msgid ""
+"Select here the kind of valuation related to this payment term line. Note "
+"that you should have your last line with the type 'Balance' to ensure that "
+"the whole amount will be threated."
+msgstr ""
+
+#. module: account
+#: field:account.invoice,period_id:0
+#: field:account.invoice.report,period_id:0
+#: field:report.account.sales,period_id:0
+#: field:report.account_type.sales,period_id:0
+msgid "Force Period"
+msgstr "Forçar periodo"
+
+#. module: account
+#: view:account.invoice.report:0
+#: field:account.invoice.report,nbr:0
+msgid "# of Lines"
+msgstr ""
+
+#. module: account
+#: code:addons/account/wizard/account_change_currency.py:0
+#, python-format
+msgid "New currency is not confirured properly !"
+msgstr ""
+
+#. module: account
+#: field:account.aged.trial.balance,filter:0
+#: field:account.balance.report,filter:0
+#: field:account.bs.report,filter:0
+#: field:account.central.journal,filter:0
+#: field:account.common.account.report,filter:0
+#: field:account.common.journal.report,filter:0
+#: field:account.common.partner.report,filter:0
+#: field:account.common.report,filter:0
+#: field:account.general.journal,filter:0
+#: field:account.partner.balance,filter:0
+#: field:account.partner.ledger,filter:0
+#: field:account.pl.report,filter:0
+#: field:account.print.journal,filter:0
+#: field:account.report.general.ledger,filter:0
+#: field:account.vat.declaration,filter:0
+msgid "Filter by"
+msgstr ""
+
+#. module: account
+#: code:addons/account/account_move_line.py:0
+#, python-format
+msgid "You can not use an inactive account!"
+msgstr "Não pode usar uma conta inactiva"
+
+#. module: account
+#: code:addons/account/account_move_line.py:0
+#, python-format
+msgid "Entries are not of the same account or already reconciled ! "
+msgstr "A entrada não é da mesma conta ou já foi reconciliada ! "
+
+#. module: account
+#: help:account.tax,active:0
+msgid ""
+"If the active field is set to true, it will allow you to hide the tax "
+"without removing it."
+msgstr ""
+
+#. module: account
+#: field:account.tax,account_collected_id:0
+#: field:account.tax.template,account_collected_id:0
+msgid "Invoice Tax Account"
+msgstr "Conta de impostos de factura"
+
+#. module: account
+#: model:ir.actions.act_window,name:account.action_account_general_journal
+#: model:ir.model,name:account.model_account_general_journal
+msgid "Account General Journal"
+msgstr ""
+
+#. module: account
+#: field:account.payment.term.line,days:0
+msgid "Number of Days"
+msgstr "Numero de dias"
+
+#. module: account
+#: selection:account.automatic.reconcile,power:0
+msgid "7"
+msgstr "7"
+
+#. module: account
+#: code:addons/account/account_bank_statement.py:0
+#: code:addons/account/invoice.py:0
+#, python-format
+msgid "Invalid action !"
+msgstr "Acção invalida !"
+
+#. module: account
+#: model:ir.model,name:account.model_account_fiscal_position_tax_template
+msgid "Template Tax Fiscal Position"
+msgstr ""
+
+#. module: account
+#: help:account.tax,name:0
+msgid "This name will be displayed on reports"
+msgstr "Este nome será exibido nos relatórios"
+
+#. module: account
+#: report:account.analytic.account.cost_ledger:0
+#: report:account.analytic.account.quantity_cost_ledger:0
+msgid "Printing date"
+msgstr "Data de impressão"
+
+#. module: account
+#: selection:account.account.type,close_method:0
+#: selection:account.tax,type:0
+#: selection:account.tax.template,type:0
+msgid "None"
+msgstr "Nenhum(a)"
+
+#. module: account
+#: view:analytic.entries.report:0
+msgid "  365 Days  "
+msgstr ""
+
+#. module: account
+#: model:ir.actions.act_window,name:account.action_invoice_tree3
+#: model:ir.ui.menu,name:account.menu_action_invoice_tree3
+msgid "Customer Refunds"
+msgstr "Devoluções a clientes"
+
+#. module: account
+#: view:account.payment.term.line:0
+msgid "Amount Computation"
+msgstr ""
+
+#. module: account
+#: field:account.journal.period,name:0
+msgid "Journal-Period Name"
+msgstr "Nome do Periodo do Diário"
+
+#. module: account
+#: field:account.invoice.tax,factor_base:0
+msgid "Multipication factor for Base code"
+msgstr ""
+
+#. module: account
+#: code:addons/account/wizard/account_report_common.py:0
+#, python-format
+msgid "not implemented"
+msgstr ""
+
+#. module: account
+#: help:account.journal,company_id:0
+msgid "Company related to this journal"
+msgstr ""
+
+#. module: account
+#: code:addons/account/wizard/account_invoice_state.py:0
+#, python-format
+msgid ""
+"Selected Invoice(s) cannot be confirmed as they are not in 'Draft' or 'Pro-"
+"Forma' state!"
+msgstr ""
+
+#. module: account
+#: report:account.invoice:0
+msgid "Fiscal Position Remark :"
+msgstr "Nota da posição fiscal"
+
+#. module: account
+#: view:analytic.entries.report:0
+#: model:ir.actions.act_window,name:account.action_analytic_entries_report
+#: model:ir.ui.menu,name:account.menu_action_analytic_entries_report
+msgid "Analytic Entries Analysis"
+msgstr ""
+
+#. module: account
+#: model:ir.actions.act_window,help:account.action_bank_statement_tree
+msgid ""
+"A bank statement is a summary of all financial transactions occurring over a "
+"given period of time on a deposit account, a credit card, or any other type "
+"of account. Start by encoding the starting and closing balance, then record "
+"all lines of your statement. When you are in the Payment column of the a "
+"line, you can press F1 to open the reconciliation form."
+msgstr ""
+
+#. module: account
+#: selection:account.aged.trial.balance,direction_selection:0
+msgid "Past"
+msgstr "Passado"
+
+#. module: account
+#: model:ir.actions.act_window,name:account.action_bank_statement_reconciliation_form
+msgid "Statements reconciliation"
+msgstr "Reconciliação de Extractos"
+
+#. module: account
+#: view:account.analytic.line:0
+msgid "Analytic Entry"
+msgstr "Movimento analitico"
+
+#. module: account
+#: view:res.company:0
+#: field:res.company,overdue_msg:0
+msgid "Overdue Payments Message"
+msgstr "Mensagem de pagamentos em atraso"
+
+#. module: account
+#: field:account.entries.report,date_created:0
+msgid "Date Created"
+msgstr ""
+
+#. module: account
+#: field:account.payment.term.line,value_amount:0
+msgid "Value Amount"
+msgstr "Valor do montante"
+
+#. module: account
+#: help:account.journal,code:0
+msgid ""
+"The code will be used to generate the numbers of the journal entries of this "
+"journal."
+msgstr ""
+
+#. module: account
+#: view:account.invoice:0
+msgid "(keep empty to use the current period)"
+msgstr "(manter vazio para usar o periodo actual)"
+
+#. module: account
+#: model:process.transition,note:account.process_transition_supplierreconcilepaid0
+msgid ""
+"As soon as the reconciliation is done, the invoice's state turns to “done” "
+"(i.e. paid) in the system."
+msgstr ""
+
+#. module: account
+#: code:addons/account/invoice.py:0
+#, python-format
+msgid "is validated."
+msgstr ""
+
+#. module: account
+#: view:account.chart.template:0
+#: field:account.chart.template,account_root_id:0
+msgid "Root Account"
+msgstr "Conta raiz"
+
+#. module: account
+#: field:res.partner,last_reconciliation_date:0
+msgid "Latest Reconciliation Date"
+msgstr ""
+
+#. module: account
+#: model:ir.model,name:account.model_account_analytic_line
+msgid "Analytic Line"
+msgstr ""
+
+#. module: account
+#: field:product.template,taxes_id:0
+msgid "Customer Taxes"
+msgstr "Impostos de cliente"
+
+#. module: account
+#: view:account.addtmpl.wizard:0
+msgid "Create an Account based on this template"
+msgstr ""
+
+#. module: account
+#: view:account.account.type:0
+#: view:account.tax.code:0
+msgid "Reporting Configuration"
+msgstr ""
+
+#. module: account
+#: field:account.tax,type:0
+#: field:account.tax.template,type:0
+msgid "Tax Type"
+msgstr "Tipo de imposto"
+
+#. module: account
+#: model:ir.actions.act_window,name:account.action_account_template_form
+#: model:ir.ui.menu,name:account.menu_action_account_template_form
+msgid "Account Templates"
+msgstr "Modelos de Conta"
+
+#. module: account
+#: report:account.vat.declaration:0
+msgid "Tax Statement"
+msgstr ""
+
+#. module: account
+#: model:ir.model,name:account.model_res_company
+msgid "Companies"
+msgstr ""
+
+#. module: account
+#: code:addons/account/account.py:0
+#, python-format
+msgid ""
+"You cannot modify Company of account as its related record exist in Entry "
+"Lines"
+msgstr ""
+
+#. module: account
+#: help:account.fiscalyear.close.state,fy_id:0
+msgid "Select a fiscal year to close"
+msgstr ""
+
+#. module: account
+#: help:account.chart.template,tax_template_ids:0
+msgid "List of all the taxes that have to be installed by the wizard"
+msgstr ""
+"Lista de todos os impostos que têm de ser instalados pelo assistentes."
+
+#. module: account
+#: model:ir.actions.report.xml,name:account.account_intracom
+msgid "IntraCom"
+msgstr "intraCom"
+
+#. module: account
+#: view:account.move.line.reconcile.writeoff:0
+msgid "Information addendum"
+msgstr "adenda da informação"
+
+#. module: account
+#: field:account.aged.trial.balance,fiscalyear_id:0
+#: field:account.balance.report,fiscalyear_id:0
+#: field:account.bs.report,fiscalyear_id:0
+#: field:account.central.journal,fiscalyear_id:0
+#: field:account.chart,fiscalyear:0
+#: field:account.common.account.report,fiscalyear_id:0
+#: field:account.common.journal.report,fiscalyear_id:0
+#: field:account.common.partner.report,fiscalyear_id:0
+#: field:account.common.report,fiscalyear_id:0
+#: field:account.general.journal,fiscalyear_id:0
+#: field:account.partner.balance,fiscalyear_id:0
+#: field:account.partner.ledger,fiscalyear_id:0
+#: field:account.pl.report,fiscalyear_id:0
+#: field:account.print.journal,fiscalyear_id:0
+#: field:account.report.general.ledger,fiscalyear_id:0
+#: field:account.vat.declaration,fiscalyear_id:0
+msgid "Fiscal year"
+msgstr "Ano Fiscal"
+
+#. module: account
+#: view:account.move.reconcile:0
+msgid "Partial Reconcile Entries"
+msgstr "Reconciliação parcial de movimentos"
+
+#. module: account
+#: view:account.addtmpl.wizard:0
+#: view:account.aged.trial.balance:0
+#: view:account.analytic.Journal.report:0
+#: view:account.analytic.balance:0
+#: view:account.analytic.chart:0
+#: view:account.analytic.cost.ledger:0
+#: view:account.analytic.cost.ledger.journal.report:0
+#: view:account.analytic.inverted.balance:0
+#: view:account.automatic.reconcile:0
+#: view:account.bank.statement:0
+#: view:account.change.currency:0
+#: view:account.chart:0
+#: view:account.common.report:0
+#: view:account.fiscalyear.close:0
+#: view:account.fiscalyear.close.state:0
+#: view:account.invoice:0
+#: view:account.invoice.refund:0
+#: selection:account.invoice.refund,filter_refund:0
+#: view:account.journal.select:0
+#: view:account.move:0
+#: view:account.move.bank.reconcile:0
+#: view:account.move.line.reconcile:0
+#: view:account.move.line.reconcile.select:0
+#: view:account.move.line.reconcile.writeoff:0
+#: view:account.move.line.unreconcile.select:0
+#: view:account.open.closed.fiscalyear:0
+#: view:account.partner.reconcile.process:0
+#: view:account.period.close:0
+#: view:account.subscription.generate:0
+#: view:account.tax.chart:0
+#: view:account.unreconcile:0
+#: view:account.unreconcile.reconcile:0
+#: view:account.use.model:0
+#: view:account.vat.declaration:0
+#: view:project.account.analytic.line:0
+#: view:validate.account.move:0
+#: view:validate.account.move.lines:0
+msgid "Cancel"
+msgstr "Cancelar"
+
+#. module: account
+#: field:account.account.type,name:0
+msgid "Acc. Type Name"
+msgstr "Nome do tipo de conta"
+
+#. module: account
+#: selection:account.account,type:0
+#: selection:account.account.template,type:0
+#: model:account.account.type,name:account.account_type_receivable
+#: selection:account.entries.report,type:0
+msgid "Receivable"
+msgstr "A receber"
 
 #. module: account
 #: view:account.invoice:0
@@ -2733,29 +5614,24 @@
 msgstr "Conta de crédito pré-definida"
 
 #. module: account
-#: model:process.node,name:account.process_node_supplierpaymentorder0
-msgid "Payment Order"
-msgstr "Ordem de pagamento"
-
-#. module: account
-#: help:account.account.template,reconcile:0
-msgid ""
-"Check this option if you want the user to reconcile entries in this account."
-msgstr ""
-"Assinale esta opção para poder reconciliar os movimentos desta conta."
-
-#. module: account
-#: rml:account.analytic.account.journal:0
-#: model:ir.ui.menu,name:account.next_id_40
-#: model:process.node,name:account.process_node_analytic0
-#: model:process.node,name:account.process_node_analyticcost0
-msgid "Analytic"
-msgstr "Analitica"
-
-#. module: account
-#: model:process.node,name:account.process_node_invoiceinvoice0
-msgid "Create Invoice"
-msgstr "Criar factura"
+#: view:account.payment.term.line:0
+msgid "  number of days: 30"
+msgstr ""
+
+#. module: account
+#: help:account.analytic.line,currency_id:0
+msgid "The related account currency if not equal to the company one."
+msgstr ""
+
+#. module: account
+#: view:account.analytic.account:0
+msgid "Current"
+msgstr ""
+
+#. module: account
+#: view:account.bank.statement:0
+msgid "CashBox"
+msgstr ""
 
 #. module: account
 #: model:account.account.type,name:account.account_type_cash_equity
@@ -2763,169 +5639,74 @@
 msgstr "Situação liquida"
 
 #. module: account
-#: field:wizard.company.setup,overdue_msg:0
-msgid "Overdue Payment Message"
-msgstr "Mensagem de pagamento em atraso"
-
-#. module: account
-#: model:ir.model,name:account.model_account_tax_code_template
-msgid "Tax Code Template"
-msgstr "Modelo do Código de Imposto"
-
-#. module: account
-#: rml:account.partner.balance:0
-msgid "In dispute"
-msgstr "Em disputa"
-
-#. module: account
-#: help:account.account.template,type:0
-msgid ""
-"This type is used to differenciate types with special effects in Open ERP: "
-"view can not have entries, consolidation are accounts that can have children "
-"accounts for multi-company consolidations, payable/receivable are for "
-"partners accounts (for debit/credit computations), closed for deprecated "
-"accounts."
-msgstr ""
-"Este tipo é usado para diferenciar tipos com efeitos particulares no "
-"OpenERP: \"vista\" não pode receber movimentos (conta intermédia); "
-"\"consolidação\" são contas que têm dependentes para consolidação multi-"
-"companhia; \"a pagar\"/\"a receber\" são para contas de parceiros; "
-"\"bloqueada\" - contas que deixaram de ser usadas."
-
-#. module: account
-#: model:ir.ui.menu,name:account.menu_account_end_year_treatments
-msgid "End of Year Treatments"
-msgstr "Tratamentos do Fim de Ano"
-
-#. module: account
-#: model:ir.ui.menu,name:account.menu_generic_report
-msgid "Generic Reports"
-msgstr "Relatórios genéricos"
-
-#. module: account
-#: wizard_field:account.automatic.reconcile,init,power:0
+#: selection:account.tax,type:0
+msgid "Percentage"
+msgstr "Percentagem"
+
+#. module: account
+#: selection:account.report.general.ledger,sortby:0
+msgid "Journal & Partner"
+msgstr ""
+
+#. module: account
+#: field:account.automatic.reconcile,power:0
 msgid "Power"
 msgstr "Energia"
 
 #. module: account
-#: wizard_view:account.analytic.line,init:0
-msgid "Account Analytic Lines Analysis"
-msgstr "Analise das linhas analíticas da conta"
-
-#. module: account
-#: rml:account.invoice:0
+#: field:account.invoice.refund,filter_refund:0
+msgid "Refund Type"
+msgstr ""
+
+#. module: account
+#: report:account.invoice:0
 msgid "Price"
 msgstr "Preço"
 
 #. module: account
-#: rml:account.analytic.account.journal:0
-#: rml:account.third_party_ledger:0
-#: rml:account.third_party_ledger_other:0
-msgid "-"
-msgstr "-"
-
-#. module: account
-#: rml:account.analytic.account.journal:0
-msgid "asgfas"
-msgstr "asgfas"
-
-#. module: account
-#: model:ir.actions.act_window,name:account.action_account_analytic_account_tree2
-#: model:ir.actions.wizard,name:account.wizard_analytic_account_chart
-#: model:ir.ui.menu,name:account.account_analytic_chart_balance
-#: model:ir.ui.menu,name:account.account_analytic_def_chart
-#: model:ir.ui.menu,name:account.menu_action_analytic_account_tree2
-msgid "Analytic Chart of Accounts"
-msgstr "Plano de Contas Analítico"
-
-#. module: account
-#: wizard_view:account.analytic.line,init:0
+#: view:project.account.analytic.line:0
 msgid "View Account Analytic Lines"
 msgstr "Ver linhas analíticas da conta"
 
 #. module: account
-#: wizard_view:account.move.validate,init:0
-msgid "Select Period and Journal for Validation"
-msgstr "Seleccione o Período e Diário para Validação"
-
-#. module: account
-#: field:account.invoice,number:0
+#: selection:account.account.type,report_type:0
+msgid "Balance Sheet (Liability Accounts)"
+msgstr ""
+
+#. module: account
+#: field:account.invoice,internal_number:0
+#: field:report.invoice.created,number:0
 msgid "Invoice Number"
 msgstr "Numero da factura"
 
 #. module: account
-#: field:account.period,date_stop:0
-msgid "End of Period"
-msgstr "Fim do período"
-
-#. module: account
-#: wizard_button:populate_statement_from_inv,go,finish:0
-msgid "O_k"
-msgstr "OK"
-
-#. module: account
-#: field:account.invoice,amount_untaxed:0
-msgid "Untaxed"
-msgstr "Sem imposto"
-
-#. module: account
+#: help:account.tax,include_base_amount:0
+msgid ""
+"Indicates if the amount of tax must be included in the base amount for the "
+"computation of the next taxes"
+msgstr ""
+
+#. module: account
+#: model:ir.actions.act_window,name:account.action_account_partner_reconcile
+msgid "Reconciliation: Go to Next Partner"
+msgstr ""
+
+#. module: account
+#: model:ir.actions.act_window,name:account.action_account_analytic_invert_balance
 #: model:ir.actions.report.xml,name:account.account_analytic_account_inverted_balance
-#: model:ir.actions.wizard,name:account.account_analytic_account_inverted_balance_report
 msgid "Inverted Analytic Balance"
 msgstr "Balancete Analítico Invertido"
 
 #. module: account
-#: field:account.tax,applicable_type:0
 #: field:account.tax.template,applicable_type:0
 msgid "Applicable Type"
 msgstr "Tipo aplicável"
 
 #. module: account
 #: field:account.invoice,reference:0
+#: field:account.invoice.line,invoice_id:0
 msgid "Invoice Reference"
 msgstr "Referência da factura"
-
-#. module: account
-#: field:account.account,name:0
-#: field:account.account.template,name:0
-#: rml:account.analytic.account.inverted.balance:0
-#: field:account.bank.statement,name:0
-#: field:account.bank.statement.line,name:0
-#: field:account.chart.template,name:0
-#: field:account.config.wizard,name:0
-#: field:account.model.line,name:0
-#: field:account.move,name:0
-#: field:account.move.line,name:0
-#: field:account.move.reconcile,name:0
-#: field:account.subscription,name:0
-msgid "Name"
-msgstr "Nome"
-
-#. module: account
-#: wizard_view:account.move.line.reconcile,init_full:0
-#: wizard_view:account.move.line.reconcile,init_partial:0
-msgid "Reconciliation transactions"
-msgstr "Transações de reconciliação"
-
-#. module: account
-#: wizard_field:account.aged.trial.balance,init,direction_selection:0
-msgid "Analysis Direction"
-msgstr "Direcção da analise"
-
-#. module: account
-#: wizard_button:populate_statement_from_inv,init,go:0
-msgid "_Go"
-msgstr "_Ir"
-
-#. module: account
-#: field:res.partner,ref_companies:0
-msgid "Companies that refers to partner"
-msgstr "Empresas relacionadas ao terceiro"
-
-#. module: account
-#: field:account.move.line,date:0
-msgid "Effective date"
-msgstr "Data efectiva"
 
 #. module: account
 #: help:account.tax.template,sequence:0
@@ -2939,177 +5720,86 @@
 "vários impostos dependentes. Neste caso a ordem de avaliação é importante."
 
 #. module: account
-#: field:account.journal.column,view_id:0
-#: view:account.journal.view:0
-#: field:account.journal.view,name:0
-#: model:ir.model,name:account.model_account_journal_view
-msgid "Journal View"
-msgstr "Vista do Diário"
-
-#. module: account
-#: selection:account.move.line,centralisation:0
-msgid "Credit Centralisation"
-msgstr "Centralização do crédito"
-
-#. module: account
-#: rml:account.overdue:0
-msgid "Customer Ref:"
-msgstr "Ref.do cliente:"
-
-#. module: account
-#: xsl:account.transfer:0
-msgid "Partner ID"
-msgstr "Id do Parceiro"
-
-#. module: account
-#: wizard_view:account.automatic.reconcile,init:0
-#: wizard_view:account.invoice.pay,addendum:0
-#: wizard_view:account.move.line.reconcile,addendum:0
-msgid "Write-Off Move"
-msgstr "Fechar movimento"
-
-#. module: account
-#: view:account.move.line:0
-msgid "Total credit"
-msgstr "Crédito total"
-
-#. module: account
-#: model:ir.actions.act_window,name:account.action_invoice_tree1_new
-#: model:ir.ui.menu,name:account.menu_action_invoice_tree1_new
-msgid "New Customer Invoice"
-msgstr "Nova factura de clientes"
-
-#. module: account
-<<<<<<< HEAD
-#: field:account.account,reconcile:0
-#: wizard_button:account.automatic.reconcile,init,reconcile:0
-#: field:account.bank.statement.line,reconcile_id:0
-#: view:account.bank.statement.reconcile:0
-#: field:account.bank.statement.reconcile.line,line_id:0
-#: field:account.move.line,reconcile_id:0
-#: wizard_button:account.move.line.reconcile,addendum,reconcile:0
-#: wizard_button:account.move.line.reconcile,init_full,reconcile:0
-msgid "Reconcile"
-msgstr "Reconciliar"
-=======
+#: selection:account.account,type:0
+#: selection:account.account.template,type:0
+#: view:account.journal:0
+msgid "Liquidity"
+msgstr ""
+
+#. module: account
+#: model:ir.actions.act_window,name:account.action_account_analytic_journal_open_form
+#: model:ir.ui.menu,name:account.account_analytic_journal_entries
+msgid "Analytic Journal Items"
+msgstr ""
+
+#. module: account
+#: view:account.fiscalyear.close:0
+msgid ""
+"This wizard will generate the end of year journal entries of selected fiscal "
+"year. Note that you can run this wizard many times for the same fiscal year: "
+"it will simply replace the old opening entries with the new ones."
+msgstr ""
+
+#. module: account
+#: model:ir.ui.menu,name:account.menu_finance_bank_and_cash
+msgid "Bank and Cash"
+msgstr ""
+
+#. module: account
+#: model:ir.actions.act_window,help:account.action_analytic_entries_report
+msgid ""
+"From this view, have an analysis of your different analytic entries "
+"following the analytic account you defined matching your business need. Use "
+"the tool search to analyse information about analytic entries generated in "
+"the system."
+msgstr ""
+
+#. module: account
+#: sql_constraint:account.journal:0
+msgid "The name of the journal must be unique per company !"
+msgstr ""
+
+#. module: account
+#: field:account.account.template,nocreate:0
+msgid "Optional create"
+msgstr ""
+
+#. module: account
 #: code:addons/account/invoice.py:0
 #, python-format
-msgid "Cannot delete invoice(s) that are already opened or paid !"
-msgstr "Não é possível eliminar facturas em aberto ou pagas!"
->>>>>>> cc7031ec
-
-#. module: account
-#: rml:account.overdue:0
-msgid "Best regards."
-msgstr "As melhores considerações"
-
-#. module: account
-#: model:ir.model,name:account.model_report_hr_timesheet_invoice_journal
-msgid "Analytic account costs and revenues"
-msgstr "Conta da contabilidade analítica custos e receitas"
-
-#. module: account
-#: wizard_view:account.invoice.refund,init:0
-msgid "Are you sure you want to refund this invoice ?"
-msgstr "Têm certeza que pretende fazer o reembolso desta factura ?"
-
-#. module: account
-#: model:ir.actions.wizard,name:account.wizard_paid_open
-msgid "Open State"
-msgstr "Estado aberto"
-
-#. module: account
-#: field:account.journal,entry_posted:0
-msgid "Skip 'Draft' State for Created Entries"
-msgstr "Omitir o estado 'Rascunho ' para os movimentos criados"
-
-#. module: account
-#: field:account.invoice.tax,account_id:0
-#: field:account.move.line,tax_code_id:0
-msgid "Tax Account"
-msgstr "Conta de imposto"
-
-#. module: account
-#: model:process.transition,note:account.process_transition_statemententries0
-msgid "From statement, create entries"
-msgstr "Criar movimentos de extratos"
-
-#. module: account
-#: field:account.analytic.account,complete_name:0
-msgid "Full Account Name"
-msgstr "Nome completo da conta"
-
-#. module: account
-#: rml:account.account.balance:0
-#: rml:account.analytic.account.analytic.check:0
-#: rml:account.analytic.account.balance:0
-#: rml:account.general.ledger:0
-#: rml:account.journal.period.print:0
-#: rml:account.partner.balance:0
-#: rml:account.tax.code.entries:0
-#: rml:account.third_party_ledger:0
-#: rml:account.third_party_ledger_other:0
-#: rml:account.vat.declaration:0
-msgid "1cm 27.7cm 20cm 27.7cm"
-msgstr "1cm 27.7cm 20cm 27.7cm"
-
-#. module: account
-#: model:ir.actions.act_window,name:account.action_invoice_tree12
-#: model:ir.ui.menu,name:account.menu_action_invoice_tree12
-msgid "Draft Supplier Refunds"
-msgstr "Rascunho do reembolso do fornecedor"
-
-#. module: account
-#: model:process.node,name:account.process_node_accountingstatemententries0
-msgid "Accounting Statement"
-msgstr "Declarações de contas"
-
-#. module: account
-#: rml:account.overdue:0
-msgid "Document: Customer account statement"
-msgstr "Documento: Extracto de conta de cliente"
-
-#. module: account
-#: view:product.product:0
-#: view:product.template:0
-#: view:res.partner:0
-msgid "Accounting"
-msgstr "Contabilidade"
-
-#. module: account
-#: view:account.fiscal.position.template:0
-msgid "Taxes Mapping"
-msgstr "Mapeamento de impostos"
-
-#. module: account
-#: wizard_view:account.move.line.unreconcile,init:0
-#: wizard_view:account.reconcile.unreconcile,init:0
-msgid "Unreconciliation transactions"
-msgstr "Transacções não reconciliadas"
-
-#. module: account
-#: model:process.transition,note:account.process_transition_paymentorderbank0
-#: model:process.transition,note:account.process_transition_paymentorderreconcilation0
-msgid "Reconcilation of entries from payment order."
-msgstr "Reconciliação de movimentos da ordem de pagamento."
+msgid "Can not find account chart for this company, Please Create account."
+msgstr ""
+
+#. module: account
+#: code:addons/account/wizard/account_report_aged_partner_balance.py:0
+#, python-format
+msgid "Enter a Start date !"
+msgstr ""
+
+#. module: account
+#: report:account.invoice:0
+#: selection:account.invoice,type:0
+#: selection:account.invoice.report,type:0
+#: selection:report.invoice.created,type:0
+msgid "Supplier Refund"
+msgstr "Reembolso do fornecedor"
+
+#. module: account
+#: model:ir.ui.menu,name:account.menu_dashboard_acc
+msgid "Dashboard"
+msgstr ""
+
+#. module: account
+#: help:account.journal.period,active:0
+msgid ""
+"If the active field is set to true, it will allow you to hide the journal "
+"period without removing it."
+msgstr ""
 
 #. module: account
 #: field:account.bank.statement,move_line_ids:0
-#: model:ir.actions.act_window,name:account.act_account_journal_2_account_move_line
-#: model:ir.model,name:account.model_account_move_line
 msgid "Entry lines"
 msgstr "Linhas de movimentos"
-
-#. module: account
-#: wizard_view:account.automatic.reconcile,init:0
-#: wizard_view:account.move.line.reconcile,init_full:0
-#: wizard_view:account.move.line.reconcile,init_partial:0
-#: wizard_view:account.move.line.reconcile.select,init:0
-#: model:ir.ui.menu,name:account.next_id_20
-#: model:process.node,name:account.process_node_reconciliation0
-#: model:process.node,name:account.process_node_supplierreconciliation0
-msgid "Reconciliation"
-msgstr "Reconciliação"
 
 #. module: account
 #: field:account.move.line,centralisation:0
@@ -3117,73 +5807,36 @@
 msgstr "Centralização"
 
 #. module: account
-#: field:account.invoice.tax,tax_code_id:0
-#: field:account.tax,description:0
-#: field:account.tax,tax_code_id:0
-#: field:account.tax.template,tax_code_id:0
-#: model:ir.model,name:account.model_account_tax_code
-msgid "Tax Code"
-msgstr "Código do imposto"
-
-#. module: account
-#: rml:account.analytic.account.journal:0
-msgid "Analytic Journal -"
-msgstr "Diário Analítico -"
-
-#. module: account
-#: rml:account.analytic.account.analytic.check:0
-msgid "Analytic Debit"
-msgstr "Débito Analítico"
-
-#. module: account
-#: field:account.account,currency_mode:0
-msgid "Outgoing Currencies Rate"
-msgstr "Taxa de câmbios na vendas"
-
-#. module: account
-#: model:ir.actions.act_window,name:account.action_invoice_tree10
-#: model:ir.ui.menu,name:account.menu_action_invoice_tree10
-msgid "Draft Customer Refunds"
-msgstr "Rascunho do reembolso do cliente"
-
-#. module: account
-<<<<<<< HEAD
+#: view:account.account:0
+#: view:account.account.template:0
+#: view:account.analytic.account:0
+#: view:account.analytic.journal:0
+#: view:account.analytic.line:0
+#: view:account.bank.statement:0
+#: view:account.chart.template:0
+#: view:account.entries.report:0
+#: view:account.fiscalyear:0
+#: view:account.invoice:0
+#: view:account.invoice.report:0
+#: view:account.journal:0
+#: view:account.model:0
+#: view:account.move:0
+#: view:account.move.line:0
+#: view:account.subscription:0
+#: view:account.tax.code.template:0
+#: view:analytic.entries.report:0
+msgid "Group By..."
+msgstr ""
+
+#. module: account
 #: field:account.journal.column,readonly:0
 msgid "Readonly"
 msgstr "Só de leitura"
-=======
-#: view:account.chart:0
-msgid "(If you do not select Fiscal year it will take all open fiscal years)"
-msgstr "(Se não indicar um exercício, irá considerar todos os em aberto)"
->>>>>>> cc7031ec
-
-#. module: account
-#: help:account.model.line,date_maturity:0
-msgid ""
-"The maturity date of the generated entries for this model. You can chosse "
-"between the date of the creation action or the the date of the creation of "
-"the entries plus the partner payment terms."
-msgstr ""
-"A data de vencimento dos movimentos gerados para este modelo. Pode escolher "
-"entre a data da acção de criação ou a data de criação dos movimentos mais os "
-"prazos de pagamento do terceiro."
-
-#. module: account
-#: selection:account.analytic.journal,type:0
-#: selection:account.journal,type:0
-msgid "Situation"
-msgstr "Situação"
-
-#. module: account
-#: rml:account.invoice:0
-#: xsl:account.transfer:0
-msgid "Document"
-msgstr "Documento"
-
-#. module: account
-#: help:account.move.line,move_id:0
-msgid "The move of this entry line."
-msgstr "O movimento desta linha"
+
+#. module: account
+#: model:ir.model,name:account.model_account_pl_report
+msgid "Account Profit And Loss Report"
+msgstr ""
 
 #. module: account
 #: field:account.invoice.line,uos_id:0
@@ -3191,76 +5844,38 @@
 msgstr "Unidade de medida"
 
 #. module: account
-#: field:account.chart.template,property_account_receivable:0
-msgid "Receivable Account"
-msgstr "Conta a Receber"
-
-#. module: account
-#: help:account.journal,group_invoice_lines:0
-msgid ""
-"If this box is checked, the system will try to group the accounting lines "
-"when generating them from invoices."
-msgstr ""
-"Se esta caixa estiver assinalada, o sistema vai tentar agrupar as linhas de "
-"movimentos gerados a partir das facturas."
-
-#. module: account
-#: wizard_field:account.move.line.reconcile,init_full,trans_nbr:0
-#: wizard_field:account.move.line.reconcile,init_partial,trans_nbr:0
-msgid "# of Transaction"
-msgstr "# da transacção"
-
-#. module: account
-#: model:ir.actions.wizard,name:account.wizard_invoice_state_cancel
-msgid "Cancel selected invoices"
-msgstr "Cancelar facturas seleccionadas"
-
-#. module: account
+#: constraint:account.payment.term.line:0
+#: code:addons/account/account.py:0
+#, python-format
+msgid ""
+"Percentages for Payment Term Line must be between 0 and 1, Example: 0.02 for "
+"2% "
+msgstr ""
+"Os percentuais para a linha de termos de pagamento devem estar entre 0 e 1, "
+"Exemplo: 0,02 para 2% "
+
+#. module: account
+#: model:ir.model,name:account.model_account_sequence_fiscalyear
+msgid "account.sequence.fiscalyear"
+msgstr "account.sequence.fiscalyear"
+
+#. module: account
+#: report:account.analytic.account.journal:0
 #: view:account.analytic.journal:0
 #: field:account.analytic.line,journal_id:0
 #: field:account.journal,analytic_journal_id:0
+#: model:ir.actions.act_window,name:account.action_account_analytic_journal
 #: model:ir.actions.report.xml,name:account.analytic_journal_print
-#: model:ir.actions.wizard,name:account.account_analytic_account_journal_report
 msgid "Analytic Journal"
 msgstr "Diário Analítico"
 
 #. module: account
-#: rml:account.general.ledger:0
-msgid "Entry Label"
-msgstr "Nome do movimento"
-
-#. module: account
-#: model:process.transition,note:account.process_transition_paymentreconcile0
-msgid "Reconcilate the entries from payment"
-msgstr "Reconcilia os movimentos de pagamento"
-
-#. module: account
-#: rml:account.tax.code.entries:0
-msgid "("
-msgstr "("
-
-#. module: account
-#: view:account.invoice:0
-#: view:account.period:0
-#: view:account.subscription:0
-msgid "Set to Draft"
-msgstr "Definido como rascunho"
-
-#. module: account
-#: help:account.invoice,origin:0
-#: help:account.invoice.line,origin:0
-msgid "Reference of the document that produced this invoice."
-msgstr "Referência do documento que produziu esta factura"
-
-#. module: account
-#: selection:account.account,type:0
-#: selection:account.account.template,type:0
-#: selection:account.aged.trial.balance,init,result_selection:0
-msgid "Payable"
-msgstr "Pagável"
-
-#. module: account
-#: rml:account.invoice:0
+#: view:account.entries.report:0
+msgid "Reconciled"
+msgstr ""
+
+#. module: account
+#: report:account.invoice:0
 #: field:account.invoice.tax,base:0
 msgid "Base"
 msgstr "Base"
@@ -3271,75 +5886,32 @@
 msgstr "Nome do modelo"
 
 #. module: account
-#: selection:account.account,type:0
-#: selection:account.account.template,type:0
-msgid "Others"
-msgstr "Outros"
-
-#. module: account
-#: selection:account.automatic.reconcile,init,power:0
-msgid "8"
-msgstr "8"
-
-#. module: account
-#: view:account.invoice:0
-#: view:account.move:0
-#: wizard_button:account.move.validate,init,validate:0
-msgid "Validate"
-msgstr "Validar"
-
-#. module: account
-#: view:account.model:0
-#: field:account.model,legend:0
-msgid "Legend"
-msgstr "Legenda"
-
-#. module: account
-#: model:process.node,note:account.process_node_draftinvoices0
-msgid "Proposed invoice to be checked, validated and printed"
-msgstr "Factura proposta a ser verificada, validada e impressa"
-
-#. module: account
-#: model:ir.actions.act_window,name:account.action_move_line_select
-msgid "account.move.line.select"
-msgstr "account.move.line.select"
-
-#. module: account
-#: view:account.account:0
-#: rml:account.account.balance:0
-#: wizard_field:account.account.balance.report,account_selection,Account_list:0
-#: wizard_field:account.automatic.reconcile,init,writeoff_acc_id:0
-#: field:account.bank.statement.line,account_id:0
-#: field:account.bank.statement.reconcile.line,account_id:0
-#: field:account.invoice,account_id:0
-#: field:account.invoice.line,account_id:0
-#: field:account.journal,account_control_ids:0
-#: field:account.model.line,account_id:0
-#: field:account.move.line,account_id:0
-#: wizard_field:account.move.line.reconcile.select,init,account_id:0
-#: wizard_field:account.move.line.unreconcile.select,init,account_id:0
-#: model:ir.model,name:account.model_account_account
-msgid "Account"
-msgstr "Conta"
-
-#. module: account
-#: model:account.journal,name:account.bank_journal
-msgid "Journal de Banque CHF"
-msgstr "Diário de Banco CHF"
-
-#. module: account
-#: selection:account.account.balance.report,checktype,state:0
-#: selection:account.general.ledger.report,checktype,state:0
-#: selection:account.partner.balance.report,init,state:0
-#: selection:account.third_party_ledger.report,init,state:0
-msgid "By Date and Period"
-msgstr "Por data e período"
+#: field:account.chart.template,property_account_expense_categ:0
+msgid "Expense Category Account"
+msgstr "Conta da categoria Gastos"
+
+#. module: account
+#: view:account.bank.statement:0
+msgid "Cash Transactions"
+msgstr ""
+
+#. module: account
+#: code:addons/account/wizard/account_state_open.py:0
+#, python-format
+msgid "Invoice is already reconciled"
+msgstr "A factura já se encontra reconcilíada"
+
+#. module: account
+#: view:board.board:0
+msgid "Aged receivables"
+msgstr "A receber ente datas"
 
 #. module: account
 #: view:account.account:0
 #: view:account.account.template:0
 #: view:account.bank.statement:0
 #: field:account.bank.statement.line,note:0
+#: view:account.fiscal.position:0
 #: field:account.fiscal.position,note:0
 #: view:account.invoice.line:0
 #: field:account.invoice.line,note:0
@@ -3347,141 +5919,40 @@
 msgstr "Notas"
 
 #. module: account
-#: help:account.invoice,reconciled:0
-msgid ""
-"The account moves of the invoice have been reconciled with account moves of "
-"the payment(s)."
-msgstr ""
-"Os movimentos da conta da factura foram reconciliadas com movimentos da "
-"conta de pagamento(s)."
-
-#. module: account
-#: rml:account.invoice:0
-#: view:account.invoice:0
-#: field:account.invoice.line,invoice_line_tax_id:0
-#: model:ir.actions.act_window,name:account.action_tax_form
-#: model:ir.ui.menu,name:account.menu_action_tax_form
-#: model:ir.ui.menu,name:account.next_id_27
-msgid "Taxes"
-msgstr "Impostos"
-
-#. module: account
-#: wizard_view:account.fiscalyear.close,init:0
-msgid "Close Fiscal Year with new entries"
-msgstr "Encerra o exercício com novos movimentos"
-
-#. module: account
-#: selection:account.account,currency_mode:0
-msgid "Average Rate"
-msgstr "Taxa média"
-
-#. module: account
-#: model:process.node,note:account.process_node_bankstatement0
-#: model:process.node,note:account.process_node_supplierbankstatement0
-msgid "Statement encoding produces payment entries"
-msgstr "O registo do extrato gera movimentos de pagamento"
-
-#. module: account
-#: field:account.account,code:0
-#: rml:account.account.balance:0
-#: field:account.account.template,code:0
-#: field:account.account.type,code:0
-#: rml:account.analytic.account.analytic.check:0
-#: rml:account.analytic.account.balance:0
-#: rml:account.analytic.account.inverted.balance:0
-#: rml:account.analytic.account.journal:0
-#: field:account.analytic.line,code:0
-#: field:account.config.wizard,code:0
-#: field:account.fiscalyear,code:0
-#: rml:account.general.journal:0
-#: field:account.journal,code:0
-#: rml:account.partner.balance:0
-#: field:account.period,code:0
-msgid "Code"
-msgstr "Código"
-
-#. module: account
-#: model:ir.ui.menu,name:account.menu_finance
-msgid "Financial Management"
-msgstr "Gestão financeira"
-
-#. module: account
-#: selection:account.account.type,close_method:0
-#: selection:account.tax,type:0
-#: selection:account.tax.template,type:0
-msgid "None"
-msgstr "Nenhum(a)"
-
-#. module: account
-#: model:ir.actions.wizard,name:account.wizard_fiscalyear_close
-#: model:ir.ui.menu,name:account.menu_wizard_fy_close
-msgid "Generate Fiscal Year Opening Entries"
-msgstr "Gerar os movimentos de abertura do exercício."
-
-#. module: account
-#: model:ir.actions.wizard,name:account.wizard_reconcile
-msgid "Reconcile Entries"
-msgstr "Reconciliar movimentos"
-
-#. module: account
-#: wizard_view:account.wizard_paid_open,init:0
-msgid "(Invoice should be unreconciled if you want to open it)"
-msgstr "(Factura deve ser desconciliada se você deseja abri-la)"
-
-#. module: account
-#: view:account.invoice:0
-msgid "Additionnal Information"
-msgstr "Informação adicional"
-
-#. module: account
-#: field:account.tax,name:0
-#: field:account.tax.template,name:0
-#: rml:account.vat.declaration:0
-msgid "Tax Name"
-msgstr "Nome do imposto"
-
-#. module: account
-#: wizard_view:account.fiscalyear.close.state,init:0
-msgid " Close states of Fiscal year and periods"
-msgstr " Encerrar exercício fiscal e períodos"
-
-#. module: account
-#: model:account.payment.term,name:account.account_payment_term
-msgid "30 Days End of Month"
-msgstr "30 dias fim do mês"
-
-#. module: account
-#: field:account.chart.template,tax_code_root_id:0
-msgid "Root Tax Code"
-msgstr "Código de imposto de raiz"
-
-#. module: account
-#: constraint:account.invoice:0
-msgid "Error: BVR reference is required."
-msgstr "Erro: É necessária a referencia BVR."
-
-#. module: account
-#: field:account.tax.code,notprintable:0
-#: field:account.tax.code.template,notprintable:0
-msgid "Not Printable in Invoice"
-msgstr "Não é impresso na factura"
-
-#. module: account
-#: field:account.move.line,move_id:0
-msgid "Move"
-msgstr "Mover"
-
-#. module: account
-#: field:account.fiscal.position.tax,tax_src_id:0
-#: field:account.fiscal.position.tax.template,tax_src_id:0
-msgid "Tax Source"
-msgstr "Origem do câmbio"
-
-#. module: account
-#: model:ir.actions.report.xml,name:account.account_analytic_account_balance
-#: model:ir.actions.wizard,name:account.account_analytic_account_balance_report
-msgid "Analytic Balance"
-msgstr "Balancete Analítico"
+#: model:ir.model,name:account.model_analytic_entries_report
+msgid "Analytic Entries Statistics"
+msgstr ""
+
+#. module: account
+#: code:addons/account/account_analytic_line.py:0
+#: code:addons/account/account_move_line.py:0
+#, python-format
+msgid "Entries: "
+msgstr "Entradas: "
+
+#. module: account
+#: view:account.use.model:0
+msgid "Create manual recurring entries in a chosen journal."
+msgstr ""
+
+#. module: account
+#: code:addons/account/account.py:0
+#, python-format
+msgid "Couldn't create move between different companies"
+msgstr "Não foi possível criar movimentos entre empresas diferentes"
+
+#. module: account
+#: model:ir.actions.act_window,help:account.action_account_bank_reconcile_tree
+msgid ""
+"Bank Reconciliation consists of verifying that your bank statement "
+"corresponds with the entries (or records) of that account in your accounting "
+"system."
+msgstr ""
+
+#. module: account
+#: model:process.node,note:account.process_node_draftstatement0
+msgid "State is draft"
+msgstr ""
 
 #. module: account
 #: view:account.move.line:0
@@ -3489,35 +5960,17 @@
 msgstr "Débito total"
 
 #. module: account
-#: selection:account.analytic.account,state:0
-msgid "Pending"
-msgstr "Pendente"
-
-#. module: account
-#: view:wizard.multi.charts.accounts:0
-msgid "Bank Information"
-msgstr "Informação do banco"
-
-#. module: account
-#: rml:account.invoice:0
+#: code:addons/account/account_move_line.py:0
+#, python-format
+msgid "Entry \"%s\" is not valid !"
+msgstr "A entada \"%s\" não é valida !"
+
+#. module: account
+#: report:account.invoice:0
 msgid "Fax :"
 msgstr "Fax :"
 
 #. module: account
-#: rml:account.partner.balance:0
-#: model:ir.actions.report.xml,name:account.account_3rdparty_account_balance
-#: model:ir.actions.wizard,name:account.wizard_partner_balance_report
-#: model:ir.ui.menu,name:account.menu_partner_balance
-msgid "Partner Balance"
-msgstr "Balancete do Terceiro"
-
-#. module: account
-#: rml:account.third_party_ledger:0
-#: rml:account.third_party_ledger_other:0
-msgid "Third Party Ledger"
-msgstr "Balancete de terceiros"
-
-#. module: account
 #: help:res.partner,property_account_receivable:0
 msgid ""
 "This account will be used instead of the default one as the receivable "
@@ -3527,7 +5980,6 @@
 "terceiro actual."
 
 #. module: account
-#: selection:account.tax,applicable_type:0
 #: field:account.tax,python_applicable:0
 #: field:account.tax,python_compute:0
 #: selection:account.tax,type:0
@@ -3539,38 +5991,21 @@
 msgstr "Código python"
 
 #. module: account
-#: model:ir.actions.act_window,name:account.act_account_journal_2_account_bank_statement
-msgid "Bank statements"
-msgstr "Extratos Bancários"
-
-#. module: account
-#: model:ir.ui.menu,name:account.next_id_22
-msgid "Partner Accounts"
-msgstr "Contas do terceiro"
-
-#. module: account
-#: help:account.tax.template,tax_group:0
-msgid ""
-"If a default tax if given in the partner it only override taxes from account "
-"(or product) of the same group."
-msgstr ""
-"Se for configurado um imposto no terceiro, só prevalece sobre impostos de "
-"conta (ou produto) do mesmo grupo."
-
-#. module: account
-#: view:account.bank.statement:0
-msgid "Real Entries"
-msgstr "Movimentos reais"
-
-#. module: account
-#: model:process.node,name:account.process_node_importinvoice0
-msgid "Import invoice"
-msgstr "Importar factura"
-
-#. module: account
-#: view:account.invoice:0
-#: view:wizard.company.setup:0
-#: view:wizard.multi.charts.accounts:0
+#: code:addons/account/wizard/account_report_balance_sheet.py:0
+#, python-format
+msgid ""
+"Please define the Reserve and Profit/Loss account for current user company !"
+msgstr ""
+
+#. module: account
+#: help:account.journal,update_posted:0
+msgid ""
+"Check this box if you want to allow the cancellation the entries related to "
+"this journal or of the invoice related to this journal"
+msgstr ""
+
+#. module: account
+#: view:account.fiscalyear.close:0
 msgid "Create"
 msgstr "Criar"
 
@@ -3580,120 +6015,32 @@
 msgstr "Criar movimento"
 
 #. module: account
-#: model:ir.model,name:account.model_account_invoice_line
-msgid "Invoice line"
-msgstr "Linha de factura"
-
-#. module: account
-#: field:account.account,shortcut:0
-#: field:account.account.template,shortcut:0
-msgid "Shortcut"
-msgstr "Atalho"
-
-#. module: account
-#: wizard_view:account.move.validate,init:0
-msgid ""
-"All draft account entries in this journal and period will be validated. It "
-"means you won't be able to modify their accouting fields."
-msgstr ""
-"Todas os movimentos em rascunho neste diário serão validados. Significa que "
-"não será possível modificar os seus campos contabilísticos."
-
-#. module: account
-#: selection:account.model.line,date:0
-#: selection:account.model.line,date_maturity:0
-msgid "Date of the day"
-msgstr "Data do dia"
-
-#. module: account
-#: help:account.move.line,amount_currency:0
-msgid ""
-"The amount expressed in an optional other currency if it is a multi-currency "
-"entry."
-msgstr "O valor expresso em divisas, se é um movimento em moeda estrangeira."
-
-#. module: account
-#: field:account.tax,parent_id:0
-#: field:account.tax.template,parent_id:0
-msgid "Parent Tax Account"
-msgstr "Conta de Imposto Ascendente"
-
-#. module: account
-#: field:account.account,user_type:0
-#: field:account.account.template,user_type:0
-#: view:account.account.type:0
-#: field:account.analytic.account,type:0
-#: model:ir.model,name:account.model_account_account_type
-msgid "Account Type"
-msgstr "Tipo de Conta"
-
-#. module: account
-#: view:res.partner:0
-msgid "Bank account owner"
-msgstr "Dono da conta bancaria"
-
-#. module: account
-#: wizard_view:account.account.balance.report,checktype:0
-#: wizard_view:account.general.ledger.report,checktype:0
-#: wizard_view:account.partner.balance.report,init:0
-#: wizard_view:account.third_party_ledger.report,init:0
-msgid "Filter on Periods"
-msgstr "Filtrar em períodos"
-
-#. module: account
-#: field:res.partner,property_account_receivable:0
-msgid "Account Receivable"
-msgstr "Conta recebivel"
-
-#. module: account
-#: wizard_button:account.invoice.pay,addendum,reconcile:0
-msgid "Pay and reconcile"
-msgstr "Pagar e reconciliar"
-
-#. module: account
-#: rml:account.central.journal:0
-#: model:ir.actions.report.xml,name:account.account_central_journal
-msgid "Central Journal"
-msgstr "Diário Central"
-
-#. module: account
-#: rml:account.third_party_ledger:0
-#: rml:account.third_party_ledger_other:0
-msgid "Balance brought forward"
-msgstr "Saldo transitado"
-
-#. module: account
-#: field:account.account,child_consol_ids:0
-msgid "Consolidated Children"
-msgstr "Dependentes consolidados"
-
-#. module: account
-#: wizard_field:account.account.balance.report,checktype,fiscalyear:0
-#: wizard_field:account.chart,init,fiscalyear:0
-#: wizard_field:account.general.ledger.report,checktype,fiscalyear:0
-#: wizard_field:account.partner.balance.report,init,fiscalyear:0
-#: wizard_field:account.third_party_ledger.report,init,fiscalyear:0
-msgid "Fiscal year"
-msgstr "Ano Fiscal"
-
-#. module: account
-#: rml:account.overdue:0
-msgid "Balance :"
-msgstr "Saldo:"
-
-#. module: account
-#: selection:account.account.balance.report,checktype,display_account:0
-#: selection:account.general.ledger.report,checktype,display_account:0
-msgid "With balance is not equal to 0"
-msgstr "Com saldo diferente de 0"
-
-#. module: account
-#: selection:account.automatic.reconcile,init,power:0
-msgid "3"
-msgstr "3"
-
-#. module: account
+#: view:account.payment.term.line:0
+msgid "  valuation: percent"
+msgstr ""
+
+#. module: account
+#: field:account.installer,bank_accounts_id:0
+msgid "Your Bank and Cash Accounts"
+msgstr ""
+
+#. module: account
+#: code:addons/account/account.py:0
+#: code:addons/account/account_analytic_line.py:0
+#: code:addons/account/account_bank_statement.py:0
+#: code:addons/account/account_cash_statement.py:0
+#: code:addons/account/account_move_line.py:0
+#: code:addons/account/invoice.py:0
+#: code:addons/account/wizard/account_invoice_refund.py:0
+#: code:addons/account/wizard/account_use_model.py:0
+#, python-format
+msgid "Error !"
+msgstr "Erro !"
+
+#. module: account
+#: view:account.vat.declaration:0
 #: model:ir.actions.report.xml,name:account.account_vat_declaration
+#: model:ir.ui.menu,name:account.menu_account_vat_declaration
 msgid "Taxes Report"
 msgstr "Relatório de Impostos"
 
@@ -3703,867 +6050,904 @@
 msgstr "Impresso"
 
 #. module: account
-#: model:ir.actions.act_window,name:account.action_invoice_tree4_new
-#: model:ir.ui.menu,name:account.menu_action_invoice_tree4_new
-msgid "New Supplier Refund"
-msgstr "Novo reembolso do fornecedor"
-
-#. module: account
-#: view:account.model:0
-msgid "Entry Model"
-msgstr "Modelo de Movimentos"
-
-#. module: account
-#: wizard_field:account.general.ledger.report,checktype,amount_currency:0
-msgid "With Currency"
-msgstr "Com moeda"
-
-#. module: account
-#: view:account.account:0
-msgid "Chart of accounts"
-msgstr "Gráfico de contas"
-
-#. module: account
-#: field:account.subscription.line,subscription_id:0
-msgid "Subscription"
-msgstr "Subscrição"
-
-#. module: account
-#: field:account.analytic.journal,code:0
-msgid "Journal code"
-msgstr "Código do Diário"
-
-#. module: account
-#: wizard_button:account.fiscalyear.close,init,close:0
-#: view:account.model:0
-msgid "Create entries"
-msgstr "Criar movimentos"
-
-#. module: account
 #: view:account.analytic.line:0
 msgid "Project line"
 msgstr "Linha do projecto"
 
 #. module: account
-#: wizard_field:account.automatic.reconcile,init,max_amount:0
-msgid "Maximum write-off amount"
-msgstr "Montante máximo fechado"
-
-#. module: account
 #: field:account.invoice.tax,manual:0
 msgid "Manual"
 msgstr "Manual"
 
 #. module: account
+#: view:account.automatic.reconcile:0
+msgid ""
+"For an invoice to be considered as paid, the invoice entries must be "
+"reconciled with counterparts, usually payments. With the automatic "
+"reconciliation functionality, OpenERP makes its own search for entries to "
+"reconcile in a series of accounts. It finds entries for each partner where "
+"the amounts correspond."
+msgstr ""
+
+#. module: account
+#: view:account.move:0
+#: field:account.move,to_check:0
+msgid "To Review"
+msgstr ""
+
+#. module: account
+#: view:account.bank.statement:0
+#: view:account.move:0
+#: model:ir.actions.act_window,name:account.action_move_journal_line
+#: model:ir.ui.menu,name:account.menu_action_move_journal_line_form
+#: model:ir.ui.menu,name:account.menu_finance_entries
+msgid "Journal Entries"
+msgstr ""
+
+#. module: account
+#: help:account.partner.ledger,page_split:0
+msgid "Display Ledger Report with One partner per page"
+msgstr ""
+
+#. module: account
+#: view:account.state.open:0
+msgid "Yes"
+msgstr "Sim"
+
+#. module: account
+#: code:addons/account/wizard/account_validate_account_move.py:0
+#, python-format
+msgid ""
+"Selected Entry Lines does not have any account move enties in draft state"
+msgstr ""
+
+#. module: account
+#: selection:account.aged.trial.balance,target_move:0
+#: selection:account.balance.report,target_move:0
+#: selection:account.bs.report,target_move:0
+#: selection:account.central.journal,target_move:0
+#: selection:account.chart,target_move:0
+#: selection:account.common.account.report,target_move:0
+#: selection:account.common.journal.report,target_move:0
+#: selection:account.common.partner.report,target_move:0
+#: selection:account.common.report,target_move:0
+#: selection:account.general.journal,target_move:0
+#: selection:account.partner.balance,target_move:0
+#: selection:account.partner.ledger,target_move:0
+#: selection:account.pl.report,target_move:0
+#: selection:account.print.journal,target_move:0
+#: selection:account.report.general.ledger,target_move:0
+#: selection:account.tax.chart,target_move:0
+#: selection:account.vat.declaration,target_move:0
+#: model:ir.actions.report.xml,name:account.account_move_line_list
+msgid "All Entries"
+msgstr "Todos os movimentos"
+
+#. module: account
+#: view:account.journal.select:0
+msgid "Journal Select"
+msgstr ""
+
+#. module: account
+#: code:addons/account/wizard/account_change_currency.py:0
+#, python-format
+msgid "Currnt currency is not confirured properly !"
+msgstr ""
+
+#. module: account
+#: model:ir.model,name:account.model_account_move_reconcile
+msgid "Account Reconciliation"
+msgstr "Reconciliação da conta"
+
+#. module: account
+#: model:ir.model,name:account.model_account_fiscal_position_tax
+msgid "Taxes Fiscal Position"
+msgstr ""
+
+#. module: account
+#: report:account.general.ledger:0
+#: model:ir.actions.act_window,name:account.action_account_general_ledger_menu
+#: model:ir.actions.report.xml,name:account.account_general_ledger
+#: model:ir.ui.menu,name:account.menu_general_ledger
+msgid "General Ledger"
+msgstr "Balancete Geral"
+
+#. module: account
+#: model:process.transition,note:account.process_transition_paymentorderbank0
+msgid "The payment order is sent to the bank."
+msgstr ""
+
+#. module: account
+#: help:account.move,to_check:0
+msgid ""
+"Check this box if you are unsure of that journal entry and if you want to "
+"note it as 'to be reviewed' by an accounting expert."
+msgstr ""
+
+#. module: account
+#: help:account.installer.modules,account_voucher:0
+msgid ""
+"Account Voucher module includes all the basic requirements of Voucher "
+"Entries for Bank, Cash, Sales, Purchase, Expenses, Contra, etc... "
+msgstr ""
+
+#. module: account
+#: view:account.chart.template:0
+msgid "Properties"
+msgstr "Propriedades"
+
+#. module: account
+#: model:ir.model,name:account.model_account_tax_chart
+msgid "Account tax chart"
+msgstr ""
+
+#. module: account
+#: view:account.bank.statement:0
+msgid "Select entries"
+msgstr "Seleccionar os movimentos"
+
+#. module: account
+#: code:addons/account/account.py:0
+#, python-format
+msgid ""
+"You can specify year, month and date in the name of the model using the "
+"following labels:\n"
+"\n"
+"%(year)s: To Specify Year \n"
+"%(month)s: To Specify Month \n"
+"%(date)s: Current Date\n"
+"\n"
+"e.g. My model on %(date)s"
+msgstr ""
+
+#. module: account
+#: model:ir.actions.act_window,name:account.action_aged_income
+msgid "Income Accounts"
+msgstr "Contas de Receitas"
+
+#. module: account
+#: help:report.invoice.created,origin:0
+msgid "Reference of the document that generated this invoice report."
+msgstr ""
+
+#. module: account
+#: field:account.tax.code,child_ids:0
+#: field:account.tax.code.template,child_ids:0
+msgid "Child Codes"
+msgstr "Códigos-filho"
+
+#. module: account
+#: model:account.journal,name:account.refund_sales_journal
+msgid "Sales Credit Note Journal - (test)"
+msgstr ""
+
+#. module: account
+#: code:addons/account/invoice.py:0
+#: code:addons/account/wizard/account_invoice_refund.py:0
+#, python-format
+msgid "Data Insufficient !"
+msgstr "Insuficiência de dados!"
+
+#. module: account
+#: model:ir.actions.act_window,name:account.action_invoice_tree1
+#: model:ir.ui.menu,name:account.menu_action_invoice_tree1
+msgid "Customer Invoices"
+msgstr "Facturas de clientes"
+
+#. module: account
+#: field:account.move.line.reconcile,writeoff:0
+msgid "Write-Off amount"
+msgstr "Fechar montante"
+
+#. module: account
+#: view:account.analytic.line:0
+msgid "Sales"
+msgstr ""
+
+#. module: account
+#: model:account.journal,name:account.cash_journal
+msgid "Cash Journal - (test)"
+msgstr ""
+
+#. module: account
+#: selection:account.invoice.report,state:0
+#: selection:account.journal.period,state:0
+#: selection:account.subscription,state:0
+#: selection:report.invoice.created,state:0
+msgid "Done"
+msgstr "Concluído"
+
+#. module: account
+#: model:process.transition,note:account.process_transition_invoicemanually0
+msgid "A statement with manual entries becomes a draft statement."
+msgstr ""
+
+#. module: account
+#: view:account.aged.trial.balance:0
+msgid ""
+"Aged Partner Balance is a more detailed report of your receivables by "
+"intervals. When opening that report, OpenERP asks for the name of the "
+"company, the fiscal period and the size of the interval to be analyzed (in "
+"days). OpenERP then calculates a table of credit balance by period. So if "
+"you request an interval of 30 days OpenERP generates an analysis of "
+"creditors for the past month, past two months, and so on. "
+msgstr ""
+
+#. module: account
+#: model:ir.actions.act_window,help:account.action_account_journal_view
+msgid ""
+"Here you can personalize and create each view of your financial journals by "
+"selecting the fields you want to appear and the sequence they will appear."
+msgstr ""
+
+#. module: account
+#: field:account.invoice,origin:0
+#: field:report.invoice.created,origin:0
+msgid "Source Document"
+msgstr ""
+
+#. module: account
+#: model:ir.actions.act_window,help:account.action_account_period_form
+msgid ""
+"Here, you can define a period, an interval of time between successive "
+"closings of the books of your company. An accounting period typically is a "
+"month or a quarter, corresponding to the tax year used by the business. "
+"Create and manage them from here and decide whether a period should be left "
+"open or closed depending on your company's activities over a specific period."
+msgstr ""
+
+#. module: account
+#: model:ir.actions.act_window,name:account.act_account_acount_move_line_open_unreconciled
+msgid "Unreconciled Entries"
+msgstr ""
+
+#. module: account
+#: model:ir.ui.menu,name:account.menu_menu_Bank_process
+msgid "Statements Reconciliation"
+msgstr ""
+
+#. module: account
+#: report:account.invoice:0
+msgid "Taxes:"
+msgstr "Impostos:"
+
+#. module: account
+#: help:account.tax,amount:0
+msgid "For taxes of type percentage, enter % ratio between 0-1."
+msgstr ""
+
+#. module: account
+#: field:account.entries.report,product_uom_id:0
+#: view:analytic.entries.report:0
+#: field:analytic.entries.report,product_uom_id:0
+msgid "Product UOM"
+msgstr ""
+
+#. module: account
+#: selection:account.automatic.reconcile,power:0
+msgid "9"
+msgstr "9"
+
+#. module: account
+#: help:account.invoice.refund,date:0
+msgid ""
+"This date will be used as the invoice date for Refund Invoice and Period "
+"will be chosen accordingly!"
+msgstr ""
+"Esta data será usada como a data da factura para reembolso da factura e "
+"período que vão ser escolhidos de acordo!"
+
+#. module: account
+#: field:account.aged.trial.balance,period_length:0
+msgid "Period length (days)"
+msgstr "Período de duração (dias)"
+
+#. module: account
+#: model:ir.actions.act_window,name:account.act_account_invoice_partner_relation
+msgid "Monthly Turnover"
+msgstr ""
+
+#. module: account
+#: view:account.move:0
+#: view:account.move.line:0
+msgid "Analytic Lines"
+msgstr "Linhas analíticas"
+
+#. module: account
+#: model:ir.actions.act_window,help:account.action_account_analytic_account_tree2
+msgid ""
+"The normal chart of accounts has a structure defined by the legal "
+"requirement of the country. The analytic chart of account structure should "
+"reflect your own business needs in term of costs/revenues reporting. They "
+"are usually structured by contracts, projects, products or departements. "
+"Most of the OpenERP operations (invoices, timesheets, expenses, etc) "
+"generate analytic entries on the related account."
+msgstr ""
+
+#. module: account
+#: field:account.analytic.journal,line_ids:0
+#: field:account.tax.code,line_ids:0
+msgid "Lines"
+msgstr "Linhas"
+
+#. module: account
+#: model:account.journal,name:account.bank_journal
+msgid "Bank Journal - (test)"
+msgstr ""
+
+#. module: account
+#: code:addons/account/invoice.py:0
+#, python-format
+msgid ""
+"Can not find account chart for this company in invoice line account, Please "
+"Create account."
+msgstr ""
+
+#. module: account
+#: view:account.tax.template:0
+msgid "Account Tax Template"
+msgstr "Modelo de Conta de Imposto"
+
+#. module: account
+#: view:account.journal.select:0
+msgid "Are you sure you want to open Journal Entries?"
+msgstr ""
+
+#. module: account
+#: view:account.state.open:0
+msgid "Are you sure you want to open this invoice ?"
+msgstr "Tem a certeza que pretende abrir esta factura"
+
+#. module: account
+#: model:ir.actions.report.xml,name:account.account_central_journal
+#: model:ir.ui.menu,name:account.menu_account_central_journal
+msgid "Central Journals"
+msgstr ""
+
+#. module: account
+#: field:account.account.template,parent_id:0
+msgid "Parent Account Template"
+msgstr "Modelo da Conta Ascedente"
+
+#. module: account
+#: model:account.account.type,name:account.account_type_income
+msgid "Erfolgskonten - Erlöse"
+msgstr ""
+
+#. module: account
+#: view:account.bank.statement:0
+#: field:account.bank.statement.line,statement_id:0
+#: field:account.move.line,statement_id:0
+#: model:process.process,name:account.process_process_statementprocess0
+msgid "Statement"
+msgstr "Extracto"
+
+#. module: account
+#: help:account.journal,default_debit_account_id:0
+msgid "It acts as a default account for debit amount"
+msgstr ""
+
+#. module: account
+#: model:ir.module.module,description:account.module_meta_information
+msgid ""
+"Financial and accounting module that covers:\n"
+"    General accountings\n"
+"    Cost / Analytic accounting\n"
+"    Third party accounting\n"
+"    Taxes management\n"
+"    Budgets\n"
+"    Customer and Supplier Invoices\n"
+"    Bank statements\n"
+"    Reconciliation process by partner\n"
+"    Creates a dashboard for accountants that includes:\n"
+"    * List of uninvoiced quotations\n"
+"    * Graph of aged receivables\n"
+"    * Graph of aged incomes\n"
+"\n"
+"The processes like maintaining of general ledger is done through the defined "
+"financial Journals (entry move line or\n"
+"grouping is maintained through journal) for a particular financial year and "
+"for preparation of vouchers there is a\n"
+"module named account_voucher.\n"
+"    "
+msgstr ""
+
+#. module: account
+#: report:account.invoice:0
 #: view:account.invoice:0
-msgid "Compute Taxes"
-msgstr "Calcular impostos"
-
-#. module: account
-#: field:wizard.multi.charts.accounts,code_digits:0
-msgid "# of Digits"
-msgstr "Nº de dígitos"
-
-#. module: account
-#: help:res.partner,property_payment_term:0
-msgid ""
-"This payment term will be used instead of the default one for the current "
-"partner"
-msgstr ""
-"Estes termos de pagamento são usadas no lugar das pré-definidas para o "
-"terceiro actual."
-
-#. module: account
-#: wizard_field:account.invoice.pay,addendum,comment:0
-#: wizard_field:account.invoice.pay,init,name:0
-msgid "Entry Name"
-msgstr "Nome do movimento"
-
-#. module: account
-#: help:account.invoice,account_id:0
-msgid "The partner account used for this invoice."
-msgstr "A conta do terceiro usada para esta factura."
-
-#. module: account
-#: help:account.tax.code,notprintable:0
-#: help:account.tax.code.template,notprintable:0
-msgid ""
-"Check this box if you don't want any VAT related to this Tax Code to appear "
-"on invoices"
-msgstr ""
-"Assinale esta caixa se não quer que qualquer IVA relacionado com este código "
-"de imposto apareça nas facturas"
-
-#. module: account
-#: field:account.account.type,sequence:0
+#: field:account.invoice,date_invoice:0
+#: view:account.invoice.report:0
+#: field:report.invoice.created,date_invoice:0
+msgid "Invoice Date"
+msgstr "Data da factura"
+
+#. module: account
+#: help:res.partner,credit:0
+msgid "Total amount this customer owes you."
+msgstr "Valor total que este cliente lhe deve."
+
+#. module: account
+#: model:ir.model,name:account.model_ir_sequence
+msgid "ir.sequence"
+msgstr ""
+
+#. module: account
+#: field:account.journal.period,icon:0
+msgid "Icon"
+msgstr "Ícone"
+
+#. module: account
+#: model:ir.actions.act_window,help:account.action_view_bank_statement_tree
+msgid ""
+"Cash Register allows you to manage cash entries in your cash journals."
+msgstr ""
+
+#. module: account
+#: view:account.automatic.reconcile:0
+#: view:account.use.model:0
+msgid "Ok"
+msgstr "Ok"
+
+#. module: account
+#: code:addons/account/report/account_partner_balance.py:0
+#, python-format
+msgid "Unknown Partner"
+msgstr ""
+
+#. module: account
+#: view:account.bank.statement:0
+msgid "Opening Balance"
+msgstr ""
+
+#. module: account
+#: help:account.journal,centralisation:0
+msgid ""
+"Check this box to determine that each entry of this journal won't create a "
+"new counterpart but will share the same counterpart. This is used in fiscal "
+"year closing."
+msgstr ""
+"Assinale esta caixa para que cada movimento neste diário não gera a sua "
+"própria contrapartida, mas partilhem a mesma contrapartida. Isto é usado no "
+"fecho do ano fiscal."
+
+#. module: account
+#: field:account.bank.statement,closing_date:0
+msgid "Closed On"
+msgstr ""
+
+#. module: account
+#: model:ir.model,name:account.model_account_bank_statement_line
+msgid "Bank Statement Line"
+msgstr "Linha de Extrato Bancário"
+
+#. module: account
+#: field:account.automatic.reconcile,date2:0
+msgid "Ending Date"
+msgstr ""
+
+#. module: account
+#: field:account.invoice.report,uom_name:0
+msgid "Default UoM"
+msgstr ""
+
+#. module: account
+#: field:wizard.multi.charts.accounts,purchase_tax:0
+msgid "Default Purchase Tax"
+msgstr ""
+
+#. module: account
+#: view:account.bank.statement:0
+msgid "Confirm"
+msgstr "Confirmar"
+
+#. module: account
+#: help:account.invoice,partner_bank_id:0
+msgid ""
+"Bank Account Number, Company bank account if Invoice is customer or supplier "
+"refund, otherwise Partner bank account number."
+msgstr ""
+
+#. module: account
+#: help:account.tax,domain:0
+#: help:account.tax.template,domain:0
+msgid ""
+"This field is only used if you develop your own module allowing developers "
+"to create specific taxes in a custom domain."
+msgstr ""
+"Este campo é usado apenas se desenvolver o seu próprio módulo permitindo aos "
+"desenvolvedores criar impostos específicos num domínio personalizado."
+
+#. module: account
+#: code:addons/account/account.py:0
+#, python-format
+msgid "You should have chosen periods that belongs to the same company"
+msgstr ""
+
+#. module: account
+#: field:account.fiscalyear.close,report_name:0
+msgid "Name of new entries"
+msgstr "Nome dos novos movimentos"
+
+#. module: account
+#: view:account.use.model:0
+msgid "Create Entries"
+msgstr "Criar movimentos"
+
+#. module: account
+#: model:ir.ui.menu,name:account.menu_finance_reporting
+msgid "Reporting"
+msgstr "Relatório"
+
+#. module: account
+#: sql_constraint:account.journal:0
+msgid "The code of the journal must be unique per company !"
+msgstr ""
+
+#. module: account
+#: field:account.bank.statement,ending_details_ids:0
+msgid "Closing Cashbox"
+msgstr ""
+
+#. module: account
+#: view:account.journal:0
+msgid "Account Journal"
+msgstr "Diário de Conta"
+
+#. module: account
+#: model:process.node,name:account.process_node_paidinvoice0
+#: model:process.node,name:account.process_node_supplierpaidinvoice0
+msgid "Paid invoice"
+msgstr "Factura Paga"
+
+#. module: account
+#: help:account.partner.reconcile.process,next_partner_id:0
+msgid ""
+"This field shows you the next partner that will be automatically chosen by "
+"the system to go through the reconciliation process, based on the latest day "
+"it have been reconciled."
+msgstr ""
+
+#. module: account
+#: field:account.move.line.reconcile.writeoff,comment:0
+msgid "Comment"
+msgstr "Comentário"
+
+#. module: account
+#: field:account.tax,domain:0
+#: field:account.tax.template,domain:0
+msgid "Domain"
+msgstr "Domínio"
+
+#. module: account
+#: model:ir.model,name:account.model_account_use_model
+msgid "Use model"
+msgstr ""
+
+#. module: account
+#: model:ir.actions.act_window,help:account.action_account_moves_all_a
+#: model:ir.actions.act_window,help:account.action_account_moves_purchase
+msgid ""
+"This view is used by accountants in order to record entries massively in "
+"OpenERP. If you want to record a supplier invoice, start by recording the "
+"line of the expense account, OpenERP will propose to you automatically the "
+"Tax related to this account and the counter-part \"Account Payable\"."
+msgstr ""
+
+#. module: account
+#: help:res.company,property_reserve_and_surplus_account:0
+msgid ""
+"This Account is used for transferring Profit/Loss(If It is Profit: Amount "
+"will be added, Loss : Amount will be deducted.), Which is calculated from "
+"Profit & Loss Report"
+msgstr ""
+
+#. module: account
+#: view:account.invoice.line:0
+#: field:account.invoice.tax,invoice_id:0
+#: model:ir.model,name:account.model_account_invoice_line
+msgid "Invoice Line"
+msgstr "Linha de Factura"
+
+#. module: account
+#: field:account.balance.report,display_account:0
+#: field:account.bs.report,display_account:0
+#: field:account.common.account.report,display_account:0
+#: field:account.pl.report,display_account:0
+#: field:account.report.general.ledger,display_account:0
+msgid "Display accounts"
+msgstr "Mostrar contas"
+
+#. module: account
+#: field:account.account.type,sign:0
+msgid "Sign on Reports"
+msgstr "Definir relatórios"
+
+#. module: account
+#: code:addons/account/account_cash_statement.py:0
+#, python-format
+msgid "You can not have two open register for the same journal"
+msgstr ""
+
+#. module: account
+#: view:account.payment.term.line:0
+msgid "  day of the month= -1"
+msgstr ""
+
+#. module: account
+#: help:account.journal,type:0
+msgid ""
+"Select 'Sale' for Sale journal to be used at the time of making invoice. "
+"Select 'Purchase' for Purchase Journal to be used at the time of approving "
+"purchase order. Select 'Cash' to be used at the time of making payment. "
+"Select 'General' for miscellaneous operations. Select 'Opening/Closing "
+"Situation' to be used at the time of new fiscal year creation or end of year "
+"entries generation."
+msgstr ""
+
+#. module: account
+#: report:account.invoice:0
+#: view:account.invoice:0
+#: report:account.move.voucher:0
+msgid "PRO-FORMA"
+msgstr "Pro-forma"
+
+#. module: account
+#: help:account.installer.modules,account_followup:0
+msgid ""
+"Helps you generate reminder letters for unpaid invoices, including multiple "
+"levels of reminding and customized per-partner policies."
+msgstr ""
+
+#. module: account
+#: selection:account.entries.report,move_line_state:0
+#: view:account.move.line:0
+#: selection:account.move.line,state:0
+msgid "Unbalanced"
+msgstr ""
+
+#. module: account
+#: selection:account.move.line,centralisation:0
+msgid "Normal"
+msgstr "Normal"
+
+#. module: account
+#: view:account.move.line:0
+msgid "Optional Information"
+msgstr "Informação Opcional"
+
+#. module: account
+#: view:account.analytic.line:0
+#: field:account.bank.statement,user_id:0
+#: view:account.journal:0
+#: field:account.journal,user_id:0
+#: view:analytic.entries.report:0
+#: field:analytic.entries.report,user_id:0
+msgid "User"
+msgstr "Utilizador"
+
+#. module: account
+#: report:account.general.journal:0
+msgid ":"
+msgstr ":"
+
+#. module: account
+#: selection:account.account,currency_mode:0
+msgid "At Date"
+msgstr "Na data"
+
+#. module: account
+#: help:account.move.line,date_maturity:0
+msgid ""
+"This field is used for payable and receivable journal entries. You can put "
+"the limit date for the payment of this line."
+msgstr ""
+
+#. module: account
+#: code:addons/account/account_move_line.py:0
+#, python-format
+msgid "Bad account !"
+msgstr "Má conta !"
+
+#. module: account
+#: code:addons/account/account.py:0
+#: code:addons/account/installer.py:0
+#, python-format
+msgid "Sales Journal"
+msgstr "Diário de Vendas"
+
+#. module: account
+#: model:ir.model,name:account.model_account_invoice_tax
+msgid "Invoice Tax"
+msgstr "Taxa de facturação"
+
+#. module: account
+#: code:addons/account/account_move_line.py:0
+#, python-format
+msgid "No piece number !"
+msgstr "Nenhum número à parte !"
+
+#. module: account
+#: model:account.journal,name:account.expenses_journal
+msgid "Expenses Journal - (test)"
+msgstr ""
+
+#. module: account
+#: sql_constraint:ir.model.fields:0
+msgid "Size of the field can never be less than 1 !"
+msgstr ""
+
+#. module: account
+#: view:product.product:0
+#: view:product.template:0
+msgid "Sales Properties"
+msgstr "Propriedades da venda"
+
+#. module: account
+#: model:ir.ui.menu,name:account.menu_manual_reconcile
+msgid "Manual Reconciliation"
+msgstr ""
+
+#. module: account
+#: report:account.overdue:0
+msgid "Total amount due:"
+msgstr "Montante total de dívida"
+
+#. module: account
+#: field:account.analytic.chart,to_date:0
+#: field:project.account.analytic.line,to_date:0
+msgid "To"
+msgstr "Para"
+
+#. module: account
+#: field:account.fiscalyear.close,fy_id:0
+#: field:account.fiscalyear.close.state,fy_id:0
+msgid "Fiscal Year to close"
+msgstr "Ano Fiscal para fechar"
+
+#. module: account
+#: view:account.invoice.cancel:0
+#: model:ir.actions.act_window,name:account.action_account_invoice_cancel
+msgid "Cancel Selected Invoices"
+msgstr ""
+
+#. module: account
+#: selection:account.entries.report,month:0
+#: selection:account.invoice.report,month:0
+#: selection:analytic.entries.report,month:0
+#: selection:report.account.sales,month:0
+#: selection:report.account_type.sales,month:0
+msgid "May"
+msgstr ""
+
+#. module: account
+#: model:ir.model,name:account.model_account_chart_template
+msgid "Templates for Account Chart"
+msgstr "Modelos para Plano de Conta"
+
+#. module: account
+#: field:account.tax.code,code:0
+#: field:account.tax.code.template,code:0
+msgid "Case Code"
+msgstr "Código do caso"
+
+#. module: account
+#: view:validate.account.move:0
+msgid "Post Journal Entries of a Journal"
+msgstr ""
+
+#. module: account
+#: view:product.product:0
+msgid "Sale Taxes"
+msgstr "Impostos de venda"
+
+#. module: account
+#: model:account.journal,name:account.sales_journal
+msgid "Sales Journal - (test)"
+msgstr ""
+
+#. module: account
+#: model:account.account.type,name:account.account_type_cash_moves
+#: selection:account.analytic.journal,type:0
+#: selection:account.bank.accounts.wizard,account_type:0
+#: selection:account.entries.report,type:0
+#: selection:account.journal,type:0
+msgid "Cash"
+msgstr "Dinheiro"
+
+#. module: account
+#: field:account.fiscal.position.account,account_dest_id:0
+#: field:account.fiscal.position.account.template,account_dest_id:0
+msgid "Account Destination"
+msgstr "Destino da conta"
+
+#. module: account
+#: model:process.node,note:account.process_node_supplierpaymentorder0
+msgid "Payment of invoices"
+msgstr ""
+
+#. module: account
+#: field:account.bank.statement.line,sequence:0
 #: field:account.invoice.tax,sequence:0
+#: view:account.journal:0
 #: field:account.journal.column,sequence:0
 #: field:account.model.line,sequence:0
 #: field:account.payment.term.line,sequence:0
 #: field:account.sequence.fiscalyear,sequence_id:0
 #: field:account.tax,sequence:0
 #: field:account.tax.template,sequence:0
-#: field:fiscalyear.seq,sequence_id:0
 msgid "Sequence"
 msgstr "Sequência"
 
 #. module: account
-#: model:ir.model,name:account.model_account_fiscal_position_template
-msgid "Template for Fiscal Mapping"
-msgstr ""
-
-#. module: account
-#: view:account.bank.statement:0
-msgid "Entry encoding"
-msgstr "Introdução de movimentos"
-
-#. module: account
-#: wizard_view:account.invoice.refund,init:0
-#: model:ir.actions.wizard,name:account.wizard_invoice_refund
-msgid "Credit Note"
-msgstr "Nota de crédito"
-
-#. module: account
-#: model:ir.actions.todo,note:account.config_fiscalyear
-msgid "Define Fiscal Years and Select Charts of Account"
-msgstr "Defina um Ano Fiscal e seleccione um plano de Contas"
-
-#. module: account
-#: wizard_field:account.move.line.reconcile,addendum,period_id:0
-msgid "Write-Off Period"
-msgstr "Fechar período"
-
-#. module: account
-#: selection:account.config.wizard,period:0
-msgid "3 Months"
-msgstr "3 Meses"
-
-#. module: account
-#: wizard_view:account.move.journal,init:0
-msgid "Standard entries"
-msgstr "Movimentos padrão"
-
-#. module: account
-#: help:account.account,check_history:0
-msgid ""
-"Check this box if you want to print all entries when printing the General "
-"Ledger, otherwise it will only print its balance."
-msgstr ""
-"Active esta caixa se quiser imprimir o balancete com todos os movimentos, "
-"caso contrário serão impressos apenas os saldos."
-
-#. module: account
-#: model:ir.model,name:account.model_account_payment_term_line
-msgid "Payment Term Line"
-msgstr "Linha de Termos de Pagamento"
-
-#. module: account
-#: selection:account.config.wizard,period:0
-#: field:report.hr.timesheet.invoice.journal,name:0
-msgid "Month"
-msgstr "Mês"
-
-#. module: account
-#: model:ir.model,name:account.model_account_subscription
-msgid "Account Subscription"
-msgstr "Subscrição da conta"
-
-#. module: account
-#: field:account.model.line,date_maturity:0
-#: field:account.move.line,date_maturity:0
-#: rml:account.overdue:0
-msgid "Maturity date"
-msgstr "Dada de maturidade"
-
-#. module: account
-#: view:account.subscription:0
-msgid "Entry Subscription"
-msgstr "Movimentos de subscrição"
-
-#. module: account
-#: selection:account.print.journal.report,init,sort_selection:0
-msgid "By date"
-msgstr "Por data"
-
-#. module: account
-#: model:ir.actions.act_window,name:account.action_account_config_wizard_form
-msgid "Account Configure Wizard "
-msgstr "Assistente de Configuração de Contas "
-
-#. module: account
-#: field:account.config.wizard,date1:0
-#: field:account.fiscalyear,date_start:0
-#: field:account.subscription,date_start:0
-msgid "Start Date"
-msgstr "Data de Início"
-
-#. module: account
-#: wizard_view:account.general.ledger.report,account_selection:0
-msgid "Select Chart"
-msgstr "Seleccione o gráfico"
-
-#. module: account
-#: selection:account.chart,init,target_move:0
-#: model:ir.actions.report.xml,name:account.account_move_line_list
-msgid "All Entries"
-msgstr "Todos os movimentos"
-
-#. module: account
-#: model:process.node,name:account.process_node_draftinvoices0
-#: model:process.node,name:account.process_node_supplierdraftinvoices0
-msgid "Draft Invoices"
-msgstr "Facturas em rascunhos"
-
-#. module: account
-#: model:ir.model,name:account.model_account_fiscal_position_tax_template
-msgid "Template Tax Fiscal Mapping"
-msgstr ""
-
-#. module: account
-#: rml:account.invoice:0
-msgid "Invoice Date"
-msgstr "Data da factura"
-
-#. module: account
-#: selection:account.account.type,close_method:0
-msgid "Unreconciled"
-msgstr "Desreconciliado"
-
-#. module: account
-#: field:account.account,note:0
-#: field:account.account.template,note:0
-msgid "Note"
-msgstr "Nota"
-
-#. module: account
-#: model:ir.module.module,description:account.module_meta_information
-msgid ""
-"Financial and accounting module that covers:\n"
-"    General accounting\n"
-"    Cost / Analytic accounting\n"
-"    Third party accounting\n"
-"    Taxes management\n"
-"    Budgets\n"
-"    Customer and Supplier Invoices\n"
-"    Bank statements\n"
-"    "
-msgstr ""
-"Módulo de contabilidade e Financeiro que cobre:\n"
-"    Contabilidade Geral\n"
-"    Contabilidade Analítica/Custos\n"
-"    Contabilidade de Terceiros\n"
-"    Gestão de Impostos\n"
-"    Orçamentos\n"
-"    Facturas de Clientes e Fornecedores\n"
-"    Extractos Bancários\n"
-"    "
-
-#. module: account
-#: field:account.journal,sequence_id:0
-msgid "Entry Sequence"
-msgstr "Sequência de movimentos"
-
-#. module: account
-#: selection:account.account,type:0
-#: selection:account.account.template,type:0
-msgid "Closed"
-msgstr "Fechado"
-
-#. module: account
-#: model:process.node,name:account.process_node_paymententries0
-msgid "Payment Entries"
-msgstr "Movimentos de pagamentos"
-
-#. module: account
-#: help:account.move.line,tax_code_id:0
-msgid "The Account can either be a base tax code or tax code account."
-msgstr ""
-"A conta pode ser um código de base de imposto ou um código de imposto da "
-"conta."
-
-#. module: account
-#: help:account.automatic.reconcile,init,account_ids:0
-msgid ""
-"If no account is specified, the reconciliation will be made using every "
-"accounts that can be reconcilied"
-msgstr ""
-"Se nenhuma conta é especificada, a reconciliação será feita ao utilizar "
-"todas as contas que podem ser reconciliadas."
-
-#. module: account
-#: model:ir.actions.act_window,name:account.action_wizard_company_setup_form
-#: view:wizard.company.setup:0
-msgid "Overdue Payment Report Message"
-msgstr "Mensagem a avisar Pagamento em Atraso"
-
-#. module: account
-#: selection:account.tax,tax_group:0
-#: selection:account.tax.template,tax_group:0
-msgid "Other"
-msgstr "Outro"
-
-#. module: account
-#: model:ir.actions.report.xml,name:account.account_general_ledger
-#: model:ir.actions.wizard,name:account.wizard_general_ledger
-#: model:ir.actions.wizard,name:account.wizard_general_ledger_report
-#: model:ir.ui.menu,name:account.menu_general_ledger
-msgid "General Ledger"
-msgstr "Balancete Geral"
-
-#. module: account
-#: field:account.journal.view,columns_id:0
-msgid "Columns"
-msgstr "Colunas"
-
-#. module: account
-#: selection:account.general.ledger.report,checktype,sortbydate:0
-msgid "Movement"
-msgstr "Movimento"
-
-#. module: account
-#: help:account.period,special:0
-msgid "These periods can overlap."
-msgstr "Estes períodos podem sobrepor-se"
-
-#. module: account
-#: help:product.template,property_account_expense:0
-msgid ""
-"This account will be used instead of the default one to value outgoing stock "
-"for the current product"
-msgstr ""
-"Esta conta será usada em vez da pré-definida, para valorizar saídas de "
-"existências para o produto actual"
-
-#. module: account
-#: model:process.node,note:account.process_node_manually0
-msgid "Encode manually the statement"
-msgstr "Lançar manualmente o Extrato"
-
-#. module: account
-#: model:ir.actions.act_window,name:account.action_account_journal_form
-#: model:ir.ui.menu,name:account.menu_action_account_journal_form
-msgid "Financial Journals"
-msgstr "Diários Financeiros"
-
-#. module: account
-#: selection:account.account.balance.report,checktype,state:0
-#: selection:account.general.ledger.report,checktype,state:0
-#: selection:account.partner.balance.report,init,state:0
-#: selection:account.third_party_ledger.report,init,state:0
-msgid "By Period"
-msgstr "Por período"
-
-#. module: account
-#: help:account.invoice,date_invoice:0
-msgid "Keep empty to use the current date"
-msgstr "Deixe vazio para usar a data actual"
-
-#. module: account
-#: rml:account.overdue:0
-msgid "."
-msgstr "."
-
-#. module: account
-#: field:account.analytic.account,quantity_max:0
-msgid "Maximum Quantity"
-msgstr "Quantidade Máxima"
-
-#. module: account
-#: field:account.period,name:0
-msgid "Period Name"
-msgstr "Nome do período"
-
-#. module: account
-#: help:account.analytic.journal,type:0
-msgid ""
-"Gives the type of the analytic journal. When a document (eg: an invoice) "
-"needs to create analytic entries, Open ERP will look for a matching journal "
-"of the same type."
-msgstr ""
-"Dá o tipo do diário analítico. Quando um documento (ex: uma factura) "
-"necessite de criar movimentos analíticos, o Open ERP vai procurar um diário "
-"do mesmo tipo."
-
-#. module: account
-#: field:account.journal,groups_id:0
-msgid "Groups"
-msgstr "Grupos"
-
-#. module: account
-#: rml:account.analytic.account.quantity_cost_ledger:0
-msgid "Code/Date"
-msgstr "Código/Data"
-
-#. module: account
-#: field:account.account,active:0
-#: field:account.analytic.account,active:0
-#: field:account.analytic.journal,active:0
-#: field:account.journal,active:0
-#: field:account.journal.period,active:0
-#: field:account.payment.term,active:0
-#: field:account.tax,active:0
-msgid "Active"
-msgstr "Activo"
-
-#. module: account
-#: model:process.node,note:account.process_node_electronicfile0
-msgid "Import from your bank statements"
-msgstr "Importar da seu extrato bancário"
-
-#. module: account
-#: view:account.chart.template:0
-msgid "Properties"
-msgstr "Propriedades"
-
-#. module: account
-#: view:res.partner:0
-msgid "Customer Accounting Properties"
-msgstr "Propriedades da contabilidade do cliente"
-
-#. module: account
-#: view:account.bank.statement:0
-msgid "Select entries"
-msgstr "Seleccionar os movimentos"
-
-#. module: account
-#: selection:account.chart,init,target_move:0
-msgid "All Posted Entries"
-msgstr "Todos os movimentos confirmados"
-
-#. module: account
-#: wizard_field:account.vat.declaration,init,based_on:0
-msgid "Base on"
-msgstr "Baseado em"
-
-#. module: account
-#: selection:account.move,type:0
-msgid "Cash Payment"
-msgstr "Pagamento em dinheiro"
-
-#. module: account
-#: field:account.chart.template,property_account_payable:0
-msgid "Payable Account"
-msgstr "Conta pagável"
-
-#. module: account
-#: field:account.account,currency_id:0
-#: field:account.account.template,currency_id:0
-msgid "Secondary Currency"
-msgstr "Moeda secundaria"
-
-#. module: account
-#: field:account.account,credit:0
-#: rml:account.account.balance:0
-#: field:account.analytic.account,credit:0
-#: rml:account.analytic.account.balance:0
-#: rml:account.analytic.account.cost_ledger:0
-#: rml:account.analytic.account.inverted.balance:0
-#: rml:account.central.journal:0
-#: rml:account.journal.period.print:0
-#: field:account.model.line,credit:0
-#: field:account.move.line,credit:0
-#: rml:account.partner.balance:0
-#: rml:account.tax.code.entries:0
-#: rml:account.third_party_ledger:0
-#: rml:account.third_party_ledger_other:0
-#: rml:account.vat.declaration:0
-#: field:report.hr.timesheet.invoice.journal,cost:0
-msgid "Credit"
-msgstr "Crédito"
-
-#. module: account
-#: help:account.tax.template,child_depend:0
-msgid ""
-"Indicate if the tax computation is based on the value computed for the "
-"computation of child taxes or based on the total amount."
-msgstr ""
-"Indica se o imposto calculado é baseado no valor calculado dos impostos "
-"descendentes ou baseado nos impostos do valor total."
-
-#. module: account
-#: field:account.tax,account_paid_id:0
-#: field:account.tax.template,account_paid_id:0
-msgid "Refund Tax Account"
-msgstr "Reembolso do imposto da conta"
-
-#. module: account
-#: field:account.tax.code,child_ids:0
-#: field:account.tax.code.template,child_ids:0
-msgid "Child Codes"
-msgstr "Códigos-filho"
-
-#. module: account
-#: field:account.invoice,move_name:0
-msgid "Account Move"
-msgstr "Movimentos da Conta"
-
-#. module: account
-#: view:account.bank.statement:0
-#: field:account.bank.statement,line_ids:0
-msgid "Statement lines"
-msgstr "Linhas de extrato"
-
-#. module: account
-#: field:account.move.line,amount_taxed:0
-msgid "Taxed Amount"
-msgstr "Montante de Imposto"
-
-#. module: account
-#: field:account.invoice.line,price_subtotal:0
-msgid "Subtotal w/o tax"
-msgstr "Sub-total do impost w/o"
-
-#. module: account
-#: field:account.invoice.line,invoice_id:0
-msgid "Invoice Ref"
-msgstr "Referência da factura"
-
-#. module: account
-#: field:account.analytic.line,general_account_id:0
-msgid "General Account"
-msgstr "Contas gerais"
-
-#. module: account
-#: help:account.move.line,quantity:0
-msgid ""
-"The optional quantity expressed by this line, eg: number of product sold. "
-"The quantity is not a legal requirement but is very usefull for some reports."
-msgstr ""
-"A quantidade opcional expressada por esta linha, por ex: quantidade de "
-"produto vendido. A quantidade não é um requisito legal mas é muito útil para "
-"alguns relatórios."
-
-#. module: account
-#: wizard_field:account.third_party_ledger.report,init,reconcil:0
-msgid "       Include Reconciled Entries"
-msgstr "       Incluir movimentos reconciliados"
-
-#. module: account
-#: help:account.move.line,blocked:0
-msgid ""
-"You can check this box to mark the entry line as a litigation with the "
-"associated partner"
-msgstr ""
-"Pode assinalar esta caixa para marcar a linha de movimento como litigiosa "
-"com o terceiro relacionado."
-
-#. module: account
-#: model:ir.actions.act_window,name:account.action_invoice_tree1
-#: model:ir.ui.menu,name:account.menu_action_invoice_tree1
-msgid "Customer Invoices"
-msgstr "Facturas de clientes"
-
-#. module: account
-#: field:res.partner,debit_limit:0
-msgid "Payable Limit"
-msgstr "Limite pagável"
-
-#. module: account
-#: wizard_field:account.account.balance.report,checktype,state:0
-#: wizard_field:account.general.ledger.report,checktype,state:0
-#: wizard_field:account.partner.balance.report,init,state:0
-#: wizard_field:account.third_party_ledger.report,init,state:0
-msgid "Date/Period Filter"
-msgstr "Data/Filtrar periodo"
-
-#. module: account
-#: rml:account.analytic.account.journal:0
-#: selection:account.analytic.journal,type:0
-#: selection:account.bank.statement.line,type:0
-#: selection:account.journal,type:0
-msgid "General"
-msgstr "Geral"
-
-#. module: account
-#: rml:account.general.journal:0
-msgid "Credit Trans."
-msgstr "Transferência de crédito"
-
-#. module: account
-#: field:wizard.multi.charts.accounts,seq_journal:0
-msgid "Separated Journal Sequences"
-msgstr "Sequências do Diário Separadas"
-
-#. module: account
-#: help:account.bank.statement.reconcile,total_second_currency:0
-msgid "The currency of the journal"
-msgstr "A moeda do diário"
-
-#. module: account
-#: view:account.journal.column:0
-#: model:ir.model,name:account.model_account_journal_column
-msgid "Journal Column"
-msgstr "Coluna do Diário"
-
-#. module: account
-#: selection:account.fiscalyear,state:0
-#: selection:account.invoice,state:0
-#: selection:account.journal.period,state:0
-#: selection:account.period,state:0
-#: selection:account.subscription,state:0
-msgid "Done"
-msgstr "Concluído"
-
-#. module: account
-#: wizard_field:account.account.balance.report,checktype,periods:0
-#: field:account.config.wizard,period:0
-#: view:account.fiscalyear:0
-#: field:account.fiscalyear,period_ids:0
-#: wizard_field:account.general.ledger.report,checktype,periods:0
-#: wizard_field:account.partner.balance.report,init,periods:0
-#: wizard_field:account.third_party_ledger.report,init,periods:0
-#: wizard_field:account.vat.declaration,init,periods:0
-#: model:ir.actions.act_window,name:account.action_account_period_form
-#: model:ir.ui.menu,name:account.menu_action_account_period_form
-#: model:ir.ui.menu,name:account.next_id_23
-msgid "Periods"
-msgstr "Períodos"
-
-#. module: account
-#: rml:account.invoice:0
-#: view:account.invoice:0
-#: field:account.move.line,invoice:0
-#: model:ir.model,name:account.model_account_invoice
-#: model:res.request.link,name:account.req_link_invoice
-msgid "Invoice"
-msgstr "Factura"
-
-#. module: account
-#: selection:account.analytic.account,state:0
-#: selection:account.invoice,state:0
-#: wizard_button:account.open_closed_fiscalyear,init,open:0
-#: wizard_button:account_use_models,create,open_move:0
-msgid "Open"
-msgstr "Abrir"
-
-#. module: account
-#: model:ir.ui.menu,name:account.next_id_29
-msgid "Search Entries"
-msgstr "Pesquisar movimentos"
-
-#. module: account
-#: model:process.node,note:account.process_node_analytic0
-#: model:process.node,note:account.process_node_analyticcost0
-msgid "Analytic costs to reinvoice purchases, timesheets, ..."
-msgstr "Custos analíticos para refacturar compras, folhas de trabalhos, ..."
-
-#. module: account
-#: field:account.account,tax_ids:0
-#: field:account.account.template,tax_ids:0
-msgid "Default Taxes"
-msgstr "Impostos padrão"
-
-#. module: account
-#: constraint:ir.model:0
-msgid ""
-"The Object name must start with x_ and not contain any special character !"
-msgstr ""
-"O nome do objecto deve começar com x_ e não pode conter nehum carácter "
-"especial!"
-
-#. module: account
-#: help:account.account.type,sign:0
-msgid ""
-"Allows you to change the sign of the balance amount displayed in the "
-"reports, so that you can see positive figures instead of negative ones in "
-"expenses accounts."
-msgstr ""
-"Permite alterar o sinal do saldo exibido nos relatórios, para que sejam "
-"visíveis sempre valores positivos."
-
-#. module: account
-#: help:account.config.wizard,code:0
-msgid "Name of the fiscal year as displayed in reports."
-msgstr "Nome do ano fiscal apresentado no relatório"
-
-#. module: account
-#: help:account.move.line,date_maturity:0
-msgid ""
-"This field is used for payable and receivable entries. You can put the limit "
-"date for the payment of this entry line."
-msgstr ""
-"Este campo é usado nos movimentos a pagar e a receber. Pode colocar a data-"
-"limite para o pagamento desta linha de movimento."
-
-#. module: account
-#: rml:account.tax.code.entries:0
-msgid "Third party (Country)"
-msgstr "De outros (países)"
-
-#. module: account
-#: field:account.account,parent_left:0
-msgid "Parent Left"
-msgstr "Ascendente a Esquerda"
-
-#. module: account
-#: help:account.journal,sequence_id:0
-msgid "The sequence gives the display order for a list of journals"
-msgstr "A sequência mostra a ordem para exibir uma lista de diários"
-
-#. module: account
-#: field:account.journal,type_control_ids:0
-msgid "Type Controls"
-msgstr "Controlos de tipo"
-
-#. module: account
-#: field:account.analytic.account,name:0
-#: rml:account.analytic.account.analytic.check:0
-#: rml:account.analytic.account.balance:0
-#: rml:account.central.journal:0
-msgid "Account Name"
-msgstr "Nome da conta"
-
-#. module: account
-#: wizard_field:account.invoice.pay,init,date:0
-msgid "Payment date"
-msgstr "Data de pagamento"
-
-#. module: account
-#: wizard_button:account_use_models,create,end:0
-msgid "Ok"
-msgstr "Ok"
-
-#. module: account
-#: rml:account.invoice:0
-msgid "Taxes:"
-msgstr "Impostos:"
-
-#. module: account
-#: model:ir.actions.act_window,name:account.action_invoice_tree7
-#: model:ir.ui.menu,name:account.menu_action_invoice_tree7
-msgid "Unpaid Customer Invoices"
-msgstr "Facturas de clientes não pagas"
-
-#. module: account
-#: model:ir.actions.act_window,name:account.action_invoice_tree2
-#: model:ir.ui.menu,name:account.menu_action_invoice_tree2
-msgid "Supplier Invoices"
-msgstr "Facturas de fornecedores"
-
-#. module: account
-#: field:account.analytic.line,product_id:0
-#: field:account.invoice.line,product_id:0
-#: field:account.move.line,product_id:0
-msgid "Product"
-msgstr "Produto"
-
-#. module: account
-#: rml:account.tax.code.entries:0
-msgid ")"
-msgstr ")"
-
-#. module: account
-#: field:res.partner,credit:0
-msgid "Total Receivable"
-msgstr "Total recebivel"
-
-#. module: account
-#: model:ir.model,name:account.model_account_period
-msgid "Account period"
-msgstr "Período da conta"
-
-#. module: account
-#: wizard_field:account.invoice.pay,init,journal_id:0
-msgid "Journal/Payment Mode"
-msgstr "Diário/Modo de Pagamento"
-
-#. module: account
-#: rml:account.invoice:0
-msgid "Canceled Invoice"
-msgstr "Facturas canceladas"
-
-#. module: account
-#: view:account.subscription:0
-msgid "Remove Lines"
-msgstr "Remover linhas"
-
-#. module: account
-#: wizard_field:account.general.ledger.report,checktype,soldeinit:0
-#: wizard_field:account.partner.balance.report,init,soldeinit:0
-#: wizard_field:account.third_party_ledger.report,init,soldeinit:0
-msgid "Include initial balances"
-msgstr "Incluir saldos iniciais"
-
-#. module: account
-#: view:account.account.template:0
-msgid "Account Template"
-msgstr "Modelo da Conta"
-
-#. module: account
-#: field:account.tax.code,sum:0
-msgid "Year Sum"
-msgstr "Sumatório do ano"
-
-#. module: account
-#: model:process.transition,note:account.process_transition_filestatement0
-msgid "Import file from your bank statement"
-msgstr "Importar ficheiro da seu extrato bancário"
-
-#. module: account
-#: field:account.account,type:0
-#: field:account.account.template,type:0
-msgid "Internal Type"
-msgstr "Tipo interno"
-
-#. module: account
-#: selection:account.automatic.reconcile,init,power:0
-msgid "9"
-msgstr "9"
-
-#. module: account
-#: model:ir.actions.act_window,name:account.action_subscription_form_running
-#: model:ir.ui.menu,name:account.menu_action_subscription_form_running
-msgid "Running Subscriptions"
-msgstr "Subscrições em andamento"
-
-#. module: account
-#: selection:account.move,type:0
-msgid "Bank Payment"
-msgstr "Pagamento bancário"
-
-#. module: account
-#: selection:account.move,state:0
-msgid "Posted"
-msgstr "Publicado"
-
-#. module: account
-#: view:account.tax:0
-#: view:account.tax.template:0
-msgid "Credit Notes"
-msgstr "Notas de crédito"
-
-#. module: account
-#: field:account.config.wizard,date2:0
-#: field:account.fiscalyear,date_stop:0
-msgid "End Date"
-msgstr "Data final"
-
-#. module: account
-#: model:ir.actions.wizard,name:account.wizard_open_closed_fiscalyear
-#: model:ir.ui.menu,name:account.menu_wizard_open_closed_fy
-msgid "Cancel Opening Entries"
-msgstr "Cancelar movimentos de abertura"
-
-#. module: account
-#: model:process.transition,name:account.process_transition_invoicemanually0
-msgid "Manually statement"
-msgstr "Extrato Manual"
-
-#. module: account
-#: field:account.payment.term.line,days2:0
-msgid "Day of the Month"
-msgstr "Dia do Mês"
-
-#. module: account
-#: field:account.analytic.journal,line_ids:0
-#: field:account.tax.code,line_ids:0
-msgid "Lines"
-msgstr "Linhas"
-
-#. module: account
-#: rml:account.overdue:0
-msgid "Dear Sir/Madam,"
-msgstr "Caro Sr./Sra."
+#: model:ir.model,name:account.model_account_bs_report
+msgid "Account Balance Sheet Report"
+msgstr ""
+
+#. module: account
+#: help:account.tax,price_include:0
+msgid ""
+"Check this if the price you use on the product and invoices includes this "
+"tax."
+msgstr ""
+"Assinale aqui, se o preço utilizado nos produtos e nas facturas incluem este "
+"imposto."
+
+#. module: account
+#: view:report.account_type.sales:0
+msgid "Sales by Account type"
+msgstr ""
+
+#. module: account
+#: help:account.invoice,move_id:0
+msgid "Link to the automatically generated Journal Items."
+msgstr ""
+
+#. module: account
+#: selection:account.installer,period:0
+msgid "Monthly"
+msgstr ""
+
+#. module: account
+#: view:account.payment.term.line:0
+msgid "  number of days: 14"
+msgstr ""
+
+#. module: account
+#: field:account.partner.reconcile.process,progress:0
+msgid "Progress"
+msgstr ""
+
+#. module: account
+#: field:account.account,parent_id:0
+#: view:account.analytic.account:0
+msgid "Parent"
+msgstr "Ascendente"
+
+#. module: account
+#: field:account.installer.modules,account_analytic_plans:0
+msgid "Multiple Analytic Plans"
+msgstr ""
+
+#. module: account
+#: help:account.payment.term.line,days2:0
+msgid ""
+"Day of the month, set -1 for the last day of the current month. If it's "
+"positive, it gives the day of the next month. Set 0 for net days (otherwise "
+"it's based on the beginning of the month)."
+msgstr ""
+"O dia do mês, defina -1 para o último dia do mês actual. Se positivo, mostra "
+"o dia do mês próximo. Defina 0 para os dias líquidos (se não será baseado no "
+"começo do mês)."
+
+#. module: account
+#: model:ir.ui.menu,name:account.menu_finance_legal_statement
+msgid "Legal Reports"
+msgstr ""
+
+#. module: account
+#: field:account.tax.code,sum_period:0
+msgid "Period Sum"
+msgstr "Acumulado do Período"
 
 #. module: account
 #: help:account.tax,sequence:0
@@ -4577,1950 +6961,10 @@
 "vários impostos dependentes. Neste caso, a avaliação da ordem é importante."
 
 #. module: account
-#: view:account.tax:0
-#: view:account.tax.template:0
-msgid "Tax Declaration"
-msgstr "Declaração de Impostos"
-
-#. module: account
-#: model:process.transition,name:account.process_transition_filestatement0
-msgid "File statement"
-msgstr "Arquivar extrato"
-
-#. module: account
-#: view:ir.sequence:0
-msgid "Fiscal Year Sequences"
-msgstr "Sequência do Ano Fiscal"
-
-#. module: account
-#: view:account.model.line:0
-msgid "Entry Model Line"
-msgstr "Linha do Modelo de Movimento"
-
-#. module: account
-#: view:account.tax.template:0
-msgid "Account Tax Template"
-msgstr "Modelo de Conta de Imposto"
-
-#. module: account
-#: help:account.model,name:0
-msgid "This is a model for recurring accounting entries"
-msgstr "Este é um modelo para movimentos contabilísticos recorrentes"
-
-#. module: account
-#: wizard_view:account.wizard_paid_open,init:0
-msgid "Open Invoice"
-msgstr "Factura aberta"
-
-#. module: account
-#: model:process.node,note:account.process_node_draftstatement0
-msgid "Set starting and ending balance for control"
-msgstr "Defina os saldo inicial e final para controle"
-
-#. module: account
-#: wizard_view:account.wizard_paid_open,init:0
-msgid "Are you sure you want to open this invoice ?"
-msgstr "Tem a certeza que pretende abrir esta factura"
-
-#. module: account
-#: model:ir.actions.report.xml,name:account.account_3rdparty_ledger_other
-msgid "Partner Other Ledger"
-msgstr "Balancete de Terceiros (Outros)"
-
-#. module: account
-#: view:res.partner:0
-msgid "Supplier Debit"
-msgstr "Débito do Fornecedor"
-
-#. module: account
-#: help:account.model.line,quantity:0
-msgid "The optional quantity on entries"
-msgstr "A quantidade opcional nos movimentos"
-
-#. module: account
-#: rml:account.third_party_ledger:0
-#: rml:account.third_party_ledger_other:0
-msgid "JNRL"
-msgstr "JNRL"
-
-#. module: account
-#: view:account.fiscalyear:0
-#: view:account.period:0
-msgid "States"
-msgstr "Estados"
-
-#. module: account
-#: view:account.move:0
-#: model:process.node,name:account.process_node_accountingentries0
-#: model:process.node,name:account.process_node_supplieraccountingentries0
-msgid "Accounting Entries"
-msgstr "Movimentos contabilísticos"
-
-#. module: account
-#: model:ir.actions.act_window,name:account.act_account_partner_account_move_unreconciled
-msgid "Receivables & Payables"
-msgstr "Recibimentos & Pagamentos"
-
-#. module: account
-#: rml:account.general.ledger:0
-msgid "General Ledger -"
-msgstr "Balancete Geral"
-
-#. module: account
-#: field:report.hr.timesheet.invoice.journal,quantity:0
-msgid "Quantities"
-msgstr "Quantidades"
-
-#. module: account
-#: field:account.analytic.account,date_start:0
-msgid "Date Start"
-msgstr "Data de início"
-
-#. module: account
-#: rml:account.analytic.account.analytic.check:0
-#: rml:account.analytic.account.balance:0
-#: rml:account.analytic.account.inverted.balance:0
-#: rml:account.analytic.account.quantity_cost_ledger:0
-#: field:account.invoice,amount_total:0
-#: field:account.invoice,check_total:0
-msgid "Total"
-msgstr "Total"
-
-#. module: account
-#: model:process.transition,note:account.process_transition_customerinvoice0
-#: model:process.transition,note:account.process_transition_suppliercustomerinvoice0
-msgid "Number of entries are generated"
-msgstr "Número de movimentos gerados"
-
-#. module: account
-#: model:process.transition,name:account.process_transition_suppliervalidentries0
-#: model:process.transition,name:account.process_transition_validentries0
-msgid "Valid Entries"
-msgstr "Movimentos válidos"
-
-#. module: account
-#: model:ir.actions.wizard,name:account.wizard_account_use_model
-#: model:ir.actions.wizard,name:account.wizard_line_account_use_model
-#: model:ir.ui.menu,name:account.menu_account_use_model
-msgid "Create Entries From Models"
-msgstr "Criar movimentos a partir de modelos"
-
-#. module: account
-#: field:account.account.template,reconcile:0
-msgid "Allow Reconciliation"
-msgstr "Permitir reconciliação"
-
-#. module: account
-#: selection:account.account.balance.report,checktype,state:0
-#: selection:account.general.ledger.report,checktype,state:0
-#: selection:account.partner.balance.report,init,state:0
-#: selection:account.third_party_ledger.report,init,state:0
-msgid "By Date"
-msgstr "Por data"
-
-#. module: account
-#: model:ir.actions.act_window,name:account.action_invoice_tree4
-#: model:ir.ui.menu,name:account.menu_action_invoice_tree4
-msgid "Supplier Refunds"
-msgstr "Reembolso de fornecedores"
-
-#. module: account
-#: help:account.model.line,date:0
-msgid "The date of the generated entries"
-msgstr "A data dos movimentos gerados"
-
-#. module: account
-#: wizard_button:account.invoice.refund,init,modify_invoice:0
-msgid "Modify Invoice"
-msgstr "Modificar factura"
-
-#. module: account
-#: view:res.partner:0
-msgid "Supplier Accounting Properties"
-msgstr "Propriedades da contabilidade do fornecedor"
-
-#. module: account
-#: view:account.analytic.account:0
-msgid "Analytic Account Statistics"
-msgstr "Estatística da conta analítica"
-
-#. module: account
-#: view:wizard.multi.charts.accounts:0
-msgid ""
-"This will automatically configure your chart of accounts, bank accounts, "
-"taxes and journals according to the selected template"
-msgstr ""
-"Isto configurará automaticamente o seu plano de contas, contas bancárias, "
-"impostos e diários de acordo com o modelo seleccionado"
-
-#. module: account
-#: view:account.bank.statement:0
-#: field:account.bank.statement.line,statement_id:0
-#: field:account.move.line,statement_id:0
-msgid "Statement"
-msgstr "Extracto"
-
-#. module: account
-<<<<<<< HEAD
-#: model:ir.actions.act_window,name:account.action_move_line_form_encode_by_move
-#: model:ir.ui.menu,name:account.menu_encode_entries_by_move
-msgid "Entries Encoding by Move"
-msgstr "Lançamento por movimento"
-=======
-#: view:account.analytic.chart:0
-#: view:account.chart:0
-#: view:account.tax.chart:0
-msgid "Open Charts"
-msgstr "Abrir quadros."
->>>>>>> cc7031ec
-
-#. module: account
-#: wizard_view:account.analytic.account.chart,init:0
-msgid "Analytic Account Charts"
-msgstr "Plano de contas analítico"
-
-#. module: account
-#: wizard_field:account.aged.trial.balance,init,result_selection:0
-msgid "Filter on Partners"
-msgstr "Filtrar em parceiros"
-
-#. module: account
-#: field:account.tax,price_include:0
-msgid "Tax Included in Price"
-msgstr "Imposto incluído no preço"
-
-#. module: account
-#: model:ir.actions.act_window,name:account.action_account_analytic_journal_tree2
-#: model:ir.ui.menu,name:account.account_analytic_journal_entries
-msgid "Analytic Entries by Journal"
-msgstr "Movimentos Analíticos por Diário"
-
-#. module: account
-#: model:process.transition,note:account.process_transition_suppliervalidentries0
-#: model:process.transition,note:account.process_transition_validentries0
-msgid "Valid entries from invoice"
-msgstr "Validar movimento pela factura"
-
-#. module: account
-#: field:account.account,company_id:0
-#: wizard_field:account.account.balance.report,checktype,company_id:0
-#: wizard_field:account.aged.trial.balance,init,company_id:0
-#: field:account.analytic.account,company_id:0
-#: field:account.fiscal.position,company_id:0
-#: field:account.fiscalyear,company_id:0
-#: wizard_field:account.general.ledger.report,checktype,company_id:0
-#: field:account.invoice,company_id:0
-#: field:account.journal,company_id:0
-#: wizard_field:account.partner.balance.report,init,company_id:0
-#: field:account.tax,company_id:0
-#: field:account.tax.code,company_id:0
-#: wizard_field:account.third_party_ledger.report,init,company_id:0
-#: wizard_field:account.vat.declaration,init,company_id:0
-#: field:wizard.company.setup,company_id:0
-#: field:wizard.multi.charts.accounts,company_id:0
-msgid "Company"
-msgstr "Empresa"
-
-#. module: account
-#: rml:account.general.ledger:0
-msgid "Crebit"
-msgstr "Crédito"
-
-#. module: account
-#: selection:account.subscription,state:0
-msgid "Running"
-msgstr "Em execução"
-
-#. module: account
-#: help:account.tax,include_base_amount:0
-msgid ""
-"Indicate if the amount of tax must be included in the base amount for the "
-"computation of the next taxes"
-msgstr ""
-"Indicar se o montante do imposto deve ser incluído no montante base para o "
-"cálculo dos próximos impostos"
-
-#. module: account
-#: model:process.node,name:account.process_node_draftstatement0
-msgid "Draft statement"
-msgstr "Estado de rascunho"
-
-#. module: account
-#: field:account.analytic.journal,name:0
-msgid "Journal name"
-msgstr "Nome do Diário"
-
-#. module: account
-#: model:process.transition,note:account.process_transition_invoiceimport0
-msgid "Import invoice from statement"
-msgstr "Importar facturas de declarações"
-
-#. module: account
-#: selection:account.automatic.reconcile,init,power:0
-msgid "4"
-msgstr "4"
-
-#. module: account
-#: model:ir.actions.act_window,name:account.action_account_fiscalyear_form
-#: view:ir.sequence:0
-#: model:ir.ui.menu,name:account.menu_action_account_fiscalyear_form
-msgid "Fiscal Years"
-msgstr "Anos Fiscais"
-
-#. module: account
-#: model:process.node,note:account.process_node_importinvoice0
-msgid "Import from invoices or payments"
-msgstr "Importar de facturas ou pagamentos"
-
-#. module: account
-#: model:ir.actions.wizard,name:account.wizard_reconcile_select
-#: model:ir.ui.menu,name:account.menu_reconcile_select
-msgid "Reconcile entries"
-msgstr "Reconciliar movimentos"
-
-#. module: account
-#: xsl:account.transfer:0
-msgid "Change"
-msgstr "Alterar"
-
-#. module: account
-#: field:account.journal.period,icon:0
-msgid "Icon"
-msgstr "Ícone"
-
-#. module: account
-#: model:ir.model,name:account.model_account_journal_period
-msgid "Journal - Period"
-msgstr "Diário - Período"
-
-#. module: account
-#: wizard_field:account.move.line.reconcile,init_full,credit:0
-#: wizard_field:account.move.line.reconcile,init_partial,credit:0
-msgid "Credit amount"
-msgstr "Montante do crédito"
-
-#. module: account
-#: view:account.fiscalyear:0
-msgid "Create Monthly Periods"
-msgstr "Criar períodos mensais"
-
-#. module: account
-#: wizard_button:account.aged.trial.balance,init,print:0
-msgid "Print Aged Trial Balance"
-msgstr "Imprimir Balancete de Testes"
-
-#. module: account
-#: field:account.analytic.line,ref:0
-#: field:account.bank.statement.line,ref:0
-#: field:account.model.line,ref:0
-#: field:account.move.line,ref:0
-#: rml:account.third_party_ledger:0
-#: rml:account.third_party_ledger_other:0
-msgid "Ref."
-msgstr "Referência"
-
-#. module: account
-#: field:account.invoice,address_invoice_id:0
-msgid "Invoice Address"
-msgstr "Endereço de facturação"
-
-#. module: account
-#: rml:account.analytic.account.analytic.check:0
-msgid "General Credit"
-msgstr "Crédito geral"
-
-#. module: account
-#: help:account.journal,centralisation:0
-msgid ""
-"Check this box to determine that each entry of this journal won't create a "
-"new counterpart but will share the same counterpart. This is used in fiscal "
-"year closing."
-msgstr ""
-"Assinale esta caixa para que cada movimento neste diário não gera a sua "
-"própria contrapartida, mas partilhem a mesma contrapartida. Isto é usado no "
-"fecho do ano fiscal."
-
-#. module: account
-#: selection:account.invoice,state:0
-msgid "Cancelled"
-msgstr "Cancelado(a)"
-
-#. module: account
-#: model:ir.actions.act_window,name:account.action_bank_statement_draft_tree
-#: model:ir.ui.menu,name:account.menu_bank_statement_draft_tree
-msgid "Draft statements"
-msgstr "Declarações em rascunho"
-
-#. module: account
-#: wizard_field:populate_statement_from_inv,init,date:0
-msgid "Date payment"
-msgstr "Data de pagamento"
-
-#. module: account
-#: rml:account.journal.period.print:0
-msgid "A/c No."
-msgstr "A/c nº."
-
-#. module: account
-#: model:ir.actions.act_window,name:account.report_account_analytic_journal_tree_month
-#: model:ir.ui.menu,name:account.report_account_analytic_journal_print_month
-msgid "Account cost and revenue by journal (This Month)"
-msgstr "Custos e receitas da conta por diário (Este mês)"
-
-#. module: account
-#: selection:account.partner.balance.report,init,result_selection:0
-#: selection:account.third_party_ledger.report,init,result_selection:0
-msgid "Receivable Accounts"
-msgstr "Contas a receber"
-
-#. module: account
-#: wizard_button:account.move.line.unreconcile.select,init,open:0
-msgid "Open for unreconciliation"
-msgstr "Abrir para desreconciliação"
-
-#. module: account
-#: field:account.bank.statement.reconcile,statement_line:0
-#: model:ir.model,name:account.model_account_bank_statement_line
-msgid "Bank Statement Line"
-msgstr "Linha de Extrato Bancário"
-
-#. module: account
-#: wizard_button:account.automatic.reconcile,reconcile,end:0
-msgid "OK"
-msgstr "OK"
-
-#. module: account
-#: model:process.node,name:account.process_node_supplierinvoiceinvoice0
-msgid "Control Invoice"
-msgstr "Controle de factura"
-
-#. module: account
-#: selection:account.account,type:0
-#: selection:account.account.template,type:0
-#: selection:account.aged.trial.balance,init,result_selection:0
-msgid "Receivable"
-msgstr "A receber"
-
-#. module: account
-#: model:ir.actions.report.xml,name:account.account_account_balance
-#: model:ir.actions.wizard,name:account.wizard_account_balance_report
-#: model:ir.actions.wizard,name:account.wizard_balance_report
-#: model:ir.ui.menu,name:account.menu_account_balance_report
-msgid "Account Balance"
-msgstr "Balancete da Conta"
-
-#. module: account
-#: model:ir.actions.report.xml,name:account.account_analytic_account_analytic_check
-#: model:ir.actions.wizard,name:account.account_analytic_account_analytic_check_report
-msgid "Analytic Check"
-msgstr "Verificação analítica"
-
-#. module: account
-#: rml:account.overdue:0
-msgid "VAT:"
-msgstr "IVA:"
-
-#. module: account
-#: rml:account.analytic.account.cost_ledger:0
-#: rml:account.analytic.account.quantity_cost_ledger:0
-#: rml:account.central.journal:0
-#: rml:account.general.journal:0
-#: rml:account.invoice:0
-msgid "Total:"
-msgstr "Total:"
-
-#. module: account
-#: model:ir.model,name:account.model_account_analytic_journal
-msgid "account.analytic.journal"
-msgstr "account.analytic.journal"
-
-#. module: account
-#: view:account.fiscal.position:0
-#: field:account.fiscal.position,account_ids:0
-#: field:account.fiscal.position.template,account_ids:0
-msgid "Account Mapping"
-msgstr "Mapeamento das contas"
-
-#. module: account
-#: view:product.product:0
-msgid "Sale Taxes"
-msgstr "Impostos de venda"
-
-#. module: account
-#: model:ir.model,name:account.model_account_move_reconcile
-msgid "Account Reconciliation"
-msgstr "Reconciliação da conta"
-
-#. module: account
-#: view:account.bank.statement:0
-#: selection:account.bank.statement,state:0
-msgid "Confirm"
-msgstr "Confirmar"
-
-#. module: account
-#: wizard_view:account.account.balance.report,account_selection:0
-msgid "Select parent account"
-msgstr "Seleccione a conta ascendente"
-
-#. module: account
-#: field:account.account.template,parent_id:0
-msgid "Parent Account Template"
-msgstr "Modelo da Conta Ascedente"
-
-#. module: account
-#: help:account.tax,domain:0
-#: help:account.tax.template,domain:0
-msgid ""
-"This field is only used if you develop your own module allowing developers "
-"to create specific taxes in a custom domain."
-msgstr ""
-"Este campo é usado apenas se desenvolver o seu próprio módulo permitindo aos "
-"desenvolvedores criar impostos específicos num domínio personalizado."
-
-#. module: account
-#: field:account.bank.statement.reconcile,total_amount:0
-#: field:account.bank.statement.reconcile,total_second_amount:0
-msgid "Payment amount"
-msgstr "Montante de pagamento"
-
-#. module: account
-#: view:account.analytic.account:0
-msgid "Analytic account"
-msgstr "Conta da contabilidade analítica"
-
-#. module: account
-#: rml:account.invoice:0
-#: selection:account.invoice,type:0
-msgid "Supplier Invoice"
-msgstr "Factura do fornecedor"
-
-#. module: account
-#: selection:account.move.line,state:0
-msgid "Valid"
-msgstr "Válido"
-
-#. module: account
-#: field:account.account,debit:0
-#: rml:account.account.balance:0
-#: field:account.analytic.account,debit:0
-#: rml:account.analytic.account.balance:0
-#: rml:account.analytic.account.cost_ledger:0
-#: rml:account.analytic.account.inverted.balance:0
-#: rml:account.central.journal:0
-#: rml:account.general.ledger:0
-#: rml:account.journal.period.print:0
-#: field:account.model.line,debit:0
-#: field:account.move.line,debit:0
-#: rml:account.partner.balance:0
-#: rml:account.tax.code.entries:0
-#: rml:account.third_party_ledger:0
-#: rml:account.third_party_ledger_other:0
-#: rml:account.vat.declaration:0
-#: field:report.hr.timesheet.invoice.journal,revenue:0
-msgid "Debit"
-msgstr "Débito"
-
-#. module: account
-#: model:ir.ui.menu,name:account.next_id_42
-msgid "All Months"
-msgstr "Todos os meses"
-
-#. module: account
-#: wizard_field:account.invoice.refund,init,date:0
-msgid "Operation date"
-msgstr "Data de operação"
-
-#. module: account
-#: field:account.invoice,invoice_line:0
-msgid "Invoice Lines"
-msgstr "Linhas de factura"
-
-#. module: account
-#: field:account.period,date_start:0
-msgid "Start of Period"
-msgstr "Início do período"
-
-#. module: account
-#: wizard_field:account.fiscalyear.close,init,report_name:0
-msgid "Name of new entries"
-msgstr "Nome dos novos movimentos"
-
-#. module: account
-#: wizard_button:account_use_models,init_form,create:0
-msgid "Create Entries"
-msgstr "Criar movimentos"
-
-#. module: account
-#: field:account.tax,ref_tax_code_id:0
-#: field:account.tax.template,ref_tax_code_id:0
-msgid "Refund Tax Code"
-msgstr "Código de imposto nos estornos"
-
-#. module: account
-#: field:account.invoice.tax,name:0
-msgid "Tax Description"
-msgstr "Descrição do imposto"
-
-#. module: account
-#: help:account.invoice,move_id:0
-msgid "Link to the automatically generated account moves."
-msgstr "Ligação para gerar automaticamente movimentos de contas"
-
-#. module: account
-#: wizard_field:account.automatic.reconcile,reconcile,reconciled:0
-msgid "Reconciled transactions"
-msgstr "Transacções reconciliadas"
-
-#. module: account
-#: model:ir.ui.menu,name:account.menu_finance_reporting
-msgid "Reporting"
-msgstr "Relatório"
-
-#. module: account
-#: rml:account.third_party_ledger:0
-#: rml:account.third_party_ledger_other:0
-msgid "/"
-msgstr "/"
-
-#. module: account
-#: model:process.node,note:account.process_node_invoiceinvoice0
-#: model:process.node,note:account.process_node_supplierinvoiceinvoice0
-msgid "Have a number and entries are generated"
-msgstr "Indique um número e os movimentos serão gerados"
-
-#. module: account
-#: rml:account.analytic.account.analytic.check:0
-msgid "Analytic Check -"
-msgstr "Verificação Analítica -"
-
-#. module: account
-#: rml:account.account.balance:0
-msgid "Account Balance -"
-msgstr "Balancete da Conta -"
-
-#. module: account
-#: field:account.journal,group_invoice_lines:0
-msgid "Group invoice lines"
-msgstr "Grupo de linhas de facturas"
-
-#. module: account
-#: model:ir.ui.menu,name:account.menu_finance_configuration
-msgid "Configuration"
-msgstr "Configuração"
-
-#. module: account
-#: view:account.analytic.line:0
-#: view:account.invoice:0
-msgid "Total amount"
-msgstr "Montante Total"
-
-#. module: account
-#: view:account.journal:0
-msgid "Account Journal"
-msgstr "Diário de Conta"
-
-#. module: account
-#: view:account.subscription.line:0
-msgid "Subscription lines"
-msgstr "Linhas de Subscrição"
-
-#. module: account
-#: field:account.chart.template,property_account_income:0
-msgid "Income Account on Product Template"
-msgstr "Conta de Receitas no Modelo do Produto"
-
-#. module: account
-#: help:account.account,currency_id:0
-#: help:account.account.template,currency_id:0
-msgid "Force all moves for this account to have this secondary currency."
-msgstr ""
-"Forçar todos os movimentos para esta conta a ter esta moeda secundaria."
-
-#. module: account
-#: wizard_button:populate_statement_from_inv,go,end:0
-#: wizard_button:populate_statement_from_inv,init,end:0
-msgid "_Cancel"
-msgstr "_Cancelar"
-
-#. module: account
-#: wizard_view:account.general.ledger.report,checktype:0
-#: wizard_view:account.partner.balance.report,init:0
-#: wizard_view:account.third_party_ledger.report,init:0
-msgid "Select Date-Period"
-msgstr "Seleccione Data-Período"
-
-#. module: account
-#: rml:account.analytic.account.inverted.balance:0
-msgid "Inverted Analytic Balance -"
-msgstr "Balancete Analítico Invertido -"
-
-#. module: account
-#: model:process.node,name:account.process_node_paidinvoice0
-#: model:process.node,name:account.process_node_supplierpaidinvoice0
-msgid "Paid invoice"
-msgstr "Factura Paga"
-
-#. module: account
-#: view:account.tax:0
-#: view:account.tax.template:0
-msgid "Tax Definition"
-msgstr "Definição do Imposto"
-
-#. module: account
-#: field:account.tax,tax_group:0
-#: field:account.tax.template,tax_group:0
-msgid "Tax Group"
-msgstr "Grupo de impostos"
-
-#. module: account
-#: model:ir.actions.act_window,name:account.action_invoice_tree3_new
-#: model:ir.ui.menu,name:account.menu_action_invoice_tree3_new
-msgid "New Customer Refund"
-msgstr "Nova Nota de Crédito do Cliente"
-
-#. module: account
-#: help:wizard.multi.charts.accounts,seq_journal:0
-msgid ""
-"Check this box if you want to use a different sequence for each created "
-"journal. Otherwise, all will use the same sequence."
-msgstr ""
-"Assinale esta caixa se quiser usar uma sequência diferente para cada diário "
-"criado. Caso contrário todos vão usar a mesma sequência."
-
-#. module: account
-#: model:ir.actions.wizard,name:account.wizard_populate_statement_from_inv
-msgid "Import invoices"
-msgstr "Importar facturas"
-
-#. module: account
-#: wizard_view:account.move.line.unreconcile,init:0
-#: wizard_view:account.move.line.unreconcile.select,init:0
-#: wizard_view:account.reconcile.unreconcile,init:0
-msgid "Unreconciliation"
-msgstr "Anular reconciliação"
-
-#. module: account
-#: model:ir.model,name:account.model_fiscalyear_seq
-msgid "Maintains Invoice sequences with Fiscal Year"
-msgstr "Mantém uma sequência de facturas com Ano Fiscal"
-
-#. module: account
-#: selection:account.account.balance.report,checktype,display_account:0
-#: selection:account.general.ledger.report,checktype,display_account:0
-msgid "With movements"
-msgstr "Com movimentos"
-
-#. module: account
-#: field:account.tax,domain:0
-#: field:account.tax.template,domain:0
-msgid "Domain"
-msgstr "Domínio"
-
-#. module: account
-#: view:account.analytic.account:0
-msgid "Account Data"
-msgstr "Dados da conta"
-
-#. module: account
-#: view:account.tax.code.template:0
-msgid "Account Tax Code Template"
-msgstr "Modelo do Código de Imposto da Conta"
-
-#. module: account
-#: view:account.subscription:0
-msgid "Subscription Periods"
-msgstr "Períodos de subscrição"
-
-#. module: account
-#: model:process.node,name:account.process_node_manually0
-msgid "Manually"
-msgstr "Manualmente"
-
-#. module: account
-#: view:account.invoice:0
-#: view:account.tax:0
-#: view:account.tax.template:0
-#: selection:account.vat.declaration,init,based_on:0
-#: model:ir.actions.act_window,name:account.act_res_partner_2_account_invoice_opened
-#: model:ir.actions.act_window,name:account.action_invoice_tree
-#: model:ir.actions.report.xml,name:account.account_invoices
-#: model:ir.ui.menu,name:account.menu_finance_invoice
-#: wizard_field:populate_statement_from_inv,go,lines:0
-msgid "Invoices"
-msgstr "Facturas"
-
-#. module: account
-#: selection:account.partner.balance.report,init,result_selection:0
-#: selection:account.third_party_ledger.report,init,result_selection:0
-msgid "Payable Accounts"
-msgstr "Contas a pagar"
-
-#. module: account
-#: view:account.invoice.line:0
-#: field:account.invoice.tax,invoice_id:0
-msgid "Invoice Line"
-msgstr "Linha de Factura"
-
-#. module: account
-#: wizard_field:account.invoice.pay,addendum,writeoff_journal_id:0
-msgid "Write-Off journal"
-msgstr "Diário de Regularizações"
-
-#. module: account
-#: wizard_button:account.invoice.pay,init,writeoff_check:0
-msgid "Full Payment"
-msgstr "Pagamento total"
-
-#. module: account
-#: selection:account.move,type:0
-msgid "Journal Purchase"
-msgstr "Diário de Compra"
-
-#. module: account
-#: selection:account.move,type:0
-msgid "Cash Receipt"
-msgstr "Recibo"
-
-#. module: account
-#: field:account.fiscal.position.tax,tax_dest_id:0
-#: field:account.fiscal.position.tax.template,tax_dest_id:0
-msgid "Replacement Tax"
-msgstr "Imposto da substituição"
-
-#. module: account
-#: model:process.transition,note:account.process_transition_invoicemanually0
-msgid "Encode manually statement comes into the draft statement"
-msgstr "Codificar extratos manualmente leva ao estado de rascunho de extrato"
-
-#. module: account
-#: model:ir.ui.menu,name:account.next_id_43
-msgid "This Month"
-msgstr "Este mês"
-
-#. module: account
-#: field:account.account.type,sign:0
-msgid "Sign on Reports"
-msgstr "Definir relatórios"
-
-#. module: account
-#: help:account.move.line,currency_id:0
-msgid "The optional other currency if it is a multi-currency entry."
-msgstr "A outra divisa (opcional) se é um movimento multi-divisa."
-
-#. module: account
-#: view:account.invoice:0
-#: field:account.invoice,payment_ids:0
-#: selection:account.vat.declaration,init,based_on:0
-msgid "Payments"
-msgstr "Pagamentos"
-
-#. module: account
-#: model:process.node,note:account.process_node_accountingstatemententries0
-msgid "Accounting entries at statement's confirmation"
-msgstr "Movimentos contabilísticos ao confirmar extracto"
-
-#. module: account
-#: wizard_view:account_use_models,create:0
-msgid "Use Model"
-msgstr "Use o Modelo"
-
-#. module: account
-#: wizard_button:account.wizard_paid_open,init,end:0
-msgid "No"
-msgstr "Não"
-
-#. module: account
-#: model:ir.actions.act_window,name:account.act_account_partner_account_move
-msgid "All account entries"
-msgstr "Todos os movimentos contabilísticos"
-
-#. module: account
-#: help:account.invoice.tax,tax_code_id:0
-msgid "The tax basis of the tax declaration."
-msgstr "A base de impostos da declaração de impostos"
-
-#. module: account
-#: wizard_view:account.account.balance.report,checktype:0
-#: wizard_view:account.general.ledger.report,checktype:0
-#: wizard_view:account.partner.balance.report,init:0
-#: wizard_view:account.third_party_ledger.report,init:0
-msgid "Date Filter"
-msgstr "Filtrar data"
-
-#. module: account
-#: wizard_view:populate_statement_from_inv,init:0
-msgid "Choose Journal and Payment Date"
-msgstr "Escolha o Diário e a Data de Pagamento"
-
-#. module: account
-#: selection:account.analytic.account,state:0
-#: selection:account.bank.statement,state:0
-#: selection:account.fiscalyear,state:0
-#: selection:account.invoice,state:0
-#: selection:account.journal.period,state:0
-#: selection:account.move,state:0
-#: selection:account.move.line,state:0
-#: selection:account.period,state:0
-#: selection:account.subscription,state:0
-msgid "Draft"
-msgstr "Rascunho"
-
-#. module: account
-#: rml:account.overdue:0
-msgid "Paid"
-msgstr "Pago"
-
-#. module: account
-#: model:ir.actions.act_window,name:account.action_invoice_tree11
-#: model:ir.ui.menu,name:account.menu_action_invoice_tree11
-msgid "Unpaid Customer Refunds"
-msgstr "Reembolsos de clientes não pagados"
-
-#. module: account
-#: help:account.invoice,residual:0
-msgid "Remaining amount due."
-msgstr "Quantidade restante devido a."
-
-#. module: account
-#: wizard_view:account.period.close,init:0
-msgid "Are you sure ?"
-msgstr "Tem a certeza?"
-
-#. module: account
-#: rml:account.invoice:0
-#: view:account.invoice:0
-msgid "PRO-FORMA"
-msgstr "Pro-forma"
-
-#. module: account
-#: field:account.move.reconcile,line_partial_ids:0
-msgid "Partial Entry lines"
-msgstr "Linhas de movimento parcial"
-
-#. module: account
-#: help:account.move.line,statement_id:0
-msgid "The bank statement used for bank reconciliation"
-msgstr "O extracto bancário utilizado na reconciliação bancária"
-
-#. module: account
-#: view:account.fiscalyear:0
-msgid "Fiscalyear"
-msgstr "Ano Fiscal"
-
-#. module: account
-#: wizard_button:account.analytic.line,init,open:0
-msgid "Open Entries"
-msgstr "Movimentos em aberto"
-
-#. module: account
-#: selection:account.analytic.account,type:0
-#: selection:account.move.line,centralisation:0
-msgid "Normal"
-msgstr "Normal"
-
-#. module: account
-#: model:process.process,name:account.process_process_supplierinvoiceprocess0
-msgid "Supplier Invoice Process"
-msgstr "Processo da facturas do fornecedor"
-
-#. module: account
-#: rml:account.account.balance:0
-#: rml:account.analytic.account.analytic.check:0
-#: rml:account.analytic.account.balance:0
-#: rml:account.general.ledger:0
-#: rml:account.journal.period.print:0
-#: rml:account.partner.balance:0
-#: rml:account.tax.code.entries:0
-#: rml:account.third_party_ledger:0
-#: rml:account.third_party_ledger_other:0
-#: rml:account.vat.declaration:0
-msgid "Page"
-msgstr "Página"
-
-#. module: account
-#: view:account.move:0
-#: view:account.move.line:0
-msgid "Optional Information"
-msgstr "Informação Opcional"
-
-#. module: account
-#: model:ir.actions.act_window,name:account.action_payment_term_form
-#: model:ir.ui.menu,name:account.menu_action_payment_term_form
-msgid "Payment Terms"
-msgstr "Termos de Pagamento"
-
-#. module: account
-#: selection:account.aged.trial.balance,init,result_selection:0
-msgid "Receivable and Payable"
-msgstr "A receber e a pagar"
-
-#. module: account
-#: rml:account.account.balance:0
-#: rml:account.general.journal:0
-msgid ":"
-msgstr ":"
-
-#. module: account
-#: field:account.bank.statement.line,reconcile_amount:0
-msgid "Amount reconciled"
-msgstr "Montante reconciliado"
-
-#. module: account
-#: selection:account.account,currency_mode:0
-msgid "At Date"
-msgstr "Na data"
-
-#. module: account
-#: help:account.move.line,tax_amount:0
-msgid ""
-"If the Tax account is tax code account, this field will contain the taxed "
-"amount.If the tax account is base tax code,                    this field "
-"will contain the basic amount(without tax)."
-msgstr ""
-"Se a conta é um código de imposto, este campo contém o montante de impostos. "
-"Se a conta é um código de imposto base, este campo contém o montante da "
-"base(sem imposto)."
-
-#. module: account
-#: view:account.bank.statement:0
-#: view:account.bank.statement.reconcile:0
-#: view:account.subscription:0
-msgid "Compute"
-msgstr "Calcular"
-
-#. module: account
-#: help:account.invoice.line,account_id:0
-msgid "The income or expense account related to the selected product."
-msgstr "Conta de receita ou de gasto relacionada com a seleção do produto."
-
-#. module: account
-#: field:account.tax,type_tax_use:0
-msgid "Tax Application"
-msgstr "Aplicação do imposto"
-
-#. module: account
-#: model:ir.actions.act_window,name:account.action_subscription_form
-#: model:ir.ui.menu,name:account.menu_action_subscription_form
-msgid "Subscription Entries"
-msgstr "Movimentos de subscrição"
-
-#. module: account
-#: model:ir.actions.act_window,name:account.action_invoice_tree6
-#: model:ir.ui.menu,name:account.menu_action_invoice_tree6
-msgid "PRO-FORMA Customer Invoices"
-msgstr "Factura PRO-FORMA do cliente"
-
-#. module: account
-#: field:account.subscription,period_total:0
-msgid "Number of Periods"
-msgstr "Número de períodos"
-
-#. module: account
-#: wizard_field:account.analytic.account.analytic.check.report,init,date2:0
-#: wizard_field:account.analytic.account.balance.report,init,date2:0
-#: wizard_field:account.analytic.account.cost_ledger.report,init,date2:0
-#: wizard_field:account.analytic.account.inverted.balance.report,init,date2:0
-#: wizard_field:account.analytic.account.journal.report,init,date2:0
-#: wizard_field:account.analytic.account.quantity_cost_ledger.report,init,date2:0
-#: wizard_field:account.automatic.reconcile,init,date2:0
-msgid "End of period"
-msgstr "Fim do período"
-
-#. module: account
-#: view:account.move:0
-#: model:ir.model,name:account.model_account_move
-msgid "Account Entry"
-msgstr "Movimento da conta"
-
-#. module: account
-#: rml:account.general.journal:0
-#: model:ir.actions.report.xml,name:account.account_general_journal
-msgid "General Journal"
-msgstr "Diário Geral"
-
-#. module: account
-#: field:account.account,balance:0
-#: rml:account.account.balance:0
-#: selection:account.account.type,close_method:0
-#: field:account.analytic.account,balance:0
-#: rml:account.analytic.account.balance:0
-#: rml:account.analytic.account.cost_ledger:0
-#: rml:account.analytic.account.inverted.balance:0
-#: field:account.bank.statement,balance_end:0
-#: field:account.bank.statement.reconcile,total_balance:0
-#: rml:account.general.ledger:0
-#: field:account.move.line,balance:0
-#: rml:account.partner.balance:0
-#: selection:account.payment.term.line,value:0
-#: selection:account.tax,type:0
-#: rml:account.third_party_ledger:0
-#: rml:account.third_party_ledger_other:0
-msgid "Balance"
-msgstr "Saldo"
-
-#. module: account
-#: rml:account.invoice:0
-msgid "Refund"
-msgstr "Reembolso"
-
-#. module: account
-#: model:ir.model,name:account.model_account_invoice_tax
-msgid "Invoice Tax"
-msgstr "Taxa de facturação"
-
-#. module: account
-#: model:ir.actions.act_window,name:account.action_account_analytic_journal_form
-#: model:ir.ui.menu,name:account.account_def_analytic_journal
-msgid "Analytic Journal Definition"
-msgstr "Definição do Diário Analítico"
-
-#. module: account
-#: model:ir.model,name:account.model_account_tax_template
-msgid "account.tax.template"
-msgstr "account.tax.template"
-
-#. module: account
-#: field:wizard.multi.charts.accounts,bank_accounts_id:0
-msgid "Bank Accounts"
-msgstr "Contas bancarias"
-
-#. module: account
-#: constraint:account.period:0
-msgid ""
-"Invalid period ! Some periods overlap or the date period is not in the scope "
-"of the fiscal year. "
-msgstr ""
-"Período inválido! Alguns períodos sobrepõem-se oua data do periodo não se "
-"encontra no escopo do ano fiscal. "
-
-#. module: account
-#: help:account.journal,invoice_sequence_id:0
-msgid "The sequence used for invoice numbers in this journal."
-msgstr "A sequência de numeração das facturas deste diário"
-
-#. module: account
-#: view:account.account:0
-#: view:account.account.template:0
-#: view:account.journal:0
-#: view:account.move:0
-#: view:account.move.line:0
-msgid "General Information"
-msgstr "Informação geral"
-
-#. module: account
-#: help:populate_statement_from_inv,init,journal_id:0
-msgid ""
-"This field allow you to choose the accounting journals you want for "
-"filtering the invoices. If you left this field empty, it will search on all "
-"sale, purchase and cash journals."
-msgstr ""
-"Este campo permite-lhe escolher as conta do diário para filtrar as facturas. "
-"Se deixar o campo vazio ele vai procurar em todos os  tipo vendas, compras e "
-"caixa."
-
-#. module: account
-#: constraint:account.fiscalyear:0
-msgid "Error ! The duration of the Fiscal Year is invalid. "
-msgstr "Erro! A duração do Ano Fiscal é inválido. "
-
-#. module: account
-#: selection:account.analytic.account,state:0
-msgid "Close"
-msgstr "Fechar"
-
-#. module: account
-#: field:account.bank.statement.line,move_ids:0
-msgid "Moves"
-msgstr "Movimentos"
-
-#. module: account
-#: selection:account.invoice,state:0
-msgid "Pro-forma"
-msgstr "Pro-forma"
-
-#. module: account
-#: model:ir.actions.act_window,name:account.action_account_form
-#: model:ir.ui.menu,name:account.menu_action_account_form
-msgid "List of Accounts"
-msgstr "Lista das Contas"
-
-#. module: account
-#: view:product.product:0
-#: view:product.template:0
-msgid "Sales Properties"
-msgstr "Propriedades da venda"
-
-#. module: account
-#: rml:account.general.journal:0
-msgid "Printing Date :"
-msgstr "Data de impressão"
-
-#. module: account
-#: model:ir.actions.report.xml,name:account.account_analytic_account_quantity_cost_ledger
-#: model:ir.actions.wizard,name:account.account_analytic_account_quantity_cost_ledger_report
-msgid "Cost Ledger (Only quantities)"
-msgstr "Balancete de custos (somente quantidade)"
-
-#. module: account
-#: wizard_view:account.move.validate,init:0
-msgid "Validate Account Entries"
-msgstr "Validar movimentos da conta"
-
-#. module: account
-#: selection:account.print.journal.report,init,sort_selection:0
-msgid "Reference Number"
-msgstr "Número de referencia"
-
-#. module: account
-#: rml:account.overdue:0
-msgid "Total amount due:"
-msgstr "Montante total de dívida"
-
-#. module: account
-#: wizard_field:account.analytic.account.chart,init,to_date:0
-#: wizard_field:account.analytic.line,init,to_date:0
-msgid "To"
-msgstr "Para"
-
-#. module: account
-#: model:ir.actions.act_window,name:account.action_account_analytic_journal_open_form
-msgid "Entries of Open Analytic Journals"
-msgstr "Movimentos de diários analíticos abertos"
-
-#. module: account
-#: view:account.invoice.tax:0
-msgid "Manual Invoice Taxes"
-msgstr "Imposto de facturação manual"
-
-#. module: account
-#: field:account.model.line,date:0
-msgid "Current Date"
-msgstr "Data actual"
-
-#. module: account
-#: selection:account.move,type:0
-msgid "Journal Sale"
-msgstr "Diário de Venda"
-
-#. module: account
-#: wizard_field:account.fiscalyear.close,init,fy_id:0
-#: wizard_field:account.fiscalyear.close.state,init,fy_id:0
-msgid "Fiscal Year to close"
-msgstr "Ano Fiscal para fechar"
-
-#. module: account
-#: wizard_field:account.aged.trial.balance,init,date1:0
-#: wizard_field:account.analytic.account.analytic.check.report,init,date1:0
-#: wizard_field:account.analytic.account.balance.report,init,date1:0
-#: wizard_field:account.analytic.account.cost_ledger.report,init,date1:0
-#: wizard_field:account.analytic.account.inverted.balance.report,init,date1:0
-#: wizard_field:account.analytic.account.journal.report,init,date1:0
-#: wizard_field:account.analytic.account.quantity_cost_ledger.report,init,date1:0
-#: wizard_field:account.automatic.reconcile,init,date1:0
-msgid "Start of period"
-msgstr "Início do período"
-
-#. module: account
-#: model:ir.ui.menu,name:account.account_template_folder
-msgid "Templates"
-msgstr "Modelos"
-
-#. module: account
-#: wizard_button:account.vat.declaration,init,report:0
-msgid "Print VAT Decl."
-msgstr "Impimir Declaração de IVA."
-
-#. module: account
-#: model:ir.actions.report.xml,name:account.account_intracom
-msgid "IntraCom"
-msgstr "intraCom"
-
-#. module: account
-#: view:account.analytic.account:0
-#: field:account.analytic.account,description:0
-#: field:account.analytic.line,name:0
-#: field:account.bank.statement.reconcile.line,name:0
-#: rml:account.invoice:0
-#: field:account.invoice,name:0
-#: field:account.invoice.line,name:0
-#: wizard_field:account.invoice.refund,init,description:0
-#: rml:account.overdue:0
-#: field:account.payment.term,note:0
-#: field:account.tax.code,info:0
-#: field:account.tax.code.template,info:0
-msgid "Description"
-msgstr "Descrição"
-
-#. module: account
-#: help:product.template,property_account_income:0
-msgid ""
-"This account will be used instead of the default one to value incoming stock "
-"for the current product"
-msgstr ""
-"Esta conta será usada em vez da pré-definida, para valorizar entradas de "
-"stock do produto actual."
-
-#. module: account
-#: field:account.tax,child_ids:0
-msgid "Child Tax Accounts"
-msgstr "Contas de imposto dependentes"
-
-#. module: account
-#: field:account.account,parent_right:0
-msgid "Parent Right"
-msgstr "Ascendente a Direita"
-
-#. module: account
-#: model:ir.ui.menu,name:account.account_account_menu
-msgid "Financial Accounts"
-msgstr "Contas Financeiras"
-
-#. module: account
-#: model:ir.model,name:account.model_account_chart_template
-msgid "Templates for Account Chart"
-msgstr "Modelos para Plano de Conta"
-
-#. module: account
-#: view:account.config.wizard:0
-msgid "Account Configure"
-msgstr "Configuração da conta"
-
-#. module: account
-#: help:res.partner,property_account_payable:0
-msgid ""
-"This account will be used instead of the default one as the payable account "
-"for the current partner"
-msgstr ""
-"Esta conta será usada no lugar da pré-definida como conta a pagar para o "
-"terceiro actual"
-
-#. module: account
-#: field:account.tax.code,code:0
-#: field:account.tax.code.template,code:0
-msgid "Case Code"
-msgstr "Código do caso"
-
-#. module: account
-#: selection:account.automatic.reconcile,init,power:0
-msgid "5"
-msgstr "5"
-
-#. module: account
-#: field:product.category,property_account_income_categ:0
-#: field:product.template,property_account_income:0
-msgid "Income Account"
-msgstr "Conta de receitas"
-
-#. module: account
-#: field:account.period,special:0
-msgid "Opening/Closing Period"
-msgstr "Abertura/Fecho do Período"
-
-#. module: account
-#: rml:account.analytic.account.balance:0
-msgid "Analytic Balance -"
-msgstr "Balancete Analítico -"
-
-#. module: account
-#: wizard_field:account_use_models,init_form,model:0
-#: model:ir.model,name:account.model_account_model
-msgid "Account Model"
-msgstr "Modelo da Conta"
-
-#. module: account
-#: view:account.invoice:0
-#: model:ir.actions.act_window,name:account.act_account_analytic_account_2_account_invoice_line
-msgid "Invoice lines"
-msgstr "Linhas de factura"
-
-#. module: account
-#: selection:account.bank.statement.line,type:0
-msgid "Customer"
-msgstr "Cliente"
-
-#. module: account
-#: field:account.subscription,period_type:0
-msgid "Period Type"
-msgstr "Tipo de período"
-
-#. module: account
-#: view:product.category:0
-msgid "Accounting Properties"
-msgstr "Propriedades contabilisticas"
-
-#. module: account
-#: model:ir.model,name:account.model_account_sequence_fiscalyear
-msgid "account.sequence.fiscalyear"
-msgstr "account.sequence.fiscalyear"
-
-#. module: account
-#: wizard_field:account.print.journal.report,init,sort_selection:0
-msgid "Entries Sorted By"
-msgstr "Movimentoss ordenadas por"
-
-#. module: account
-#: rml:account.journal.period.print:0
-msgid "Print Journal -"
-msgstr "Imprimir Diário -"
-
-#. module: account
-#: field:account.bank.accounts.wizard,bank_account_id:0
-#: field:account.chart.template,bank_account_view_id:0
-#: field:account.invoice,partner_bank:0
-msgid "Bank Account"
-msgstr "Conta bancária"
-
-#. module: account
-#: model:ir.actions.act_window,name:account.action_model_form
-#: model:ir.ui.menu,name:account.menu_action_model_form
-msgid "Models Definition"
-msgstr "Definição de Modelos"
-
-#. module: account
-#: model:account.account.type,name:account.account_type_cash_moves
-#: selection:account.analytic.journal,type:0
-#: selection:account.journal,type:0
-msgid "Cash"
-msgstr "Dinheiro"
-
-#. module: account
-#: field:account.fiscal.position.account,account_dest_id:0
-#: field:account.fiscal.position.account.template,account_dest_id:0
-msgid "Account Destination"
-msgstr "Destino da conta"
-
-#. module: account
-#: rml:account.overdue:0
-msgid "Maturity"
-msgstr "Maturidade"
-
-#. module: account
-#: field:account.fiscalyear,name:0
-#: field:account.journal.period,fiscalyear_id:0
-#: field:account.period,fiscalyear_id:0
-#: field:account.sequence.fiscalyear,fiscalyear_id:0
-#: field:fiscalyear.seq,fiscalyear_id:0
-#: model:ir.model,name:account.model_account_fiscalyear
-msgid "Fiscal Year"
-msgstr "Ano Fiscal"
-
-#. module: account
-#: selection:account.aged.trial.balance,init,direction_selection:0
-msgid "Future"
-msgstr "Futuro"
-
-#. module: account
-#: help:account.account.balance.report,checktype,fiscalyear:0
-#: help:account.chart,init,fiscalyear:0
-#: help:account.general.ledger.report,checktype,fiscalyear:0
-#: help:account.partner.balance.report,init,fiscalyear:0
-#: help:account.third_party_ledger.report,init,fiscalyear:0
-msgid "Keep empty for all open fiscal year"
-msgstr "Manter vazio para todos os anos fiscais abertos"
-
-#. module: account
-#: rml:account.invoice:0
-#: selection:account.invoice,type:0
-msgid "Supplier Refund"
-msgstr "Reembolso do fornecedor"
-
-#. module: account
-#: model:process.transition,note:account.process_transition_entriesreconcile0
-#: model:process.transition,note:account.process_transition_supplierentriesreconcile0
-msgid "Reconcile Entries."
-msgstr "Reconciliar Movimentos"
-
-#. module: account
-#: field:account.subscription.line,move_id:0
-msgid "Entry"
-msgstr "Movimento"
-
-#. module: account
-#: model:process.node,note:account.process_node_paidinvoice0
-#: model:process.node,note:account.process_node_supplierpaidinvoice0
-#: model:process.transition,note:account.process_transition_reconcilepaid0
-#: model:process.transition,note:account.process_transition_supplierreconcilepaid0
-msgid "Paid invoice when reconciled."
-msgstr "Pagar facturas quando reconciliadas"
-
-#. module: account
-#: field:account.tax,python_compute_inv:0
-#: field:account.tax.template,python_compute_inv:0
-msgid "Python Code (reverse)"
-msgstr "Código python (reverso)"
-
-#. module: account
-#: model:ir.module.module,shortdesc:account.module_meta_information
-msgid "Accounting and financial management"
-msgstr "Contabilidade e gestão financeira"
-
-#. module: account
-#: view:account.fiscal.position.template:0
-msgid "Accounts Mapping"
-msgstr "Mapeamento da conta"
-
-#. module: account
-#: help:product.category,property_account_expense_categ:0
-msgid ""
-"This account will be used to value outgoing stock for the current product "
-"category"
-msgstr ""
-"Esta conta será usada para valorizar saídas de stock para a categoria do "
-"produto actual"
-
-#. module: account
-#: help:account.tax,base_sign:0
-#: help:account.tax,ref_base_sign:0
-#: help:account.tax,ref_tax_sign:0
-#: help:account.tax,tax_sign:0
-#: help:account.tax.template,base_sign:0
-#: help:account.tax.template,ref_base_sign:0
-#: help:account.tax.template,ref_tax_sign:0
-#: help:account.tax.template,tax_sign:0
-msgid "Usually 1 or -1."
-msgstr "Normalmente 1 ou -1"
-
-#. module: account
-#: view:res.partner:0
-msgid "Bank Details"
-msgstr "Detalhes bancários"
-
-#. module: account
-#: field:account.chart.template,property_account_expense:0
-msgid "Expense Account on Product Template"
-msgstr "Conta de Gastos no Modelo do Produto"
-
-#. module: account
-#: rml:account.analytic.account.analytic.check:0
-msgid "General Debit"
-msgstr "Débito geral"
-
-#. module: account
-#: field:account.analytic.account,code:0
-msgid "Account Code"
-msgstr "Código da Conta"
-
-#. module: account
-#: help:account.config.wizard,name:0
-msgid "Name of the fiscal year as displayed on screens."
-msgstr "Nome do ano fiscal como mostrado no ecrã."
-
-#. module: account
-#: field:account.invoice,payment_term:0
-#: view:account.payment.term:0
-#: field:account.payment.term,name:0
-#: view:account.payment.term.line:0
-#: field:account.payment.term.line,payment_id:0
-#: model:ir.model,name:account.model_account_payment_term
-#: field:res.partner,property_payment_term:0
-msgid "Payment Term"
-msgstr "Termos de Pagamento"
-
-#. module: account
-#: model:ir.actions.act_window,name:account.action_account_fiscal_position_form
-#: model:ir.ui.menu,name:account.menu_action_account_fiscal_position_form
-msgid "Fiscal Mappings"
-msgstr ""
-
-#. module: account
-#: model:process.process,name:account.process_process_statementprocess0
-msgid "Statement Process"
-msgstr "Processo do Extracto"
-
-#. module: account
-#: model:ir.model,name:account.model_account_bank_statement_reconcile
-msgid "Statement reconcile"
-msgstr "Extrato reconciliado"
-
-#. module: account
-#: wizard_field:account.fiscalyear.close,init,sure:0
-#: wizard_field:account.fiscalyear.close.state,init,sure:0
-#: wizard_field:account.period.close,init,sure:0
-msgid "Check this box"
-msgstr "Assinale esta caixa"
-
-#. module: account
-#: help:account.tax,price_include:0
-msgid ""
-"Check this if the price you use on the product and invoices includes this "
-"tax."
-msgstr ""
-"Assinale aqui, se o preço utilizado nos produtos e nas facturas incluem este "
-"imposto."
-
-#. module: account
-#: field:account.journal.column,name:0
-msgid "Column Name"
-msgstr "Nome da Coluna"
-
-#. module: account
-#: wizard_view:account.account.balance.report,checktype:0
-#: wizard_view:account.general.ledger.report,checktype:0
-#: wizard_view:account.partner.balance.report,init:0
-#: wizard_view:account.third_party_ledger.report,init:0
-msgid "Filters"
-msgstr "Filtros"
-
-#. module: account
-#: wizard_button:account.wizard_paid_open,init,yes:0
-msgid "Yes"
-msgstr "Sim"
-
-#. module: account
-#: help:account.account,reconcile:0
-msgid ""
-"Check this if the user is allowed to reconcile entries in this account."
-msgstr ""
-"Assinale aqui se for permitido ao utilizador reconciliar os movimentos desta "
-"conta."
-
-#. module: account
-#: wizard_button:account.subscription.generate,init,generate:0
-msgid "Compute Entry Dates"
-msgstr "Calcular datas do movimentos"
-
-#. module: account
-#: view:board.board:0
-msgid "Analytic accounts to close"
-msgstr "Contas da contabilidade analítica para fechar"
-
-#. module: account
-#: view:board.board:0
-msgid "Draft invoices"
-msgstr "Rascunho de facturas"
-
-#. module: account
-#: model:ir.actions.act_window,name:account.open_board_account
-#: model:ir.ui.menu,name:account.menu_board_account
-msgid "Accounting Dashboard"
-msgstr "Painel da contabilidade"
-
-#. module: account
-#: view:board.board:0
-#: model:ir.actions.act_window,name:account.act_my_account
-msgid "Accounts to invoice"
-msgstr "Contas a facturar"
-
-#. module: account
-#: view:board.board:0
-#: model:ir.actions.act_window,name:account.action_account_analytic_line_to_invoice
-msgid "Costs to invoice"
-msgstr "Custos a facturar"
-
-#. module: account
-#: view:board.board:0
-msgid "Aged receivables"
-msgstr "A receber ente datas"
-
-#. module: account
-#: model:ir.module.module,shortdesc:account.module_meta_information
-msgid "Board for accountant"
-msgstr ""
-
-#. module: account
-#: model:ir.actions.act_window,name:account.action_aged_income
-msgid "Income Accounts"
-msgstr "Contas de Receitas"
-
-#. module: account
-#: view:board.board:0
-msgid "My indicators"
-msgstr "Meus indicadores"
-
-#. module: account
-#: view:board.board:0
-msgid "Account Board"
-msgstr "Quadro de conta"
-
-#. module: account
-#: view:board.board:0
-msgid "Aged income"
-msgstr "Renda envelhecida"
-
-#. module: account
-#: wizard_field:account.balance.account.balance.report,init,show_columns:0
-msgid "Show Debit/Credit Information"
-msgstr "Mostrar informação de debito / credito"
-
-#. module: account
-#: selection:account.balance.account.balance.report,init,account_choice:0
-msgid "All accounts"
-msgstr "Todas as Contas"
-
-#. module: account
-#: wizard_field:account.balance.account.balance.report,init,period_manner:0
-msgid "Entries Selection Based on"
-msgstr "Selecções de entradas baseadas em"
-
-#. module: account
-#: wizard_view:account.balance.account.balance.report,backtoinit:0
-#: wizard_view:account.balance.account.balance.report,zero_years:0
-msgid "Notification"
-msgstr "Notificação"
-
-#. module: account
-#: selection:account.balance.account.balance.report,init,period_manner:0
-msgid "Financial Period"
-msgstr "Período Financeiro"
-
-#. module: account
-#: model:ir.actions.report.xml,name:account.account_account_balance
-#: model:ir.actions.report.xml,name:account.account_account_balance_landscape
-msgid "Account balance"
-msgstr "Saldo de conta"
-
-#. module: account
-#: wizard_view:account.balance.account.balance.report,init:0
-msgid "Select Period(s)"
-msgstr "Selecçionar periodos"
-
-#. module: account
-#: selection:account.balance.account.balance.report,init,compare_pattern:0
-msgid "Percentage"
-msgstr "Percentagem"
-
-#. module: account
-#: wizard_field:account.balance.account.balance.report,init,compare_pattern:0
-msgid "Compare Selected Years In Terms Of"
-msgstr "Comparar ano selecçionados em termos de"
-
-#. module: account
-#: wizard_view:account.balance.account.balance.report,init:0
-msgid "Select Fiscal Year(s)(Maximum Three Years)"
-msgstr "Seleccione o(s) ano(s) fiscais (no máximo três anos)"
-
-#. module: account
-#: wizard_field:account.balance.account.balance.report,init,select_account:0
-msgid "Select Reference Account(for  % comparision)"
-msgstr "Selecçione conta de referençia (por % de comparção)"
-
-#. module: account
-#: model:ir.actions.wizard,name:account.wizard_account_balance_report
-msgid "Account balance-Compare Years"
-msgstr "Balancete de contas - comparar anos"
-
-#. module: account
-#: model:ir.module.module,description:account.module_meta_information
-msgid ""
-"Account Balance Module is an added functionality to the Financial Management "
-"module.\n"
-"\n"
-"    This module gives you the various options for printing balance sheet.\n"
-"\n"
-"    1. You can compare the balance sheet for different years.\n"
-"\n"
-"    2. You can set the cash or percentage comparison between two years.\n"
-"\n"
-"    3. You can set the referential account for the percentage comparison for "
-"particular years.\n"
-"\n"
-"    4. You can select periods as an actual date or periods as creation "
-"date.\n"
-"\n"
-"    5. You have an option to print the desired report in Landscape format.\n"
-"    "
-msgstr ""
-
-#. module: account
-#: wizard_view:account.balance.account.balance.report,backtoinit:0
-msgid "You have to select 'Landscape' option. Please Check it."
-msgstr "Você tem de seleccionar a opção 'Landscape'. Por favor verifique-o."
-
-#. module: account
-#: wizard_field:account.balance.account.balance.report,init,landscape:0
-msgid "Show Report in Landscape Form"
-msgstr "Mostrar relatório em modo de paisagem"
-
-#. module: account
-#: rml:account.account.balance.landscape:0
-#: rml:account.balance.account.balance:0
-msgid "Total :"
-msgstr "Total:"
-
-#. module: account
-#: wizard_field:account.balance.account.balance.report,init,format_perc:0
-msgid "Show Comparision in %"
-msgstr "Mostrar comparação em %"
-
-#. module: account
-#: wizard_view:account.balance.account.balance.report,init:0
-msgid "Select Period"
-msgstr "Selecionar período"
-
-#. module: account
-#: wizard_view:account.balance.account.balance.report,init:0
-msgid "Report Options"
-msgstr "Opções de relatório"
-
-#. module: account
-#: selection:account.balance.account.balance.report,init,compare_pattern:0
-msgid "Don't Compare"
-msgstr "Não comparar"
-
-#. module: account
-#: wizard_field:account.balance.account.balance.report,init,account_choice:0
-msgid "Show Accounts"
-msgstr "Mostrar contas"
-
-#. module: account
-#: wizard_view:account.balance.account.balance.report,backtoinit:0
-msgid "1. You have selected more than 3 years in any case."
-msgstr "Selecçionaste mais de 3 anos em qualquer caso."
-
-#. module: account
-#: model:ir.module.module,shortdesc:account.module_meta_information
-msgid "Accounting and financial management-Compare Accounts"
-msgstr ""
-
-#. module: account
-#: rml:account.account.balance.landscape:0
-#: rml:account.balance.account.balance:0
-msgid "Year :"
-msgstr "Ano :"
-
-#. module: account
-#: wizard_view:account.balance.account.balance.report,backtoinit:0
-msgid "You can select maximum 3 years. Please check again."
-msgstr ""
-"Você pode seleccionar no máximo de 3 anos. por favor verifique de novo."
-
-#. module: account
-#: wizard_view:account.balance.account.balance.report,backtoinit:0
-msgid ""
-"3. You have selected 'Percentage' option with more than 2 years, but you "
-"have not selected landscape format."
-msgstr ""
-"3. Você seleccionou a opção 'Percentagem' com mais de 2 anos, mas você não "
-"seleccionou o formato Landscape"
-
-#. module: account
-#: wizard_view:account.balance.account.balance.report,backtoinit:0
-msgid ""
-"You might have done following mistakes. Please correct them and try again."
-msgstr ""
-"Você pode ter cometido os seguintes erros. Por favor corrija-os e tente de "
-"novo."
-
-#. module: account
-#: help:account.balance.account.balance.report,init,select_account:0
-msgid "Keep empty for comparision to its parent"
-msgstr "Manter vazio para comparação com o seu ascendente"
-
-#. module: account
-#: selection:account.balance.account.balance.report,init,period_manner:0
-msgid "Creation Date"
-msgstr "Data de Criação"
-
-#. module: account
-#: wizard_view:account.balance.account.balance.report,backtoinit:0
-msgid ""
-"2. You have not selected 'Percentage' option, but you have selected more "
-"than 2 years."
-msgstr ""
-"2. Você não seleccionou a opção 'Percentagem', mas você seleccionou mais de "
-"2 anos"
-
-#. module: account
-#: wizard_view:account.balance.account.balance.report,zero_years:0
-msgid ""
-"You may have selected the compare options with more than 1 year with "
-"credit/debit columns and % option.This can lead contents to be printed out "
-"of the paper.Please try again."
-msgstr ""
-"Você pode ter seleccionado as opções de comparação com mais de 1 ano com as "
-"colunas do crédito/débito e os % da opção. Isto pode levar a que os "
-"conteúdos sejam  imprimidos para fora do papel. Por favor tente outra vez."
-
-#. module: account
-#: wizard_view:account.balance.account.balance.report,zero_years:0
-msgid "You have to select at least 1 Fiscal Year. Try again."
-msgstr "Você tem de seleccionar pelo menos 1 ano fiscal. Tente de novo."
-
-#. module: account
-#: wizard_view:account.balance.account.balance.report,init:0
-msgid "Customize Report"
-msgstr "Personalizar relatório"
-
-#. module: account
-#: field:report.aged.receivable,name:0
-msgid "Month Range"
-msgstr ""
-
-#. module: account
-#: model:ir.actions.act_window,name:report_account.action_view_created_invoice_dashboard
-msgid "Invoices Created Within Past 15 Days"
-msgstr ""
-
-#. module: account
-#: model:ir.model,name:report_account.model_report_invoice_created
-msgid "Report of Invoices Created within Last 15 days"
-msgstr ""
-
-#. module: account
-#: view:report.invoice.created:0
-msgid "Total Amount"
-msgstr ""
-
-#. module: account
-#: view:report.account.receivable:0
-msgid "Accounts by type"
-msgstr "Contas por tipo"
-
-#. module: account
-#: model:ir.model,name:report_account.model_report_aged_receivable
-msgid "Aged Receivable Till Today"
-msgstr ""
-
-#. module: account
-#: model:ir.model,name:report_account.model_report_account_receivable
-msgid "Receivable accounts"
-msgstr "Contas que se pode receber"
-
-#. module: account
-#: field:temp.range,name:0
-msgid "Range"
-msgstr ""
-
-#. module: account
-#: model:ir.module.module,description:report_account.module_meta_information
-msgid "A module that adds new reports based on the account module."
-msgstr ""
-
-#. module: account
-#: model:ir.module.module,shortdesc:report_account.module_meta_information
-msgid "Account Reporting - Reporting"
-msgstr ""
-
-#. module: account
-#: model:ir.actions.act_window,name:report_account.action_account_receivable_graph
-#: model:ir.ui.menu,name:report_account.menu_account_receivable_graph
-msgid "Balance by Type of Account"
-msgstr "Saldo por tipo de conta"
-
-#. module: account
-#: field:report.account.receivable,name:0
-msgid "Week of Year"
-msgstr "Semana do ano"
-
-#. module: account
-#: field:report.invoice.created,create_date:0
-msgid "Create Date"
-msgstr ""
-
-#. module: account
-#: model:ir.actions.act_window,name:report_account.action_aged_receivable_graph
-#: view:report.aged.receivable:0
-msgid "Aged Receivable"
-msgstr ""
-
-#. module: account
-#: view:report.invoice.created:0
-msgid "Untaxed Amount"
-msgstr ""
-
-<<<<<<< HEAD
-#~ msgid "Display accounts"
-=======
+#: model:ir.model,name:account.model_account_cashbox_line
+msgid "CashBox Line"
+msgstr ""
+
 #. module: account
 #: report:account.third_party_ledger:0
 #: report:account.third_party_ledger_other:0
@@ -9783,8 +10227,560 @@
 #~ msgstr "Não comparar"
 
 #~ msgid "Show Accounts"
->>>>>>> cc7031ec
 #~ msgstr "Mostrar contas"
 
-#~ msgid "Include Reconciled Entries"
-#~ msgstr "Incluir movimentos reconciliados"+#~ msgid "1. You have selected more than 3 years in any case."
+#~ msgstr "Selecçionaste mais de 3 anos em qualquer caso."
+
+#~ msgid "You can select maximum 3 years. Please check again."
+#~ msgstr ""
+#~ "Você pode seleccionar no máximo de 3 anos. por favor verifique de novo."
+
+#~ msgid ""
+#~ "3. You have selected 'Percentage' option with more than 2 years, but you "
+#~ "have not selected landscape format."
+#~ msgstr ""
+#~ "3. Você seleccionou a opção 'Percentagem' com mais de 2 anos, mas você não "
+#~ "seleccionou o formato Landscape"
+
+#~ msgid ""
+#~ "You might have done following mistakes. Please correct them and try again."
+#~ msgstr ""
+#~ "Você pode ter cometido os seguintes erros. Por favor corrija-os e tente de "
+#~ "novo."
+
+#~ msgid "Keep empty for comparision to its parent"
+#~ msgstr "Manter vazio para comparação com o seu ascendente"
+
+#~ msgid "Creation Date"
+#~ msgstr "Data de Criação"
+
+#~ msgid ""
+#~ "2. You have not selected 'Percentage' option, but you have selected more "
+#~ "than 2 years."
+#~ msgstr ""
+#~ "2. Você não seleccionou a opção 'Percentagem', mas você seleccionou mais de "
+#~ "2 anos"
+
+#~ msgid ""
+#~ "You may have selected the compare options with more than 1 year with "
+#~ "credit/debit columns and % option.This can lead contents to be printed out "
+#~ "of the paper.Please try again."
+#~ msgstr ""
+#~ "Você pode ter seleccionado as opções de comparação com mais de 1 ano com as "
+#~ "colunas do crédito/débito e os % da opção. Isto pode levar a que os "
+#~ "conteúdos sejam  imprimidos para fora do papel. Por favor tente outra vez."
+
+#~ msgid "You have to select at least 1 Fiscal Year. Try again."
+#~ msgstr "Você tem de seleccionar pelo menos 1 ano fiscal. Tente de novo."
+
+#~ msgid "Customize Report"
+#~ msgstr "Personalizar relatório"
+
+#~ msgid "Unpaid Supplier Invoices"
+#~ msgstr "Facturas de Fornecedores por Pagar"
+
+#~ msgid "Entries Encoding"
+#~ msgstr "Introdução de Movimentos"
+
+#~ msgid "Specify The Message for the Overdue Payment Report."
+#~ msgstr "Especifique a Mensagem para o Relatório de Pagamentos em Atraso"
+
+#~ msgid "Confirm statement from draft"
+#~ msgstr "Confirmar extracto de rascunho"
+
+#~ msgid "Select Message"
+#~ msgstr "Selecione a Mensagem"
+
+#~ msgid ""
+#~ "This account will be used to value incoming stock for the current product "
+#~ "category"
+#~ msgstr ""
+#~ "Esta conta será usada para valorizar as entradas de stock para a categoria "
+#~ "de produto actual."
+
+#~ msgid "Unreconciled entries"
+#~ msgstr "Movimentos Dereconciliado"
+
+#~ msgid "Print Taxes Report"
+#~ msgstr "Imprimir Relatório de Impostos"
+
+#~ msgid "Taxed Amount"
+#~ msgstr "Montante de Imposto"
+
+#~ msgid "Unreconcile entries"
+#~ msgstr "Movimentos Dereconciliados"
+
+#~ msgid "Confirm draft invoices"
+#~ msgstr "Confirmar rascunho das facturas"
+
+#~ msgid "Charts of Account"
+#~ msgstr "Plano de Contas"
+
+#~ msgid "Move line select"
+#~ msgstr "Linha de movimento selecionada"
+
+#~ msgid "Entry label"
+#~ msgstr "Nome do movimento"
+
+#~ msgid "Account Entry Line"
+#~ msgstr "Linha de Movimento da Conta"
+
+#~ msgid "Aged Trial Balance"
+#~ msgstr "Antigo Balancete de testes"
+
+#~ msgid "Recurrent Entries"
+#~ msgstr "Movimentos Recorrentes"
+
+#~ msgid ""
+#~ "Gives the view used when writing or browsing entries in this journal. The "
+#~ "view tell Open ERP which fields should be visible, required or readonly and "
+#~ "in which order. You can create your own view for a faster encoding in each "
+#~ "journal."
+#~ msgstr ""
+#~ "Dá a vista usada quando registar ou consultar movimentos neste diário. A "
+#~ "vista diz ao Open ERP que campos são visíveis, obrigatórios ou apenas de "
+#~ "leitura e em que ordem. Pode criar a sua própria vista para um lançamento "
+#~ "mais rápido em cada diário."
+
+#~ msgid "Account Num."
+#~ msgstr "Nº da Conta"
+
+#~ msgid "Delta Debit"
+#~ msgstr "Débito Delta"
+
+#~ msgid "OK"
+#~ msgstr "OK"
+
+#~ msgid "Payment Reconcilation"
+#~ msgstr "Reconciliação de Pagamentos"
+
+#~ msgid "Unpaid Supplier Refunds"
+#~ msgstr "Nota de"
+
+#~ msgid "Confirm statement with/without reconciliation from draft statement"
+#~ msgstr "Confirmar estado com/sem reconciliação do rascunho do extrato"
+
+#~ msgid "Reconcile Paid"
+#~ msgstr "Reconciliação Paga"
+
+#~ msgid "Sign for parent"
+#~ msgstr "Sinal para ascendente"
+
+#~ msgid "Partner account"
+#~ msgstr "Conta do terceiro"
+
+#~ msgid "Account cost and revenue by journal"
+#~ msgstr "Conta de custo e retorno por diário"
+
+#~ msgid "Print Journal"
+#~ msgstr "Imprimir Diário"
+
+#~ msgid ""
+#~ "If a default tax is given in the partner it only overrides taxes from "
+#~ "accounts (or products) in the same group."
+#~ msgstr ""
+#~ "Se um imposto pré-definido é atribuído a um terceiro, apenas prevalece sobre "
+#~ "os impostos das contas (ou artigos) do mesmo grupo."
+
+#~ msgid "Select Chart of Accounts"
+#~ msgstr "Seleccionar um Plano de Contas"
+
+#~ msgid "Total write-off"
+#~ msgstr "Valor Regularizado Total"
+
+#~ msgid "Journal de vente"
+#~ msgstr "Diário de Vendas"
+
+#~ msgid "Are you sure you want to close the fiscal year ?"
+#~ msgstr "Tem a certeza que pretende encerrar o ano fiscal?"
+
+#~ msgid "Parent Analytic Account"
+#~ msgstr "Conta Analítica Ascendente"
+
+#~ msgid "Ending Balance"
+#~ msgstr "Balancete Final"
+
+#~ msgid "Statement reconcile line"
+#~ msgstr "Linhas de reconciliação de extrato"
+
+#~ msgid "Print General Journal"
+#~ msgstr "Imprimir Diário Geral"
+
+#~ msgid "Account Number"
+#~ msgstr "Número de conta"
+
+#~ msgid "Gives the sequence order when displaying a list of account types."
+#~ msgstr ""
+#~ "Devolve a ordem de sequência quando exibe a lista dos tipos de conta."
+
+#~ msgid "New Statement"
+#~ msgstr "Nova Extrato"
+
+#~ msgid "Print Central Journal"
+#~ msgstr "Imprimir Diário Central"
+
+#~ msgid "Account Manager"
+#~ msgstr "Gestor da conta"
+
+#~ msgid "x Expenses Credit Notes Journal"
+#~ msgstr "x Diário de Notas do Crédito de Gastos"
+
+#~ msgid "Draft Customer Invoices"
+#~ msgstr "Rascunho da factura do cliente"
+
+#~ msgid "Analytic Journal Report"
+#~ msgstr "Relatório do Diário Analítico"
+
+#~ msgid "Draft Supplier Invoices"
+#~ msgstr "Rascunho da Factura do Fornecedor"
+
+#~ msgid "Create a Fiscal Year"
+#~ msgstr "Criar um Ano Fiscal"
+
+#~ msgid "Automatic reconciliation"
+#~ msgstr "Reconciliação automática"
+
+#~ msgid "Account No."
+#~ msgstr "Nº da conta"
+
+#~ msgid "The amount in the currency of the journal"
+#~ msgstr "O montante na moeda configurada diário"
+
+#~ msgid "Taxes Reports"
+#~ msgstr "Relatório de Impostos"
+
+#~ msgid ""
+#~ "This type is used to differenciate types with special effects in Open ERP: "
+#~ "view can not have entries, consolidation are accounts that can have children "
+#~ "accounts for multi-company consolidations, payable/receivable are for "
+#~ "partners accounts (for debit/credit computations), closed for deprecated "
+#~ "accounts."
+#~ msgstr ""
+#~ "Este tipo é usado para diferenciar tipos com efeitos particulares no "
+#~ "OpenERP: \"vista\" não pode receber movimentos (conta intermédia); "
+#~ "\"consolidação\" são contas que têm dependentes para consolidação multi-"
+#~ "companhia; \"a pagar\"/\"a receber\" são para contas de parceiros; "
+#~ "\"bloqueada\" - contas que deixaram de ser usadas."
+
+#~ msgid "Analytic Chart of Accounts"
+#~ msgstr "Plano de Contas Analítico"
+
+#~ msgid "Select Period and Journal for Validation"
+#~ msgstr "Seleccione o Período e Diário para Validação"
+
+#~ msgid "Are you sure you want to refund this invoice ?"
+#~ msgstr "Têm certeza que pretende fazer o reembolso desta factura ?"
+
+#~ msgid "Reconcilation of entries from payment order."
+#~ msgstr "Reconciliação de movimentos da ordem de pagamento."
+
+#~ msgid "Analytic Journal -"
+#~ msgstr "Diário Analítico -"
+
+#~ msgid "Analytic Debit"
+#~ msgstr "Débito Analítico"
+
+#~ msgid ""
+#~ "The maturity date of the generated entries for this model. You can chosse "
+#~ "between the date of the creation action or the the date of the creation of "
+#~ "the entries plus the partner payment terms."
+#~ msgstr ""
+#~ "A data de vencimento dos movimentos gerados para este modelo. Pode escolher "
+#~ "entre a data da acção de criação ou a data de criação dos movimentos mais os "
+#~ "prazos de pagamento do terceiro."
+
+#~ msgid "Journal de Banque CHF"
+#~ msgstr "Diário de Banco CHF"
+
+#~ msgid ""
+#~ "The account moves of the invoice have been reconciled with account moves of "
+#~ "the payment(s)."
+#~ msgstr ""
+#~ "Os movimentos da conta da factura foram reconciliadas com movimentos da "
+#~ "conta de pagamento(s)."
+
+#~ msgid "Statement encoding produces payment entries"
+#~ msgstr "O registo do extrato gera movimentos de pagamento"
+
+#~ msgid ""
+#~ "If a default tax if given in the partner it only override taxes from account "
+#~ "(or product) of the same group."
+#~ msgstr ""
+#~ "Se for configurado um imposto no terceiro, só prevalece sobre impostos de "
+#~ "conta (ou produto) do mesmo grupo."
+
+#~ msgid "Central Journal"
+#~ msgstr "Diário Central"
+
+#~ msgid "Entry Model"
+#~ msgstr "Modelo de Movimentos"
+
+#~ msgid "Journal code"
+#~ msgstr "Código do Diário"
+
+#~ msgid "Invoice Movement"
+#~ msgstr "Movimento da factura"
+
+#~ msgid "Define Fiscal Years and Select Charts of Account"
+#~ msgstr "Defina um Ano Fiscal e seleccione um plano de Contas"
+
+#~ msgid ""
+#~ "Check this box if you want to print all entries when printing the General "
+#~ "Ledger, otherwise it will only print its balance."
+#~ msgstr ""
+#~ "Active esta caixa se quiser imprimir o balancete com todos os movimentos, "
+#~ "caso contrário serão impressos apenas os saldos."
+
+#~ msgid "Account Configure Wizard "
+#~ msgstr "Assistente de Configuração de Contas "
+
+#~ msgid ""
+#~ "Financial and accounting module that covers:\n"
+#~ "    General accounting\n"
+#~ "    Cost / Analytic accounting\n"
+#~ "    Third party accounting\n"
+#~ "    Taxes management\n"
+#~ "    Budgets\n"
+#~ "    Customer and Supplier Invoices\n"
+#~ "    Bank statements\n"
+#~ "    "
+#~ msgstr ""
+#~ "Módulo de contabilidade e Financeiro que cobre:\n"
+#~ "    Contabilidade Geral\n"
+#~ "    Contabilidade Analítica/Custos\n"
+#~ "    Contabilidade de Terceiros\n"
+#~ "    Gestão de Impostos\n"
+#~ "    Orçamentos\n"
+#~ "    Facturas de Clientes e Fornecedores\n"
+#~ "    Extractos Bancários\n"
+#~ "    "
+
+#~ msgid "The Account can either be a base tax code or tax code account."
+#~ msgstr ""
+#~ "A conta pode ser um código de base de imposto ou um código de imposto da "
+#~ "conta."
+
+#~ msgid ""
+#~ "If no account is specified, the reconciliation will be made using every "
+#~ "accounts that can be reconcilied"
+#~ msgstr ""
+#~ "Se nenhuma conta é especificada, a reconciliação será feita ao utilizar "
+#~ "todas as contas que podem ser reconciliadas."
+
+#~ msgid "Overdue Payment Report Message"
+#~ msgstr "Mensagem a avisar Pagamento em Atraso"
+
+#~ msgid ""
+#~ "This account will be used instead of the default one to value outgoing stock "
+#~ "for the current product"
+#~ msgstr ""
+#~ "Esta conta será usada em vez da pré-definida, para valorizar saídas de "
+#~ "existências para o produto actual"
+
+#~ msgid "Encode manually the statement"
+#~ msgstr "Lançar manualmente o Extrato"
+
+#~ msgid "Financial Journals"
+#~ msgstr "Diários Financeiros"
+
+#~ msgid ""
+#~ "Gives the type of the analytic journal. When a document (eg: an invoice) "
+#~ "needs to create analytic entries, Open ERP will look for a matching journal "
+#~ "of the same type."
+#~ msgstr ""
+#~ "Dá o tipo do diário analítico. Quando um documento (ex: uma factura) "
+#~ "necessite de criar movimentos analíticos, o Open ERP vai procurar um diário "
+#~ "do mesmo tipo."
+
+#~ msgid "Import from your bank statements"
+#~ msgstr "Importar da seu extrato bancário"
+
+#~ msgid "Account Move"
+#~ msgstr "Movimentos da Conta"
+
+#~ msgid "Invoice Ref"
+#~ msgstr "Referência da factura"
+
+#~ msgid ""
+#~ "You can check this box to mark the entry line as a litigation with the "
+#~ "associated partner"
+#~ msgstr ""
+#~ "Pode assinalar esta caixa para marcar a linha de movimento como litigiosa "
+#~ "com o terceiro relacionado."
+
+#~ msgid "Unpaid Customer Invoices"
+#~ msgstr "Facturas de clientes não pagas"
+
+#~ msgid "Journal/Payment Mode"
+#~ msgstr "Diário/Modo de Pagamento"
+
+#~ msgid "Import file from your bank statement"
+#~ msgstr "Importar ficheiro da seu extrato bancário"
+
+#~ msgid "Manually statement"
+#~ msgstr "Extrato Manual"
+
+#~ msgid "End of Year Treatments"
+#~ msgstr "Tratamentos do Fim de Ano"
+
+#~ msgid "File statement"
+#~ msgstr "Arquivar extrato"
+
+#~ msgid "Entry Model Line"
+#~ msgstr "Linha do Modelo de Movimento"
+
+#~ msgid "Set starting and ending balance for control"
+#~ msgstr "Defina os saldo inicial e final para controle"
+
+#~ msgid "General Ledger -"
+#~ msgstr "Balancete Geral"
+
+#~ msgid "Date Start"
+#~ msgstr "Data de início"
+
+#~ msgid ""
+#~ "This will automatically configure your chart of accounts, bank accounts, "
+#~ "taxes and journals according to the selected template"
+#~ msgstr ""
+#~ "Isto configurará automaticamente o seu plano de contas, contas bancárias, "
+#~ "impostos e diários de acordo com o modelo seleccionado"
+
+#~ msgid "Analytic Entries by Journal"
+#~ msgstr "Movimentos Analíticos por Diário"
+
+#~ msgid "Valid entries from invoice"
+#~ msgstr "Validar movimento pela factura"
+
+#~ msgid "Crebit"
+#~ msgstr "Crédito"
+
+#~ msgid "Journal name"
+#~ msgstr "Nome do Diário"
+
+#~ msgid "Journal - Period"
+#~ msgstr "Diário - Período"
+
+#~ msgid "Print Aged Trial Balance"
+#~ msgstr "Imprimir Balancete de Testes"
+
+#~ msgid "General Credit"
+#~ msgstr "Crédito geral"
+
+#~ msgid "Account cost and revenue by journal (This Month)"
+#~ msgstr "Custos e receitas da conta por diário (Este mês)"
+
+#~ msgid "Account Balance"
+#~ msgstr "Balancete da Conta"
+
+#~ msgid "Link to the automatically generated account moves."
+#~ msgstr "Ligação para gerar automaticamente movimentos de contas"
+
+#~ msgid "Analytic Check -"
+#~ msgstr "Verificação Analítica -"
+
+#~ msgid "Group invoice lines"
+#~ msgstr "Grupo de linhas de facturas"
+
+#~ msgid "Select Date-Period"
+#~ msgstr "Seleccione Data-Período"
+
+#~ msgid "New Customer Refund"
+#~ msgstr "Nova Nota de Crédito do Cliente"
+
+#~ msgid "Maintains Invoice sequences with Fiscal Year"
+#~ msgstr "Mantém uma sequência de facturas com Ano Fiscal"
+
+#~ msgid "Write-Off journal"
+#~ msgstr "Diário de Regularizações"
+
+#~ msgid "Journal Purchase"
+#~ msgstr "Diário de Compra"
+
+#~ msgid "Encode manually statement comes into the draft statement"
+#~ msgstr "Codificar extratos manualmente leva ao estado de rascunho de extrato"
+
+#~ msgid "Choose Journal and Payment Date"
+#~ msgstr "Escolha o Diário e a Data de Pagamento"
+
+#~ msgid "Supplier Invoice Process"
+#~ msgstr "Processo da facturas do fornecedor"
+
+#~ msgid ""
+#~ "If the Tax account is tax code account, this field will contain the taxed "
+#~ "amount.If the tax account is base tax code,                    this field "
+#~ "will contain the basic amount(without tax)."
+#~ msgstr ""
+#~ "Se a conta é um código de imposto, este campo contém o montante de impostos. "
+#~ "Se a conta é um código de imposto base, este campo contém o montante da "
+#~ "base(sem imposto)."
+
+#~ msgid "Analytic Journal Definition"
+#~ msgstr "Definição do Diário Analítico"
+
+#~ msgid "Skip 'Draft' State for Created Entries"
+#~ msgstr "Omitir o estado 'Rascunho ' para os movimentos criados"
+
+#~ msgid ""
+#~ "This field allow you to choose the accounting journals you want for "
+#~ "filtering the invoices. If you left this field empty, it will search on all "
+#~ "sale, purchase and cash journals."
+#~ msgstr ""
+#~ "Este campo permite-lhe escolher as conta do diário para filtrar as facturas. "
+#~ "Se deixar o campo vazio ele vai procurar em todos os  tipo vendas, compras e "
+#~ "caixa."
+
+#~ msgid "Error ! The duration of the Fiscal Year is invalid. "
+#~ msgstr "Erro! A duração do Ano Fiscal é inválido. "
+
+#~ msgid "List of Accounts"
+#~ msgstr "Lista das Contas"
+
+#~ msgid "Journal Sale"
+#~ msgstr "Diário de Venda"
+
+#~ msgid "Print VAT Decl."
+#~ msgstr "Impimir Declaração de IVA."
+
+#~ msgid ""
+#~ "This account will be used instead of the default one to value incoming stock "
+#~ "for the current product"
+#~ msgstr ""
+#~ "Esta conta será usada em vez da pré-definida, para valorizar entradas de "
+#~ "stock do produto actual."
+
+#~ msgid "Financial Accounts"
+#~ msgstr "Contas Financeiras"
+
+#~ msgid "Print Journal -"
+#~ msgstr "Imprimir Diário -"
+
+#~ msgid "Models Definition"
+#~ msgstr "Definição de Modelos"
+
+#~ msgid "Reconcile Entries."
+#~ msgstr "Reconciliar Movimentos"
+
+#~ msgid ""
+#~ "This account will be used to value outgoing stock for the current product "
+#~ "category"
+#~ msgstr ""
+#~ "Esta conta será usada para valorizar saídas de stock para a categoria do "
+#~ "produto actual"
+
+#~ msgid "General Debit"
+#~ msgstr "Débito geral"
+
+#~ msgid "Statement Process"
+#~ msgstr "Processo do Extracto"
+
+#~ msgid "Statement reconcile"
+#~ msgstr "Extrato reconciliado"
+
+#~ msgid ""
+#~ "The optional quantity expressed by this line, eg: number of product sold. "
+#~ "The quantity is not a legal requirement but is very usefull for some reports."
+#~ msgstr ""
+#~ "A quantidade opcional expressada por esta linha, por ex: quantidade de "
+#~ "produto vendido. A quantidade não é um requisito legal mas é muito útil para "
+#~ "alguns relatórios."