<?xml version="1.0" encoding="utf-8"?>
<openerp>
    <data>

        <record id="open_account_charts_modules" model="ir.actions.act_window">
            <field name="name">Chart Templates</field>
            <field name="res_model">ir.module.module</field>
            <field name="view_mode">kanban,tree,form</field>
            <field name="context" eval="{'search_default_category_id': ref('base.module_category_localization_account_charts')}"/>
            <field name="search_view_id" ref="base.view_module_filter"/>
        </record>

        <record id="view_account_config_settings" model="ir.ui.view">
            <field name="name">account settings</field>
            <field name="model">account.config.settings</field>
            <field name="type">form</field>
            <field name="arch" type="xml">
                <form string="Configure Accounting" version="7.0">
                    <header>
                        <button string="Apply" type="object" name="execute" class="oe_highlight_on_dirty"/>
<<<<<<< HEAD
=======
                        <button string="Cancel" type="object" name="cancel"/>
>>>>>>> 5e764699
                    </header>
                    <sheet>
                    <field name="has_default_company" invisible="1" />
                    <field name="has_chart_of_accounts" invisible="1"/>
                    <field name="complete_tax_set" invisible="1"/>
                    <field name="has_fiscal_year" invisible="1"/>

                    <group groups="base.group_multi_company">
                        <field name="company_id" string="Select Company" widget="selection"
                            on_change="onchange_company_id(company_id)"
                            attrs="{'invisible': [('has_default_company', '=', True)]}"/>
                        <field name="expects_chart_of_accounts"/>
                    </group>

                    <div class="oe_form_button_save_dirty">
                    <group string="Select a Chart of Accounts to Install"
                        attrs="{'invisible': ['|', ('expects_chart_of_accounts','=',False), ('has_chart_of_accounts','=',True)]}">
                        <group>
                            <field name="chart_template_id" widget="selection" domain="[('visible','=', True)]"
                                on_change="onchange_chart_template_id(chart_template_id)"/>
                            <field name="code_digits" groups="account.group_account_user"/>
                            <field name="sale_tax" attrs="{'invisible': ['|', ('chart_template_id','=',False), ('complete_tax_set','=',False)]}"
                                domain="[('chart_template_id', '=', chart_template_id),('parent_id','=',False),('type_tax_use','in',('sale','all'))]"/>
                            <field name="purchase_tax" attrs="{'invisible': ['|', ('chart_template_id','=',False), ('complete_tax_set','=',False)]}"
                                domain="[('chart_template_id', '=', chart_template_id),('parent_id','=',False),('type_tax_use','in',('purchase', 'all'))]"/>
                            <field name="sale_tax_rate" attrs="{'invisible': ['|', ('chart_template_id','=',False), ('complete_tax_set','=',True)]}" on_change="onchange_tax_rate(sale_tax_rate)"/>
                            <field name="purchase_tax_rate" attrs="{'invisible': ['|', ('chart_template_id','=',False), ('complete_tax_set','=',True)]}"/>
                        </group>
                        <button string="Install More Chart Templates" icon="gtk-go-forward"
                            name="%(open_account_charts_modules)d" type="action"/>
                    </group>
                    </div>

                    <div class="oe_form_button_save_dirty">
                    <group string="No Fiscal Year Defined for This Company"
                        attrs="{'invisible': ['|', ('expects_chart_of_accounts','=',False), ('has_fiscal_year','=',True)]}">
                        <label for="date_start" string="Date Range"/>
                        <div>
                            <field name="date_start" on_change="onchange_start_date(date_start)" class="oe_inline"/> -
                            <field name="date_stop" class="oe_inline"/>
                        </div>
                        <field name="period"/>
                    </group>
                    </div>

                    <group string="Accounting Configuration">
                        <group>
                            <field name="default_sale_tax" domain="[('type_tax_use','=','sale'), ('company_id','=',company_id)]"
                                attrs="{'invisible': [('has_chart_of_accounts','=',False)]}"/>
                            <field name="module_account_accountant"/>
                            <field name="currency_id"/>
                            <field name="decimal_precision"/>
                        </group>
                        <group>
                            <field name="default_purchase_tax" domain="[('type_tax_use','=','purchase'), ('company_id','=',company_id)]"
                                attrs="{'invisible': [('has_chart_of_accounts','=',False)]}"/>
                            <field name="module_account_asset"/>
                            <field name="module_account_budget"/>
                        </group>
                    </group>

                    <field name="sale_journal_id" invisible="1"/>
                    <field name="sale_refund_journal_id" invisible="1"/>
                    <field name="purchase_journal_id" invisible="1"/>
                    <field name="purchase_refund_journal_id" invisible="1"/>
                    <group>
                        <group string="Customer Invoices">
                            <label for="sale_sequence_next"/>
                            <group>
                                <field name="sale_sequence_prefix" class="oe_inline" nolabel="1"
                                    help='If you put "%%(year)s" in the prefix, it will be replaced by the current year.'/>
                                <field name="sale_sequence_next" class="oe_inline" nolabel="1" attrs="{'readonly': [('sale_journal_id','=',False)]}"/>
                            </group>
                            <label for="sale_refund_sequence_next"/>
                            <group>
                                <field name="sale_refund_sequence_prefix" class="oe_inline" nolabel="1"
                                    help='If you put "%%(year)s" in the prefix, it will be replaced by the current year.'/>
                                <field name="sale_refund_sequence_next" class="oe_inline" nolabel="1" attrs="{'readonly': [('sale_refund_journal_id','=',False)]}"/>
                            </group>
                            <field name="module_account_invoice_layout"/>
                            <field name="module_account_voucher"/>
                            <field name="module_account_followup"/>
                            <field name="group_proforma_invoices"/>
                        </group>

                        <group string="Supplier Invoices">
                             <label for="purchase_sequence_next"/>
                            <group>
                                <field name="purchase_sequence_prefix" class="oe_inline" nolabel="1"
                                    help='If you put "%%(year)s" in the prefix, it will be replaced by the current year.'/>
                                <field name="purchase_sequence_next" class="oe_inline" nolabel="1" attrs="{'readonly': [('purchase_journal_id','=',False)]}"/>
                            </group>
                            <label for="purchase_refund_sequence_next"/>
                            <group>
                                <field name="purchase_refund_sequence_prefix" class="oe_inline" nolabel="1"
                                    help='If you put "%%(year)s" in the prefix, it will be replaced by the current year.'/>
                                <field name="purchase_refund_sequence_next" class="oe_inline" nolabel="1"
                                  attrs="{'readonly': [('purchase_refund_journal_id','=',False)]}"/>
                            </group>
                            <field name="module_account_payment"/>
                        </group>

                        <group string="Electronic Payments">
                            <field name="paypal_account" placeholder="sales@openerp.com"/>
                        </group>

                        <group string="Bank &amp; Cash">
                            <label for="id" string="Configure Bank Accounts"/>
                            <button name="%(action_bank_tree)d" string="Configure Bank Accounts" icon="gtk-go-forward" type="action"/>
                            <field name="company_footer"/>
                            <field name="module_account_check_writing"/>
                        </group>

                        <group name="analytic_accounting" invisible="1" string="Analytic Accounting"/>
                    </group>
                    </sheet>
                </form>
            </field>
        </record>

        <record id="action_account_config" model="ir.actions.act_window">
            <field name="name">Configure Accounting</field>
            <field name="type">ir.actions.act_window</field>
            <field name="res_model">account.config.settings</field>
            <field name="view_mode">form</field>
            <field name="target">inline</field>
        </record>

        <menuitem id="menu_account_config" name="Accounting" parent="base.menu_config"
            sequence="14" action="action_account_config"/>

    </data>
</openerp><|MERGE_RESOLUTION|>--- conflicted
+++ resolved
@@ -18,10 +18,7 @@
                 <form string="Configure Accounting" version="7.0">
                     <header>
                         <button string="Apply" type="object" name="execute" class="oe_highlight_on_dirty"/>
-<<<<<<< HEAD
-=======
                         <button string="Cancel" type="object" name="cancel"/>
->>>>>>> 5e764699
                     </header>
                     <sheet>
                     <field name="has_default_company" invisible="1" />
