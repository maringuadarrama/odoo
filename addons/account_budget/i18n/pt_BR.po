--- conflicted
+++ resolved
@@ -1,19 +1,3 @@
-<<<<<<< HEAD
-# Brazilian Portuguese translation for openobject-addons
-# Copyright (c) 2014 Rosetta Contributors and Canonical Ltd 2014
-# This file is distributed under the same license as the openobject-addons package.
-# FIRST AUTHOR <EMAIL@ADDRESS>, 2014.
-#
-msgid ""
-msgstr ""
-"Project-Id-Version: openobject-addons\n"
-"Report-Msgid-Bugs-To: FULL NAME <EMAIL@ADDRESS>\n"
-"POT-Creation-Date: 2014-08-14 13:08+0000\n"
-"PO-Revision-Date: 2014-08-30 02:37+0000\n"
-"Last-Translator: Fábio Martinelli - http://zupy.com.br "
-"<webmaster@zupy.com.br>\n"
-"Language-Team: Brazilian Portuguese <pt_BR@li.org>\n"
-=======
 # Translation of Odoo Server.
 # This file contains the translation of the following modules:
 # * account_budget
@@ -29,12 +13,11 @@
 "PO-Revision-Date: 2016-07-09 16:18+0000\n"
 "Last-Translator: grazziano <g.negocios@outlook.com.br>\n"
 "Language-Team: Portuguese (Brazil) (http://www.transifex.com/odoo/odoo-8/language/pt_BR/)\n"
->>>>>>> 96502490
 "MIME-Version: 1.0\n"
 "Content-Type: text/plain; charset=UTF-8\n"
-"Content-Transfer-Encoding: 8bit\n"
-"X-Launchpad-Export-Date: 2014-08-30 08:36+0000\n"
-"X-Generator: Launchpad (build 17176)\n"
+"Content-Transfer-Encoding: \n"
+"Language: pt_BR\n"
+"Plural-Forms: nplurals=2; plural=(n > 1);\n"
 
 #. module: account_budget
 #: model:ir.actions.act_window,help:account_budget.act_crossovered_budget_view
@@ -42,50 +25,19 @@
 "<p class=\"oe_view_nocontent_create\">\n"
 "                Click to create a new budget.\n"
 "              </p><p>\n"
-"                A budget is a forecast of your company's income and/or "
-"expenses\n"
-"                expected for a period in the future. A budget is defined on "
-"some\n"
-"                financial accounts and/or analytic accounts (that may "
-"represent\n"
+"                A budget is a forecast of your company's income and/or expenses\n"
+"                expected for a period in the future. A budget is defined on some\n"
+"                financial accounts and/or analytic accounts (that may represent\n"
 "                projects, departments, categories of products, etc.)\n"
 "              </p><p>\n"
 "                By keeping track of where your money goes, you may be less\n"
 "                likely to overspend, and more likely to meet your financial\n"
-"                goals. Forecast a budget by detailing the expected revenue "
-"per\n"
-"                analytic account and monitor its evolution based on the "
-"actuals\n"
+"                goals. Forecast a budget by detailing the expected revenue per\n"
+"                analytic account and monitor its evolution based on the actuals\n"
 "                realised during that period.\n"
 "              </p>\n"
 "            "
-<<<<<<< HEAD
-msgstr ""
-"<p class=\"oe_view_nocontent_create\">\n"
-"                Clique para criar um novo orçamento.\n"
-"              </ P>\n"
-"                Um orçamento é uma previsão de receita de sua empresa e / ou "
-"despesas\n"
-"                esperado durante um período no futuro. Um orçamento é "
-"definido em algum\n"
-"                contas financeiras e / ou contas analíticas (que pode "
-"representar\n"
-"                projetos, departamentos, categorias de produtos, etc)\n"
-"              </ P>\n"
-"                Ao manter o controle de onde vai o seu dinheiro, você pode "
-"ser menos\n"
-"                propensos a gastar mais, e mais propensos a cumprir o seu "
-"financeira\n"
-"                objetivos. Previsão de um orçamento, detalhando a receita "
-"esperada por\n"
-"                conta analítica e acompanhar a sua evolução com base nos "
-"valores reais\n"
-"                realizadas durante esse período.\n"
-"              </ P>\n"
-"            "
-=======
 msgstr "<p class=\"oe_view_nocontent_create\">\nClique para criar um novo orçamento.\n</p><p>\nUm orçamento é uma previsão de receita de sua empresa e/ou despesa\naguardando por um período no futuro. Um orçamento é definido em algumas\ncontas financeiras e/ou contas analíticas (que podem representar\nprojetos, departamentos, categorias de produtos, etc)\n</p><p>\nAo manter o controle de onde vai o seu dinheiro, você pode ficar menos\npropenso a gastar mais, e mais propenso a cumprir o seus objetivos\nfinanceiros. Provisione um orçamento, detalhando a receita esperada por\nconta analítica e acompanhe a sua evolução com base nos valores reais\nrealizados durante esse período.\n</p>\n            "
->>>>>>> 96502490
 
 #. module: account_budget
 #: model:ir.model,name:account_budget.model_account_budget_crossvered_summary_report
@@ -222,8 +174,7 @@
 msgstr "Cancelado"
 
 #. module: account_budget
-#: field:account.budget.post,code:0
-#: field:crossovered.budget,code:0
+#: field:account.budget.post,code:0 field:crossovered.budget,code:0
 msgid "Code"
 msgstr "Código"
 
@@ -307,8 +258,7 @@
 msgstr "Duração"
 
 #. module: account_budget
-#: field:crossovered.budget,date_to:0
-#: field:crossovered.budget.lines,date_to:0
+#: field:crossovered.budget,date_to:0 field:crossovered.budget.lines,date_to:0
 msgid "End Date"
 msgstr "Data Final"
 
@@ -321,7 +271,7 @@
 msgstr "Fim do período"
 
 #. module: account_budget
-#: code:addons/account_budget/account_budget.py:118
+#: code:addons/account_budget/account_budget.py:124
 #, python-format
 msgid "Error!"
 msgstr "Erro!"
@@ -330,10 +280,8 @@
 #: field:account.budget.analytic,id:0
 #: field:account.budget.crossvered.report,id:0
 #: field:account.budget.crossvered.summary.report,id:0
-#: field:account.budget.post,id:0
-#: field:account.budget.report,id:0
-#: field:crossovered.budget,id:0
-#: field:crossovered.budget.lines,id:0
+#: field:account.budget.post,id:0 field:account.budget.report,id:0
+#: field:crossovered.budget,id:0 field:crossovered.budget.lines,id:0
 #: field:report.account_budget.report_analyticaccountbudget,id:0
 #: field:report.account_budget.report_budget,id:0
 #: field:report.account_budget.report_crossoveredbudget,id:0
@@ -363,8 +311,7 @@
 msgstr "Última atualização em"
 
 #. module: account_budget
-#: field:account.budget.post,name:0
-#: field:crossovered.budget,name:0
+#: field:account.budget.post,name:0 field:crossovered.budget,name:0
 msgid "Name"
 msgstr "Nome"
 
@@ -477,7 +424,7 @@
 msgstr "Situação"
 
 #. module: account_budget
-#: code:addons/account_budget/account_budget.py:118
+#: code:addons/account_budget/account_budget.py:124
 #, python-format
 msgid "The Budget '%s' has no accounts!"
 msgstr "O Orçamento de '%s' não tem contas!"
@@ -537,4 +484,24 @@
 #. module: account_budget
 #: selection:crossovered.budget,state:0
 msgid "Validated"
-msgstr "Validado"+msgstr "Validado"
+
+#. module: account_budget
+#: view:website:account_budget.report_budget
+msgid "at"
+msgstr "em"
+
+#. module: account_budget
+#: view:account.budget.analytic:account_budget.account_budget_analytic_view
+#: view:account.budget.crossvered.report:account_budget.account_budget_crossvered_report_view
+#: view:account.budget.crossvered.summary.report:account_budget.account_budget_crossvered_summary_report_view
+#: view:account.budget.report:account_budget.account_budget_report_view
+msgid "or"
+msgstr "ou"
+
+#. module: account_budget
+#: view:website:account_budget.report_analyticaccountbudget
+#: view:website:account_budget.report_budget
+#: view:website:account_budget.report_crossoveredbudget
+msgid "to"
+msgstr "para"