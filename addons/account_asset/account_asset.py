# -*- coding: utf-8 -*-

from datetime import date, datetime
from dateutil.relativedelta import relativedelta

import openerp.addons.decimal_precision as dp
<<<<<<< HEAD
from openerp import api, fields, models, _
from openerp.exceptions import UserError, ValidationError
from openerp.tools import DEFAULT_SERVER_DATE_FORMAT as DF

=======
from openerp.tools import float_compare
from openerp.tools.translate import _
>>>>>>> 08ed48e2

class AccountAssetCategory(models.Model):
    _name = 'account.asset.category'
    _description = 'Asset category'

    active = fields.Boolean(default=True)
    name = fields.Char(required=True, index=True)
    note = fields.Text()
    account_analytic_id = fields.Many2one('account.analytic.account', string='Analytic Account')
    account_asset_id = fields.Many2one('account.account', string='Asset Account', required=True, domain=[('type', '=', 'other')])
    account_income_recognition_id = fields.Many2one('account.account', string='Recognition Income Account', domain=[('type', '=', 'other')], oldname='account_expense_depreciation_id')
    account_depreciation_id = fields.Many2one('account.account', string='Depreciation Account', required=True, domain=[('type', '=', 'other')])
    journal_id = fields.Many2one('account.journal', string='Journal', required=True)
    company_id = fields.Many2one('res.company', string='Company', required=True, default=lambda self: self.env['res.company']._company_default_get('account.asset.category'))
    method = fields.Selection([('linear', 'Linear'), ('degressive', 'Degressive')], string='Computation Method', required=True, default='linear',
        help="Choose the method to use to compute the amount of depreciation lines.\n"
            "  * Linear: Calculated on basis of: Gross Value / Number of Depreciations\n"
            "  * Degressive: Calculated on basis of: Residual Value * Degressive Factor")
    method_number = fields.Integer(string='Number of Depreciations', default=5, help="The number of depreciations needed to depreciate your asset")
    method_period = fields.Integer(string='Period Length', default=1, help="State here the time between 2 depreciations, in months", required=True)
    method_progress_factor = fields.Float('Degressive Factor', default=0.3)
    method_time = fields.Selection([('number', 'Number of Depreciations'), ('end', 'Ending Date')], string='Time Method', required=True, default='number',
        help="Choose the method to use to compute the dates and number of depreciation lines.\n"
           "  * Number of Depreciations: Fix the number of depreciation lines and the time between 2 depreciations.\n"
           "  * Ending Date: Choose the time between 2 depreciations and the date the depreciations won't go beyond.")
    method_end = fields.Date('Ending date')
    prorata = fields.Boolean(string='Prorata Temporis', help='Indicates that the first depreciation entry for this asset have to be done from the purchase date instead of the first of January')
    open_asset = fields.Boolean(string='Skip Draft State', help="Check this if you want to automatically confirm the assets of this category when created by invoices.")
    type = fields.Selection([('sale', 'Sale: Revenue Recognition'), ('purchase', 'Purchase: Asset')], required=True, index=True, default='purchase')

    @api.onchange('account_asset_id')
    def onchange_account_asset(self):
        self.account_depreciation_id = self.account_asset_id

    @api.onchange('type')
    def onchange_type(self):
        if self.type == 'sale':
            self.prorata = True
            self.method_period = 1
        else:
            self.method_period = 12


class AccountAssetAsset(models.Model):
    _name = 'account.asset.asset'
    _description = 'Asset/Revenue Recognition'
    _inherit = ['mail.thread', 'ir.needaction_mixin']

    account_move_line_ids = fields.One2many('account.move.line', 'asset_id', string='Entries', readonly=True, states={'draft': [('readonly', False)]})
    entry_count = fields.Integer(compute='_entry_count', string='# Asset Entries')
    name = fields.Char(string='Asset/Deferred Revenue Name', required=True, readonly=True, states={'draft': [('readonly', False)]})
    code = fields.Char(string='Reference', size=32, readonly=True, states={'draft': [('readonly', False)]}, default=lambda self: self.env['ir.sequence'].next_by_code('account.asset.code'))
    value = fields.Float(string='Gross Value', required=True, readonly=True, digits=dp.get_precision('Account'), states={'draft': [('readonly', False)]}, oldname='purchase_value')
    currency_id = fields.Many2one('res.currency', string='Currency', required=True, readonly=True, states={'draft': [('readonly', False)]},
        default=lambda self: self.env.user.company_id.currency_id.id)
    company_id = fields.Many2one('res.company', string='Company', required=True, readonly=True, states={'draft': [('readonly', False)]},
        default=lambda self: self.env['res.company']._company_default_get('account.asset.asset'))
    note = fields.Text()
    category_id = fields.Many2one('account.asset.category', string='Category', required=True, change_default=True, readonly=True, states={'draft': [('readonly', False)]})
    date = fields.Date(string='Date', required=True, readonly=True, states={'draft': [('readonly', False)]}, default=fields.Date.context_today, oldname="purchase_date")
    state = fields.Selection([('draft', 'Draft'), ('open', 'Running'), ('close', 'Close')], 'Status', required=True, copy=False, default='draft',
        help="When an asset is created, the status is 'Draft'.\n"
            "If the asset is confirmed, the status goes in 'Running' and the depreciation lines can be posted in the accounting.\n"
            "You can manually close an asset when the depreciation is over. If the last line of depreciation is posted, the asset automatically goes in that status.")
    active = fields.Boolean(default=True)
    partner_id = fields.Many2one('res.partner', string='Partner', readonly=True, states={'draft': [('readonly', False)]})
    method = fields.Selection([('linear', 'Linear'), ('degressive', 'Degressive')], string='Computation Method', required=True, readonly=True, states={'draft': [('readonly', False)]}, default='linear',
        help="Choose the method to use to compute the amount of depreciation lines.\n  * Linear: Calculated on basis of: Gross Value / Number of Depreciations\n"
            "  * Degressive: Calculated on basis of: Residual Value * Degressive Factor")
    method_number = fields.Integer(string='Number of Depreciations', readonly=True, states={'draft': [('readonly', False)]}, default=5, help="The number of depreciations needed to depreciate your asset")
    method_period = fields.Integer(string='Number of Months in a Period', required=True, readonly=True, default=12, states={'draft': [('readonly', False)]},
        help="The amount of time between two depreciations, in months")
    method_end = fields.Date(string='Ending Date', readonly=True, states={'draft': [('readonly', False)]})
    method_progress_factor = fields.Float(string='Degressive Factor', readonly=True, default=0.3, states={'draft': [('readonly', False)]})
    value_residual = fields.Float(compute='_amount_residual', method=True, digits=dp.get_precision('Account'), string='Residual Value')
    method_time = fields.Selection([('number', 'Number of Depreciations'), ('end', 'Ending Date')], string='Time Method', required=True, readonly=True, default='number', states={'draft': [('readonly', False)]},
        help="Choose the method to use to compute the dates and number of depreciation lines.\n"
             "  * Number of Depreciations: Fix the number of depreciation lines and the time between 2 depreciations.\n"
             "  * Ending Date: Choose the time between 2 depreciations and the date the depreciations won't go beyond.")
    prorata = fields.Boolean(string='Prorata Temporis', readonly=True, states={'draft': [('readonly', False)]},
        help='Indicates that the first depreciation entry for this asset have to be done from the purchase date instead of the first January / Start date of fiscal year')
    history_ids = fields.One2many('account.asset.history', 'asset_id', string='History', readonly=True)
    depreciation_line_ids = fields.One2many('account.asset.depreciation.line', 'asset_id', string='Depreciation Lines', readonly=True, states={'draft': [('readonly', False)], 'open': [('readonly', False)]})
    salvage_value = fields.Float(string='Salvage Value', digits=dp.get_precision('Account'), readonly=True, states={'draft': [('readonly', False)]},
        help="It is the amount you plan to have that you cannot depreciate.")
    invoice_id = fields.Many2one('account.invoice', string='Invoice', states={'draft': [('readonly', False)]}, copy=False)
    type = fields.Selection(related="category_id.type", string='Type', required=True, default='purchase')

    @api.multi
    def unlink(self):
        for asset in self:
            if asset.state in ['open', 'close']:
                raise UserError(_('You cannot delete a document is in %s state.') % (asset.state,))
            if asset.account_move_line_ids:
                raise UserError(_('You cannot delete a document that contains posted lines.'))
        return super(AccountAssetAsset, self).unlink()

    @api.multi
    def _get_last_depreciation_date(self):
        """
        @param id: ids of a account.asset.asset objects
        @return: Returns a dictionary of the effective dates of the last depreciation entry made for given asset ids. If there isn't any, return the purchase date of this asset
        """
        self.env.cr.execute("""
            SELECT a.id as id, COALESCE(MAX(l.date),a.date) AS date
            FROM account_asset_asset a
            LEFT JOIN account_move_line l ON (l.asset_id = a.id)
            WHERE a.id IN %s
            GROUP BY a.id, a.date """, (tuple(self.ids),))
        result = dict(self.env.cr.fetchall())
        return result

    def _compute_board_amount(self, sequence, residual_amount, amount_to_depr, undone_dotation_number, posted_depreciation_line_ids, total_days, depreciation_date):
        amount = 0
        if sequence == undone_dotation_number:
            amount = residual_amount
        else:
            if self.method == 'linear':
                amount = amount_to_depr / (undone_dotation_number - len(posted_depreciation_line_ids))
                if self.prorata and self.category_id.type == 'purchase':
                    amount = amount_to_depr / self.method_number
                    days = total_days - float(depreciation_date.strftime('%j'))
                    if sequence == 1:
                        amount = (amount_to_depr / self.method_number) / total_days * days
                    elif sequence == undone_dotation_number:
                        amount = (amount_to_depr / self.method_number) / total_days * (total_days - days)
            elif self.method == 'degressive':
                amount = residual_amount * self.method_progress_factor
                if self.prorata:
                    days = total_days - float(depreciation_date.strftime('%j'))
                    if sequence == 1:
                        amount = (residual_amount * self.method_progress_factor) / total_days * days
                    elif sequence == undone_dotation_number:
                        amount = (residual_amount * self.method_progress_factor) / total_days * (total_days - days)
        return amount

    def _compute_board_undone_dotation_nb(self, depreciation_date, total_days):
        undone_dotation_number = self.method_number
        if self.method_time == 'end':
            end_date = datetime.strptime(self.method_end, DF).date()
            undone_dotation_number = 0
            while depreciation_date <= end_date:
                depreciation_date = date(depreciation_date.year, depreciation_date.month, depreciation_date.day) + relativedelta(months=+self.method_period)
                undone_dotation_number += 1
        if self.prorata and self.category_id.type == 'purchase':
            undone_dotation_number += 1
        return undone_dotation_number

    @api.multi
    def compute_depreciation_board(self):
        self.ensure_one()

        posted_depreciation_line_ids = self.depreciation_line_ids.filtered(lambda x: x.move_check).sorted(key=lambda l: l.depreciation_date, reverse=True)
        unposted_depreciation_line_ids = self.depreciation_line_ids.filtered(lambda x: not x.move_check)

        # Remove old unposted depreciation lines. We cannot use unlink() with One2many field
        commands = [(2, line_id.id, False) for line_id in unposted_depreciation_line_ids]

        if self.value != 0.0:
            amount_to_depr = residual_amount = self.value_residual
            if self.prorata:
                depreciation_date = datetime.strptime(self._get_last_depreciation_date()[self.id], DF).date()
            else:
                # depreciation_date = 1st of January of purchase year
                asset_date = datetime.strptime(self.date, DF).date()
                # if we already have some previous validated entries, starting date isn't 1st January but last entry + method period
                if posted_depreciation_line_ids and posted_depreciation_line_ids[0].depreciation_date:
                    last_depreciation_date = datetime.strptime(posted_depreciation_line_ids[0].depreciation_date, DF).date()
                    depreciation_date = last_depreciation_date + relativedelta(months=+self.method_period)
                else:
                    depreciation_date = asset_date
            day = depreciation_date.day
            month = depreciation_date.month
            year = depreciation_date.year
            total_days = (year % 4) and 365 or 366

            undone_dotation_number = self._compute_board_undone_dotation_nb(depreciation_date, total_days)
            for x in range(len(posted_depreciation_line_ids), undone_dotation_number):
                sequence = x + 1
                amount = self._compute_board_amount(sequence, residual_amount, amount_to_depr, undone_dotation_number, posted_depreciation_line_ids, total_days, depreciation_date)
                amount = self.currency_id.round(amount)
                residual_amount -= amount
                vals = {
                    'amount': amount,
                    'asset_id': self.id,
                    'sequence': sequence,
                    'name': (self.code or str(self.id)) + '/' + str(sequence),
                    'remaining_value': residual_amount,
                    'depreciated_value': (self.value - self.salvage_value) - (residual_amount + amount),
                    'depreciation_date': depreciation_date.strftime(DF),
                }
                commands.append((0, False, vals))
                # Considering Depr. Period as months
                depreciation_date = date(year, month, day) + relativedelta(months=+self.method_period)
                day = depreciation_date.day
                month = depreciation_date.month
                year = depreciation_date.year

        self.write({'depreciation_line_ids': commands})

        return True

    @api.multi
    def validate(self):
        self.write({'state': 'open'})

    @api.multi
    def set_to_close(self):
        unposted_dep_line = self.env['account.asset.depreciation.line'].search_count(
            [('asset_id', 'in', self.ids), ('move_check', '=', False)])
        if unposted_dep_line:
            raise UserError(_('You cannot close a document which has unposted lines.'))
        self.message_post(body=_("Document closed."))
        self.write({'state': 'close'})

    @api.multi
    def set_to_draft(self):
        self.write({'state': 'draft'})

    @api.one
    @api.depends('value', 'salvage_value', 'depreciation_line_ids.move_check', 'depreciation_line_ids.amount')
    def _amount_residual(self):
        total_amount = 0.0
        for line in self.depreciation_line_ids:
            if line.move_check:
                total_amount += line.amount
        self.value_residual = self.value - total_amount - self.salvage_value

    @api.onchange('company_id')
    def onchange_company_id(self):
        if self.company_id.currency_id.company_id and self.company_id.currency_id.company_id.id != self.company_id.id:
            self.currency_id = False
        else:
            self.currency_id = self.company_id.currency_id.id

    @api.multi
    @api.depends('account_move_line_ids')
    def _entry_count(self):
        for asset in self:
            asset.entry_count = self.env['account.move.line'].search_count([('asset_id', '=', asset.id)])

    @api.one
    @api.constrains('prorata', 'method_time')
    def _check_prorata(self):
        if self.prorata and self.method_time != 'number':
            raise ValidationError(_('Prorata temporis can be applied only for time method "number of depreciations".'))

    @api.onchange('category_id')
    def onchange_category_id(self):
        vals = self.onchange_category_id_values(self.category_id.id)
        # We cannot use 'write' on an object that doesn't exist yet
        if vals:
            for k, v in vals['value'].iteritems():
                setattr(self, k, v)

    def onchange_category_id_values(self, category_id):
        if category_id:
            category = self.env['account.asset.category'].browse(category_id)
            return {
                'value': {
                    'method': category.method,
                    'method_number': category.method_number,
                    'method_time': category.method_time,
                    'method_period': category.method_period,
                    'method_progress_factor': category.method_progress_factor,
                    'method_end': category.method_end,
                    'prorata': category.prorata,
                }
            }

    @api.onchange('method_time')
    def onchange_method_time(self):
        if self.method_time != 'number':
            self.prorata = False

    @api.multi
    def copy_data(self, default=None):
        if default is None:
            default = {}
        default['name'] = self.name + _(' (copy)')
        return super(AccountAssetAsset, self).copy_data(default)[0]

    @api.multi
    def _compute_entries(self, period_id):
        period = self.env['account.period'].browse(period_id)
        depreciation_ids = self.env['account.asset.depreciation.line'].search([
            ('asset_id', 'in', self.ids), ('depreciation_date', '<=', period.date_stop),
            ('depreciation_date', '>=', period.date_start), ('move_check', '=', False)])
        return depreciation_ids.create_move()

    @api.model
    def create(self, vals):
        asset = super(AccountAssetAsset, self.with_context(mail_create_nolog=True)).create(vals)
        asset.compute_depreciation_board()
        return asset

    @api.multi
    def write(self, vals):
        res = super(AccountAssetAsset, self).write(vals)
        if 'depreciation_line_ids' not in vals:
            self.compute_depreciation_board()
        return res

    @api.multi
    def open_entries(self):
        return {
            'name': _('Journal Items'),
            'view_type': 'form',
            'view_mode': 'tree,form',
            'res_model': 'account.move.line',
            'view_id': False,
            'type': 'ir.actions.act_window',
            'context': dict(self.env.context or {}, search_default_asset_id=self.id, default_asset_id=self.id),
        }


class AccountAssetDepreciationLine(models.Model):
    _name = 'account.asset.depreciation.line'
    _description = 'Asset depreciation line'

    name = fields.Char(string='Depreciation Name', required=True, index=True)
    sequence = fields.Integer(required=True)
    asset_id = fields.Many2one('account.asset.asset', string='Asset', required=True, ondelete='cascade')
    parent_state = fields.Selection(related='asset_id.state', string='State of Asset')
    amount = fields.Float(string='Current Depreciation', digits=dp.get_precision('Account'), required=True)
    remaining_value = fields.Float(string='Next Period Depreciation', digits=dp.get_precision('Account'), required=True)
    depreciated_value = fields.Float(string='Amount Already Depreciated', required=True)
    depreciation_date = fields.Date('Depreciation Date', index=True)
    move_id = fields.Many2one('account.move', string='Depreciation Entry')
    move_check = fields.Boolean(compute='_get_move_check', string='Posted', track_visibility='always', store=True)

    @api.one
    @api.depends('move_id')
    def _get_move_check(self):
        self.move_check = bool(self.move_id)

    @api.multi
    def create_move(self):
        created_move_ids = []
        asset_ids = set()
        for line in self:
            depreciation_date = self.env.context.get('depreciation_date') or line.depreciation_date or fields.Date.context_today(self)
            periods = self.env['account.period'].find(depreciation_date)
            company_currency = line.asset_id.company_id.currency_id
            current_currency = line.asset_id.currency_id
            amount = current_currency.compute(line.amount, company_currency)
            sign = (line.asset_id.category_id.journal_id.type == 'purchase' or line.asset_id.category_id.journal_id.type == 'sale' and 1) or -1
            asset_name = "/"
            reference = line.asset_id.name
            move_vals = {
                'name': asset_name,
                'date': depreciation_date,
                'ref': reference,
                'period_id': periods and periods[0].id or False,
                'journal_id': line.asset_id.category_id.journal_id.id,
            }
            move = self.env['account.move'].create(move_vals)
            journal_id = line.asset_id.category_id.journal_id.id
            partner_id = line.asset_id.partner_id.id
<<<<<<< HEAD
            categ_type = line.asset_id.category_id.type
            debit_account = line.asset_id.category_id.account_asset_id.id
            credit_account = line.asset_id.category_id.account_depreciation_id.id
            self.env['account.move.line'].create({
                'name': asset_name or reference,
                'ref': reference,
                'move_id': move.id,
                'account_id': credit_account,
                'debit': 0.0,
                'credit': amount,
                'period_id': periods.id or False,
=======
            prec = self.pool['decimal.precision'].precision_get(cr, uid, 'Account')
            move_line_obj.create(cr, uid, {
                'name': asset_name,
                'ref': reference,
                'move_id': move_id,
                'account_id': line.asset_id.category_id.account_depreciation_id.id,
                'debit': 0.0 if float_compare(amount, 0.0, precision_digits=prec) > 0 else -amount,
                'credit': amount if float_compare(amount, 0.0, precision_digits=prec) > 0 else 0.0,
                'period_id': period_ids and period_ids[0] or False,
>>>>>>> 08ed48e2
                'journal_id': journal_id,
                'partner_id': partner_id,
                'currency_id': company_currency != current_currency and current_currency.id or False,
                'amount_currency': company_currency != current_currency and - sign * line.amount or 0.0,
                'analytic_account_id': line.asset_id.category_id.account_analytic_id.id if categ_type == 'sale' else False,
                'date': depreciation_date,
                'asset_id': line.asset_id.id if categ_type == 'sale' else False,
            })
            self.env['account.move.line'].create({
                'name': asset_name or reference,
                'ref': reference,
<<<<<<< HEAD
                'move_id': move.id,
                'account_id': debit_account,
                'credit': 0.0,
                'debit': amount,
                'period_id': periods.id or False,
=======
                'move_id': move_id,
                'account_id': line.asset_id.category_id.account_expense_depreciation_id.id,
                'credit': 0.0 if float_compare(amount, 0.0, precision_digits=prec) > 0 else -amount,
                'debit': amount if float_compare(amount, 0.0, precision_digits=prec) > 0 else 0.0,
                'period_id': period_ids and period_ids[0] or False,
>>>>>>> 08ed48e2
                'journal_id': journal_id,
                'partner_id': partner_id,
                'currency_id': company_currency != current_currency and current_currency.id or False,
                'amount_currency': company_currency != current_currency and sign * line.amount or 0.0,
                'analytic_account_id': line.asset_id.category_id.account_analytic_id.id if categ_type == 'purchase' else False,
                'date': depreciation_date,
                'asset_id': line.asset_id.id if categ_type == 'purchase' else False
            })
            line.write({'move_id': move.id, 'move_check': True})
            created_move_ids.append(move.id)
            asset_ids.add(line.asset_id)
            partner_name = line.asset_id.partner_id.name
            currency_name = line.asset_id.currency_id.name

            def _format_message(message_description, tracked_values):
                message = ''
                if message_description:
                    message = '<span>%s</span>' % message_description
                for name, values in tracked_values.iteritems():
                    message += '<div> &nbsp; &nbsp; &bull; <b>%s</b>: ' % name
                    message += '%s</div>' % values
                return message

            msg_values = {_('Currency'): currency_name, _('Amount'): line.amount}
            if partner_name:
                msg_values[_('Partner')] = partner_name
            msg = _format_message(_('Depreciation line posted.'), msg_values)
            line.asset_id.message_post(body=msg)
        # we re-evaluate the assets to determine whether we can close them
        for asset in asset_ids:
            if asset.currency_id.is_zero(asset.value_residual):
                asset.message_post(body=_("Document closed."))
                asset.write({'state': 'close'})
                asset.compute_depreciation_board()
        return created_move_ids

    @api.multi
    def unlink(self):
        for record in self:
            if record.move_check:
                if record.asset_id.category_id.type == 'purchase':
                    msg = _("You cannot delete posted depreciation lines.")
                else:
                    msg = _("You cannot delete posted installment lines.")
                raise UserError(msg)
        return super(AccountAssetDepreciationLine, self).unlink()


class AccountMoveLine(models.Model):
    _inherit = 'account.move.line'
    asset_id = fields.Many2one('account.asset.asset', string='Asset', ondelete="restrict")


class AccountAssetHistory(models.Model):
    _name = 'account.asset.history'
    _description = 'Asset history'
    _order = 'date desc'

    name = fields.Char(string='History name', index=True)
    user_id = fields.Many2one('res.users', string='User', required=True, default=lambda self: self.env.user)
    date = fields.Date(required=True, default=fields.Date.context_today)
    asset_id = fields.Many2one('account.asset.asset', string='Asset', required=True)
    method_time = fields.Selection([('number', 'Number of Depreciations'), ('end', 'Ending Date')], string='Time Method', required=True,
        help="The method to use to compute the dates and number of depreciation lines.\n"
             "Number of Depreciations: Fix the number of depreciation lines and the time between 2 depreciations.\n"
             "Ending Date: Choose the time between 2 depreciations and the date the depreciations won't go beyond.")
    method_number = fields.Integer(string='Number of Depreciations', help="The number of depreciations needed to depreciate your asset")
    method_period = fields.Integer(string='Period Length', help="Time in months between two depreciations")
    method_end = fields.Date(string='Ending date')
    note = fields.Text()<|MERGE_RESOLUTION|>--- conflicted
+++ resolved
@@ -4,15 +4,11 @@
 from dateutil.relativedelta import relativedelta
 
 import openerp.addons.decimal_precision as dp
-<<<<<<< HEAD
 from openerp import api, fields, models, _
 from openerp.exceptions import UserError, ValidationError
 from openerp.tools import DEFAULT_SERVER_DATE_FORMAT as DF
-
-=======
 from openerp.tools import float_compare
-from openerp.tools.translate import _
->>>>>>> 08ed48e2
+
 
 class AccountAssetCategory(models.Model):
     _name = 'account.asset.category'
@@ -372,29 +368,18 @@
             move = self.env['account.move'].create(move_vals)
             journal_id = line.asset_id.category_id.journal_id.id
             partner_id = line.asset_id.partner_id.id
-<<<<<<< HEAD
             categ_type = line.asset_id.category_id.type
             debit_account = line.asset_id.category_id.account_asset_id.id
             credit_account = line.asset_id.category_id.account_depreciation_id.id
+            prec = self.env['decimal.precision'].precision_ger('Account')
             self.env['account.move.line'].create({
                 'name': asset_name or reference,
                 'ref': reference,
                 'move_id': move.id,
                 'account_id': credit_account,
-                'debit': 0.0,
-                'credit': amount,
-                'period_id': periods.id or False,
-=======
-            prec = self.pool['decimal.precision'].precision_get(cr, uid, 'Account')
-            move_line_obj.create(cr, uid, {
-                'name': asset_name,
-                'ref': reference,
-                'move_id': move_id,
-                'account_id': line.asset_id.category_id.account_depreciation_id.id,
                 'debit': 0.0 if float_compare(amount, 0.0, precision_digits=prec) > 0 else -amount,
                 'credit': amount if float_compare(amount, 0.0, precision_digits=prec) > 0 else 0.0,
-                'period_id': period_ids and period_ids[0] or False,
->>>>>>> 08ed48e2
+                'period_id': periods.id or False,
                 'journal_id': journal_id,
                 'partner_id': partner_id,
                 'currency_id': company_currency != current_currency and current_currency.id or False,
@@ -406,19 +391,11 @@
             self.env['account.move.line'].create({
                 'name': asset_name or reference,
                 'ref': reference,
-<<<<<<< HEAD
                 'move_id': move.id,
                 'account_id': debit_account,
-                'credit': 0.0,
-                'debit': amount,
-                'period_id': periods.id or False,
-=======
-                'move_id': move_id,
-                'account_id': line.asset_id.category_id.account_expense_depreciation_id.id,
                 'credit': 0.0 if float_compare(amount, 0.0, precision_digits=prec) > 0 else -amount,
                 'debit': amount if float_compare(amount, 0.0, precision_digits=prec) > 0 else 0.0,
-                'period_id': period_ids and period_ids[0] or False,
->>>>>>> 08ed48e2
+                'period_id': periods.id or False,
                 'journal_id': journal_id,
                 'partner_id': partner_id,
                 'currency_id': company_currency != current_currency and current_currency.id or False,
