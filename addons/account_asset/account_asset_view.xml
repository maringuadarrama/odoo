<?xml version="1.0"?>
<openerp>
<data>

    <record model="ir.ui.view" id="view_account_asset_category_form">
        <field name="name">account.asset.category.form</field>
        <field name="model">account.asset.category</field>
        <field name="type">form</field>
        <field name="arch" type="xml">
            <form string="Asset category">
                <field name="name" select="1"/>
                <field name="company_id" widget="selection" groups="base.group_multi_company"/>
                <separator string="Accounting information" colspan="4" />
                <field name="journal_id"/>
                <field name="account_asset_id" on_change="onchange_account_asset(account_asset_id)"/>
                <field name="account_depreciation_id"/>
                <field name="account_expense_depreciation_id"/>
                <group colspan="2" col="2">
                    <separator string="Depreciation Dates" colspan="2" />
                    <field name="method_time"/>
                    <field name="method_delay"/>
                    <field name="method_period" attrs="{'invisible':[('method_time','=','end')]}"/>                
                </group>
                <group colspan="2" col="2">
                    <separator string="Depreciation Method" colspan="2" />
                    <field name="method"/>
                    <field name="method_progress_factor" attrs="{'invisible':[('method','=','linear')]}"/>
                    <field name="prorata"/>
                    <field name="open_asset"/>
                </group>
        	<group col="4" colspan="4" groups="analytic.group_analytic_accounting">
        	    <separator string="Analytic information" colspan="4" />
        	    <newline/>
        	    <field name="account_analytic_id" />
        	    <field name="journal_analytic_id" />
        	</group>
                <separator string="Notes" colspan="4"/>
                <field name="note" colspan="4" nolabel="1"/>
            </form>
        </field>
    </record>

    <record model="ir.ui.view" id="view_account_asset_category_tree">
        <field name="name">account.asset.category.tree</field>
        <field name="model">account.asset.category</field>
        <field name="type">tree</field>
        <field name="arch" type="xml">
            <tree string="Asset category">
                <field name="name"/>
                <field name="journal_id"/>
                <field name="account_asset_id"/>
                <field name="account_depreciation_id"/>
                <field name="company_id" groups="base.group_multi_company"/>
            </tree>
        </field>
    </record>

    <record model="ir.ui.view" id="view_account_asset_asset_form">
        <field name="name">account.asset.asset.form</field>
        <field name="model">account.asset.asset</field>
        <field name="type">form</field>
        <field name="arch" type="xml">
           <form string="Asset">
              <group col="6" colspan="4">
                 <field name="name" select="1"/>
                 <field name="category_id" select="1" on_change="onchange_category_id(category_id)"/>
                 <field name="code" select="1"/>
                 <field name="purchase_value" select="1"/>
                 <field name="salvage_value"/>
                 <field name="value_residual"/>
                 <field name="currency_id" select="1"/>
                 <field name="company_id" select="1" widget="selection" groups="base.group_multi_company"/>
              </group>
              <notebook colspan="4">
                 <page string="Depreciation">
                    <separator string="Other Information" colspan="4"/>
                    <field name="partner_id"/>
                    <field name="purchase_date"/>
                    <separator string="Depreciation duration" colspan="4"/>
                    <button 
                         name="%(wizard_asset_modify)d" 
                         states="open" 
                         string="Change duration" 
                         type="action" 
                         colspan="2"/>
                    <newline/>
                    <field name="method"/>
                    <field name="method_progress_factor" attrs="{'invisible':[('method','=','linear')]}"/>
                    <newline/>
                    <field name="method_time"/>
                    <field name="method_period" attrs="{'invisible':[('method_time','=','end')]}"/>
                    <field name="prorata" colspan="1"/>
                    <field name="method_delay"/>
                    <newline/>
                 </page>
                 <page string="Depreciation board">
                    <field name="depreciation_line_ids" colspan="4" nolabel="1" mode="tree,graph" >
                       <tree string="Depreciation Lines" colors="blue:(move_check == False);black:(move_check == True)">
                          <field name="depreciation_date"/>
                          <field name="sequence" invisible="1"/>
                          <field name="amount"/>
                          <field name="depreciated_value"/>
                          <field name="remaining_value"/>
                          <field name="move_check"/>
                          <button name="create_move" attrs="{'invisible':[('move_check','!=',False)]}" icon="gtk-execute" string="Create Move" type="object"/>
                       </tree>
                       <graph type="bar">
                          <field name="name"/>
                          <field name="amount"/>
                          <field name="depreciated_value"/>
                       </graph>
                    </field>
<<<<<<< HEAD
                    <button type="object" name="compute_depreciation_board" string="Compute" icon="terp-stock_format-scientific" colspan="2"/>
				
=======
                    <button type="object" attrs="{'invisible':[('state','&lt;&gt;','open')]}" name="compute_depreciation_board" string="Compute" icon="terp-stock_format-scientific" colspan="2"/>
>>>>>>> 65d41c8c
                 </page>
                 <page string="History">
                    <field name="account_move_line_ids" colspan="4" nolabel="1" readonly="1"/>
                    <field name="history_ids" colspan="4" nolabel="1" readonly="1"/>
                 </page>
                 <page string="Notes">
                    <field name="note" nolabel="1"/>
                 </page>    
              </notebook>
              <field name="state" readonly="1"/>
              <group colspan="2" col="2">
                 <button name="validate" states="draft" string="Confirm asset" type="object"/>
              </group>
           </form>
       </field>
    </record>

    <record model="ir.ui.view" id="view_account_asset_history_form">
        <field name="name">account.asset.history.form</field>
        <field name="model">account.asset.history</field>
        <field name="type">form</field>
        <field name="arch" type="xml">
            <form string="Asset history">
                <field name="name" select="1"/>
                <field name="date" select="1"/>
                <field name="user_id" select="1"/>
                <field name="method_delay" select="2"/>
                <field name="method_period"/>
                <field name="method_end"/>
                <separator string="Notes" colspan="4"/>
                <field name="note" colspan="4" nolabel="1"/>
            </form>
        </field>
    </record>

    <record model="ir.ui.view" id="view_account_asset_history_tree">
        <field name="name">account.asset.history.tree</field>
        <field name="model">account.asset.history</field>
        <field name="type">tree</field>
        <field name="arch" type="xml">
            <tree string="Asset history">
                <field name="date" select="1"/>
                <field name="name" select="1"/>
                <field name="user_id" select="1"/>
                <field name="method_delay" select="2"/>
                <field name="method_period"/>
                <field name="method_end"/>
            </tree>
        </field>
    </record>

    <record model="ir.ui.view" id="view_account_asset_board_form">
        <field name="name">account.asset.board.form</field>
        <field name="model">account.asset.board</field>
        <field name="type">form</field>
        <field name="arch" type="xml">
            <form string="Asset board">
                <field name="name" select="1"/>
                <field name="asset_id" select="1"/>
                   <field name="value_gross" select="2"/>
                <field name="value_asset"/>
                <field name="value_asset_cumul"/>
                <field name="value_net"/>
        <field name="test"/>
            </form>
        </field>
    </record>

    <record model="ir.ui.view" id="view_account_asset_board_tree">
        <field name="name">account.asset.board.tree</field>
        <field name="model">account.asset.board</field>
        <field name="type">tree</field>
        <field name="arch" type="xml">
            <tree string="Asset board">
                <field name="name"/>
                <field name="asset_id"/>
                <field name="value_gross"/>
                <field name="value_asset"/>
                <field name="value_asset_cumul"/>
                <field name="value_net"/>
        <field name="test"/>
            </tree>
        </field>
    </record>

    <record model="ir.ui.view" id="view_account_asset_asset_tree">
        <field name="name">account.asset.asset.tree</field>
        <field name="model">account.asset.asset</field>
        <field name="type">tree</field>
        <field name="field_parent">child_ids</field>
        <field name="arch" type="xml">
            <tree string="Assets">
                <field name="name"/>
                <field name="code"/>
                <field name="purchase_date"/>
                <field name="company_id" groups="base.group_multi_company"/>
                <field name="state"/>
            </tree>
        </field>
    </record>

    <record model="ir.actions.act_window" id="action_account_asset_asset_tree">
        <field name="name">Asset Hierarchy</field>
        <field name="res_model">account.asset.asset</field>
        <field name="view_type">tree</field>
        <field name="domain">[('parent_id','=',False)]</field>
        <field name="view_id" ref="view_account_asset_asset_tree"/>
    </record>

    <menuitem id="menu_finance_assets" name="Assets" parent="account.menu_finance"/>
    <menuitem
        parent="menu_finance_assets"
        id="menu_action_account_asset_asset_tree"
        action="action_account_asset_asset_tree"/>
      <record model="ir.actions.act_window" id="action_account_asset_asset_form">
        <field name="name">Assets</field>
        <field name="res_model">account.asset.asset</field>
        <field name="view_type">form</field>
    </record>

    <menuitem
        parent="menu_finance_assets"
        id="menu_action_account_asset_asset_form"
        action="action_account_asset_asset_form"/>

    <menuitem id="menu_finance_config_assets" name="Assets" parent="account.menu_finance_accounting"/>
    <record model="ir.actions.act_window" id="action_account_asset_asset_list_normal">
        <field name="name">Asset Categories</field>
        <field name="res_model">account.asset.category</field>
        <field name="view_type">form</field>
        <field name="view_mode">tree,form</field>
    </record>

    <menuitem
        parent="menu_finance_config_assets"
        id="menu_action_account_asset_asset_list_normal"
        action="action_account_asset_asset_list_normal"/>
</data>
</openerp>
<|MERGE_RESOLUTION|>--- conflicted
+++ resolved
@@ -110,12 +110,7 @@
                           <field name="depreciated_value"/>
                        </graph>
                     </field>
-<<<<<<< HEAD
-                    <button type="object" name="compute_depreciation_board" string="Compute" icon="terp-stock_format-scientific" colspan="2"/>
-				
-=======
                     <button type="object" attrs="{'invisible':[('state','&lt;&gt;','open')]}" name="compute_depreciation_board" string="Compute" icon="terp-stock_format-scientific" colspan="2"/>
->>>>>>> 65d41c8c
                  </page>
                  <page string="History">
                     <field name="account_move_line_ids" colspan="4" nolabel="1" readonly="1"/>
