# -*- coding: utf-8 -*-
##############################################################################
#
#    OpenERP, Open Source Management Solution
#    Copyright (C) 2004-2010 Tiny SPRL (<http://tiny.be>)
#
#    This program is free software: you can redistribute it and/or modify
#    it under the terms of the GNU Affero General Public License as
#    published by the Free Software Foundation, either version 3 of the
#    License, or (at your option) any later version
#
#    This program is distributed in the hope that it will be useful,
#    but WITHOUT ANY WARRANTY; without even the implied warranty of
#    MERCHANTABILITY or FITNESS FOR A PARTICULAR PURPOSE.  See the
#    GNU Affero General Public License for more details
#
#    You should have received a copy of the GNU Affero General Public License
#    along with this program.  If not, see <http://www.gnu.org/licenses/>
#
##############################################################################

from osv import osv, fields
import time
import tools
import binascii
import email
from email.header import decode_header
import base64
import re
<<<<<<< HEAD

=======
from tools.translate import _
import logging

_logger = logging.getLogger('mailgate')
>>>>>>> aa8e5bd2

class mailgate_thread(osv.osv):
    '''
    Mailgateway Thread
    '''
    _name = 'mailgate.thread'
    _description = 'Mailgateway Thread'

    _columns = {
<<<<<<< HEAD
        'thread': fields.char('Thread', size=32, required=False), 
        'message_ids': fields.one2many('mailgate.message', 'thread_id', 'Messages', domain=[('history', '=', True)], required=False), 
        'log_ids': fields.one2many('mailgate.message', 'thread_id', 'Logs', domain=[('history', '=', False)], required=False), 
        'model': fields.char('Model Name', size=64, required=False),  
        'res_id': fields.integer('Resource ID'), 
        }
        
    def _history(self, cr, uid, cases, keyword, history=False, subject=None, email=False, details=None, email_from=False, message_id=False, attach=None, context=None):
=======
        'message_ids': fields.one2many('mailgate.message', 'res_id', 'Messages', domain=[('history', '=', True)]),
        'log_ids': fields.one2many('mailgate.message', 'res_id', 'Logs', domain=[('history', '=', False)]),
    }

    def message_new(self, cr, uid, msg, context):
        raise Exception, _('Method is not implemented')

    def message_update(self, cr, uid, ids, vals={}, msg="", default_act='pending', context={}):
        raise Exception, _('Method is not implemented')

    def message_followers(self, cr, uid, ids, context=None):
        """ Get a list of emails of the people following this thread
        """
        res = {}
        if isinstance(ids, (str, int, long)):
            ids = [long(ids)]
        for thread in self.browse(cr, uid, ids, context=context):
            l=[]
            for message in thread.message_ids:
                l.append((message.user_id and message.user_id.email) or '')
                l.append(message.email_from or '')
                l.append(message.email_cc or '')
            res[thread.id] = l
        return res

    def msg_send(self, cr, uid, id, *args, **argv):
        raise Exception, _('Method is not implemented')

    def _history(self, cr, uid, cases, keyword, history=False, subject=None, email=False, details=None, \
                    email_from=False, message_id=False, references=None, attach=None, context=None):
>>>>>>> aa8e5bd2
        """
        @param self: The object pointer
        @param cr: the current row, from the database cursor,
        @param uid: the current user’s ID for security checks,
        @param cases: a browse record list
        @param keyword: Case action keyword e.g.: If case is closed "Close" keyword is used
        @param history: Value True/False, If True it makes entry in case History otherwise in Case Log
        @param email: Email address if any
        @param details: Details of case history if any 
        @param atach: Attachment sent in email
        @param context: A standard dictionary for contextual values"""
        if context is None:
            context = {}
        if attach is None:
            attach = []

        # The mailgate sends the ids of the cases and not the object list

        if all(isinstance(case_id, (int, long)) for case_id in cases):
            cases = self.browse(cr, uid, cases, context=context)

        att_obj = self.pool.get('ir.attachment')
        obj = self.pool.get('mailgate.message')

        for case in cases:
            data = {
                'name': keyword, 
                'user_id': uid, 
                'model' : case._name, 
                'res_id': case.id, 
                'date': time.strftime('%Y-%m-%d %H:%M:%S'), 
                'message_id': message_id, 
            }
            attachments = []
            if history:
                for att in attach:
                    attachments.append(att_obj.create(cr, uid, {'name': att[0], 'datas': base64.encodestring(att[1])}))

                data = {
<<<<<<< HEAD
                        'name': subject or 'History', 
                        'history': True, 
                        'user_id': uid, 
                        'model' : case._name, 
                        'res_id': case.id,
                        'date': time.strftime('%Y-%m-%d %H:%M:%S'), 
                        'description': details or (hasattr(case, 'description') and case.description or False), 
                        'email_to': email or \
                                (hasattr(case, 'user_id') and case.user_id and case.user_id.address_id and \
                                    case.user_id.address_id.email) or tools.config.get('email_from', False), 
                        'email_from': email_from or \
                                (hasattr(case, 'user_id') and case.user_id and case.user_id.address_id and \
                                    case.user_id.address_id.email) or tools.config.get('email_from', False), 
                        'partner_id': hasattr(case, 'partner_id') and (case.partner_id and case.partner_id.id or False) or False, 
                        'thread_id': case.thread_id.id, 
                        'message_id': message_id, 
                        'attachment_ids': [(6, 0, attachments)]
                        }
=======
                    'name': subject or 'History', 
                    'history': True, 
                    'user_id': uid, 
                    'model' : case._name, 
                    'res_id': case.id,
                    'date': time.strftime('%Y-%m-%d %H:%M:%S'), 
                    'description': details or (hasattr(case, 'description') and case.description or False), 
                    'email_to': email or \
                        (hasattr(case, 'user_id') and case.user_id and case.user_id.address_id and \
                         case.user_id.address_id.email) or tools.config.get('email_from', False), 
                    'email_from': email_from or \
                        (hasattr(case, 'user_id') and case.user_id and case.user_id.address_id and \
                         case.user_id.address_id.email) or tools.config.get('email_from', False), 
                    'partner_id': hasattr(case, 'partner_id') and (case.partner_id and case.partner_id.id or False) or False, 
                    'references': references, 
                    'message_id': message_id, 
                    'attachment_ids': [(6, 0, attachments)]
                }
>>>>>>> aa8e5bd2
            res = obj.create(cr, uid, data, context)
            case._table.log(cr, uid, case.id, case._description + " '" + case.name + "': " + keyword, context=context)
        return True
mailgate_thread()

class mailgate_message(osv.osv):
    '''
    Mailgateway Message
    '''
    _name = 'mailgate.message'
    _description = 'Mailgateway Message'
<<<<<<< HEAD
    _order = 'date desc'
    _log_create=True

    _columns = {
        'name':fields.char('Message', size=64), 
        'thread_id':fields.many2one('mailgate.thread', 'Thread'), 
=======
    _order = 'id desc'
    _columns = {
        'name':fields.char('Subject', size=128), 
        'model': fields.char('Object Name', size=128), 
        'res_id': fields.integer('Resource ID'),
>>>>>>> aa8e5bd2
        'ref_id': fields.char('Reference Id', size=256, readonly=True, help="Message Id in Email Server.", select=True),
        'date': fields.datetime('Date'), 
        'history': fields.boolean('Is History?'),
        'user_id': fields.many2one('res.users', 'User Responsible', readonly=True), 
        'message': fields.text('Description'), 
        'email_from': fields.char('Email From', size=84), 
        'email_to': fields.char('Email To', size=84), 
        'email_cc': fields.char('Email CC', size=84), 
        'email_bcc': fields.char('Email BCC', size=84), 
        'message_id': fields.char('Message Id', size=1024, readonly=True, help="Message Id on Email.", select=True),
        'references': fields.text('References', readonly=True, help="Referencess emails."),
        'description': fields.text('Description'), 
        'partner_id': fields.many2one('res.partner', 'Partner', required=False), 
        'attachment_ids': fields.many2many('ir.attachment', 'message_attachment_rel', 'message_id', 'attachment_id', 'Attachments'),
        'model': fields.char('Model Name', size=64, required=False),  
        'res_id': fields.integer('Resource ID'), 
    }

mailgate_message()

class mailgate_tool(osv.osv_memory):

    _name = 'email.server.tools'
    _description = "Email Server Tools"

    def _to_decode(self, s, charsets):
        if not s:
            return s
        for charset in charsets:
            if charset:
                try:
                    return s.decode(charset)
                except UnicodeError:
                    pass
        return s.decode('latin1')

    def _decode_header(self, text):
        if text:
            text = decode_header(text.replace('\r', '')) 
        return ''.join(map(lambda x:self._to_decode(x[0], [x[1]]), text or []))

    def to_email(self,text):
        return re.findall(r'([^ ,<@]+@[^> ,]+)',text)

    def history(self, cr, uid, model, res_ids, msg, attach, context=None):
        """This function creates history for mails fetched
        @param self: The object pointer
        @param cr: the current row, from the database cursor,
        @param uid: the current user’s ID for security checks,
        @param model: OpenObject Model
        @param res_ids: Ids of the record of OpenObject model created 
        @param msg: Email details
        @param attach: Email attachments
        """
        if isinstance(res_ids, (int, long)):
            res_ids = [res_ids]

        msg_pool = self.pool.get('mailgate.message')
        for res_id in res_ids:
            msg_data = {
                        'name': msg.get('subject', 'No subject'), 
                        'date': msg.get('date') , 
                        'description': msg.get('body', msg.get('from')), 
                        'history': True,
                        'res_model': model, 
                        'email_cc': msg.get('cc'), 
                        'email_from': msg.get('from'), 
                        'email_to': msg.get('to'), 
                        'message_id': msg.get('message-id'), 
                        'references': msg.get('references'), 
                        'res_id': res_id,
                        'user_id': uid, 
                        'attachment_ids': [(6, 0, attach)]
            }
            msg_id = msg_pool.create(cr, uid, msg_data, context=context)
        return True

    def email_forward(self, cr, uid, model, res_ids, msg, email_error=False, context=None):
        """Sends an email to all people following the thread
        @param res_id: Id of the record of OpenObject model created from the email message
        @param msg: email.message.Message to forward
        @param email_error: Default Email address in case of any Problem
        """
        model_pool = self.pool.get(model)

        for res in model_pool.browse(cr, uid, res_ids, context=context):
            message_followers = model_pool.message_followers(cr, uid, [res.id])[res.id]
            message_followers_emails = self.to_email(','.join(message_followers))
            message_recipients = self.to_email(','.join([self._decode_header(msg['from']),
                                                         self._decode_header(msg['to']),
                                                         self._decode_header(msg['cc'])]))
            message_forward = [i for i in message_followers_emails if (i and (i not in message_recipients))]

            if message_forward:
                # TODO: we need an interface for this for all types of objects, not just leads
                if hasattr(res, 'section_id'):
                    del msg['reply-to']
                    msg['reply-to'] = res.section_id.reply_to

                smtp_from = self.to_email(msg['from'])
                if not tools.misc._email_send(smtp_from, message_forward, msg, openobject_id=res.id) and email_error:
                    subj = msg['subject']
                    del msg['subject'], msg['to'], msg['cc'], msg['bcc']
                    msg['subject'] = '[OpenERP-Forward-Failed] %s' % subj
                    msg['to'] = email_error
                    tools.misc._email_send(smtp_from, self.to_email(email_error), msg, openobject_id=res.id)

    def process_email(self, cr, uid, model, message, attach=True, context=None):
        """This function Processes email and create record for given OpenERP model
        @param self: The object pointer
        @param cr: the current row, from the database cursor,
        @param uid: the current user’s ID for security checks,
        @param model: OpenObject Model
        @param message: Email details
        @param attach: Email attachments
        @param context: A standard dictionary for contextual values"""
        model_pool = self.pool.get(model)
        if not context:
            context = {}
        res_id = False
        # Create New Record into particular model
        def create_record(msg):
            if hasattr(model_pool, 'message_new'):
                res_id = model_pool.message_new(cr, uid, msg, context)
            else:
                data = {
                    'name': msg.get('subject'),
                    'email_from': msg.get('from'),
                    'email_cc': msg.get('cc'),
                    'user_id': False,
                    'description': msg.get('body'),
                    'state' : 'draft',
                }
                data.update(self.get_partner(cr, uid, msg.get('from'), context=context))
                res_id = model_pool.create(cr, uid, data, context=context)

                att_ids = []
                if attach:
                    for attachment in msg.get('attachments', []):
                        data_attach = {
                            'name': attachment,
                            'datas': binascii.b2a_base64(str(attachments.get(attachment))),
                            'datas_fname': attachment,
                            'description': 'Mail attachment',
                            'res_model': model,
                            'res_id': res_id,
                        }
                        att_ids.append(self.pool.get('ir.attachment').create(cr, uid, data_attach))

            return res_id

        # Warning: message_from_string doesn't always work correctly on unicode,
        # we must use utf-8 strings here :-(
        msg_txt = email.message_from_string(tools.ustr(message).encode('utf-8'))
        message_id = msg_txt.get('Message-ID', False)
        msg = {}

        if not message_id:
            # Very unusual situation, be we should be fault-tolerant here
            message_id = time.time()
            msg_txt['Message-ID'] = message_id
            _logger.info('Message without message-id, generating a random one: %s', message_id)

        fields = msg_txt.keys()
        msg['id'] = message_id
        msg['message-id'] = message_id

        if 'Subject' in fields:
            msg['subject'] = self._decode_header(msg_txt.get('Subject'))

        if 'Content-Type' in fields:
            msg['content-type'] = msg_txt.get('Content-Type')

        if 'From' in fields:
            msg['from'] = self._decode_header(msg_txt.get('From'))

        if 'Delivered-To' in fields:
            msg['to'] = self._decode_header(msg_txt.get('Delivered-To'))

        if 'Cc' in fields:
            msg['cc'] = self._decode_header(msg_txt.get('Cc'))

        if 'Reply-To' in fields:
            msg['reply'] = self._decode_header(msg_txt.get('Reply-To'))

        if 'Date' in fields:
            msg['date'] = msg_txt.get('Date')

        if 'Content-Transfer-Encoding' in fields:
            msg['encoding'] = msg_txt.get('Content-Transfer-Encoding')

        if 'References' in fields:
            msg['references'] = msg_txt.get('References')

        if 'X-Priority' in fields:
            msg['priority'] = msg_txt.get('X-priority', '3 (Normal)').split(' ')[0]

        if not msg_txt.is_multipart() or 'text/plain' in msg.get('content-type', ''):
            encoding = msg_txt.get_content_charset()
            msg['body'] = msg_txt.get_payload(decode=True)
            if encoding:
                msg['body'] = tools.ustr(msg['body'])

        attachments = {}
        if msg_txt.is_multipart() or 'multipart/alternative' in msg.get('content-type', ''):
            body = ""
            counter = 1
            for part in msg_txt.walk():
                if part.get_content_maintype() == 'multipart':
                    continue

                encoding = part.get_content_charset()

                if part.get_content_maintype()=='text':
                    content = part.get_payload(decode=True)
                    filename = part.get_filename()
                    if filename :
                        attachments[filename] = content
                    else:
                        if encoding:
                            content = unicode(content, encoding)
                        if part.get_content_subtype() == 'html':
                            body = tools.html2plaintext(content)
                        elif part.get_content_subtype() == 'plain':
                            body = content
                elif part.get_content_maintype()=='application' or part.get_content_maintype()=='image' or part.get_content_maintype()=='text':
                    filename = part.get_filename();
                    if filename :
                        attachments[filename] = part.get_payload(decode=True)
                    else:
                        res = part.get_payload(decode=True)
                        if encoding:
                            res = tools.ustr(res)
                        body += res

            msg['body'] = body
            msg['attachments'] = attachments
        res_ids = []
        new_res_id = False
        if msg.get('references'):
            references = msg.get('references')
            if '\r\n' in references:
                references = msg.get('references').split('\r\n')
            else:
                references = msg.get('references').split(' ')
            for ref in references:
                ref = ref.strip()
                res_id = tools.misc.reference_re.search(ref)
                if res_id:
                    res_id = res_id.group(1)
                else:
                    res_id = tools.misc.res_re.search(msg['subject'])
                    if res_id:
                        res_id = res_id.group(1)
                if res_id:
                    res_id = int(res_id)
                    res_ids.append(res_id)
                    model_pool = self.pool.get(model)

                    vals = {}
                    if hasattr(model_pool, 'message_update'):
                        model_pool.message_update(cr, uid, [res_id], vals, msg, context=context)

        if not len(res_ids):
            new_res_id = create_record(msg)
            res_ids = [new_res_id]
        # Store messages
        context.update({'model' : model})
        if hasattr(model_pool, '_history'):
            model_pool._history(cr, uid, res_ids, _('Receive'), history=True,
                            subject = msg.get('subject'),
                            email = msg.get('to'),
                            details = msg.get('body'),
                            email_from = msg.get('from'),
                            message_id = msg.get('message-id'),
                            references = msg.get('references', False),
                            attach = msg.get('attachments', {}).items(),
                            context = context)
        else:
            self.history(cr, uid, model, res_ids, msg, att_ids, context=context)
        self.email_forward(cr, uid, model, res_ids, msg_txt)
        return new_res_id

    def get_partner(self, cr, uid, from_email, context=None):
        """This function returns partner Id based on email passed
        @param self: The object pointer
        @param cr: the current row, from the database cursor,
        @param uid: the current user’s ID for security checks
        @param from_email: email address based on that function will search for the correct
        """
        address_pool = self.pool.get('res.partner.address')
        res = {
            'partner_address_id': False,
            'partner_id': False
        }
        from_email = self.to_email(from_email)[0]
        address_ids = address_pool.search(cr, uid, [('email', '=', from_email)])
        if address_ids:
            address = address_pool.browse(cr, uid, address_ids[0])
            res['partner_address_id'] = address_ids[0]
            res['partner_id'] = address.partner_id.id

        return res

<<<<<<< HEAD
class mailgate_tool(osv.osv):

    _name = 'email.server.tools'
    _description = "Email Tools"
    _auto = False
    
    def _to_decode(self, s, charsets):
        for charset in charsets:
            if charset:
                try:
                    return s.decode(charset)
                except UnicodeError:
                    pass
        return s.decode('latin1')

    def _decode_header(self, text):
        if text:
            text = decode_header(text.replace('\r', '')) 
        return ''.join(map(lambda x:self._to_decode(x[0], [x[1]]), text or []))
 
    def to_email(self, cr, uid, text):
        _email = re.compile(r'.*<.*@.*\..*>', re.UNICODE)
        def record(path):
            eml = path.group()
            index = eml.index('<')
            eml = eml[index:-1].replace('<', '').replace('>', '')
            return eml

        bits = _email.sub(record, text)
        return bits
    
    def history(self, cr, uid, model, new_id, msg, attach, server_id=None, server_type=None):
        """This function creates history for mails fetched
        @param self: The object pointer
        @param cr: the current row, from the database cursor,
        @param uid: the current user’s ID for security checks,
        @param model: OpenObject Model
        @param new_id: Id of the record of OpenObject model created from the Email details 
        @param msg: Email details
        @param attach: Email attachments
        @param server_id: Id of the POP/IMAP Server if the mail is fetched using OpenERP interface 
        @param server_type: Type of Fetchmail server"""
        try:
            thread_id = self.pool.get(model).read(cr, uid, new_id, ['thread_id'])['thread_id'][0]
        except Exception, e:
            thread_id = None
        msg_data = {
                    'name': msg.get('subject', 'No subject'), 
                    'date': msg.get('date') , 
                    'description': msg.get('body', msg.get('from')), 
                    'history': True,
                    'model': model, 
                    'email_cc': msg.get('cc'), 
                    'email_from': msg.get('from'), 
                    'email_to': msg.get('to'), 
                    'message_id': msg.get('message-id'), 
                    'ref_id': msg.get('references', msg.get('id')), 
                    'res_id': new_id, 
                    'server_id': server_id, 
                    'thread_id': thread_id, 
                    'type': server_type, 
                    'user_id': uid, 
                    'attachment_ids': [(6, 0, attach)]
                    }
        msg_id = self.pool.get('mailgate.message').create(cr, uid, msg_data)
        return True
    
    def email_send(self, cr, uid, model, res_id, msg, email_default ):
        """This function Sends return email on submission of  Fetched email in OpenERP database
        @param self: The object pointer
        @param cr: the current row, from the database cursor,
        @param uid: the current user’s ID for security checks,
        @param model: OpenObject Model
        @param res_id: Id of the record of OpenObject model created from the Email details 
        @param msg: Email details
        @param email_default: Default Email address in case of any Problem
        """
        message = email.message_from_string(str(msg))
        subject = '['+str(res_id)+'] '+ self._decode_header(message['Subject'])
        msg_mails = []
        mails = [self._decode_header(message['From']), self._decode_header(message['To'])]+self._decode_header(message.get('Cc', '')).split(',')
        for mail in mails:
            if mail:
                msg_mails.append(self.to_email(cr, uid, mail))
        encoding = message.get_content_charset()
        message['body'] = message.get_payload(decode=True)
        if encoding:
            message['body'] = message['body'].decode(encoding).encode('utf-8')
        
        x_headers = {
                     'model': model, 
                     'resource-id': res_id
                     }
        try:
            tools.email_send(email_default or tools.config.get('email_from', None), msg_mails, subject, message.get('body'), x_headers=x_headers)
        except Exception, e:
            if email_default:
                temp_msg = '['+str(res_id)+'] ' + self._decode_header(message['Subject'])
                del message['Subject']
                message['Subject'] = '[OpenERP-FetchError] ' + temp_msg
                tools.email_send(email_default, email_default, message.get('Subject'), message.get('body'), x_headers=x_headers)
        return True

    def process_email(self, cr, uid, model, message, attach=True, server_id=None, server_type=None, context=None):
        """This function Processes email and create record for given OpenERP model 
        @param self: The object pointer
        @param cr: the current row, from the database cursor,
        @param uid: the current user’s ID for security checks,
        @param model: OpenObject Model
        @param message: Email details
        @param attach: Email attachments
        @param server_id: Id of the POP/IMAP Server if the mail is fetched using OpenERP interface 
        @param server_type: Type of Fetchmail server
        @param context: A standard dictionary for contextual values"""
        if not context:
            context = {}
        context.update({
            'server_id': server_id
        })
        res_id = False
        def create_record(msg):
            model_pool = self.pool.get(model)
            if hasattr(model_pool, 'message_new'):
                res_id = model_pool.message_new(cr, uid, msg, context)
            else:
                data = {
                    'name': msg.get('subject'), 
                    'email_from': msg.get('from'), 
                    'email_cc': msg.get('cc'), 
                    'user_id': False, 
                    'description': msg.get('body'), 
                    'state' : 'draft', 
                }
                data.update(self.get_partner(cr, uid, msg.get('from'), context=context))
                res_id = model_pool.create(cr, uid, data, context=context)

            att_ids = []
            if attach:
                for attachment in msg.get('attachments', []):
                    data_attach = {
                        'name': attachment, 
                        'datas': binascii.b2a_base64(str(attachments.get(attachment))), 
                        'datas_fname': attachment, 
                        'description': 'Mail attachment', 
                        'res_model': model, 
                        'res_id': res_id, 
                    }
                    att_ids.append(self.pool.get('ir.attachment').create(cr, uid, data_attach))

            if hasattr(model_pool, '_history'):
                res = model_pool.browse(cr, uid, [res_id])
                model_pool._history(cr, uid, res, 'Receive', True, 
                                subject=msg.get('subject'), 
                                email=msg.get('to'), details=msg.get('body'), 
                                email_from=msg.get('from'), 
                                message_id=msg.get('message-id'), 
                                attach=msg.get('attachments', {}).items(), 
                                context={'model' : model})
            else:
                self.history(cr, uid, model, res_id, msg, att_ids, server_id=server_id, server_type=server_type)
            
            return res_id

        history_pool = self.pool.get('mailgate.message')
        msg_txt = email.message_from_string(message)
        message_id = msg_txt.get('Message-ID', False)

        msg = {}
        if not message_id:
            return False

        fields = msg_txt.keys()
        msg['id'] = message_id
        msg['message-id'] = message_id

        def _decode_header(txt):
            txt = txt.replace('\r', '')
            return ' '.join(map(lambda (x, y): unicode(x, y or 'ascii'), decode_header(txt)))

        if 'Subject' in fields:
            msg['subject'] = _decode_header(msg_txt.get('Subject'))

        if 'Content-Type' in fields:
            msg['content-type'] = msg_txt.get('Content-Type')

        if 'From' in fields:
            msg['from'] = _decode_header(msg_txt.get('From'))

        if 'Delivered-To' in fields:
            msg['to'] = _decode_header(msg_txt.get('Delivered-To'))

        if 'Cc' in fields:
            msg['cc'] = _decode_header(msg_txt.get('Cc'))

        if 'Reply-To' in fields:
            msg['reply'] = _decode_header(msg_txt.get('Reply-To'))

        if 'Date' in fields:
            msg['date'] = msg_txt.get('Date')

        if 'Content-Transfer-Encoding' in fields:
            msg['encoding'] = msg_txt.get('Content-Transfer-Encoding')

        if 'References' in fields:
            msg['references'] = msg_txt.get('References')

        if 'X-openerp-caseid' in fields:
            msg['caseid'] = msg_txt.get('X-openerp-caseid')

        if 'X-Priority' in fields:
            msg['priority'] = msg_txt.get('X-priority', '3 (Normal)').split(' ')[0]

        if not msg_txt.is_multipart() or 'text/plain' in msg.get('content-type', None):
            encoding = msg_txt.get_content_charset()
            msg['body'] = msg_txt.get_payload(decode=True)
            if encoding:
                msg['body'] = msg['body'].decode(encoding).encode('utf-8')

        attachments = {}
        if msg_txt.is_multipart() or 'multipart/alternative' in msg.get('content-type', None):
            body = ""
            counter = 1
            for part in msg_txt.walk():
                if part.get_content_maintype() == 'multipart':
                    continue

                encoding = part.get_content_charset()

                if part.get_content_maintype()=='text':
                    content = part.get_payload(decode=True)
                    filename = part.get_filename()
                    if filename :
                        attachments[filename] = content
                    else:
                        if encoding:
                            content = unicode(content, encoding)
                        if part.get_content_subtype() == 'html':
                            body = tools.html2plaintext(content)
                        elif part.get_content_subtype() == 'plain':
                            body = content
                elif part.get_content_maintype()=='application' or part.get_content_maintype()=='image' or part.get_content_maintype()=='text':
                    filename = part.get_filename();
                    if filename :
                        attachments[filename] = part.get_payload(decode=True)
                    else:
                        res = part.get_payload(decode=True)
                        if encoding:
                            res = res.decode(encoding).encode('utf-8')

                        body += res

            msg['body'] = body
            msg['attachments'] = attachments

        if msg.get('references', False):
            id = False
            ref = msg.get('references')
            if '\r\n' in ref:
                ref = msg.get('references').split('\r\n')
            else:
                ref = msg.get('references').split(' ')
            if ref:
                hids = history_pool.search(cr, uid, [('name', '=', ref[0].strip())])
                if hids:
                    id = hids[0]
                    history = history_pool.browse(cr, uid, id)
                    model_pool = self.pool.get(model)
                    context.update({
                        'references_id':ref[0]
                    })
                    vals = {}
                    if hasattr(model_pool, 'message_update'):
                        model_pool.message_update(cr, uid, [history.res_id], vals, msg, context=context)
                    else:
                        return False
                else:
                    res_id = create_record(msg)

        else:
            res_id = create_record(msg)

        return res_id

    def get_partner(self, cr, uid, from_email, context=None):
        """This function returns partner Id based on email passed
        @param self: The object pointer
        @param cr: the current row, from the database cursor,
        @param uid: the current user’s ID for security checks
        @param from_email: email address based on that function will search for the correct
        """
        res = {
            'partner_address_id': False, 
            'partner_id': False
        }
        from_email = self.to_email(cr, uid, from_email)
        address_ids = self.pool.get('res.partner.address').search(cr, uid, [('email', '=', from_email)])
        if address_ids:
            address = self.pool.get('res.partner.address').browse(cr, uid, address_ids[0])
            res['partner_address_id'] = address_ids[0]
            res['partner_id'] = address.partner_id.id

        return res

mailgate_tool()

# vim:expandtab:smartindent:tabstop=4:softtabstop=4:shiftwidth=4:
=======
mailgate_tool()
>>>>>>> aa8e5bd2
<|MERGE_RESOLUTION|>--- conflicted
+++ resolved
@@ -27,14 +27,10 @@
 from email.header import decode_header
 import base64
 import re
-<<<<<<< HEAD
-
-=======
 from tools.translate import _
 import logging
 
 _logger = logging.getLogger('mailgate')
->>>>>>> aa8e5bd2
 
 class mailgate_thread(osv.osv):
     '''
@@ -44,16 +40,6 @@
     _description = 'Mailgateway Thread'
 
     _columns = {
-<<<<<<< HEAD
-        'thread': fields.char('Thread', size=32, required=False), 
-        'message_ids': fields.one2many('mailgate.message', 'thread_id', 'Messages', domain=[('history', '=', True)], required=False), 
-        'log_ids': fields.one2many('mailgate.message', 'thread_id', 'Logs', domain=[('history', '=', False)], required=False), 
-        'model': fields.char('Model Name', size=64, required=False),  
-        'res_id': fields.integer('Resource ID'), 
-        }
-        
-    def _history(self, cr, uid, cases, keyword, history=False, subject=None, email=False, details=None, email_from=False, message_id=False, attach=None, context=None):
-=======
         'message_ids': fields.one2many('mailgate.message', 'res_id', 'Messages', domain=[('history', '=', True)]),
         'log_ids': fields.one2many('mailgate.message', 'res_id', 'Logs', domain=[('history', '=', False)]),
     }
@@ -84,7 +70,6 @@
 
     def _history(self, cr, uid, cases, keyword, history=False, subject=None, email=False, details=None, \
                     email_from=False, message_id=False, references=None, attach=None, context=None):
->>>>>>> aa8e5bd2
         """
         @param self: The object pointer
         @param cr: the current row, from the database cursor,
@@ -124,26 +109,6 @@
                     attachments.append(att_obj.create(cr, uid, {'name': att[0], 'datas': base64.encodestring(att[1])}))
 
                 data = {
-<<<<<<< HEAD
-                        'name': subject or 'History', 
-                        'history': True, 
-                        'user_id': uid, 
-                        'model' : case._name, 
-                        'res_id': case.id,
-                        'date': time.strftime('%Y-%m-%d %H:%M:%S'), 
-                        'description': details or (hasattr(case, 'description') and case.description or False), 
-                        'email_to': email or \
-                                (hasattr(case, 'user_id') and case.user_id and case.user_id.address_id and \
-                                    case.user_id.address_id.email) or tools.config.get('email_from', False), 
-                        'email_from': email_from or \
-                                (hasattr(case, 'user_id') and case.user_id and case.user_id.address_id and \
-                                    case.user_id.address_id.email) or tools.config.get('email_from', False), 
-                        'partner_id': hasattr(case, 'partner_id') and (case.partner_id and case.partner_id.id or False) or False, 
-                        'thread_id': case.thread_id.id, 
-                        'message_id': message_id, 
-                        'attachment_ids': [(6, 0, attachments)]
-                        }
-=======
                     'name': subject or 'History', 
                     'history': True, 
                     'user_id': uid, 
@@ -162,9 +127,7 @@
                     'message_id': message_id, 
                     'attachment_ids': [(6, 0, attachments)]
                 }
->>>>>>> aa8e5bd2
             res = obj.create(cr, uid, data, context)
-            case._table.log(cr, uid, case.id, case._description + " '" + case.name + "': " + keyword, context=context)
         return True
 mailgate_thread()
 
@@ -174,20 +137,11 @@
     '''
     _name = 'mailgate.message'
     _description = 'Mailgateway Message'
-<<<<<<< HEAD
-    _order = 'date desc'
-    _log_create=True
-
-    _columns = {
-        'name':fields.char('Message', size=64), 
-        'thread_id':fields.many2one('mailgate.thread', 'Thread'), 
-=======
     _order = 'id desc'
     _columns = {
         'name':fields.char('Subject', size=128), 
         'model': fields.char('Object Name', size=128), 
         'res_id': fields.integer('Resource ID'),
->>>>>>> aa8e5bd2
         'ref_id': fields.char('Reference Id', size=256, readonly=True, help="Message Id in Email Server.", select=True),
         'date': fields.datetime('Date'), 
         'history': fields.boolean('Is History?'),
@@ -201,9 +155,7 @@
         'references': fields.text('References', readonly=True, help="Referencess emails."),
         'description': fields.text('Description'), 
         'partner_id': fields.many2one('res.partner', 'Partner', required=False), 
-        'attachment_ids': fields.many2many('ir.attachment', 'message_attachment_rel', 'message_id', 'attachment_id', 'Attachments'),
-        'model': fields.char('Model Name', size=64, required=False),  
-        'res_id': fields.integer('Resource ID'), 
+        'attachment_ids': fields.many2many('ir.attachment', 'message_attachment_rel', 'message_id', 'attachment_id', 'Attachments'), 
     }
 
 mailgate_message()
@@ -492,313 +444,4 @@
 
         return res
 
-<<<<<<< HEAD
-class mailgate_tool(osv.osv):
-
-    _name = 'email.server.tools'
-    _description = "Email Tools"
-    _auto = False
-    
-    def _to_decode(self, s, charsets):
-        for charset in charsets:
-            if charset:
-                try:
-                    return s.decode(charset)
-                except UnicodeError:
-                    pass
-        return s.decode('latin1')
-
-    def _decode_header(self, text):
-        if text:
-            text = decode_header(text.replace('\r', '')) 
-        return ''.join(map(lambda x:self._to_decode(x[0], [x[1]]), text or []))
- 
-    def to_email(self, cr, uid, text):
-        _email = re.compile(r'.*<.*@.*\..*>', re.UNICODE)
-        def record(path):
-            eml = path.group()
-            index = eml.index('<')
-            eml = eml[index:-1].replace('<', '').replace('>', '')
-            return eml
-
-        bits = _email.sub(record, text)
-        return bits
-    
-    def history(self, cr, uid, model, new_id, msg, attach, server_id=None, server_type=None):
-        """This function creates history for mails fetched
-        @param self: The object pointer
-        @param cr: the current row, from the database cursor,
-        @param uid: the current user’s ID for security checks,
-        @param model: OpenObject Model
-        @param new_id: Id of the record of OpenObject model created from the Email details 
-        @param msg: Email details
-        @param attach: Email attachments
-        @param server_id: Id of the POP/IMAP Server if the mail is fetched using OpenERP interface 
-        @param server_type: Type of Fetchmail server"""
-        try:
-            thread_id = self.pool.get(model).read(cr, uid, new_id, ['thread_id'])['thread_id'][0]
-        except Exception, e:
-            thread_id = None
-        msg_data = {
-                    'name': msg.get('subject', 'No subject'), 
-                    'date': msg.get('date') , 
-                    'description': msg.get('body', msg.get('from')), 
-                    'history': True,
-                    'model': model, 
-                    'email_cc': msg.get('cc'), 
-                    'email_from': msg.get('from'), 
-                    'email_to': msg.get('to'), 
-                    'message_id': msg.get('message-id'), 
-                    'ref_id': msg.get('references', msg.get('id')), 
-                    'res_id': new_id, 
-                    'server_id': server_id, 
-                    'thread_id': thread_id, 
-                    'type': server_type, 
-                    'user_id': uid, 
-                    'attachment_ids': [(6, 0, attach)]
-                    }
-        msg_id = self.pool.get('mailgate.message').create(cr, uid, msg_data)
-        return True
-    
-    def email_send(self, cr, uid, model, res_id, msg, email_default ):
-        """This function Sends return email on submission of  Fetched email in OpenERP database
-        @param self: The object pointer
-        @param cr: the current row, from the database cursor,
-        @param uid: the current user’s ID for security checks,
-        @param model: OpenObject Model
-        @param res_id: Id of the record of OpenObject model created from the Email details 
-        @param msg: Email details
-        @param email_default: Default Email address in case of any Problem
-        """
-        message = email.message_from_string(str(msg))
-        subject = '['+str(res_id)+'] '+ self._decode_header(message['Subject'])
-        msg_mails = []
-        mails = [self._decode_header(message['From']), self._decode_header(message['To'])]+self._decode_header(message.get('Cc', '')).split(',')
-        for mail in mails:
-            if mail:
-                msg_mails.append(self.to_email(cr, uid, mail))
-        encoding = message.get_content_charset()
-        message['body'] = message.get_payload(decode=True)
-        if encoding:
-            message['body'] = message['body'].decode(encoding).encode('utf-8')
-        
-        x_headers = {
-                     'model': model, 
-                     'resource-id': res_id
-                     }
-        try:
-            tools.email_send(email_default or tools.config.get('email_from', None), msg_mails, subject, message.get('body'), x_headers=x_headers)
-        except Exception, e:
-            if email_default:
-                temp_msg = '['+str(res_id)+'] ' + self._decode_header(message['Subject'])
-                del message['Subject']
-                message['Subject'] = '[OpenERP-FetchError] ' + temp_msg
-                tools.email_send(email_default, email_default, message.get('Subject'), message.get('body'), x_headers=x_headers)
-        return True
-
-    def process_email(self, cr, uid, model, message, attach=True, server_id=None, server_type=None, context=None):
-        """This function Processes email and create record for given OpenERP model 
-        @param self: The object pointer
-        @param cr: the current row, from the database cursor,
-        @param uid: the current user’s ID for security checks,
-        @param model: OpenObject Model
-        @param message: Email details
-        @param attach: Email attachments
-        @param server_id: Id of the POP/IMAP Server if the mail is fetched using OpenERP interface 
-        @param server_type: Type of Fetchmail server
-        @param context: A standard dictionary for contextual values"""
-        if not context:
-            context = {}
-        context.update({
-            'server_id': server_id
-        })
-        res_id = False
-        def create_record(msg):
-            model_pool = self.pool.get(model)
-            if hasattr(model_pool, 'message_new'):
-                res_id = model_pool.message_new(cr, uid, msg, context)
-            else:
-                data = {
-                    'name': msg.get('subject'), 
-                    'email_from': msg.get('from'), 
-                    'email_cc': msg.get('cc'), 
-                    'user_id': False, 
-                    'description': msg.get('body'), 
-                    'state' : 'draft', 
-                }
-                data.update(self.get_partner(cr, uid, msg.get('from'), context=context))
-                res_id = model_pool.create(cr, uid, data, context=context)
-
-            att_ids = []
-            if attach:
-                for attachment in msg.get('attachments', []):
-                    data_attach = {
-                        'name': attachment, 
-                        'datas': binascii.b2a_base64(str(attachments.get(attachment))), 
-                        'datas_fname': attachment, 
-                        'description': 'Mail attachment', 
-                        'res_model': model, 
-                        'res_id': res_id, 
-                    }
-                    att_ids.append(self.pool.get('ir.attachment').create(cr, uid, data_attach))
-
-            if hasattr(model_pool, '_history'):
-                res = model_pool.browse(cr, uid, [res_id])
-                model_pool._history(cr, uid, res, 'Receive', True, 
-                                subject=msg.get('subject'), 
-                                email=msg.get('to'), details=msg.get('body'), 
-                                email_from=msg.get('from'), 
-                                message_id=msg.get('message-id'), 
-                                attach=msg.get('attachments', {}).items(), 
-                                context={'model' : model})
-            else:
-                self.history(cr, uid, model, res_id, msg, att_ids, server_id=server_id, server_type=server_type)
-            
-            return res_id
-
-        history_pool = self.pool.get('mailgate.message')
-        msg_txt = email.message_from_string(message)
-        message_id = msg_txt.get('Message-ID', False)
-
-        msg = {}
-        if not message_id:
-            return False
-
-        fields = msg_txt.keys()
-        msg['id'] = message_id
-        msg['message-id'] = message_id
-
-        def _decode_header(txt):
-            txt = txt.replace('\r', '')
-            return ' '.join(map(lambda (x, y): unicode(x, y or 'ascii'), decode_header(txt)))
-
-        if 'Subject' in fields:
-            msg['subject'] = _decode_header(msg_txt.get('Subject'))
-
-        if 'Content-Type' in fields:
-            msg['content-type'] = msg_txt.get('Content-Type')
-
-        if 'From' in fields:
-            msg['from'] = _decode_header(msg_txt.get('From'))
-
-        if 'Delivered-To' in fields:
-            msg['to'] = _decode_header(msg_txt.get('Delivered-To'))
-
-        if 'Cc' in fields:
-            msg['cc'] = _decode_header(msg_txt.get('Cc'))
-
-        if 'Reply-To' in fields:
-            msg['reply'] = _decode_header(msg_txt.get('Reply-To'))
-
-        if 'Date' in fields:
-            msg['date'] = msg_txt.get('Date')
-
-        if 'Content-Transfer-Encoding' in fields:
-            msg['encoding'] = msg_txt.get('Content-Transfer-Encoding')
-
-        if 'References' in fields:
-            msg['references'] = msg_txt.get('References')
-
-        if 'X-openerp-caseid' in fields:
-            msg['caseid'] = msg_txt.get('X-openerp-caseid')
-
-        if 'X-Priority' in fields:
-            msg['priority'] = msg_txt.get('X-priority', '3 (Normal)').split(' ')[0]
-
-        if not msg_txt.is_multipart() or 'text/plain' in msg.get('content-type', None):
-            encoding = msg_txt.get_content_charset()
-            msg['body'] = msg_txt.get_payload(decode=True)
-            if encoding:
-                msg['body'] = msg['body'].decode(encoding).encode('utf-8')
-
-        attachments = {}
-        if msg_txt.is_multipart() or 'multipart/alternative' in msg.get('content-type', None):
-            body = ""
-            counter = 1
-            for part in msg_txt.walk():
-                if part.get_content_maintype() == 'multipart':
-                    continue
-
-                encoding = part.get_content_charset()
-
-                if part.get_content_maintype()=='text':
-                    content = part.get_payload(decode=True)
-                    filename = part.get_filename()
-                    if filename :
-                        attachments[filename] = content
-                    else:
-                        if encoding:
-                            content = unicode(content, encoding)
-                        if part.get_content_subtype() == 'html':
-                            body = tools.html2plaintext(content)
-                        elif part.get_content_subtype() == 'plain':
-                            body = content
-                elif part.get_content_maintype()=='application' or part.get_content_maintype()=='image' or part.get_content_maintype()=='text':
-                    filename = part.get_filename();
-                    if filename :
-                        attachments[filename] = part.get_payload(decode=True)
-                    else:
-                        res = part.get_payload(decode=True)
-                        if encoding:
-                            res = res.decode(encoding).encode('utf-8')
-
-                        body += res
-
-            msg['body'] = body
-            msg['attachments'] = attachments
-
-        if msg.get('references', False):
-            id = False
-            ref = msg.get('references')
-            if '\r\n' in ref:
-                ref = msg.get('references').split('\r\n')
-            else:
-                ref = msg.get('references').split(' ')
-            if ref:
-                hids = history_pool.search(cr, uid, [('name', '=', ref[0].strip())])
-                if hids:
-                    id = hids[0]
-                    history = history_pool.browse(cr, uid, id)
-                    model_pool = self.pool.get(model)
-                    context.update({
-                        'references_id':ref[0]
-                    })
-                    vals = {}
-                    if hasattr(model_pool, 'message_update'):
-                        model_pool.message_update(cr, uid, [history.res_id], vals, msg, context=context)
-                    else:
-                        return False
-                else:
-                    res_id = create_record(msg)
-
-        else:
-            res_id = create_record(msg)
-
-        return res_id
-
-    def get_partner(self, cr, uid, from_email, context=None):
-        """This function returns partner Id based on email passed
-        @param self: The object pointer
-        @param cr: the current row, from the database cursor,
-        @param uid: the current user’s ID for security checks
-        @param from_email: email address based on that function will search for the correct
-        """
-        res = {
-            'partner_address_id': False, 
-            'partner_id': False
-        }
-        from_email = self.to_email(cr, uid, from_email)
-        address_ids = self.pool.get('res.partner.address').search(cr, uid, [('email', '=', from_email)])
-        if address_ids:
-            address = self.pool.get('res.partner.address').browse(cr, uid, address_ids[0])
-            res['partner_address_id'] = address_ids[0]
-            res['partner_id'] = address.partner_id.id
-
-        return res
-
-mailgate_tool()
-
-# vim:expandtab:smartindent:tabstop=4:softtabstop=4:shiftwidth=4:
-=======
-mailgate_tool()
->>>>>>> aa8e5bd2
+mailgate_tool()