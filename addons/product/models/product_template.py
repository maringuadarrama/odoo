# -*- coding: utf-8 -*-
# Part of Odoo. See LICENSE file for full copyright and licensing details.

import itertools
import psycopg2

from odoo.addons import decimal_precision as dp

from odoo import api, fields, models, tools, _
from odoo.exceptions import ValidationError, RedirectWarning, except_orm
from odoo.tools import pycompat


class ProductTemplate(models.Model):
    _name = "product.template"
    _inherit = ['mail.thread', 'mail.activity.mixin']
    _description = "Product Template"
    _order = "name"

    def _get_default_category_id(self):
        if self._context.get('categ_id') or self._context.get('default_categ_id'):
            return self._context.get('categ_id') or self._context.get('default_categ_id')
        category = self.env.ref('product.product_category_all', raise_if_not_found=False)
        if not category:
            category = self.env['product.category'].search([], limit=1)
        if category:
            return category.id
        else:
            err_msg = _('You must define at least one product category in order to be able to create products.')
            redir_msg = _('Go to Internal Categories')
            raise RedirectWarning(err_msg, self.env.ref('product.product_category_action_form').id, redir_msg)

    def _get_default_uom_id(self):
        return self.env["uom.uom"].search([], limit=1, order='id').id

    name = fields.Char('Name', index=True, required=True, translate=True)
    sequence = fields.Integer('Sequence', default=1, help='Gives the sequence order when displaying a product list')
    description = fields.Text(
        'Description', translate=True,
        help="A precise description of the Product, used only for internal information purposes.")
    description_purchase = fields.Text(
        'Purchase Description', translate=True,
        help="A description of the Product that you want to communicate to your vendors. "
             "This description will be copied to every Purchase Order, Receipt and Vendor Bill/Credit Note.")
    description_sale = fields.Text(
        'Sale Description', translate=True,
        help="A description of the Product that you want to communicate to your customers. "
             "This description will be copied to every Sales Order, Delivery Order and Customer Invoice/Credit Note")
    type = fields.Selection([
<<<<<<< HEAD
        ('consu', _('Consumable')),
        ('service', _('Service'))], string='Product Type', default='consu', required=True,
        help='A storable product is a product for which you manage stock. The "Inventory" app has to be installed.\n'
=======
        ('consu', 'Consumable'),
        ('service', 'Service')], string='Product Type', default='consu', required=True,
        help='A stockable product is a product for which you manage stock. The "Inventory" app has to be installed.\n'
>>>>>>> a1b384d6
             'A consumable product, on the other hand, is a product for which stock is not managed.\n'
             'A service is a non-material product you provide.\n'
             'A digital content is a non-material product you sell online. The files attached to the products are the one that are sold on '
             'the e-commerce such as e-books, music, pictures,... The "Digital Product" module has to be installed.')
    rental = fields.Boolean('Can be Rent')
    categ_id = fields.Many2one(
        'product.category', 'Product Category',
        change_default=True, default=_get_default_category_id,
        required=True, help="Select category for the current product")

    currency_id = fields.Many2one(
        'res.currency', 'Currency', compute='_compute_currency_id')

    # price fields
    price = fields.Float(
        'Price', compute='_compute_template_price', inverse='_set_template_price',
        digits=dp.get_precision('Product Price'))
    list_price = fields.Float(
        'Sales Price', default=1.0,
        digits=dp.get_precision('Product Price'),
        help="Base price to compute the customer price. Sometimes called the catalog price.")
    lst_price = fields.Float(
        'Public Price', related='list_price',
        digits=dp.get_precision('Product Price'))
    standard_price = fields.Float(
        'Cost', compute='_compute_standard_price',
        inverse='_set_standard_price', search='_search_standard_price',
        digits=dp.get_precision('Product Price'), groups="base.group_user",
        help = "Cost used for stock valuation in standard price and as a first price to set in average/fifo. "
               "Also used as a base price for pricelists. "
               "Expressed in the default unit of measure of the product. ")

    volume = fields.Float(
        'Volume', compute='_compute_volume', inverse='_set_volume',
        help="The volume in m3.", store=True)
    weight = fields.Float(
        'Weight', compute='_compute_weight', digits=dp.get_precision('Stock Weight'),
        inverse='_set_weight', store=True,
        help="The weight of the contents in Kg, not including any packaging, etc.")
    weight_uom_id = fields.Many2one('uom.uom', string='Weight Unit of Measure', compute='_compute_weight_uom_id')
    weight_uom_name = fields.Char(string='Weight unit of measure label', related='weight_uom_id.name', readonly=True)

    sale_ok = fields.Boolean(
        'Can be Sold', default=True,
        help="Specify if the product can be selected in a sales order line.")
    purchase_ok = fields.Boolean('Can be Purchased', default=True)
    pricelist_id = fields.Many2one(
        'product.pricelist', 'Pricelist', store=False,
        help='Technical field. Used for searching on pricelists, not stored in database.')
    uom_id = fields.Many2one(
        'uom.uom', 'Unit of Measure',
        default=_get_default_uom_id, required=True,
        help="Default Unit of Measure used for all stock operation.")
    uom_name = fields.Char(string='Unit of Measure Name', related='uom_id.name', readonly=True)
    uom_po_id = fields.Many2one(
        'uom.uom', 'Purchase Unit of Measure',
        default=_get_default_uom_id, required=True,
        help="Default Unit of Measure used for purchase orders. It must be in the same category than the default unit of measure.")
    company_id = fields.Many2one(
        'res.company', 'Company',
        default=lambda self: self.env['res.company']._company_default_get('product.template'), index=1)
    packaging_ids = fields.One2many(
        'product.packaging', string="Product Packages", compute="_compute_packaging_ids", inverse="_set_packaging_ids",
        help="Gives the different ways to package the same product.")
    seller_ids = fields.One2many('product.supplierinfo', 'product_tmpl_id', 'Vendors')
    variant_seller_ids = fields.One2many('product.supplierinfo', 'product_tmpl_id')

    active = fields.Boolean('Active', default=True, help="If unchecked, it will allow you to hide the product without removing it.")
    color = fields.Integer('Color Index')

    is_product_variant = fields.Boolean(string='Is a product variant', compute='_compute_is_product_variant')
    attribute_line_ids = fields.One2many('product.attribute.line', 'product_tmpl_id', 'Product Attributes')
    product_variant_ids = fields.One2many('product.product', 'product_tmpl_id', 'Products', required=True)
    # performance: product_variant_id provides prefetching on the first product variant only
    product_variant_id = fields.Many2one('product.product', 'Product', compute='_compute_product_variant_id')

    product_variant_count = fields.Integer(
        '# Product Variants', compute='_compute_product_variant_count')

    # related to display product product information if is_product_variant
    barcode = fields.Char('Barcode', oldname='ean13', related='product_variant_ids.barcode')
    default_code = fields.Char(
        'Internal Reference', compute='_compute_default_code',
        inverse='_set_default_code', store=True)

    item_ids = fields.One2many('product.pricelist.item', 'product_tmpl_id', 'Pricelist Items')

    # image: all image fields are base64 encoded and PIL-supported
    image = fields.Binary(
        "Image", attachment=True,
        help="This field holds the image used as image for the product, limited to 1024x1024px.")
    image_medium = fields.Binary(
        "Medium-sized image", attachment=True,
        help="Medium-sized image of the product. It is automatically "
             "resized as a 128x128px image, with aspect ratio preserved, "
             "only when the image exceeds one of those sizes. Use this field in form views or some kanban views.")
    image_small = fields.Binary(
        "Small-sized image", attachment=True,
        help="Small-sized image of the product. It is automatically "
             "resized as a 64x64px image, with aspect ratio preserved. "
             "Use this field anywhere a small image is required.")

    @api.depends('product_variant_ids')
    def _compute_product_variant_id(self):
        for p in self:
            p.product_variant_id = p.product_variant_ids[:1].id

    @api.multi
    def _compute_currency_id(self):
        try:
            main_company = self.sudo().env.ref('base.main_company')
        except ValueError:
            main_company = self.env['res.company'].sudo().search([], limit=1, order="id")
        for template in self:
            template.currency_id = template.company_id.sudo().currency_id.id or main_company.currency_id.id

    @api.multi
    def _compute_template_price(self):
        prices = {}
        pricelist_id_or_name = self._context.get('pricelist')
        if pricelist_id_or_name:
            pricelist = None
            partner = self._context.get('partner')
            quantity = self._context.get('quantity', 1.0)

            # Support context pricelists specified as display_name or ID for compatibility
            if isinstance(pricelist_id_or_name, pycompat.string_types):
                pricelist_data = self.env['product.pricelist'].name_search(pricelist_id_or_name, operator='=', limit=1)
                if pricelist_data:
                    pricelist = self.env['product.pricelist'].browse(pricelist_data[0][0])
            elif isinstance(pricelist_id_or_name, pycompat.integer_types):
                pricelist = self.env['product.pricelist'].browse(pricelist_id_or_name)

            if pricelist:
                quantities = [quantity] * len(self)
                partners = [partner] * len(self)
                prices = pricelist.get_products_price(self, quantities, partners)

        for template in self:
            template.price = prices.get(template.id, 0.0)

    @api.multi
    def _set_template_price(self):
        if self._context.get('uom'):
            for template in self:
                value = self.env['uom.uom'].browse(self._context['uom'])._compute_price(template.price, template.uom_id)
                template.write({'list_price': value})
        else:
            self.write({'list_price': self.price})

    @api.depends('product_variant_ids', 'product_variant_ids.standard_price')
    def _compute_standard_price(self):
        unique_variants = self.filtered(lambda template: len(template.product_variant_ids) == 1)
        for template in unique_variants:
            template.standard_price = template.product_variant_ids.standard_price
        for template in (self - unique_variants):
            template.standard_price = 0.0

    @api.one
    def _set_standard_price(self):
        if len(self.product_variant_ids) == 1:
            self.product_variant_ids.standard_price = self.standard_price

    def _search_standard_price(self, operator, value):
        products = self.env['product.product'].search([('standard_price', operator, value)], limit=None)
        return [('id', 'in', products.mapped('product_tmpl_id').ids)]

    @api.depends('product_variant_ids', 'product_variant_ids.volume')
    def _compute_volume(self):
        unique_variants = self.filtered(lambda template: len(template.product_variant_ids) == 1)
        for template in unique_variants:
            template.volume = template.product_variant_ids.volume
        for template in (self - unique_variants):
            template.volume = 0.0

    @api.one
    def _set_volume(self):
        if len(self.product_variant_ids) == 1:
            self.product_variant_ids.volume = self.volume

    @api.depends('product_variant_ids', 'product_variant_ids.weight')
    def _compute_weight(self):
        unique_variants = self.filtered(lambda template: len(template.product_variant_ids) == 1)
        for template in unique_variants:
            template.weight = template.product_variant_ids.weight
        for template in (self - unique_variants):
            template.weight = 0.0

    def _compute_is_product_variant(self):
        for template in self:
            if template._name == 'product.template':
                template.is_product_variant = False
            else:
                template.is_product_variant = True

    @api.model
    def _get_weight_uom_id_from_ir_config_parameter(self):
        """ Get the unit of measure to interpret the `weight` field. By default, we considerer
        that weights are expressed in kilograms. Users can configure to express them in pounds
        by adding an ir.config_parameter record with "product.product_weight_in_lbs" as key
        and "1" as value.
        """
        get_param = self.env['ir.config_parameter'].sudo().get_param
        product_weight_in_lbs_param = get_param('product.weight_in_lbs')
        if product_weight_in_lbs_param == '1':
            return self.env.ref('uom.product_uom_lb')
        else:
            return self.env.ref('uom.product_uom_kgm')

    def _compute_weight_uom_id(self):
        weight_uom_id = self._get_weight_uom_id_from_ir_config_parameter()
        for product_template in self:
            product_template.weight_uom_id = weight_uom_id

    @api.one
    def _set_weight(self):
        if len(self.product_variant_ids) == 1:
            self.product_variant_ids.weight = self.weight

    @api.one
    @api.depends('product_variant_ids.product_tmpl_id')
    def _compute_product_variant_count(self):
        # do not pollute variants to be prefetched when counting variants
        self.product_variant_count = len(self.with_prefetch().product_variant_ids)

    @api.depends('product_variant_ids', 'product_variant_ids.default_code')
    def _compute_default_code(self):
        unique_variants = self.filtered(lambda template: len(template.product_variant_ids) == 1)
        for template in unique_variants:
            template.default_code = template.product_variant_ids.default_code
        for template in (self - unique_variants):
            template.default_code = ''

    @api.one
    def _set_default_code(self):
        if len(self.product_variant_ids) == 1:
            self.product_variant_ids.default_code = self.default_code

    @api.depends('product_variant_ids', 'product_variant_ids.packaging_ids')
    def _compute_packaging_ids(self):
        for p in self:
            if len(p.product_variant_ids) == 1:
                p.packaging_ids = p.product_variant_ids.packaging_ids

    def _set_packaging_ids(self):
        for p in self:
            if len(p.product_variant_ids) == 1:
                p.product_variant_ids.packaging_ids = p.packaging_ids

    @api.constrains('uom_id', 'uom_po_id')
    def _check_uom(self):
        if any(template.uom_id and template.uom_po_id and template.uom_id.category_id != template.uom_po_id.category_id for template in self):
            raise ValidationError(_('The default Unit of Measure and the purchase Unit of Measure must be in the same category.'))
        return True

    @api.onchange('uom_id')
    def _onchange_uom_id(self):
        if self.uom_id:
            self.uom_po_id = self.uom_id.id

    @api.model_create_multi
    def create(self, vals_list):
        ''' Store the initial standard price in order to be able to retrieve the cost of a product template for a given date'''
        # TDE FIXME: context brol
        for vals in vals_list:
            tools.image_resize_images(vals)
        templates = super(ProductTemplate, self).create(vals_list)
        if "create_product_product" not in self._context:
            templates.with_context(create_from_tmpl=True).create_variant_ids()

        # This is needed to set given values to first variant after creation
        for template, vals in pycompat.izip(templates, vals_list):
            related_vals = {}
            if vals.get('barcode'):
                related_vals['barcode'] = vals['barcode']
            if vals.get('default_code'):
                related_vals['default_code'] = vals['default_code']
            if vals.get('standard_price'):
                related_vals['standard_price'] = vals['standard_price']
            if vals.get('volume'):
                related_vals['volume'] = vals['volume']
            if vals.get('weight'):
                related_vals['weight'] = vals['weight']
            if related_vals:
                template.write(related_vals)

        return templates

    @api.multi
    def write(self, vals):
        tools.image_resize_images(vals)
        res = super(ProductTemplate, self).write(vals)
        if 'attribute_line_ids' in vals or vals.get('active'):
            self.create_variant_ids()
        if 'active' in vals and not vals.get('active'):
            self.with_context(active_test=False).mapped('product_variant_ids').write({'active': vals.get('active')})
        return res

    @api.multi
    @api.returns('self', lambda value: value.id)
    def copy(self, default=None):
        # TDE FIXME: should probably be copy_data
        self.ensure_one()
        if default is None:
            default = {}
        if 'name' not in default:
            default['name'] = _("%s (copy)") % self.name
        return super(ProductTemplate, self).copy(default=default)

    @api.multi
    def name_get(self):
        return [(template.id, '%s%s' % (template.default_code and '[%s] ' % template.default_code or '', template.name))
                for template in self]

    @api.model
    def _name_search(self, name, args=None, operator='ilike', limit=100, name_get_uid=None):
        # Only use the product.product heuristics if there is a search term and the domain
        # does not specify a match on `product.template` IDs.
        if not name or any(term[0] == 'id' for term in (args or [])):
            return super(ProductTemplate, self)._name_search(name=name, args=args, operator=operator, limit=limit, name_get_uid=name_get_uid)

        Product = self.env['product.product']
        templates = self.browse([])
        while True:
            domain = templates and [('product_tmpl_id', 'not in', templates.ids)] or []
            args = args if args is not None else []
            products_ns = Product._name_search(name, args+domain, operator=operator, name_get_uid=name_get_uid)
            products = Product.browse([x[0] for x in products_ns])
            templates |= products.mapped('product_tmpl_id')
            if (not products) or (limit and (len(templates) > limit)):
                break

        # re-apply product.template order + name_get
        return super(ProductTemplate, self)._name_search(
            '', args=[('id', 'in', list(set(templates.ids)))],
            operator='ilike', limit=limit, name_get_uid=name_get_uid)

    @api.multi
    def price_compute(self, price_type, uom=False, currency=False, company=False):
        # TDE FIXME: delegate to template or not ? fields are reencoded here ...
        # compatibility about context keys used a bit everywhere in the code
        if not uom and self._context.get('uom'):
            uom = self.env['uom.uom'].browse(self._context['uom'])
        if not currency and self._context.get('currency'):
            currency = self.env['res.currency'].browse(self._context['currency'])

        templates = self
        if price_type == 'standard_price':
            # standard_price field can only be seen by users in base.group_user
            # Thus, in order to compute the sale price from the cost for users not in this group
            # We fetch the standard price as the superuser
            templates = self.with_context(force_company=company and company.id or self._context.get('force_company', self.env.user.company_id.id)).sudo()
        if not company:
            if self._context.get('force_company'):
                company = self.env['res.company'].browse(self._context['force_company'])
            else:
                company = self.env.user.company_id
        date = self.env.context.get('date') or fields.Date.today()

        prices = dict.fromkeys(self.ids, 0.0)
        for template in templates:
            prices[template.id] = template[price_type] or 0.0

            if uom:
                prices[template.id] = template.uom_id._compute_price(prices[template.id], uom)

            # Convert from current user company currency to asked one
            # This is right cause a field cannot be in more than one currency
            if currency:
                prices[template.id] = template.currency_id._convert(prices[template.id], currency, company, date)

        return prices

    # compatibility to remove after v10 - DEPRECATED
    @api.model
    def _price_get(self, products, ptype='list_price'):
        return products.price_compute(ptype)

    @api.multi
    def create_variant_ids(self):
        Product = self.env["product.product"]
        AttributeValues = self.env['product.attribute.value']

        variants_to_create = []
        variants_to_activate = []
        variants_to_unlink = []

        for tmpl_id in self.with_context(active_test=False):
            # adding an attribute with only one value should not recreate product
            # write this attribute on every product to make sure we don't lose them
            variant_alone = tmpl_id.attribute_line_ids.filtered(lambda line: line.attribute_id.create_variant and len(line.value_ids) == 1).mapped('value_ids')
            for value_id in variant_alone:
                updated_products = tmpl_id.product_variant_ids.filtered(lambda product: value_id.attribute_id not in product.mapped('attribute_value_ids.attribute_id'))
                updated_products.write({'attribute_value_ids': [(4, value_id.id)]})

            # iterator of n-uple of product.attribute.value *ids*
            variant_matrix = [
                AttributeValues.browse(value_ids)
                for value_ids in itertools.product(*(line.value_ids.ids for line in tmpl_id.attribute_line_ids if line.value_ids[:1].attribute_id.create_variant))
            ]

            # get the value (id) sets of existing variants
            existing_variants = {frozenset(variant.attribute_value_ids.filtered(lambda r: r.attribute_id.create_variant).ids) for variant in tmpl_id.product_variant_ids}
            # -> for each value set, create a recordset of values to create a
            #    variant for if the value set isn't already a variant
            for value_ids in variant_matrix:
                if set(value_ids.ids) not in existing_variants:
                    variants_to_create.append({
                        'product_tmpl_id': tmpl_id.id,
                        'attribute_value_ids': [(6, 0, value_ids.ids)]
                    })

            # check product
            for product_id in tmpl_id.product_variant_ids:
                if not product_id.active and product_id.attribute_value_ids.filtered(lambda r: r.attribute_id.create_variant) in variant_matrix:
                    variants_to_activate.append(product_id)
                elif product_id.attribute_value_ids.filtered(lambda r: r.attribute_id.create_variant) not in variant_matrix:
                    variants_to_unlink.append(product_id)

        if variants_to_activate:
            Product.concat(*variants_to_activate).write({'active': True})

        # create new products
        if variants_to_create:
            Product.create(variants_to_create)

        # unlink or inactive product
        for variant in variants_to_unlink:
            try:
                with self._cr.savepoint(), tools.mute_logger('odoo.sql_db'):
                    variant.unlink()
            # We catch all kind of exception to be sure that the operation doesn't fail.
            except (psycopg2.Error, except_orm):
                variant.write({'active': False})
                pass

        return True

    @api.model
    def get_empty_list_help(self, help):
        self = self.with_context(
            empty_list_help_document_name=_("product"),
        )
        return super(ProductTemplate, self).get_empty_list_help(help)

    @api.model
    def get_import_templates(self):
        return [{
            'label': _('Import Template for Products'),
            'template': '/product/static/xls/product_template.xls'
        }]<|MERGE_RESOLUTION|>--- conflicted
+++ resolved
@@ -47,15 +47,9 @@
         help="A description of the Product that you want to communicate to your customers. "
              "This description will be copied to every Sales Order, Delivery Order and Customer Invoice/Credit Note")
     type = fields.Selection([
-<<<<<<< HEAD
-        ('consu', _('Consumable')),
-        ('service', _('Service'))], string='Product Type', default='consu', required=True,
-        help='A storable product is a product for which you manage stock. The "Inventory" app has to be installed.\n'
-=======
         ('consu', 'Consumable'),
         ('service', 'Service')], string='Product Type', default='consu', required=True,
-        help='A stockable product is a product for which you manage stock. The "Inventory" app has to be installed.\n'
->>>>>>> a1b384d6
+        help='A storable product is a product for which you manage stock. The "Inventory" app has to be installed.\n'
              'A consumable product, on the other hand, is a product for which stock is not managed.\n'
              'A service is a non-material product you provide.\n'
              'A digital content is a non-material product you sell online. The files attached to the products are the one that are sold on '
