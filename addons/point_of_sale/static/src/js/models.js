odoo.define('point_of_sale.models', function (require) {
"use strict";

var BarcodeParser = require('barcodes.BarcodeParser');
var PosDB = require('point_of_sale.DB');
var devices = require('point_of_sale.devices');
var core = require('web.core');
var Model = require('web.DataModel');
var formats = require('web.formats');
var session = require('web.session');
var time = require('web.time');
var utils = require('web.utils');

var QWeb = core.qweb;
var _t = core._t;
var Mutex = utils.Mutex;
var round_di = utils.round_decimals;
var round_pr = utils.round_precision;
var Backbone = window.Backbone;

var exports = {};

// The PosModel contains the Point Of Sale's representation of the backend.
// Since the PoS must work in standalone ( Without connection to the server ) 
// it must contains a representation of the server's PoS backend. 
// (taxes, product list, configuration options, etc.)  this representation
// is fetched and stored by the PosModel at the initialisation. 
// this is done asynchronously, a ready deferred alows the GUI to wait interactively 
// for the loading to be completed 
// There is a single instance of the PosModel for each Front-End instance, it is usually called
// 'pos' and is available to all widgets extending PosWidget.

exports.PosModel = Backbone.Model.extend({
    initialize: function(session, attributes) {
        Backbone.Model.prototype.initialize.call(this, attributes);
        var  self = this;
        this.flush_mutex = new Mutex();                   // used to make sure the orders are sent to the server once at time
        this.chrome = attributes.chrome;
        this.gui    = attributes.gui;

        this.proxy = new devices.ProxyDevice(this);              // used to communicate to the hardware devices via a local proxy
        this.barcode_reader = new devices.BarcodeReader({'pos': this, proxy:this.proxy});

        this.proxy_queue = new devices.JobQueue();           // used to prevent parallels communications to the proxy
        this.db = new PosDB();                       // a local database used to search trough products and categories & store pending orders
        this.debug = core.debug; //debug mode 
        
        // Business data; loaded from the server at launch
        this.company_logo = null;
        this.company_logo_base64 = '';
        this.currency = null;
        this.shop = null;
        this.company = null;
        this.user = null;
        this.users = [];
        this.partners = [];
        this.cashier = null;
        this.cashregisters = [];
        this.taxes = [];
        this.pos_session = null;
        this.config = null;
        this.units = [];
        this.units_by_id = {};
        this.pricelist = null;
        this.order_sequence = 1;
        window.posmodel = this;

        // these dynamic attributes can be watched for change by other models or widgets
        this.set({
            'synch':            { state:'connected', pending:0 }, 
            'orders':           new OrderCollection(),
            'selectedOrder':    null,
            'selectedClient':   null,
        });

        this.get('orders').bind('remove', function(order,_unused_,options){ 
            self.on_removed_order(order,options.index,options.reason); 
        });

        // Forward the 'client' attribute on the selected order to 'selectedClient'
        function update_client() {
            var order = self.get_order();
            this.set('selectedClient', order ? order.get_client() : null );
        }
        this.get('orders').bind('add remove change', update_client, this);
        this.bind('change:selectedOrder', update_client, this);

        // We fetch the backend data on the server asynchronously. this is done only when the pos user interface is launched,
        // Any change on this data made on the server is thus not reflected on the point of sale until it is relaunched. 
        // when all the data has loaded, we compute some stuff, and declare the Pos ready to be used. 
        this.ready = this.load_server_data().then(function(){
            return self.after_load_server_data();
        });
    },
    after_load_server_data: function(){
         this.load_orders();
         this.set_start_order();
         if(this.config.use_proxy){
             return this.connect_to_proxy();
         }
    },
    // releases ressources holds by the model at the end of life of the posmodel
    destroy: function(){
        // FIXME, should wait for flushing, return a deferred to indicate successfull destruction
        // this.flush();
        this.proxy.close();
        this.barcode_reader.disconnect();
        this.barcode_reader.disconnect_from_proxy();
    },

    connect_to_proxy: function(){
        var self = this;
        var  done = new $.Deferred();
        this.barcode_reader.disconnect_from_proxy();
        this.chrome.loading_message(_t('Connecting to the PosBox'),0);
        this.chrome.loading_skip(function(){
                self.proxy.stop_searching();
            });
        this.proxy.autoconnect({
                force_ip: self.config.proxy_ip || undefined,
                progress: function(prog){ 
                    self.chrome.loading_progress(prog);
                },
            }).then(function(){
                if(self.config.iface_scan_via_proxy){
                    self.barcode_reader.connect_to_proxy();
                }
            }).always(function(){
                done.resolve();
            });
        return done;
    },

    // Server side model loaders. This is the list of the models that need to be loaded from
    // the server. The models are loaded one by one by this list's order. The 'loaded' callback
    // is used to store the data in the appropriate place once it has been loaded. This callback
    // can return a deferred that will pause the loading of the next module. 
    // a shared temporary dictionary is available for loaders to communicate private variables
    // used during loading such as object ids, etc. 
    models: [
    {
        label:  'version',
        loaded: function(self){
            return session.rpc('/web/webclient/version_info',{}).done(function(version) {
                self.version = version;
            });
        },

    },{ 
        model:  'res.users',
        fields: ['name','company_id'],
        ids:    function(self){ return [session.uid]; },
        loaded: function(self,users){ self.user = users[0]; },
    },{ 
        model:  'res.company',
        fields: [ 'currency_id', 'email', 'website', 'company_registry', 'vat', 'name', 'phone', 'partner_id' , 'country_id', 'tax_calculation_rounding_method'],
        ids:    function(self){ return [self.user.company_id[0]]; },
        loaded: function(self,companies){ self.company = companies[0]; },
    },{
        model:  'decimal.precision',
        fields: ['name','digits'],
        loaded: function(self,dps){
            self.dp  = {};
            for (var i = 0; i < dps.length; i++) {
                self.dp[dps[i].name] = dps[i].digits;
            }
        },
    },{ 
        model:  'product.uom',
        fields: [],
        domain: null,
        context: function(self){ return { active_test: false }; },
        loaded: function(self,units){
            self.units = units;
            var units_by_id = {};
            for(var i = 0, len = units.length; i < len; i++){
                units_by_id[units[i].id] = units[i];
                units[i].groupable = ( units[i].category_id[0] === 1 );
                units[i].is_unit   = ( units[i].id === 1 );
            }
            self.units_by_id = units_by_id;
        }
    },{
        model:  'res.partner',
        fields: ['name','street','city','state_id','country_id','vat','phone','zip','mobile','email','barcode','write_date','property_account_position_id'],
        domain: [['customer','=',true]], 
        loaded: function(self,partners){
            self.partners = partners;
            self.db.add_partners(partners);
        },
    },{
        model:  'res.country',
        fields: ['name'],
        loaded: function(self,countries){
            self.countries = countries;
            self.company.country = null;
            for (var i = 0; i < countries.length; i++) {
                if (countries[i].id === self.company.country_id[0]){
                    self.company.country = countries[i];
                }
            }
        },
    },{
        model:  'account.tax',
        fields: ['name','amount', 'price_include', 'include_base_amount', 'amount_type', 'children_tax_ids'],
        domain: null,
        loaded: function(self, taxes){
            self.taxes = taxes;
            self.taxes_by_id = {};
            _.each(taxes, function(tax){
                self.taxes_by_id[tax.id] = tax;
            });
            _.each(self.taxes_by_id, function(tax) {
                tax.children_tax_ids = _.map(tax.children_tax_ids, function (child_tax_id) {
                    return self.taxes_by_id[child_tax_id];
                });
            });
        },
    },{
        model:  'pos.session',
        fields: ['id', 'journal_ids','name','user_id','config_id','start_at','stop_at','sequence_number','login_number'],
        domain: function(self){ return [['state','=','opened'],['user_id','=',session.uid]]; },
        loaded: function(self,pos_sessions){
            self.pos_session = pos_sessions[0]; 
        },
    },{
        model: 'pos.config',
        fields: [],
        domain: function(self){ return [['id','=', self.pos_session.config_id[0]]]; },
        loaded: function(self,configs){
            self.config = configs[0];
            self.config.use_proxy = self.config.iface_payment_terminal || 
                                    self.config.iface_electronic_scale ||
                                    self.config.iface_print_via_proxy  ||
                                    self.config.iface_scan_via_proxy   ||
                                    self.config.iface_cashdrawer;

            if (self.config.company_id[0] !== self.user.company_id[0]) {
                throw new Error(_t("Error: The Point of Sale User must belong to the same company as the Point of Sale. You are probably trying to load the point of sale as an administrator in a multi-company setup, with the administrator account set to the wrong company."));
            }

            self.db.set_uuid(self.config.uuid);

            var orders = self.db.get_orders();
            for (var i = 0; i < orders.length; i++) {
                self.pos_session.sequence_number = Math.max(self.pos_session.sequence_number, orders[i].data.sequence_number+1);
            }
       },
    },{
        model:  'res.users',
        fields: ['name','pos_security_pin','groups_id','barcode'],
        domain: function(self){ return [['company_id','=',self.user.company_id[0]],'|', ['groups_id','=', self.config.group_pos_manager_id[0]],['groups_id','=', self.config.group_pos_user_id[0]]]; },
        loaded: function(self,users){ 
            // we attribute a role to the user, 'cashier' or 'manager', depending
            // on the group the user belongs. 
            var pos_users = [];
            for (var i = 0; i < users.length; i++) {
                var user = users[i];
                for (var j = 0; j < user.groups_id.length; j++) {
                    var group_id = user.groups_id[j];
                    if (group_id === self.config.group_pos_manager_id[0]) {
                        user.role = 'manager';
                        break;
                    } else if (group_id === self.config.group_pos_user_id[0]) {
                        user.role = 'cashier';
                    }
                }
                if (user.role) {
                    pos_users.push(user);
                }
                // replace the current user with its updated version
                if (user.id === self.user.id) {
                    self.user = user;
                }
            }
            self.users = pos_users; 
        },
    },{
        model: 'stock.location',
        fields: [],
        ids:    function(self){ return [self.config.stock_location_id[0]]; },
        loaded: function(self, locations){ self.shop = locations[0]; },
    },{
        model:  'product.pricelist',
        fields: ['currency_id'],
        ids:    function(self){ return [self.config.pricelist_id[0]]; },
        loaded: function(self, pricelists){ self.pricelist = pricelists[0]; },
    },{
        model: 'res.currency',
        fields: ['name','symbol','position','rounding'],
        ids:    function(self){ return [self.pricelist.currency_id[0]]; },
        loaded: function(self, currencies){
            self.currency = currencies[0];
            if (self.currency.rounding > 0) {
                self.currency.decimals = Math.ceil(Math.log(1.0 / self.currency.rounding) / Math.log(10));
            } else {
                self.currency.decimals = 0;
            }

        },
    },{
        model: 'product.packaging',
        fields: ['barcode','product_tmpl_id'],
        domain: null,
        loaded: function(self, packagings){ 
            self.db.add_packagings(packagings);
        },
    },{
        model:  'pos.category',
        fields: ['id','name','parent_id','child_id','image'],
        domain: null,
        loaded: function(self, categories){
            self.db.add_categories(categories);
        },
    },{
        model:  'product.product',
        fields: ['display_name', 'list_price','price','pos_categ_id', 'taxes_id', 'barcode', 'default_code', 
                 'to_weight', 'uom_id', 'description_sale', 'description',
                 'product_tmpl_id'],
        order:  ['sequence','default_code','name'],
        domain: [['sale_ok','=',true],['available_in_pos','=',true]],
        context: function(self){ return { pricelist: self.pricelist.id, display_default_code: false }; },
        loaded: function(self, products){
            self.db.add_products(products);
        },
    },{
        model:  'account.bank.statement',
        fields: ['account_id','currency_id','journal_id','state','name','user_id','pos_session_id'],
        domain: function(self){ return [['state', '=', 'open'],['pos_session_id', '=', self.pos_session.id]]; },
        loaded: function(self, cashregisters, tmp){
            self.cashregisters = cashregisters;

            tmp.journals = [];
            _.each(cashregisters,function(statement){
                tmp.journals.push(statement.journal_id[0]);
            });
        },
    },{
        model:  'account.journal',
        fields: ['type', 'sequence'],
        domain: function(self,tmp){ return [['id','in',tmp.journals]]; },
        loaded: function(self, journals){
            var i;
            self.journals = journals;

            // associate the bank statements with their journals. 
            var cashregisters = self.cashregisters;
            var ilen = cashregisters.length;
            for(i = 0; i < ilen; i++){
                for(var j = 0, jlen = journals.length; j < jlen; j++){
                    if(cashregisters[i].journal_id[0] === journals[j].id){
                        cashregisters[i].journal = journals[j];
                    }
                }
            }

            self.cashregisters_by_id = {};
            for (i = 0; i < self.cashregisters.length; i++) {
                self.cashregisters_by_id[self.cashregisters[i].id] = self.cashregisters[i];
            }

            self.cashregisters = self.cashregisters.sort(function(a,b){ 
		// prefer cashregisters to be first in the list
		if (a.journal.type == "cash" && b.journal.type != "cash") {
		    return -1;
		} else if (a.journal.type != "cash" && b.journal.type == "cash") {
		    return 1;
		} else {
                    return a.journal.sequence - b.journal.sequence;
		}
            });

        },
    },  {
        model:  'account.fiscal.position',
        fields: [],
        domain: function(self){ return [['id','in',self.config.fiscal_position_ids]]; },
        loaded: function(self, fiscal_positions){
            self.fiscal_positions = fiscal_positions;
        }
    }, {
        model:  'account.fiscal.position.tax',
        fields: [],
        domain: function(self){
            var fiscal_position_tax_ids = [];

            self.fiscal_positions.forEach(function (fiscal_position) {
                fiscal_position.tax_ids.forEach(function (tax_id) {
                    fiscal_position_tax_ids.push(tax_id);
                });
            });

            return [['id','in',fiscal_position_tax_ids]];
        },
        loaded: function(self, fiscal_position_taxes){
            self.fiscal_position_taxes = fiscal_position_taxes;
            self.fiscal_positions.forEach(function (fiscal_position) {
                fiscal_position.fiscal_position_taxes_by_id = {};
                fiscal_position.tax_ids.forEach(function (tax_id) {
                    var fiscal_position_tax = _.find(fiscal_position_taxes, function (fiscal_position_tax) {
                        return fiscal_position_tax.id === tax_id;
                    });

                    fiscal_position.fiscal_position_taxes_by_id[fiscal_position_tax.id] = fiscal_position_tax;
                });
            });
        }
    },  {
        label: 'fonts',
        loaded: function(){
            var fonts_loaded = new $.Deferred();
            // Waiting for fonts to be loaded to prevent receipt printing
            // from printing empty receipt while loading Inconsolata
            // ( The font used for the receipt ) 
            waitForWebfonts(['Lato','Inconsolata'], function(){
                fonts_loaded.resolve();
            });
            // The JS used to detect font loading is not 100% robust, so
            // do not wait more than 5sec
            setTimeout(function(){
                fonts_loaded.resolve();
            },5000);

            return fonts_loaded;
        },
    },{
        label: 'pictures',
        loaded: function(self){
            self.company_logo = new Image();
            var  logo_loaded = new $.Deferred();
            self.company_logo.onload = function(){
                var img = self.company_logo;
                var ratio = 1;
                var targetwidth = 300;
                var maxheight = 150;
                if( img.width !== targetwidth ){
                    ratio = targetwidth / img.width;
                }
                if( img.height * ratio > maxheight ){
                    ratio = maxheight / img.height;
                }
                var width  = Math.floor(img.width * ratio);
                var height = Math.floor(img.height * ratio);
                var c = document.createElement('canvas');
                    c.width  = width;
                    c.height = height;
                var ctx = c.getContext('2d');
                    ctx.drawImage(self.company_logo,0,0, width, height);

                self.company_logo_base64 = c.toDataURL();
                logo_loaded.resolve();
            };
            self.company_logo.onerror = function(){
                logo_loaded.reject();
            };
            self.company_logo.crossOrigin = "anonymous";
            self.company_logo.src = '/web/binary/company_logo' +'?dbname=' + session.db + '&_'+Math.random();

            return logo_loaded;
        },
    }, {
        label: 'barcodes',
        loaded: function(self) {
            var barcode_parser = new BarcodeParser({'nomenclature_id': self.config.barcode_nomenclature_id});
            self.barcode_reader.set_barcode_parser(barcode_parser);
            return barcode_parser.is_loaded();
        },
    }
    ],

    // loads all the needed data on the sever. returns a deferred indicating when all the data has loaded. 
    load_server_data: function(){
        var self = this;
        var loaded = new $.Deferred();
        var progress = 0;
        var progress_step = 1.0 / self.models.length;
        var tmp = {}; // this is used to share a temporary state between models loaders

        function load_model(index){
            if(index >= self.models.length){
                loaded.resolve();
            }else{
                var model = self.models[index];
                self.chrome.loading_message(_t('Loading')+' '+(model.label || model.model || ''), progress);

                var cond = typeof model.condition === 'function'  ? model.condition(self,tmp) : true;
                if (!cond) {
                    load_model(index+1);
                    return;
                }

                var fields =  typeof model.fields === 'function'  ? model.fields(self,tmp)  : model.fields;
                var domain =  typeof model.domain === 'function'  ? model.domain(self,tmp)  : model.domain;
                var context = typeof model.context === 'function' ? model.context(self,tmp) : model.context; 
                var ids     = typeof model.ids === 'function'     ? model.ids(self,tmp) : model.ids;
                var order   = typeof model.order === 'function'   ? model.order(self,tmp):    model.order;
                progress += progress_step;
                
                var records;
                if( model.model ){
                    if (model.ids) {
                        records = new Model(model.model).call('read',[ids,fields],context);
                    } else {
                        records = new Model(model.model)
                            .query(fields)
                            .filter(domain)
                            .order_by(order)
                            .context(context)
                            .all();
                    }
                    records.then(function(result){
                            try{    // catching exceptions in model.loaded(...)
                                $.when(model.loaded(self,result,tmp))
                                    .then(function(){ load_model(index + 1); },
                                          function(err){ loaded.reject(err); });
                            }catch(err){
                                console.error(err.stack);
                                loaded.reject(err);
                            }
                        },function(err){
                            loaded.reject(err);
                        });
                }else if( model.loaded ){
                    try{    // catching exceptions in model.loaded(...)
                        $.when(model.loaded(self,tmp))
                            .then(  function(){ load_model(index +1); },
                                    function(err){ loaded.reject(err); });
                    }catch(err){
                        loaded.reject(err);
                    }
                }else{
                    load_model(index + 1);
                }
            }
        }

        try{
            load_model(0);
        }catch(err){
            loaded.reject(err);
        }

        return loaded;
    },

    // reload the list of partner, returns as a deferred that resolves if there were
    // updated partners, and fails if not
    load_new_partners: function(){
        var self = this;
        var def  = new $.Deferred();
        var fields = _.find(this.models,function(model){ return model.model === 'res.partner'; }).fields;
        new Model('res.partner')
            .query(fields)
            .filter([['customer','=',true],['write_date','>',this.db.get_partner_write_date()]])
            .all({'timeout':3000, 'shadow': true})
            .then(function(partners){
                if (self.db.add_partners(partners)) {   // check if the partners we got were real updates
                    def.resolve();
                } else {
                    def.reject();
                }
            }, function(err,event){ event.preventDefault(); def.reject(); });    
        return def;
    },

    // this is called when an order is removed from the order collection. It ensures that there is always an existing
    // order and a valid selected order
    on_removed_order: function(removed_order,index,reason){
        var order_list = this.get_order_list();
        if( (reason === 'abandon' || removed_order.temporary) && order_list.length > 0){
            // when we intentionally remove an unfinished order, and there is another existing one
            this.set_order(order_list[index] || order_list[order_list.length -1]);
        }else{
            // when the order was automatically removed after completion, 
            // or when we intentionally delete the only concurrent order
            this.add_new_order();
        }
    },

    // returns the user who is currently the cashier for this point of sale
    get_cashier: function(){
        return this.cashier || this.user;
    },
    // changes the current cashier
    set_cashier: function(user){
        this.cashier = user;
    },
    //creates a new empty order and sets it as the current order
    add_new_order: function(){
        var order = new exports.Order({},{pos:this});
        this.get('orders').add(order);
        this.set('selectedOrder', order);
        return order;
    },
    // load the locally saved unpaid orders for this session.
    load_orders: function(){
        var jsons = this.db.get_unpaid_orders();
        var orders = [];
        var not_loaded_count = 0; 

        for (var i = 0; i < jsons.length; i++) {
            var json = jsons[i];
            if (json.pos_session_id === this.pos_session.id) {
                orders.push(new exports.Order({},{
                    pos:  this,
                    json: json,
                }));
            } else {
                not_loaded_count += 1;
            }
        }

        if (not_loaded_count) {
            console.info('There are '+not_loaded_count+' locally saved unpaid orders belonging to another session');
        }
        
        orders = orders.sort(function(a,b){
            return a.sequence_number - b.sequence_number;
        });

        if (orders.length) {
            this.get('orders').add(orders);
        }
    },

    set_start_order: function(){
        var orders = this.get('orders').models;
        
        if (orders.length && !this.get('selectedOrder')) {
            this.set('selectedOrder',orders[0]);
        } else {
            this.add_new_order();
        }
    },

    // return the current order
    get_order: function(){
        return this.get('selectedOrder');
    },

    get_client: function() {
        var order = this.get_order();
        if (order) {
            return order.get_client();
        }
        return null;
    },

    // change the current order
    set_order: function(order){
        this.set({ selectedOrder: order });
    },
    
    // return the list of unpaid orders
    get_order_list: function(){
        return this.get('orders').models;
    },

    //removes the current order
    delete_current_order: function(){
        var order = this.get_order();
        if (order) {
            order.destroy({'reason':'abandon'});
        }
    },

    // saves the order locally and try to send it to the backend. 
    // it returns a deferred that succeeds after having tried to send the order and all the other pending orders.
    push_order: function(order, opts) {
            opts = opts || {};
        var self = this;

        if(order){
            this.db.add_order(order.export_as_JSON());
        }
        
        var pushed = new $.Deferred();

        this.flush_mutex.exec(function(){
            var flushed = self._flush_orders(self.db.get_orders(), opts);

            flushed.always(function(ids){
                pushed.resolve();
            });
        });
        return pushed;
    },

    // saves the order locally and try to send it to the backend and make an invoice
    // returns a deferred that succeeds when the order has been posted and successfully generated
    // an invoice. This method can fail in various ways:
    // error-no-client: the order must have an associated partner_id. You can retry to make an invoice once
    //     this error is solved
    // error-transfer: there was a connection error during the transfer. You can retry to make the invoice once
    //     the network connection is up 

    push_and_invoice_order: function(order){
        var self = this;
        var invoiced = new $.Deferred(); 

        if(!order.get_client()){
            invoiced.reject({code:400, message:'Missing Customer', data:{}});
            return invoiced;
        }

        var order_id = this.db.add_order(order.export_as_JSON());

        this.flush_mutex.exec(function(){
            var done = new $.Deferred(); // holds the mutex

            // send the order to the server
            // we have a 30 seconds timeout on this push.
            // FIXME: if the server takes more than 30 seconds to accept the order,
            // the client will believe it wasn't successfully sent, and very bad
            // things will happen as a duplicate will be sent next time
            // so we must make sure the server detects and ignores duplicated orders

            var transfer = self._flush_orders([self.db.get_order(order_id)], {timeout:30000, to_invoice:true});
            
            transfer.fail(function(error){
                invoiced.reject(error);
                done.reject();
            });

            // on success, get the order id generated by the server
            transfer.pipe(function(order_server_id){    

                // generate the pdf and download it
                self.chrome.do_action('point_of_sale.pos_invoice_report',{additional_context:{ 
                    active_ids:order_server_id,
                }});

                invoiced.resolve();
                done.resolve();
            });

            return done;

        });

        return invoiced;
    },

    // wrapper around the _save_to_server that updates the synch status widget
    _flush_orders: function(orders, options) {
        var self = this;
        this.set('synch',{ state: 'connecting', pending: orders.length});

        return self._save_to_server(orders, options).done(function (server_ids) {
            var pending = self.db.get_orders().length;

            self.set('synch', {
                state: pending ? 'connecting' : 'connected',
                pending: pending
            });

            return server_ids;
        }).fail(function(error, event){
            var pending = self.db.get_orders().length;
            if (self.get('failed')) {
                self.set('synch', { state: 'error', pending: pending });
            } else {
                self.set('synch', { state: 'disconnected', pending: pending });
            }
        });
    },

    // send an array of orders to the server
    // available options:
    // - timeout: timeout for the rpc call in ms
    // returns a deferred that resolves with the list of
    // server generated ids for the sent orders
    _save_to_server: function (orders, options) {
        if (!orders || !orders.length) {
            var result = $.Deferred();
            result.resolve([]);
            return result;
        }
            
        options = options || {};

        var self = this;
        var timeout = typeof options.timeout === 'number' ? options.timeout : 7500 * orders.length;

        // we try to send the order. shadow prevents a spinner if it takes too long. (unless we are sending an invoice,
        // then we want to notify the user that we are waiting on something )
        var posOrderModel = new Model('pos.order');
        return posOrderModel.call('create_from_ui',
            [_.map(orders, function (order) {
                order.to_invoice = options.to_invoice || false;
                return order;
            })],
            undefined,
            {
                shadow: !options.to_invoice,
                timeout: timeout
            }
        ).then(function (server_ids) {
            _.each(orders, function (order) {
                self.db.remove_order(order.id);
            });
            self.set('failed',false);
            return server_ids;
        }).fail(function (error, event){
            if(error.code === 200 ){    // Business Logic Error, not a connection problem
                //if warning do not need to display traceback!!
                if (error.data.exception_type == 'warning') {
                    delete error.data.debug;
                }

                // Hide error if already shown before ... 
                if ((!self.get('failed') || options.show_error) && !options.to_invoice) {
                    self.gui.show_popup('error-traceback',{
                        'title': error.data.message,
                        'body':  error.data.debug
                    });
                }
                self.set('failed',error)
            }
            // prevent an error popup creation by the rpc failure
            // we want the failure to be silent as we send the orders in the background
            event.preventDefault();
            console.error('Failed to send orders:', orders);
        });
    },

    scan_product: function(parsed_code){
        var selectedOrder = this.get_order();       
        var product = this.db.get_product_by_barcode(parsed_code.base_code);

        if(!product){
            return false;
        }

        if(parsed_code.type === 'price'){
            selectedOrder.add_product(product, {price:parsed_code.value});
        }else if(parsed_code.type === 'weight'){
            selectedOrder.add_product(product, {quantity:parsed_code.value, merge:false});
        }else if(parsed_code.type === 'discount'){
            selectedOrder.add_product(product, {discount:parsed_code.value, merge:false});
        }else{
            selectedOrder.add_product(product);
        }
        return true;
    },

    // Exports the paid orders (the ones waiting for internet connection)
    export_paid_orders: function() {
        return JSON.stringify({
            'paid_orders':  this.db.get_orders(),
            'session':      this.pos_session.name,
            'session_id':    this.pos_session.id,
            'date':         (new Date()).toUTCString(),
            'version':      this.version.server_version_info,
        },null,2);
    },

    // Exports the unpaid orders (the tabs) 
    export_unpaid_orders: function() {
        return JSON.stringify({
            'unpaid_orders': this.db.get_unpaid_orders(),
            'session':       this.pos_session.name,
            'session_id':    this.pos_session.id,
            'date':          (new Date()).toUTCString(),
            'version':       this.version.server_version_info,
        },null,2);
    },

    // This imports paid or unpaid orders from a json file whose
    // contents are provided as the string str.
    // It returns a report of what could and what could not be
    // imported.
    import_orders: function(str) {
        var json = JSON.parse(str);
        var report = {
            // Number of paid orders that were imported
            paid: 0,
            // Number of unpaid orders that were imported
            unpaid: 0,
            // Orders that were not imported because they already exist (uid conflict)
            unpaid_skipped_existing: 0,
            // Orders that were not imported because they belong to another session
            unpaid_skipped_session:  0,
            // The list of session ids to which skipped orders belong.
            unpaid_skipped_sessions: [],
        };

        if (json.paid_orders) {
            for (var i = 0; i < json.paid_orders.length; i++) {
                this.db.add_order(json.paid_orders[i].data);
            }
            report.paid = json.paid_orders.length;
            this.push_order();
        } 

        if (json.unpaid_orders) {

            var orders  = [];
            var existing = this.get_order_list();
            var existing_uids = {};
            var skipped_sessions = {};
            
            for (var i = 0; i < existing.length; i++) {
                existing_uids[existing[i].uid] = true;
            }

            for (var i = 0; i < json.unpaid_orders.length; i++) {
                var order = json.unpaid_orders[i];
                if (order.pos_session_id !== this.pos_session.id) {
                    report.unpaid_skipped_session += 1;
                    skipped_sessions[order.pos_session_id] = true;
                } else if (existing_uids[order.uid]) {
                    report.unpaid_skipped_existing += 1;
                } else {
                    orders.push(new exports.Order({},{
                        pos: this,
                        json: order,
                    }));
                } 
            }

            orders = orders.sort(function(a,b){
                return a.sequence_number - b.sequence_number;
            });

            if (orders.length) {
                report.unpaid = orders.length;
                this.get('orders').add(orders);
            }

            report.unpaid_skipped_sessions = _.keys(skipped_sessions);
        }

        return report;
    },

    _load_orders: function(){
        var jsons = this.db.get_unpaid_orders();
        var orders = [];
        var not_loaded_count = 0; 

        for (var i = 0; i < jsons.length; i++) {
            var json = jsons[i];
            if (json.pos_session_id === this.pos_session.id) {
                orders.push(new exports.Order({},{
                    pos:  this,
                    json: json,
                }));
            } else {
                not_loaded_count += 1;
            }
        }

        if (not_loaded_count) {
            console.info('There are '+not_loaded_count+' locally saved unpaid orders belonging to another session');
        }
        
        orders = orders.sort(function(a,b){
            return a.sequence_number - b.sequence_number;
        });

        if (orders.length) {
            this.get('orders').add(orders);
        }
    },
        
});

// Add fields to the list of read fields when a model is loaded
// by the point of sale.
// e.g: module.load_fields("product.product",['price','category'])

exports.load_fields = function(model_name, fields) {
    if (!(fields instanceof Array)) {
        fields = [fields];
    }

    var models = exports.PosModel.prototype.models;
    for (var i = 0; i < models.length; i++) {
        var model = models[i];
        if (model.model === model_name) {
            // if 'fields' is empty all fields are loaded, so we do not need
            // to modify the array
            if ((model.fields instanceof Array) && model.fields.length > 0) {
                model.fields = model.fields.concat(fields || []);
            }
        }
    }
};

// Loads openerp models at the point of sale startup.
// load_models take an array of model loader declarations.
// - The models will be loaded in the array order. 
// - If no openerp model name is provided, no server data
//   will be loaded, but the system can be used to preprocess
//   data before load.
// - loader arguments can be functions that return a dynamic
//   value. The function takes the PosModel as the first argument
//   and a temporary object that is shared by all models, and can
//   be used to store transient information between model loads.
// - There is no dependency management. The models must be loaded
//   in the right order. Newly added models are loaded at the end
//   but the after / before options can be used to load directly
//   before / after another model.
//
// models: [{
//  model: [string] the name of the openerp model to load.
//  label: [string] The label displayed during load.
//  fields: [[string]|function] the list of fields to be loaded. 
//          Empty Array / Null loads all fields.
//  order:  [[string]|function] the models will be ordered by 
//          the provided fields
//  domain: [domain|function] the domain that determines what
//          models need to be loaded. Null loads everything
//  ids:    [[id]|function] the id list of the models that must
//          be loaded. Overrides domain.
//  context: [Dict|function] the openerp context for the model read
//  condition: [function] do not load the models if it evaluates to
//             false.
//  loaded: [function(self,model)] this function is called once the 
//          models have been loaded, with the data as second argument
//          if the function returns a deferred, the next model will
//          wait until it resolves before loading.
// }]
//
// options:
//   before: [string] The model will be loaded before the named models
//           (applies to both model name and label)
//   after:  [string] The model will be loaded after the (last loaded)
//           named model. (applies to both model name and label)
//
exports.load_models = function(models,options) {
    options = options || {};
    if (!(models instanceof Array)) {
        models = [models];
    }

    var pmodels = exports.PosModel.prototype.models;
    var index = pmodels.length;
    if (options.before) {
        for (var i = 0; i < pmodels.length; i++) {
            if (    pmodels[i].model === options.before ||
                    pmodels[i].label === options.before ){
                index = i;
                break;
            }
        }
    } else if (options.after) {
        for (var i = 0; i < pmodels.length; i++) {
            if (    pmodels[i].model === options.after ||
                    pmodels[i].label === options.after ){
                index = i + 1;
            }
        }
    }
    pmodels.splice.apply(pmodels,[index,0].concat(models));
};

var orderline_id = 1;

// An orderline represent one element of the content of a client's shopping cart.
// An orderline contains a product, its quantity, its price, discount. etc. 
// An Order contains zero or more Orderlines.
exports.Orderline = Backbone.Model.extend({
    initialize: function(attr,options){
        this.pos   = options.pos;
        this.order = options.order;
        if (options.json) {
            this.init_from_JSON(options.json);
            return;
        }
        this.product = options.product;
        this.price   = options.product.price;
        this.set_quantity(1);
        this.discount = 0;
        this.discountStr = '0';
        this.type = 'unit';
        this.selected = false;
        this.id       = orderline_id++; 
    },
    init_from_JSON: function(json) {
        this.product = this.pos.db.get_product_by_id(json.product_id);
        if (!this.product) {
            console.error('ERROR: attempting to recover product not available in the point of sale');
        }
        this.price = json.price_unit;
        this.set_discount(json.discount);
        this.set_quantity(json.qty);
        this.id    = json.id;
        orderline_id = Math.max(this.id+1,orderline_id);
    },
    clone: function(){
        var orderline = new exports.Orderline({},{
            pos: this.pos,
            order: this.order,
            product: this.product,
            price: this.price,
        });
        orderline.order = null;
        orderline.quantity = this.quantity;
        orderline.quantityStr = this.quantityStr;
        orderline.discount = this.discount;
        orderline.type = this.type;
        orderline.selected = false;
        return orderline;
    },
    // sets a discount [0,100]%
    set_discount: function(discount){
        var disc = Math.min(Math.max(parseFloat(discount) || 0, 0),100);
        this.discount = disc;
        this.discountStr = '' + disc;
        this.trigger('change',this);
    },
    // returns the discount [0,100]%
    get_discount: function(){
        return this.discount;
    },
    get_discount_str: function(){
        return this.discountStr;
    },
    get_product_type: function(){
        return this.type;
    },
    // sets the quantity of the product. The quantity will be rounded according to the 
    // product's unity of measure properties. Quantities greater than zero will not get 
    // rounded to zero
    set_quantity: function(quantity){
        this.order.assert_editable();
        if(quantity === 'remove'){
            this.order.remove_orderline(this);
            return;
        }else{
            var quant = parseFloat(quantity) || 0;
            var unit = this.get_unit();
            if(unit){
                if (unit.rounding) {
                    this.quantity    = round_pr(quant, unit.rounding);
                    var decimals = this.pos.dp['Product Unit of Measure'];
                    this.quantityStr = formats.format_value(round_di(this.quantity, decimals), { type: 'float', digits: [69, decimals]});
                } else {
                    this.quantity    = round_pr(quant, 1);
                    this.quantityStr = this.quantity.toFixed(0);
                }
            }else{
                this.quantity    = quant;
                this.quantityStr = '' + this.quantity;
            }
        }
        this.trigger('change',this);
    },
    // return the quantity of product
    get_quantity: function(){
        return this.quantity;
    },
    get_quantity_str: function(){
        return this.quantityStr;
    },
    get_quantity_str_with_unit: function(){
        var unit = this.get_unit();
        if(unit && !unit.is_unit){
            return this.quantityStr + ' ' + unit.name;
        }else{
            return this.quantityStr;
        }
    },
    // return the unit of measure of the product
    get_unit: function(){
        var unit_id = this.product.uom_id;
        if(!unit_id){
            return undefined;
        }
        unit_id = unit_id[0];
        if(!this.pos){
            return undefined;
        }
        return this.pos.units_by_id[unit_id];
    },
    // return the product of this orderline
    get_product: function(){
        return this.product;
    },
    // selects or deselects this orderline
    set_selected: function(selected){
        this.selected = selected;
        this.trigger('change',this);
    },
    // returns true if this orderline is selected
    is_selected: function(){
        return this.selected;
    },
    // when we add an new orderline we want to merge it with the last line to see reduce the number of items
    // in the orderline. This returns true if it makes sense to merge the two
    can_be_merged_with: function(orderline){
        if( this.get_product().id !== orderline.get_product().id){    //only orderline of the same product can be merged
            return false;
        }else if(!this.get_unit() || !this.get_unit().groupable){
            return false;
        }else if(this.get_product_type() !== orderline.get_product_type()){
            return false;
        }else if(this.get_discount() > 0){             // we don't merge discounted orderlines
            return false;
        }else if(this.price !== orderline.price){
            return false;
        }else{ 
            return true;
        }
    },
    merge: function(orderline){
        this.order.assert_editable();
        this.set_quantity(this.get_quantity() + orderline.get_quantity());
    },
    export_as_JSON: function() {
        return {
            qty: this.get_quantity(),
            price_unit: this.get_unit_price(),
            discount: this.get_discount(),
            product_id: this.get_product().id,
            tax_ids: [[6, false, _.map(this.get_applicable_taxes(), function(tax){ return tax.id; })]],
            id: this.id,
        };
    },
    //used to create a json of the ticket, to be sent to the printer
    export_for_printing: function(){
        return {
            quantity:           this.get_quantity(),
            unit_name:          this.get_unit().name,
            price:              this.get_unit_display_price(),
            discount:           this.get_discount(),
            product_name:       this.get_product().display_name,
            price_display :     this.get_display_price(),
            price_with_tax :    this.get_price_with_tax(),
            price_without_tax:  this.get_price_without_tax(),
            tax:                this.get_tax(),
            product_description:      this.get_product().description,
            product_description_sale: this.get_product().description_sale,
        };
    },
    // changes the base price of the product for this orderline
    set_unit_price: function(price){
        this.order.assert_editable();
        this.price = round_di(parseFloat(price) || 0, this.pos.dp['Product Price']);
        this.trigger('change',this);
    },
    get_unit_price: function(){
        return round_di(this.price || 0, this.pos.dp['Product Price'])
    },
    get_unit_display_price: function(){
        if (this.pos.config.iface_tax_included) {
            var quantity = this.quantity;
            this.quantity = 1.0;
            var price = this.get_all_prices().priceWithTax;
            this.quantity = quantity;
            return price;
        } else {
            return this.get_unit_price();
        }
    },
    get_base_price:    function(){
        var rounding = this.pos.currency.rounding;
        return round_pr(this.get_unit_price() * this.get_quantity() * (1 - this.get_discount()/100), rounding);
    },
    get_display_price: function(){
        if (this.pos.config.iface_tax_included) {
            return this.get_price_with_tax();
        } else {
            return this.get_base_price();
        }
    },
    get_price_without_tax: function(){
        return this.get_all_prices().priceWithoutTax;
    },
    get_price_with_tax: function(){
        return this.get_all_prices().priceWithTax;
    },
    get_tax: function(){
        return this.get_all_prices().tax;
    },
    get_applicable_taxes: function(){
        var i;
        // Shenaningans because we need
        // to keep the taxes ordering.
        var ptaxes_ids = this.get_product().taxes_id;
        var ptaxes_set = {};
        for (i = 0; i < ptaxes_ids.length; i++) {
            ptaxes_set[ptaxes_ids[i]] = true;
        }
        var taxes = [];
        for (i = 0; i < this.pos.taxes.length; i++) {
            if (ptaxes_set[this.pos.taxes[i].id]) {
                taxes.push(this.pos.taxes[i]);
            }
        }
        return taxes;
    },
    get_tax_details: function(){
        return this.get_all_prices().taxDetails;
    },
    get_taxes: function(){
        var taxes_ids = this.get_product().taxes_id;
        var taxes = [];
        for (var i = 0; i < taxes_ids.length; i++) {
            taxes.push(this.pos.taxes_by_id[taxes_ids[i]]);
        }
        return taxes;
    },
    _map_tax_fiscal_position: function(tax) {
        var current_order = this.pos.get_order();
        var order_fiscal_position = current_order && current_order.fiscal_position;

        if (order_fiscal_position) {
            var mapped_tax = _.find(order_fiscal_position.fiscal_position_taxes_by_id, function (fiscal_position_tax) {
                return fiscal_position_tax.tax_src_id[0] === tax.id;
            });

            if (mapped_tax) {
                tax = this.pos.taxes_by_id[mapped_tax.tax_dest_id[0]];
            }
        }

        return tax;
    },
    _compute_all: function(tax, base_amount, quantity) {
        if (tax.amount_type === 'fixed') {
            var sign_base_amount = base_amount >= 0 ? 1 : -1;
            return (Math.abs(tax.amount) * sign_base_amount) * quantity;
        }
        if ((tax.amount_type === 'percent' && !tax.price_include) || (tax.amount_type === 'division' && tax.price_include)){
            return base_amount * tax.amount / 100;
        }
        if (tax.amount_type === 'percent' && tax.price_include){
            return base_amount - (base_amount / (1 + tax.amount / 100));
        }
        if (tax.amount_type === 'division' && !tax.price_include) {
            return base_amount / (1 - tax.amount / 100) - base_amount;
        }
        return false;
    },
    compute_all: function(taxes, price_unit, quantity, currency_rounding) {
        var self = this;
        var total_excluded = round_pr(price_unit * quantity, currency_rounding);
        var total_included = total_excluded;
        var base = total_excluded;
        var list_taxes = [];
        if (this.pos.company.tax_calculation_rounding_method == "round_globally"){
           currency_rounding = currency_rounding * 0.00001;
        }
        _(taxes).each(function(tax) {
            tax = self._map_tax_fiscal_position(tax);
            if (tax.amount_type === 'group'){
                var ret = self.compute_all(tax.children_tax_ids, price_unit, quantity, currency_rounding);
                total_excluded = ret.total_excluded;
                base = ret.total_excluded;
                total_included = ret.total_included;
                list_taxes = list_taxes.concat(ret.taxes);
            }
            else {
                var tax_amount = self._compute_all(tax, base, quantity);
                tax_amount = round_pr(tax_amount, currency_rounding);

                if (tax_amount){
                    if (tax.price_include) {
                        total_excluded -= tax_amount;
                        base -= tax_amount;
                    }
                    else {
                        total_included += tax_amount;
                    }
                    if (tax.include_base_amount) {
                        base += tax_amount;
                    }
                    var data = {
                        id: tax.id,
                        amount: tax_amount,
                        name: tax.name,
                    };
                    list_taxes.push(data);
                }
            }
        });
        return {taxes: list_taxes, total_excluded: total_excluded, total_included: total_included};
    },
    get_all_prices: function(){
        var price_unit = this.get_unit_price() * (1.0 - (this.get_discount() / 100.0));
        var taxtotal = 0;

        var product =  this.get_product();
        var taxes_ids = product.taxes_id;
        var taxes =  this.pos.taxes;
        var taxdetail = {};
        var product_taxes = [];

        _(taxes_ids).each(function(el){
            product_taxes.push(_.detect(taxes, function(t){
                return t.id === el;
            }));
        });

        var all_taxes = this.compute_all(product_taxes, price_unit, this.get_quantity(), this.pos.currency.rounding);
        _(all_taxes.taxes).each(function(tax) {
            taxtotal += tax.amount;
            taxdetail[tax.id] = tax.amount;
        });

        return {
            "priceWithTax": all_taxes.total_included,
            "priceWithoutTax": all_taxes.total_excluded,
            "tax": taxtotal,
            "taxDetails": taxdetail,
        };
    },
});

var OrderlineCollection = Backbone.Collection.extend({
    model: exports.Orderline,
});

// Every Paymentline contains a cashregister and an amount of money.
exports.Paymentline = Backbone.Model.extend({
    initialize: function(attributes, options) {
        this.pos = options.pos;
        this.order = options.order;
        this.amount = 0;
        this.selected = false;
        if (options.json) {
            this.init_from_JSON(options.json);
            return;
        }
        this.cashregister = options.cashregister;
        this.name = this.cashregister.journal_id[1];
    },
    init_from_JSON: function(json){
        this.amount = json.amount;
        this.cashregister = this.pos.cashregisters_by_id[json.statement_id];
        this.name = this.cashregister.journal_id[1];
    },
    //sets the amount of money on this payment line
    set_amount: function(value){
        this.order.assert_editable();
        this.amount = round_di(parseFloat(value) || 0, this.pos.currency.decimals);
        this.trigger('change',this);
    },
    // returns the amount of money on this paymentline
    get_amount: function(){
        return this.amount;
    },
    get_amount_str: function(){
        return formats.format_value(this.amount, {
            type: 'float', digits: [69, this.pos.currency.decimals]
        });
    },
    set_selected: function(selected){
        if(this.selected !== selected){
            this.selected = selected;
            this.trigger('change',this);
        }
    },
    // returns the payment type: 'cash' | 'bank'
    get_type: function(){
        return this.cashregister.journal.type;
    },
    // returns the associated cashregister
    //exports as JSON for server communication
    export_as_JSON: function(){
        return {
            name: time.datetime_to_str(new Date()),
            statement_id: this.cashregister.id,
            account_id: this.cashregister.account_id[0],
            journal_id: this.cashregister.journal_id[0],
            amount: this.get_amount()
        };
    },
    //exports as JSON for receipt printing
    export_for_printing: function(){
        return {
            amount: this.get_amount(),
            journal: this.cashregister.journal_id[1],
        };
    },
});

var PaymentlineCollection = Backbone.Collection.extend({
    model: exports.Paymentline,
});

// An order more or less represents the content of a client's shopping cart (the OrderLines) 
// plus the associated payment information (the Paymentlines) 
// there is always an active ('selected') order in the Pos, a new one is created
// automaticaly once an order is completed and sent to the server.
exports.Order = Backbone.Model.extend({
    initialize: function(attributes,options){
        Backbone.Model.prototype.initialize.apply(this, arguments);
        var self = this;
        options  = options || {};

        this.init_locked    = true;
        this.pos            = options.pos; 
        this.selected_orderline   = undefined;
        this.selected_paymentline = undefined;
        this.screen_data    = {};  // see Gui
        this.temporary      = options.temporary || false;
        this.creation_date  = new Date();
        this.to_invoice     = false;
        this.orderlines     = new OrderlineCollection();
        this.paymentlines   = new PaymentlineCollection(); 
        this.pos_session_id = this.pos.pos_session.id;
        this.finalized      = false; // if true, cannot be modified.

        this.set({ client: null });

        if (options.json) {
            this.init_from_JSON(options.json);
        } else {
            this.sequence_number = this.pos.pos_session.sequence_number++;
            this.uid  = this.generate_unique_id();
            this.name = _t("Order ") + this.uid;
<<<<<<< HEAD
            this.fiscal_position = _.find(this.pos.fiscal_positions, function(fp) {
                return fp.id === self.pos.config.default_fiscal_position_id[0];
            });
=======
            this.validation_date = undefined;
>>>>>>> 087729f3
        }

        this.on('change',              function(){ this.save_to_db("order:change"); }, this);
        this.orderlines.on('change',   function(){ this.save_to_db("orderline:change"); }, this);
        this.orderlines.on('add',      function(){ this.save_to_db("orderline:add"); }, this);
        this.orderlines.on('remove',   function(){ this.save_to_db("orderline:remove"); }, this);
        this.paymentlines.on('change', function(){ this.save_to_db("paymentline:change"); }, this);
        this.paymentlines.on('add',    function(){ this.save_to_db("paymentline:add"); }, this);
        this.paymentlines.on('remove', function(){ this.save_to_db("paymentline:rem"); }, this);

        this.init_locked = false;
        this.save_to_db();

        return this;
    },
    save_to_db: function(){
        if (!this.temporary && !this.init_locked) {
            this.pos.db.save_unpaid_order(this);
        } 
    },
    init_from_JSON: function(json) {
        var client;
        this.sequence_number = json.sequence_number;
        this.pos.pos_session.sequence_number = Math.max(this.sequence_number+1,this.pos.pos_session.sequence_number);
        this.session_id    = json.pos_session_id;
        this.uid = json.uid;
        this.name = _t("Order ") + this.uid;
        this.validation_date = json.creation_date;

        if (json.fiscal_position_id) {
            var fiscal_position = _.find(this.pos.fiscal_positions, function (fp) {
                return fp.id === json.fiscal_position_id;
            });

            if (fiscal_position) {
                this.fiscal_position = fiscal_position;
            } else {
                console.error('ERROR: trying to load a fiscal position not available in the pos');
            }
        }

        if (json.partner_id) {
            client = this.pos.db.get_partner_by_id(json.partner_id);
            if (!client) {
                console.error('ERROR: trying to load a parner not available in the pos');
            }
        } else {
            client = null;
        }
        this.set_client(client);

        this.temporary = false;     // FIXME
        this.to_invoice = false;    // FIXME

        var orderlines = json.lines;
        for (var i = 0; i < orderlines.length; i++) {
            var orderline = orderlines[i][2];
            this.add_orderline(new exports.Orderline({}, {pos: this.pos, order: this, json: orderline}));
        }

        var paymentlines = json.statement_ids;
        for (var i = 0; i < paymentlines.length; i++) {
            var paymentline = paymentlines[i][2];
            var newpaymentline = new exports.Paymentline({},{pos: this.pos, order: this, json: paymentline});
            this.paymentlines.add(newpaymentline);

            if (i === paymentlines.length - 1) {
                this.select_paymentline(newpaymentline);
            }
        }
    },
    export_as_JSON: function() {
        var orderLines, paymentLines;
        orderLines = [];
        this.orderlines.each(_.bind( function(item) {
            return orderLines.push([0, 0, item.export_as_JSON()]);
        }, this));
        paymentLines = [];
        this.paymentlines.each(_.bind( function(item) {
            return paymentLines.push([0, 0, item.export_as_JSON()]);
        }, this));
        return {
            name: this.get_name(),
            amount_paid: this.get_total_paid(),
            amount_total: this.get_total_with_tax(),
            amount_tax: this.get_total_tax(),
            amount_return: this.get_change(),
            lines: orderLines,
            statement_ids: paymentLines,
            pos_session_id: this.pos_session_id,
            partner_id: this.get_client() ? this.get_client().id : false,
            user_id: this.pos.cashier ? this.pos.cashier.id : this.pos.user.id,
            uid: this.uid,
            sequence_number: this.sequence_number,
            creation_date: this.validation_date, // todo: rename creation_date in master
            fiscal_position_id: this.fiscal_position ? this.fiscal_position.id : false
        };
    },
    export_for_printing: function(){
        var orderlines = [];
        var self = this;

        this.orderlines.each(function(orderline){
            orderlines.push(orderline.export_for_printing());
        });

        var paymentlines = [];
        this.paymentlines.each(function(paymentline){
            paymentlines.push(paymentline.export_for_printing());
        });
        var client  = this.get('client');
        var cashier = this.pos.cashier || this.pos.user;
        var company = this.pos.company;
        var shop    = this.pos.shop;
        var date    = new Date();

        function is_xml(subreceipt){
            return subreceipt ? (subreceipt.split('\n')[0].indexOf('<!DOCTYPE QWEB') >= 0) : false;
        }

        function render_xml(subreceipt){
            if (!is_xml(subreceipt)) {
                return subreceipt;
            } else {
                subreceipt = subreceipt.split('\n').slice(1).join('\n');
                var qweb = new QWeb2.Engine();
                    qweb.debug = core.debug;
                    qweb.default_dict = _.clone(QWeb.default_dict);
                    qweb.add_template('<templates><t t-name="subreceipt">'+subreceipt+'</t></templates>');
                
                return qweb.render('subreceipt',{'pos':self.pos,'widget':self.pos.chrome,'order':self, 'receipt': receipt}) ;
            }
        }

        var receipt = {
            orderlines: orderlines,
            paymentlines: paymentlines,
            subtotal: this.get_subtotal(),
            total_with_tax: this.get_total_with_tax(),
            total_without_tax: this.get_total_without_tax(),
            total_tax: this.get_total_tax(),
            total_paid: this.get_total_paid(),
            total_discount: this.get_total_discount(),
            tax_details: this.get_tax_details(),
            change: this.get_change(),
            name : this.get_name(),
            client: client ? client.name : null ,
            invoice_id: null,   //TODO
            cashier: cashier ? cashier.name : null,
            header: this.pos.config.receipt_header || '',
            footer: this.pos.config.receipt_footer || '',
            precision: {
                price: 2,
                money: 2,
                quantity: 3,
            },
            date: { 
                year: date.getFullYear(), 
                month: date.getMonth(), 
                date: date.getDate(),       // day of the month 
                day: date.getDay(),         // day of the week 
                hour: date.getHours(), 
                minute: date.getMinutes() ,
                isostring: date.toISOString(),
                localestring: date.toLocaleString(),
            }, 
            company:{
                email: company.email,
                website: company.website,
                company_registry: company.company_registry,
                contact_address: company.partner_id[1], 
                vat: company.vat,
                name: company.name,
                phone: company.phone,
                logo:  this.pos.company_logo_base64,
            },
            shop:{
                name: shop.name,
            },
            currency: this.pos.currency,
        };
        
        if (is_xml(this.pos.config.receipt_header)){
            receipt.header_xml = render_xml(this.pos.config.receipt_header);
        }

        if (is_xml(this.pos.config.receipt_footer)){
            receipt.footer_xml = render_xml(this.pos.config.receipt_footer);
        }

        return receipt;
    },
    is_empty: function(){
        return this.orderlines.models.length === 0;
    },
    generate_unique_id: function() {
        // Generates a public identification number for the order.
        // The generated number must be unique and sequential. They are made 12 digit long
        // to fit into EAN-13 barcodes, should it be needed 

        function zero_pad(num,size){
            var s = ""+num;
            while (s.length < size) {
                s = "0" + s;
            }
            return s;
        }
        return zero_pad(this.pos.pos_session.id,5) +'-'+
               zero_pad(this.pos.pos_session.login_number,3) +'-'+
               zero_pad(this.sequence_number,4);
    },
    get_name: function() {
        return this.name;
    },
    assert_editable: function() {
        if (this.finalized) {
            throw new Error('Finalized Order cannot be modified');
        }
    },
    /* ---- Order Lines --- */
    add_orderline: function(line){
        this.assert_editable();
        if(line.order){
            line.order.remove_orderline(line);
        }
        line.order = this;
        this.orderlines.add(line);
        this.select_orderline(this.get_last_orderline());
    },
    get_orderline: function(id){
        var orderlines = this.orderlines.models;
        for(var i = 0; i < orderlines.length; i++){
            if(orderlines[i].id === id){
                return orderlines[i];
            }
        }
        return null;
    },
    get_orderlines: function(){
        return this.orderlines.models;
    },
    get_last_orderline: function(){
        return this.orderlines.at(this.orderlines.length -1);
    },
    get_tip: function() {
        var tip_product = this.pos.db.get_product_by_id(this.pos.config.tip_product_id[0]);
        var lines = this.get_orderlines();
        if (!tip_product) {
            return 0;
        } else {
            for (var i = 0; i < lines.length; i++) {
                if (lines[i].get_product() === tip_product) {
                    return lines[i].get_unit_price();
                }
            }
            return 0;
        }
    },

    initialize_validation_date: function () {
        this.validation_date = this.validation_date || new Date();
    },

    set_tip: function(tip) {
        var tip_product = this.pos.db.get_product_by_id(this.pos.config.tip_product_id[0]);
        var lines = this.get_orderlines();
        if (tip_product) {
            for (var i = 0; i < lines.length; i++) {
                if (lines[i].get_product() === tip_product) {
                    lines[i].set_unit_price(tip);
                    return; 
                }
            }
            this.add_product(tip_product, {quantity: 1, price: tip });
        }
    },
    remove_orderline: function( line ){
        this.assert_editable();
        this.orderlines.remove(line);
        this.select_orderline(this.get_last_orderline());
    },
    add_product: function(product, options){
        if(this._printed){
            this.destroy();
            return this.pos.get_order().add_product(product, options);
        }
        this.assert_editable();
        options = options || {};
        var attr = JSON.parse(JSON.stringify(product));
        attr.pos = this.pos;
        attr.order = this;
        var line = new exports.Orderline({}, {pos: this.pos, order: this, product: product});

        if(options.quantity !== undefined){
            line.set_quantity(options.quantity);
        }
        if(options.price !== undefined){
            line.set_unit_price(options.price);
        }
        if(options.discount !== undefined){
            line.set_discount(options.discount);
        }

        if(options.extras !== undefined){
            for (var prop in options.extras) { 
                line[prop] = options.extras[prop];
            }
        }

        var last_orderline = this.get_last_orderline();
        if( last_orderline && last_orderline.can_be_merged_with(line) && options.merge !== false){
            last_orderline.merge(line);
        }else{
            this.orderlines.add(line);
        }
        this.select_orderline(this.get_last_orderline());
    },
    get_selected_orderline: function(){
        return this.selected_orderline;
    },
    select_orderline: function(line){
        if(line){
            if(line !== this.selected_orderline){
                if(this.selected_orderline){
                    this.selected_orderline.set_selected(false);
                }
                this.selected_orderline = line;
                this.selected_orderline.set_selected(true);
            }
        }else{
            this.selected_orderline = undefined;
        }
    },
    deselect_orderline: function(){
        if(this.selected_orderline){
            this.selected_orderline.set_selected(false);
            this.selected_orderline = undefined;
        }
    },
    /* ---- Payment Lines --- */
    add_paymentline: function(cashregister) {
        this.assert_editable();
        var newPaymentline = new exports.Paymentline({},{order: this, cashregister:cashregister, pos: this.pos});
        if(cashregister.journal.type !== 'cash' || this.pos.config.iface_precompute_cash){
            newPaymentline.set_amount( Math.max(this.get_due(),0) );
        }
        this.paymentlines.add(newPaymentline);
        this.select_paymentline(newPaymentline);

    },
    get_paymentlines: function(){
        return this.paymentlines.models;
    },
    remove_paymentline: function(line){
        this.assert_editable();
        if(this.selected_paymentline === line){
            this.select_paymentline(undefined);
        }
        this.paymentlines.remove(line);
    },
    clean_empty_paymentlines: function() {
        var lines = this.paymentlines.models;
        var empty = [];
        for ( var i = 0; i < lines.length; i++) {
            if (!lines[i].get_amount()) {
                empty.push(lines[i]);
            }
        }
        for ( var i = 0; i < empty.length; i++) {
            this.remove_paymentline(empty[i]);
        }
    },
    select_paymentline: function(line){
        if(line !== this.selected_paymentline){
            if(this.selected_paymentline){
                this.selected_paymentline.set_selected(false);
            }
            this.selected_paymentline = line;
            if(this.selected_paymentline){
                this.selected_paymentline.set_selected(true);
            }
            this.trigger('change:selected_paymentline',this.selected_paymentline);
        }
    },
    /* ---- Payment Status --- */
    get_subtotal : function(){
        return round_pr(this.orderlines.reduce((function(sum, orderLine){
            return sum + orderLine.get_display_price();
        }), 0), this.pos.currency.rounding);
    },
    get_total_with_tax: function() {
        return this.get_total_without_tax() + this.get_total_tax();
    },
    get_total_without_tax: function() {
        return round_pr(this.orderlines.reduce((function(sum, orderLine) {
            return sum + orderLine.get_price_without_tax();
        }), 0), this.pos.currency.rounding);
    },
    get_total_discount: function() {
        return round_pr(this.orderlines.reduce((function(sum, orderLine) {
            return sum + (orderLine.get_unit_price() * (orderLine.get_discount()/100) * orderLine.get_quantity());
        }), 0), this.pos.currency.rounding);
    },
    get_total_tax: function() {
        return round_pr(this.orderlines.reduce((function(sum, orderLine) {
            return sum + orderLine.get_tax();
        }), 0), this.pos.currency.rounding);
    },
    get_total_paid: function() {
        return round_pr(this.paymentlines.reduce((function(sum, paymentLine) {
            return sum + paymentLine.get_amount();
        }), 0), this.pos.currency.rounding);
    },
    get_tax_details: function(){
        var details = {};
        var fulldetails = [];

        this.orderlines.each(function(line){
            var ldetails = line.get_tax_details();
            for(var id in ldetails){
                if(ldetails.hasOwnProperty(id)){
                    details[id] = (details[id] || 0) + ldetails[id];
                }
            }
        });
        
        for(var id in details){
            if(details.hasOwnProperty(id)){
                fulldetails.push({amount: details[id], tax: this.pos.taxes_by_id[id], name: this.pos.taxes_by_id[id].name});
            }
        }

        return fulldetails;
    },
    // Returns a total only for the orderlines with products belonging to the category 
    get_total_for_category_with_tax: function(categ_id){
        var total = 0;
        var self = this;

        if (categ_id instanceof Array) {
            for (var i = 0; i < categ_id.length; i++) {
                total += this.get_total_for_category_with_tax(categ_id[i]);
            }
            return total;
        }
        
        this.orderlines.each(function(line){
            if ( self.pos.db.category_contains(categ_id,line.product.id) ) {
                total += line.get_price_with_tax();
            }
        });

        return total;
    },
    get_total_for_taxes: function(tax_id){
        var total = 0;

        if (!(tax_id instanceof Array)) {
            tax_id = [tax_id];
        }

        var tax_set = {};

        for (var i = 0; i < tax_id.length; i++) {
            tax_set[tax_id[i]] = true;
        }

        this.orderlines.each(function(line){
            var taxes_ids = line.get_product().taxes_id;
            for (var i = 0; i < taxes_ids.length; i++) {
                if (tax_set[taxes_ids[i]]) {
                    total += line.get_price_with_tax();
                    return;
                }
            }
        });

        return total;
    },
    get_change: function(paymentline) {
        if (!paymentline) {
            var change = this.get_total_paid() - this.get_total_with_tax();
        } else {
            var change = -this.get_total_with_tax(); 
            var lines  = this.paymentlines.models;
            for (var i = 0; i < lines.length; i++) {
                change += lines[i].get_amount();
                if (lines[i] === paymentline) {
                    break;
                }
            }
        }
        return round_pr(Math.max(0,change), this.pos.currency.rounding);
    },
    get_due: function(paymentline) {
        if (!paymentline) {
            var due = this.get_total_with_tax() - this.get_total_paid();
        } else {
            var due = this.get_total_with_tax();
            var lines = this.paymentlines.models;
            for (var i = 0; i < lines.length; i++) {
                if (lines[i] === paymentline) {
                    break;
                } else {
                    due -= lines[i].get_amount();
                }
            }
        }
        return round_pr(Math.max(0,due), this.pos.currency.rounding);
    },
    is_paid: function(){
        return this.get_due() === 0;
    },
    is_paid_with_cash: function(){
        return !!this.paymentlines.find( function(pl){
            return pl.cashregister.journal.type === 'cash';
        });
    },
    finalize: function(){
        this.destroy();
    },
    destroy: function(){
        Backbone.Model.prototype.destroy.apply(this,arguments);
        this.pos.db.remove_unpaid_order(this);
    },
    /* ---- Invoice --- */
    set_to_invoice: function(to_invoice) {
        this.assert_editable();
        this.to_invoice = to_invoice;
    },
    is_to_invoice: function(){
        return this.to_invoice;
    },
    /* ---- Client / Customer --- */
    // the client related to the current order.
    set_client: function(client){
        this.assert_editable();
        this.set('client',client);
    },
    get_client: function(){
        return this.get('client');
    },
    get_client_name: function(){
        var client = this.get('client');
        return client ? client.name : "";
    },
    /* ---- Screen Status --- */
    // the order also stores the screen status, as the PoS supports
    // different active screens per order. This method is used to
    // store the screen status.
    set_screen_data: function(key,value){
        if(arguments.length === 2){
            this.screen_data[key] = value;
        }else if(arguments.length === 1){
            for(var key in arguments[0]){
                this.screen_data[key] = arguments[0][key];
            }
        }
    },
    //see set_screen_data
    get_screen_data: function(key){
        return this.screen_data[key];
    },
});

var OrderCollection = Backbone.Collection.extend({
    model: exports.Order,
});

/*
 The numpad handles both the choice of the property currently being modified
 (quantity, price or discount) and the edition of the corresponding numeric value.
 */
exports.NumpadState = Backbone.Model.extend({
    defaults: {
        buffer: "0",
        mode: "quantity"
    },
    appendNewChar: function(newChar) {
        var oldBuffer;
        oldBuffer = this.get('buffer');
        if (oldBuffer === '0') {
            this.set({
                buffer: newChar
            });
        } else if (oldBuffer === '-0') {
            this.set({
                buffer: "-" + newChar
            });
        } else {
            this.set({
                buffer: (this.get('buffer')) + newChar
            });
        }
        this.trigger('set_value',this.get('buffer'));
    },
    deleteLastChar: function() {
        if(this.get('buffer') === ""){
            if(this.get('mode') === 'quantity'){
                this.trigger('set_value','remove');
            }else{
                this.trigger('set_value',this.get('buffer'));
            }
        }else{
            var newBuffer = this.get('buffer').slice(0,-1) || "";
            this.set({ buffer: newBuffer });
            this.trigger('set_value',this.get('buffer'));
        }
    },
    switchSign: function() {
        var oldBuffer;
        oldBuffer = this.get('buffer');
        this.set({
            buffer: oldBuffer[0] === '-' ? oldBuffer.substr(1) : "-" + oldBuffer 
        });
        this.trigger('set_value',this.get('buffer'));
    },
    changeMode: function(newMode) {
        this.set({
            buffer: "0",
            mode: newMode
        });
    },
    reset: function() {
        this.set({
            buffer: "0",
            mode: "quantity"
        });
    },
    resetValue: function(){
        this.set({buffer:'0'});
    },
});

// exports = {
//     PosModel: PosModel,
//     NumpadState: NumpadState,
//     load_fields: load_fields,
//     load_models: load_models,
//     Orderline: Orderline,
//     Order: Order,
// };
return exports;

});<|MERGE_RESOLUTION|>--- conflicted
+++ resolved
@@ -1513,13 +1513,10 @@
             this.sequence_number = this.pos.pos_session.sequence_number++;
             this.uid  = this.generate_unique_id();
             this.name = _t("Order ") + this.uid;
-<<<<<<< HEAD
+            this.validation_date = undefined;
             this.fiscal_position = _.find(this.pos.fiscal_positions, function(fp) {
                 return fp.id === self.pos.config.default_fiscal_position_id[0];
             });
-=======
-            this.validation_date = undefined;
->>>>>>> 087729f3
         }
 
         this.on('change',              function(){ this.save_to_db("order:change"); }, this);
