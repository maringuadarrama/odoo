# -*- coding: utf-8 -*-
##############################################################################
#
#    OpenERP, Open Source Management Solution
#    Copyright (C) 2004-2010 Tiny SPRL (<http://tiny.be>).
#
#    This program is free software: you can redistribute it and/or modify
#    it under the terms of the GNU Affero General Public License as
#    published by the Free Software Foundation, either version 3 of the
#    License, or (at your option) any later version.
#
#    This program is distributed in the hope that it will be useful,
#    but WITHOUT ANY WARRANTY; without even the implied warranty of
#    MERCHANTABILITY or FITNESS FOR A PARTICULAR PURPOSE.  See the
#    GNU Affero General Public License for more details.
#
#    You should have received a copy of the GNU Affero General Public License
#    along with this program.  If not, see <http://www.gnu.org/licenses/>.
#
##############################################################################

import time
from report import report_sxw

class pos_details(report_sxw.rml_parse):

    def _get_invoice(self,inv_id):
        res={}
        if inv_id:
            self.cr.execute("select name from account_invoice as ac where id = %s", (inv_id,))
            res = self.cr.fetchone()
            return res[0]
        else:
            return  ''

    def _pos_sales_details(self,form):
        data = {}
        user_ids = form['user_ids'] or [self.uid]
        self.cr.execute ("select po.name as pos_name,po.date_order,pt.name, pp.default_code as code,pol.qty,pu.name as uom,pol.price_unit,pol.discount,po.invoice_id,sum((pol.price_unit * pol.qty * (1 - (pol.discount) / 100.0))) as Total " \
                         "from pos_order as po,pos_order_line as pol,product_product as pp,product_template as pt,product_uom as pu,res_users as ru,res_company as rc " \
                         "where  pt.id=pp.product_tmpl_id and pu.id=pt.uom_id and pp.id=pol.product_id and po.id = pol.order_id and po.state  IN ('done','paid','invoiced') " \
                         "and to_char(date_trunc('day',po.date_order),'YYYY-MM-DD')::date  >= %s and to_char(date_trunc('day',po.date_order),'YYYY-MM-DD')::date  <= %s " \
                         "and po.user_id = ru.id and rc.id = po.company_id and ru.id IN %s " \
                         "group by po.name,pol.qty,po.date_order,pt.name,pp.default_code,pu.name,pol.price_unit,pol.discount,po.invoice_id " \
                        ,(form['date_start'],form['date_end'],tuple(user_ids)))
        data=self.cr.dictfetchall()
        if data:
            for d in data:
                self.total += d['total']
                self.qty += d['qty']
                return data
        else:
            return {}

    def _get_qty_total_2(self, form):
        qty=[]
        user_ids = form['user_ids'] or [self.uid]
        self.cr.execute("select sum(pol.qty) as qty " \
                        "from pos_order as po,pos_order_line as pol,product_product as pp,product_template as pt,res_users as ru,res_company as rc " \
                        "where  pt.id=pp.product_tmpl_id and pp.id=pol.product_id and po.id = pol.order_id and po.state  IN ('done','paid','invoiced') " \
                        " and to_char(date_trunc('day',po.date_order),'YYYY-MM-DD')::date  >= %s and to_char(date_trunc('day',po.date_order),'YYYY-MM-DD')::date  <= %s " \
                        "and po.user_id = ru.id and rc.id = po.company_id and ru.id IN %s " \
                    ,(form['date_start'],form['date_end'],tuple(user_ids)))
        qty = self.cr.fetchone()
        return qty[0] or 0.00

    def _get_sales_total_2(self, form):
        self.cr.execute("select sum((pol.price_unit * pol.qty * (1 - (pol.discount) / 100.0))) as Total " \
                        "from  pos_order_line as pol, pos_order po, product_product as pp,product_template as pt " \
                        " where po.id=pol.order_id and to_char(date_trunc('day',po.date_order),'YYYY-MM-DD')::date  >= '%s' " \
                        " and  to_char(date_trunc('day',po.date_order),'YYYY-MM-DD')::date  <= '%s' and po.state IN ('paid','invoiced','done') " \
                        " and pt.id=pp.product_tmpl_id and pol.product_id=pp.id"% (form['date_start'],form['date_end']))
        res2=self.cr.fetchone()
        return res2 and res2[0] or 0.0

    def _get_sum_invoice_2(self,form):
        res2=[]
        user_ids = form['user_ids'] or [self.uid]
        self.cr.execute ("select sum(pol.price_unit * pol.qty * (1 - (pol.discount) / 100.0))" \
                         "from pos_order as po,pos_order_line as pol,product_product as pp,product_template as pt, res_users as ru,res_company as rc,account_invoice as ai " \
                         "where pt.id=pp.product_tmpl_id and pp.id=pol.product_id and po.id = pol.order_id and ai.id=po.invoice_id " \
                         "and to_char(date_trunc('day',po.date_order),'YYYY-MM-DD')::date  >= %s and to_char(date_trunc('day',po.date_order),'YYYY-MM-DD')::date  <= %s " \
                         "and po.user_id = ru.id and rc.id = po.company_id and ru.id IN %s " \
                    ,(form['date_start'],form['date_end'],tuple(user_ids)))
        res2=self.cr.fetchone()
        self.total_invoiced=res2[0]
        return res2[0] or False

    def _paid_total_2(self,form):
        res3=[]
        user_ids = form['user_ids'] or [self.uid]
        self.cr.execute ("select sum(pol.price_unit * pol.qty * (1 - (pol.discount) / 100.0))" \
                         "from pos_order as po,pos_order_line as pol,product_product as pp,product_template as pt, res_users as ru,res_company as rc " \
                         "where pt.id=pp.product_tmpl_id and pp.id=pol.product_id and po.id = pol.order_id and po.state  IN ('paid','invoiced','done')  " \
                         "and to_char(date_trunc('day',po.date_order),'YYYY-MM-DD')::date  >= %s and to_char(date_trunc('day',po.date_order),'YYYY-MM-DD')::date  <= %s " \
                         "and po.user_id = ru.id and rc.id = po.company_id and ru.id IN %s " \
                    ,(form['date_start'],form['date_end'],tuple(user_ids)))
        res3=self.cr.fetchone()
        self.total_paid=res3[0]
        return res3[0] or False

    def _get_sum_dis_2(self,form):
        res4=[]
<<<<<<< HEAD
        user_ids = form['user_ids'] or [self.uid]
        self.cr.execute ("select sum(pol.price_ded * pol.qty)" \
=======
        self.cr.execute ("select sum(pol.qty)" \
>>>>>>> 3d22bb8b
                         "from pos_order as po,pos_order_line as pol,product_product as pp,product_template as pt, res_users as ru,res_company as rc " \
                         "where pt.id=pp.product_tmpl_id and pp.id=pol.product_id and po.id = pol.order_id and po.state  IN ('paid')  " \
                         "and to_char(date_trunc('day',po.date_order),'YYYY-MM-DD')::date  >= %s and to_char(date_trunc('day',po.date_order),'YYYY-MM-DD')::date  <= %s " \
                         "and po.user_id = ru.id and rc.id = po.company_id and ru.id IN %s " \
                    ,(form['date_start'],form['date_end'],tuple(user_ids)))
        res4=self.cr.fetchone()
        self.total_invoiced=res4[0]
        return res4[0] or False

    def _get_sum_discount(self, objects):
        #code for the sum of discount value
        return reduce(lambda acc, object:
                                        acc + reduce(
                                                lambda sum_dis, line:
                                                        sum_dis + ((line.price_unit * line.qty) * (line.discount / 100)),
                                                object.lines,
                                                0.0),
                                    objects,
                                    0.0)

    def _get_payments(self, form):
        statement_line_obj = self.pool.get("account.bank.statement.line")
        pos_order_obj = self.pool.get("pos.order")
        user_ids = form['user_ids'] or [self.uid]
        pos_ids=pos_order_obj.search(self.cr, self.uid, [('date_order','>=',form['date_start'] + ' 00:00:00'),('date_order','<=',form['date_end'] + ' 23:59:59'),('state','in',['paid','invoiced','done']),('user_id','in',user_ids)])
        data={}
        if pos_ids:
            st_line_ids = statement_line_obj.search(self.cr, self.uid, [('pos_statement_id', 'in', pos_ids)])
            if st_line_ids:
                st_id = statement_line_obj.browse(self.cr, self.uid, st_line_ids)
                a_l=[]
                for r in st_id:
                    a_l.append(r['id'])
                self.cr.execute("select aj.name,sum(amount) from account_bank_statement_line as absl,account_bank_statement as abs,account_journal as aj " \
                                "where absl.statement_id = abs.id and abs.journal_id = aj.id  and absl.id IN %s " \
                                "group by aj.name ",(tuple(a_l),))

                data=self.cr.dictfetchall()
                return data
        else:
            return {}

    def _total_of_the_day(self, objects):
        if self.total_paid:
             if self.total_paid == self.total_invoiced:
                 return self.total_paid
             else:
                 return ((self.total_paid or 0.00) - (self.total_invoiced or 0.00))
        else:
            return False

    def _sum_invoice(self, objects):
        return reduce(lambda acc, obj:
                        acc + obj.invoice_id.amount_total,
                        [o for o in objects if o.invoice_id and o.invoice_id.number],
                        0.0)

    def _ellipsis(self, orig_str, maxlen=100, ellipsis='...'):
        maxlen = maxlen - len(ellipsis)
        if maxlen <= 0:
            maxlen = 1
        new_str = orig_str[:maxlen]
        return new_str

    def _strip_name(self, name, maxlen=50):
        return self._ellipsis(name, maxlen, ' ...')

    def _get_tax_amount(self, form):
        res = {}
        temp={}
        list_ids = []
        temp2 = 0.0
        user_ids = form['user_ids'] or [self.uid]
        pos_order_obj = self.pool.get("pos.order")
        pos_ids = pos_order_obj.search(self.cr, self.uid, [('date_order','>=',form['date_start'] + ' 00:00:00'),('date_order','<=',form['date_end'] + ' 23:59:59'),('state','in',['paid','invoiced','done']),('user_id','in',user_ids)])
        temp.update({'name':''})
        for order in pos_order_obj.browse(self.cr, self.uid, pos_ids):
            temp2 +=order.amount_tax
            for line in order.lines:
                if len(line.product_id.taxes_id):
                    tax = line.product_id.taxes_id[0]
                    res[tax.name] = (line.price_unit * line.qty * (1-(line.discount or 0.0) / 100.0)) + (tax.id in list_ids and res[tax.name] or 0)
                    list_ids.append(tax.id)
                    temp.update({'name':tax.name})
        temp.update({'amount':temp2})
        return [temp] or False

    def _get_period(self, form):
        return form['date_start']

    def _get_period2(self,form):
        return form['date_end']

    def __init__(self, cr, uid, name, context):
        super(pos_details, self).__init__(cr, uid, name, context=context)
        self.total = 0.0
        self.qty = 0.0
        self.invoice_id = ''
        self.total_paid = 0.0
        self.total_invoiced = 0.0
        self.localcontext.update({
            'time': time,
            'strip_name': self._strip_name,
            'getpayments': self._get_payments,
            'getsumdisc': self._get_sum_dis_2,
            'gettotalofthaday': self._total_of_the_day,
            'gettaxamount': self._get_tax_amount,
            'getperiod': self._get_period,
            'getperiod2':self._get_period2,
            'pos_sales_details':self._pos_sales_details,
            'getqtytotal2': self._get_qty_total_2,
            'getsalestotal2': self._get_sales_total_2,
            'getsuminvoice2':self._get_sum_invoice_2,
            'getpaidtotal2': self._paid_total_2,
            'getinvoice':self._get_invoice,
        })

report_sxw.report_sxw('report.pos.details', 'pos.order', 'addons/point_of_sale_singer/report/pos_details.rml', parser=pos_details, header='internal')

# vim:expandtab:smartindent:tabstop=4:softtabstop=4:shiftwidth=4:<|MERGE_RESOLUTION|>--- conflicted
+++ resolved
@@ -101,12 +101,8 @@
 
     def _get_sum_dis_2(self,form):
         res4=[]
-<<<<<<< HEAD
-        user_ids = form['user_ids'] or [self.uid]
-        self.cr.execute ("select sum(pol.price_ded * pol.qty)" \
-=======
+        user_ids = form['user_ids'] or [self.uid]
         self.cr.execute ("select sum(pol.qty)" \
->>>>>>> 3d22bb8b
                          "from pos_order as po,pos_order_line as pol,product_product as pp,product_template as pt, res_users as ru,res_company as rc " \
                          "where pt.id=pp.product_tmpl_id and pp.id=pol.product_id and po.id = pol.order_id and po.state  IN ('paid')  " \
                          "and to_char(date_trunc('day',po.date_order),'YYYY-MM-DD')::date  >= %s and to_char(date_trunc('day',po.date_order),'YYYY-MM-DD')::date  <= %s " \
