--- conflicted
+++ resolved
@@ -22,13 +22,8 @@
 
 {
     "name" : "Sharing Tools",
-<<<<<<< HEAD
     "version" : "1.3",
-    "depends" : ["base"],
-=======
-    "version" : "1.2",
     "depends" : ["base", "emails"],
->>>>>>> cc41b8a6
     "author" : "OpenERP SA",
     "category": 'Generic Modules',
     "description": """
