--- conflicted
+++ resolved
@@ -259,13 +259,9 @@
                         <field name="state"/>
                         <button name="cancel_voucher" string="Cancel" states="draft,proforma"  icon="gtk-cancel"/>
                         <button name="cancel_voucher" string="Cancel" type="object" states="posted" icon="terp-stock_effects-object-colorize" confirm="Are you sure to confirm this record ?"/>
-<<<<<<< HEAD
                         <group attrs="{'invisible':[('state','!=','posted')]}">
                             <button icon="terp-dolar_ok!" name="%(act_pay_bills)d" context="{'narration':narration, 'title':'Bill Payment', 'type':'payment', 'partner_id': partner_id, 'reference':reference}" type="action" string="Pay Bill" attrs="{'invisible':[('pay_now','!=','pay_now')]}"/>
                         </group>
-=======
-                        <button icon="terp-dolar_ok!" name="%(act_pay_bills)d" context="{'narration':narration, 'title':'Bill Payment', 'type':'payment', 'partner_id':partner_id, 'reference':reference, 'amount':amount}" type="action" string="Pay Bill" attrs="{'invisible':[('pay_now','!=','pay_now'), ('state','!=','posted')]}"/>
->>>>>>> 3c7f02cd
                         <button name="action_cancel_draft" type="object" states="cancel" string="Set to Draft" icon="terp-stock_effects-object-colorize"/>
                         <button name="proforma_voucher" string="Validate" states="draft" icon="gtk-go-forward"/>
                     </group>
