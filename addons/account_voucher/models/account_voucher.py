--- conflicted
+++ resolved
@@ -4,11 +4,7 @@
 
 from odoo import fields, models, api, _
 from odoo.addons import decimal_precision as dp
-<<<<<<< HEAD
 from odoo.exceptions import UserError, ValidationError
-=======
-from odoo.exceptions import UserError
->>>>>>> d5dd136b
 
 
 class AccountVoucher(models.Model):
@@ -162,7 +158,6 @@
     @api.onchange('partner_id', 'pay_now')
     def onchange_partner_id(self):
         pay_journal_domain = [('type', 'in', ['cash', 'bank'])]
-<<<<<<< HEAD
         if self.partner_id:
             self.account_id = self.partner_id.property_account_receivable_id \
                 if self.voucher_type == 'sale' else self.partner_id.property_account_payable_id
@@ -170,21 +165,6 @@
             if self.voucher_type == 'purchase':
                 pay_journal_domain.append(('outbound_payment_method_ids', '!=', False))
             else:
-=======
-        if self.pay_now != 'pay_now':
-            if self.partner_id:
-                self.account_id = self.partner_id.property_account_receivable_id \
-                    if self.voucher_type == 'sale' else self.partner_id.property_account_payable_id
-            else:
-                account_type = self.voucher_type == 'purchase' and 'payable' or 'receivable'
-                domain = [('deprecated', '=', False), ('internal_type', '=', account_type)]
-
-                self.account_id = self.env['account.account'].search(domain, limit=1)
-        else:
-            if self.voucher_type == 'purchase':
-                pay_journal_domain.append(('outbound_payment_method_ids', '!=', False))
-            else:
->>>>>>> d5dd136b
                 pay_journal_domain.append(('inbound_payment_method_ids', '!=', False))
         return {'domain': {'payment_journal_id': pay_journal_domain}}
 
@@ -345,23 +325,16 @@
             # When global rounding is activated, we must wait until all tax lines are computed to
             # merge them.
             if tax_calculation_rounding_method == 'round_globally':
-<<<<<<< HEAD
-                self.env['account.move.line'].create(move_line)
-=======
                 # _apply_taxes modifies the dict move_line in place to account for included/excluded taxes
->>>>>>> d5dd136b
                 tax_lines_vals += self.env['account.move.line'].with_context(round=False)._apply_taxes(
                     move_line,
                     move_line.get('debit', 0.0) - move_line.get('credit', 0.0)
                 )
-<<<<<<< HEAD
-=======
                 # rounding False means the move_line's amount are not rounded
                 currency = self.env['res.currency'].browse(company_currency)
                 move_line['debit'] = currency.round(move_line['debit'])
                 move_line['credit'] = currency.round(move_line['credit'])
                 self.env['account.move.line'].create(move_line)
->>>>>>> d5dd136b
             else:
                 self.env['account.move.line'].with_context(apply_taxes=True).create(move_line)
 
