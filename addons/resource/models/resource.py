--- conflicted
+++ resolved
@@ -669,18 +669,16 @@
         required=True,
         help="Define the schedule of resource")
 
-<<<<<<< HEAD
     _sql_constraints = [
         ('check_time_efficiency', 'CHECK(time_efficiency>0)', 'Time efficiency must be strictly positive'),
     ]
-=======
+
     @api.multi
     @api.constrains('time_efficiency')
     def _check_time_efficiency(self):
         for record in self:
             if record.time_efficiency == 0:
                 raise ValidationError(_('The efficiency factor cannot be equal to 0.'))
->>>>>>> 4ca3d9ca
 
     @api.model
     def create(self, values):
