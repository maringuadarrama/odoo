--- conflicted
+++ resolved
@@ -276,9 +276,9 @@
             td += item[1] - item[0]
         self.assertEqual(td.total_seconds() / 3600.0, 40.0)
 
-<<<<<<< HEAD
         res = self.calendar.plan_hours(-40, day_dt=Datetime.from_string('2013-02-12 09:00:00'))
         self.assertEqual(res, Datetime.from_string('2013-01-29 09:00:00'))
+
 
     def test_calendar_hours_scheduling_forward(self):
         res = self.calendar._schedule_hours(40, day_dt=Datetime.from_string('2013-02-12 09:00:00'))
@@ -289,19 +289,13 @@
         self.assertEqual(res[4][:2], (Datetime.from_string('2013-02-22 08:00:00'), Datetime.from_string('2013-02-22 13:00:00')))
         self.assertEqual(res[5][:2], (Datetime.from_string('2013-02-22 16:00:00'), Datetime.from_string('2013-02-22 23:00:00')))
         self.assertEqual(res[6][:2], (Datetime.from_string('2013-02-26 08:00:00'), Datetime.from_string('2013-02-26 09:00:00')))
-=======
-        res = self.calendar.schedule_hours_get_date(-40, day_dt=self.date1.replace(minute=0, second=0))
-        self.assertEqual(res, Datetime.from_string('2013-01-29 09:00:00'))
-
-        # --------------------------------------------------
-        # Test2: schedule hours forward
-        # --------------------------------------------------
->>>>>>> 96595772
+
+        res = self.calendar.schedule_hours_get_date(40, day_dt=self.date1.replace(minute=0, second=0))
+        self.assertEqual(res, Datetime.from_string('2013-02-26 09:00:00'))
 
         td = timedelta()
         for item in res:
             td += item[1] - item[0]
-<<<<<<< HEAD
         self.assertEqual(td.total_seconds() / 3600.0, 40.0)
 
         res = self.calendar.plan_hours(40, day_dt=Datetime.from_string('2013-02-12 09:00:00'))
@@ -318,15 +312,6 @@
     def test_calendar_hours_scheduling_forward_leaves_resource(self):
         res = self.calendar._schedule_hours(
             40, day_dt=Datetime.from_string('2013-02-12 09:00:00'),
-=======
-        self.assertEqual(seconds(td) / 3600.0, 40.0, 'resource_calendar: wrong hours scheduling')
-
-        res = self.calendar.schedule_hours_get_date(40, day_dt=self.date1.replace(minute=0, second=0))
-        self.assertEqual(res, Datetime.from_string('2013-02-26 09:00:00'))
-
-        res = self.calendar.schedule_hours(
-            40, day_dt=self.date1.replace(minute=0, second=0),
->>>>>>> 96595772
             compute_leaves=True, resource_id=self.resource1_id
         )
         self.assertEqual(res[0][:2], (Datetime.from_string('2013-02-12 09:00:00'), Datetime.from_string('2013-02-12 16:00:00')))
@@ -344,99 +329,8 @@
             td += item[1] - item[0]
         self.assertEqual(td.total_seconds() / 3600.0, 40.0)
 
-<<<<<<< HEAD
     def test_calendar_days_scheduling(self):
         res = self.calendar.plan_days(5, Datetime.from_string('2013-02-12 09:08:07') )
-=======
-        # --------------------------------------------------
-        # Test3: working hours (old _interval_hours_get)
-        # --------------------------------------------------
-
-        # old API: resource without leaves
-        # res: 2 weeks -> 40 hours
-        res = self.calendar._interval_hours_get(
-            self.date1.replace(hour=6, minute=0),
-            self.date2.replace(hour=23, minute=0) + relativedelta(days=7),
-            resource_id=self.resource1_id, exclude_leaves=True)
-        self.assertEqual(res, 40.0, 'resource_calendar: wrong _interval_hours_get compatibility computation')
-
-        # new API: resource without leaves
-        # res: 2 weeks -> 40 hours
-        res = self.calendar.get_working_hours(
-            self.date1.replace(hour=6, minute=0),
-            self.date2.replace(hour=23, minute=0) + relativedelta(days=7),
-            compute_leaves=False, resource_id=self.resource1_id)
-        self.assertEqual(res, 40.0, 'resource_calendar: wrong get_working_hours computation')
-
-        # old API: resource and leaves
-        # res: 2 weeks -> 40 hours - (3+4) leave hours
-        res = self.calendar._interval_hours_get(
-            self.date1.replace(hour=6, minute=0),
-            self.date2.replace(hour=23, minute=0) + relativedelta(days=7),
-            resource_id=self.resource1_id, exclude_leaves=False)
-        self.assertEqual(res, 33.0, 'resource_calendar: wrong _interval_hours_get compatibility computation')
-
-        # new API: resource and leaves
-        # res: 2 weeks -> 40 hours - (3+4) leave hours
-        res = self.calendar.get_working_hours(
-            self.date1.replace(hour=6, minute=0),
-            self.date2.replace(hour=23, minute=0) + relativedelta(days=7),
-            compute_leaves=True, resource_id=self.resource1_id)
-        self.assertEqual(res, 33.0, 'resource_calendar: wrong get_working_hours computation')
-
-        # --------------------------------------------------
-        # Test4: misc
-        # --------------------------------------------------
-
-        # Test without calendar and default_interval
-        res = self.ResourceCalendar.with_context(self.context).get_working_hours(
-            self.date1.replace(hour=6, minute=0),
-            self.date2.replace(hour=23, minute=0),
-            compute_leaves=True, resource_id=self.resource1_id,
-            default_interval=(8, 16))
-        self.assertEqual(res, 32.0, 'resource_calendar: wrong get_working_hours computation')
-
-        self.att0_0_id = self.ResourceAttendance.with_context(self.context).create(
-            {
-                'name': 'Att0',
-                'dayofweek': '0',
-                'hour_from': 7.5,
-                'hour_to': 12.5,
-                'calendar_id': self.calendar.id,
-            }
-        )
-        self.att0_1_id = self.ResourceAttendance.with_context(self.context).create(
-            {
-                'name': 'Att0',
-                'dayofweek': '0',
-                'hour_from': 13,
-                'hour_to': 14,
-                'calendar_id': self.calendar.id,
-            }
-        )
-        date1 = Datetime.from_string('2013-02-11 07:30:00')
-        date2 = Datetime.from_string('2013-02-11 14:00:00')
-        res = self.calendar.get_working_hours(
-            date1,
-            date2,
-            compute_leaves=False, resource_id=self.resource1_id)
-        # 7h30 -> 12h30 = 5 / 13h -> 14h = 1 / -> 6h
-        self.assertEqual(res, 6, 'resource_calendar: wrong get_working_hours computation')
-
-    def test_45_calendar_hours_scheduling_minutes(self):
-        """ Testing minutes computation in calendar hours scheduling """
-        res = self.calendar.schedule_hours_get_date(-39, day_dt=self.date1.replace(minute=25, second=20))
-        self.assertEqual(res, Datetime.from_string('2013-01-29 10:25:20'))
-
-    def test_50_calendar_schedule_days(self):
-        """ Testing calendar days scheduling """
-
-        # --------------------------------------------------
-        # Test1: with calendar
-        # --------------------------------------------------
-
-        res = self.calendar.schedule_days_get_date(5, day_date=self.date1)
->>>>>>> 96595772
         self.assertEqual(res.date(), Datetime.from_string('2013-02-26 00:00:00').date(), 'resource_calendar: wrong days scheduling')
         res = self.calendar.plan_days(-2, Datetime.from_string('2013-02-12 09:08:07') )
         self.assertEqual(res.date(), Datetime.from_string('2013-02-08 00:00:00').date(), 'resource_calendar: wrong days scheduling')
