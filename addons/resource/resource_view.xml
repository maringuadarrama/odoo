--- conflicted
+++ resolved
@@ -136,24 +136,14 @@
             <field name="type">form</field>
             <field name="arch" type="xml">
                 <form string="Working Time" version="7.0">
-<<<<<<< HEAD
                     <group>
                         <field name="name"/>
                         <field name="date_from"/>
-                        <field name="dayofweek"/>
-                        <field name="hour_from" widget="float_time"/>
-                        <field name="hour_to" widget="float_time"/>
-=======
-                    <group> 
-                        <field name="name"/>
-                        <field name="date_from"/>
-                        <field name="dayofweek"/>
                         <label for="hour_from" string="Hours"/>
                         <div>
                             <field name="hour_from" widget="float_time" class="oe_inline"/> - 
                             <field name="hour_to" widget="float_time" class="oe_inline"/>
                         </div>
->>>>>>> 6182f663
                     </group>
                 </form>
             </field>
