
# -*- coding: utf-8 -*-
##############################################################################
#
#    OpenERP, Open Source Management Solution
#    Copyright (C) 2004-2010 Tiny SPRL (<http://tiny.be>).
#
#    This program is free software: you can redistribute it and/or modify
#    it under the terms of the GNU Affero General Public License as
#    published by the Free Software Foundation, either version 3 of the
#    License, or (at your option) any later version.
#
#    This program is distributed in the hope that it will be useful,
#    but WITHOUT ANY WARRANTY; without even the implied warranty of
#    MERCHANTABILITY or FITNESS FOR A PARTICULAR PURPOSE.  See the
#    GNU Affero General Public License for more details.
#
#    You should have received a copy of the GNU Affero General Public License
#    along with this program.  If not, see <http://www.gnu.org/licenses/>.
#
##############################################################################

from osv import fields, osv
from tools.translate import _
import time

class stock_partial_picking(osv.osv_memory):
    _name = "stock.partial.picking"
    _description = "Partial Picking"
    _columns = {
        'date': fields.datetime('Date', required=True),
        'product_moves_out' : fields.one2many('stock.move.memory.out', 'wizard_id', 'Moves'),
        'product_moves_in' : fields.one2many('stock.move.memory.in', 'wizard_id', 'Moves'),
     }

    def __is_in(self,cr, uid, pick_ids):
        """
            @return: True if one of the moves has as picking type 'in'
        """
        if not pick_ids:
            return False

        pick_obj = self.pool.get('stock.picking')
        pick_ids = pick_obj.search(cr, uid, [('id','in',pick_ids)])


        for pick in pick_obj.browse(cr, uid, pick_ids):
            for move in pick.move_lines:
                if pick.type == 'in' and move.product_id.cost_method == 'average':
                    return True
        return False

    def __get_picking_type(self, cr, uid, pick_ids):
        if self.__is_in(cr, uid, pick_ids):
            return "product_moves_in"
        else:
            return "product_moves_out"

    def view_init(self, cr, uid, fields_list, context=None):
        res = super(stock_partial_picking, self).view_init(cr, uid, fields_list, context=context)
        return res

    def fields_view_get(self, cr, uid, view_id=None, view_type='form', context=None, toolbar=False,submenu=False):
        result = super(stock_partial_picking, self).fields_view_get(cr, uid, view_id, view_type, context, toolbar,submenu)


        picking_ids = context.get('active_ids', False)
        picking_type = self.__get_picking_type(cr, uid, picking_ids)

        _moves_arch_lst = """<form string="%s">
                        <field name="date" invisible="1"/>
                        <separator colspan="4" string="%s"/>
                        <field name="%s" colspan="4" nolabel="1" mode="tree,form" width="550" height="200" ></field>
                        """ % (_('Process Document'), _('Products'), picking_type)
        _moves_fields = result['fields']
        _moves_fields.update({
                            'product_moves_in' : {'relation': 'stock.move.memory.in', 'type' : 'one2many', 'string' : 'Product Moves'},
                            'product_moves_out' : {'relation': 'stock.move.memory.out', 'type' : 'one2many', 'string' : 'Product Moves'}
                            })

        _moves_arch_lst += """
                <separator string="" colspan="4" />
                <label string="" colspan="2"/>
                <group col="2" colspan="2">
                <button icon='gtk-cancel' special="cancel"
                    string="_Cancel" />
                <button name="do_partial" string="_Validate"
                    colspan="1" type="object" icon="gtk-go-forward" />
            </group>
        </form>"""
        result['arch'] = _moves_arch_lst
        result['fields'] = _moves_fields
        return result

    def __create_partial_picking_memory(self, picking, is_in):
        move_memory = {
            'product_id' : picking.product_id.id,
            'quantity' : picking.product_qty,
            'product_uom' : picking.product_uom.id,
            'prodlot_id' : picking.prodlot_id.id,
            'move_id' : picking.id,
        }

        if is_in:
            move_memory.update({
<<<<<<< HEAD
                'cost' : picking.price_unit,
                'currency' : picking.product_id.company_id.currency_id.id,
=======
                'cost' : picking.product_id.standard_price,
                'currency' : picking.product_id.company_id and picking.product_id.company_id.currency_id and  picking.product_id.company_id.currency_id.id or False,
>>>>>>> 3c64593b
            })
        return move_memory

    def __get_active_stock_pickings(self, cr, uid, context=None):
        pick_obj = self.pool.get('stock.picking')
        if not context:
            context = {}

        res = []
        for pick in pick_obj.browse(cr, uid, context.get('active_ids', []), context):
            need_product_cost = (pick.type == 'in')
            for m in pick.move_lines:
                if m.state in ('done', 'cancel'):
                    continue
                res.append(self.__create_partial_picking_memory(m, need_product_cost))

        return res

    _defaults = {
        'product_moves_in' : __get_active_stock_pickings,
        'product_moves_out' : __get_active_stock_pickings,
        'date' : lambda *a : time.strftime('%Y-%m-%d %H:%M:%S'),
    }


    def do_partial(self, cr, uid, ids, context=None):
        """ Makes partial moves and pickings done.
        @param self: The object pointer.
        @param cr: A database cursor
        @param uid: ID of the user currently logged in
        @param fields: List of fields for which we want default values
        @param context: A standard dictionary
        @return: A dictionary which of fields with values.
        """
        pick_obj = self.pool.get('stock.picking')
        picking_ids = context.get('active_ids', False)
        partial = self.browse(cr, uid, ids[0], context=context)
        partial_datas = {
            'delivery_date' : partial.date
        }

        for pick in pick_obj.browse(cr, uid, picking_ids, context=context):
            need_product_cost = (pick.type == 'in')
            moves_list = need_product_cost and partial.product_moves_in  or partial.product_moves_out
            p_moves = {}
            for product_move in moves_list:
                p_moves[product_move.move_id.id] = product_move


            for move in pick.move_lines:
                if move.state in ('done', 'cancel'):
                    continue
                if not p_moves.get(move.id):
                    continue

                partial_datas['move%s' % (move.id)] = {
                    'product_id' : p_moves[move.id].id,
                    'product_qty' : p_moves[move.id].quantity,
                    'product_uom' :p_moves[move.id].product_uom.id,
                    'prodlot_id' : p_moves[move.id].prodlot_id.id,
                }


                if (move.picking_id.type == 'in') and (move.product_id.cost_method == 'average'):
                    partial_datas['move%s' % (move.id)].update({
                                                    'product_price' : p_moves[move.id].cost,
                                                    'product_currency': p_moves[move.id].currency.id,
                                                    })
        pick_obj.do_partial(cr, uid, picking_ids, partial_datas, context=context)
        return {'type': 'ir.actions.act_window_close'}




stock_partial_picking()


# vim:expandtab:smartindent:tabstop=4:softtabstop=4:shiftwidth=4:
<|MERGE_RESOLUTION|>--- conflicted
+++ resolved
@@ -103,13 +103,8 @@
 
         if is_in:
             move_memory.update({
-<<<<<<< HEAD
-                'cost' : picking.price_unit,
-                'currency' : picking.product_id.company_id.currency_id.id,
-=======
                 'cost' : picking.product_id.standard_price,
                 'currency' : picking.product_id.company_id and picking.product_id.company_id.currency_id and  picking.product_id.company_id.currency_id.id or False,
->>>>>>> 3c64593b
             })
         return move_memory
 
