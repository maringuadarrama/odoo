# -*- coding: utf-8 -*-
##############################################################################
#
#    OpenERP, Open Source Management Solution
#    Copyright (C) 2004-2010 Tiny SPRL (<http://tiny.be>).
#
#    This program is free software: you can redistribute it and/or modify
#    it under the terms of the GNU Affero General Public License as
#    published by the Free Software Foundation, either version 3 of the
#    License, or (at your option) any later version.
#
#    This program is distributed in the hope that it will be useful,
#    but WITHOUT ANY WARRANTY; without even the implied warranty of
#    MERCHANTABILITY or FITNESS FOR A PARTICULAR PURPOSE.  See the
#    GNU Affero General Public License for more details.
#
#    You should have received a copy of the GNU Affero General Public License
#    along with this program.  If not, see <http://www.gnu.org/licenses/>.
#
##############################################################################


{
    "name" : "Inventory Management",
    "version" : "1.1",
    "author" : "Tiny",
    "description" : """OpenERP Inventory Management module can manage multi-warehouses, multi and structured stock locations.
Thanks to the double entry management, the inventory controlling is powerful and flexible:
* Moves history and planning,
* Different inventory methods (FIFO, LIFO, ...)
* Stock valuation (standard or average price, ...)
* Robustness faced with Inventory differences
* Automatic reordering rules (stock level, JIT, ...)
* Bar code supported
* Rapid detection of mistakes through double entry system
* Traceability (upstream/downstream, production lots, serial number, ...)
    """,
    "website" : "http://www.openerp.com",
    "depends" : ["product", "account"],
    "category" : "Generic Modules/Inventory Control",
    "init_xml" : [],
    "demo_xml" : ["stock_demo.xml"],
    "update_xml" : [
        "stock_workflow.xml",
        "stock_data.xml",
        "stock_incoterms.xml",
        "stock_wizard.xml",
<<<<<<< HEAD
        "stock_osv_wizards.xml", 
=======
        "stock_wizard_view.xml", 
>>>>>>> 819831d7
        "stock_view.xml",
        "stock_report.xml",
        "stock_sequence.xml",
        "product_data.xml",
        "product_view.xml",
        "partner_view.xml",
        "report_stock_view.xml",
        "security/stock_security.xml",
        "security/ir.model.access.csv",
    ],
    'demo_xml': ['stock_demo.xml'],
    'installable': True,
    'active': False,
    'certificate': '0055421559965',
}
# vim:expandtab:smartindent:tabstop=4:softtabstop=4:shiftwidth=4:<|MERGE_RESOLUTION|>--- conflicted
+++ resolved
@@ -45,11 +45,7 @@
         "stock_data.xml",
         "stock_incoterms.xml",
         "stock_wizard.xml",
-<<<<<<< HEAD
-        "stock_osv_wizards.xml", 
-=======
         "stock_wizard_view.xml", 
->>>>>>> 819831d7
         "stock_view.xml",
         "stock_report.xml",
         "stock_sequence.xml",
