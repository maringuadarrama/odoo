# -*- encoding: utf-8 -*-
##############################################################################
#
#    OpenERP, Open Source Management Solution	
#    Copyright (C) 2004-2009 Tiny SPRL (<http://tiny.be>). All Rights Reserved
#    $Id$
#
#    This program is free software: you can redistribute it and/or modify
#    it under the terms of the GNU General Public License as published by
#    the Free Software Foundation, either version 3 of the License, or
#    (at your option) any later version.
#
#    This program is distributed in the hope that it will be useful,
#    but WITHOUT ANY WARRANTY; without even the implied warranty of
#    MERCHANTABILITY or FITNESS FOR A PARTICULAR PURPOSE.  See the
#    GNU General Public License for more details.
#
#    You should have received a copy of the GNU General Public License
#    along with this program.  If not, see <http://www.gnu.org/licenses/>.
#
##############################################################################


{
<<<<<<< HEAD
    "name" : "Stock Management",
    "version" : "1.1",
    "author" : "Tiny",
    "website" : "http://www.openerp.com",
    "depends" : ["product", "account"],
    "category" : "Generic Modules/Inventory Control",
    "init_xml" : [],
    "demo_xml" : ["stock_demo.xml"],
    "update_xml" : [
        "stock_workflow.xml", 
        "stock_data.xml", 
        "stock_incoterms.xml",
        "stock_wizard.xml", 
        "stock_view.xml", 
        "stock_report.xml", 
        "stock_sequence.xml", 
        "product_data.xml",
        "product_view.xml",
        "partner_view.xml",
        "report_stock_view.xml",
        "security/stock_security.xml",
        "security/ir.model.access.csv",
        "process/stock_process.xml"
=======
    'name': 'Stock Management',
    'version': '1.0',
    'category': 'Generic Modules/Inventory Control',
    'description': """Module provides Inventory Management, define warehouse, stock location, Pickings, 
    Incoming products, Outgoing products, Internal movements of product, Traceability.
    Reports for stock like lots by location, Stock Forecast, Item Labels, Picking List etc.. 
     """,
    'author': 'Tiny',
    'website': 'http://www.openerp.com',
    'depends': ['product', 'account'],
    'init_xml': [],
    'update_xml': [
        'stock_workflow.xml',
        'stock_data.xml',
        'stock_incoterms.xml',
        'stock_wizard.xml',
        'stock_view.xml',
        'stock_report.xml',
        'stock_sequence.xml',
        'product_data.xml',
        'product_view.xml',
        'partner_view.xml',
        'report_stock_view.xml',
        'security/stock_security.xml',
        'security/ir.model.access.csv'
>>>>>>> 74a6e400
    ],
    'demo_xml': ['stock_demo.xml'],
    'installable': True,
    'active': False,
    'certificate': '55421559965',
}
# vim:expandtab:smartindent:tabstop=4:softtabstop=4:shiftwidth=4:<|MERGE_RESOLUTION|>--- conflicted
+++ resolved
@@ -22,7 +22,6 @@
 
 
 {
-<<<<<<< HEAD
     "name" : "Stock Management",
     "version" : "1.1",
     "author" : "Tiny",
@@ -46,33 +45,6 @@
         "security/stock_security.xml",
         "security/ir.model.access.csv",
         "process/stock_process.xml"
-=======
-    'name': 'Stock Management',
-    'version': '1.0',
-    'category': 'Generic Modules/Inventory Control',
-    'description': """Module provides Inventory Management, define warehouse, stock location, Pickings, 
-    Incoming products, Outgoing products, Internal movements of product, Traceability.
-    Reports for stock like lots by location, Stock Forecast, Item Labels, Picking List etc.. 
-     """,
-    'author': 'Tiny',
-    'website': 'http://www.openerp.com',
-    'depends': ['product', 'account'],
-    'init_xml': [],
-    'update_xml': [
-        'stock_workflow.xml',
-        'stock_data.xml',
-        'stock_incoterms.xml',
-        'stock_wizard.xml',
-        'stock_view.xml',
-        'stock_report.xml',
-        'stock_sequence.xml',
-        'product_data.xml',
-        'product_view.xml',
-        'partner_view.xml',
-        'report_stock_view.xml',
-        'security/stock_security.xml',
-        'security/ir.model.access.csv'
->>>>>>> 74a6e400
     ],
     'demo_xml': ['stock_demo.xml'],
     'installable': True,
