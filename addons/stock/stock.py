# -*- coding: utf-8 -*-
##############################################################################
#
#    OpenERP, Open Source Management Solution
#    Copyright (C) 2004-2010 Tiny SPRL (<http://tiny.be>).
#
#    This program is free software: you can redistribute it and/or modify
#    it under the terms of the GNU Affero General Public License as
#    published by the Free Software Foundation, either version 3 of the
#    License, or (at your option) any later version.
#
#    This program is distributed in the hope that it will be useful,
#    but WITHOUT ANY WARRANTY; without even the implied warranty of
#    MERCHANTABILITY or FITNESS FOR A PARTICULAR PURPOSE.  See the
#    GNU Affero General Public License for more details.
#
#    You should have received a copy of the GNU Affero General Public License
#    along with this program.  If not, see <http://www.gnu.org/licenses/>.
#
##############################################################################

from lxml import etree
from datetime import datetime
from dateutil.relativedelta import relativedelta
import time
from operator import itemgetter
from itertools import groupby

from osv import fields, osv
from tools.translate import _
import netsvc
import tools
from tools import float_compare
import decimal_precision as dp
import logging


#----------------------------------------------------------
# Incoterms
#----------------------------------------------------------
class stock_incoterms(osv.osv):
    _name = "stock.incoterms"
    _description = "Incoterms"
    _columns = {
        'name': fields.char('Name', size=64, required=True, help="Incoterms are series of sales terms.They are used to divide transaction costs and responsibilities between buyer and seller and reflect state-of-the-art transportation practices."),
        'code': fields.char('Code', size=3, required=True, help="Code for Incoterms"),
        'active': fields.boolean('Active', help="By unchecking the active field, you may hide an INCOTERM without deleting it."),
    }
    _defaults = {
        'active': True,
    }

stock_incoterms()

class stock_journal(osv.osv):
    _name = "stock.journal"
    _description = "Stock Journal"
    _columns = {
        'name': fields.char('Stock Journal', size=32, required=True),
        'user_id': fields.many2one('res.users', 'Responsible'),
    }
    _defaults = {
        'user_id': lambda s, c, u, ctx: u
    }

stock_journal()

#----------------------------------------------------------
# Stock Location
#----------------------------------------------------------
class stock_location(osv.osv):
    _name = "stock.location"
    _description = "Location"
    _parent_name = "location_id"
    _parent_store = True
    _parent_order = 'posz,name'
    _order = 'parent_left'

    def name_get(self, cr, uid, ids, context=None):
        # always return the full hierarchical name
        res = self._complete_name(cr, uid, ids, 'complete_name', None, context=context)
        return res.items()

    def _complete_name(self, cr, uid, ids, name, args, context=None):
        """ Forms complete name of location from parent location to child location.
        @return: Dictionary of values
        """
        res = {}
        for m in self.browse(cr, uid, ids, context=context):
            names = [m.name]
            parent = m.location_id
            while parent:
                names.append(parent.name)
                parent = parent.location_id
            res[m.id] = ' / '.join(reversed(names))
        return res

    def _get_sublocations(self, cr, uid, ids, context=None):
        """ return all sublocations of the given stock locations (included) """
        return self.search(cr, uid, [('id', 'child_of', ids)], context=context)

    def _product_value(self, cr, uid, ids, field_names, arg, context=None):
        """Computes stock value (real and virtual) for a product, as well as stock qty (real and virtual).
        @param field_names: Name of field
        @return: Dictionary of values
        """
        prod_id = context and context.get('product_id', False)

        if not prod_id:
            return dict([(i, {}.fromkeys(field_names, 0.0)) for i in ids])

        product_product_obj = self.pool.get('product.product')

        cr.execute('select distinct product_id, location_id from stock_move where location_id in %s', (tuple(ids), ))
        dict1 = cr.dictfetchall()
        cr.execute('select distinct product_id, location_dest_id as location_id from stock_move where location_dest_id in %s', (tuple(ids), ))
        dict2 = cr.dictfetchall()
        res_products_by_location = sorted(dict1+dict2, key=itemgetter('location_id'))
        products_by_location = dict((k, [v['product_id'] for v in itr]) for k, itr in groupby(res_products_by_location, itemgetter('location_id')))

        result = dict([(i, {}.fromkeys(field_names, 0.0)) for i in ids])
        result.update(dict([(i, {}.fromkeys(field_names, 0.0)) for i in list(set([aaa['location_id'] for aaa in res_products_by_location]))]))

        currency_id = self.pool.get('res.users').browse(cr, uid, uid).company_id.currency_id.id
        currency_obj = self.pool.get('res.currency')
        currency = currency_obj.browse(cr, uid, currency_id, context=context)
        for loc_id, product_ids in products_by_location.items():
            if prod_id:
                product_ids = [prod_id]
            c = (context or {}).copy()
            c['location'] = loc_id
            for prod in product_product_obj.browse(cr, uid, product_ids, context=c):
                for f in field_names:
                    if f == 'stock_real':
                        if loc_id not in result:
                            result[loc_id] = {}
                        result[loc_id][f] += prod.qty_available
                    elif f == 'stock_virtual':
                        result[loc_id][f] += prod.virtual_available
                    elif f == 'stock_real_value':
                        amount = prod.qty_available * prod.standard_price
                        amount = currency_obj.round(cr, uid, currency, amount)
                        result[loc_id][f] += amount
                    elif f == 'stock_virtual_value':
                        amount = prod.virtual_available * prod.standard_price
                        amount = currency_obj.round(cr, uid, currency, amount)
                        result[loc_id][f] += amount
        return result

    _columns = {
        'name': fields.char('Location Name', size=64, required=True, translate=True),
        'active': fields.boolean('Active', help="By unchecking the active field, you may hide a location without deleting it."),
        'usage': fields.selection([('supplier', 'Supplier Location'), ('view', 'View'), ('internal', 'Internal Location'), ('customer', 'Customer Location'), ('inventory', 'Inventory'), ('procurement', 'Procurement'), ('production', 'Production'), ('transit', 'Transit Location for Inter-Companies Transfers')], 'Location Type', required=True,
                 help="""* Supplier Location: Virtual location representing the source location for products coming from your suppliers
                       \n* View: Virtual location used to create a hierarchical structures for your warehouse, aggregating its child locations ; can't directly contain products
                       \n* Internal Location: Physical locations inside your own warehouses,
                       \n* Customer Location: Virtual location representing the destination location for products sent to your customers
                       \n* Inventory: Virtual location serving as counterpart for inventory operations used to correct stock levels (Physical inventories)
                       \n* Procurement: Virtual location serving as temporary counterpart for procurement operations when the source (supplier or production) is not known yet. This location should be empty when the procurement scheduler has finished running.
                       \n* Production: Virtual counterpart location for production operations: this location consumes the raw material and produces finished products
                      """, select = True),
         # temporarily removed, as it's unused: 'allocation_method': fields.selection([('fifo', 'FIFO'), ('lifo', 'LIFO'), ('nearest', 'Nearest')], 'Allocation Method', required=True),
        'complete_name': fields.function(_complete_name, type='char', size=256, string="Location Name",
                            store={'stock.location': (_get_sublocations, ['name', 'location_id'], 10)}),

        'stock_real': fields.function(_product_value, type='float', string='Real Stock', multi="stock"),
        'stock_virtual': fields.function(_product_value, type='float', string='Virtual Stock', multi="stock"),

        'location_id': fields.many2one('stock.location', 'Parent Location', select=True, ondelete='cascade'),
        'child_ids': fields.one2many('stock.location', 'location_id', 'Contains'),

        'chained_journal_id': fields.many2one('stock.journal', 'Chaining Journal',help="Inventory Journal in which the chained move will be written, if the Chaining Type is not Transparent (no journal is used if left empty)"),
        'chained_location_id': fields.many2one('stock.location', 'Chained Location If Fixed'),
        'chained_location_type': fields.selection([('none', 'None'), ('customer', 'Customer'), ('fixed', 'Fixed Location')],
            'Chained Location Type', required=True,
            help="Determines whether this location is chained to another location, i.e. any incoming product in this location \n" \
                "should next go to the chained location. The chained location is determined according to the type :"\
                "\n* None: No chaining at all"\
                "\n* Customer: The chained location will be taken from the Customer Location field on the Partner form of the Partner that is specified in the Picking list of the incoming products." \
                "\n* Fixed Location: The chained location is taken from the next field: Chained Location if Fixed." \
                ),
        'chained_auto_packing': fields.selection(
            [('auto', 'Automatic Move'), ('manual', 'Manual Operation'), ('transparent', 'Automatic No Step Added')],
            'Chaining Type',
            required=True,
            help="This is used only if you select a chained location type.\n" \
                "The 'Automatic Move' value will create a stock move after the current one that will be "\
                "validated automatically. With 'Manual Operation', the stock move has to be validated "\
                "by a worker. With 'Automatic No Step Added', the location is replaced in the original move."
            ),
        'chained_picking_type': fields.selection([('out', 'Sending Goods'), ('in', 'Getting Goods'), ('internal', 'Internal')], 'Shipping Type', help="Shipping Type of the Picking List that will contain the chained move (leave empty to automatically detect the type based on the source and destination locations)."),
        'chained_company_id': fields.many2one('res.company', 'Chained Company', help='The company the Picking List containing the chained move will belong to (leave empty to use the default company determination rules'),
        'chained_delay': fields.integer('Chaining Lead Time',help="Delay between original move and chained move in days"),
        'partner_id': fields.many2one('res.partner', 'Location Address',help="Address of  customer or supplier."),
        'icon': fields.selection(tools.icons, 'Icon', size=64,help="Icon show in  hierarchical tree view"),

        'comment': fields.text('Additional Information'),
        'posx': fields.integer('Corridor (X)',help="Optional localization details, for information purpose only"),
        'posy': fields.integer('Shelves (Y)', help="Optional localization details, for information purpose only"),
        'posz': fields.integer('Height (Z)', help="Optional localization details, for information purpose only"),

        'parent_left': fields.integer('Left Parent', select=1),
        'parent_right': fields.integer('Right Parent', select=1),
        'stock_real_value': fields.function(_product_value, type='float', string='Real Stock Value', multi="stock", digits_compute=dp.get_precision('Account')),
        'stock_virtual_value': fields.function(_product_value, type='float', string='Virtual Stock Value', multi="stock", digits_compute=dp.get_precision('Account')),
        'company_id': fields.many2one('res.company', 'Company', select=1, help='Let this field empty if this location is shared between all companies'),
        'scrap_location': fields.boolean('Scrap Location', help='Check this box to allow using this location to put scrapped/damaged goods.'),
        'valuation_in_account_id': fields.many2one('account.account', 'Stock Valuation Account (Incoming)', domain = [('type','=','other')],
                                                   help="Used for real-time inventory valuation. When set on a virtual location (non internal type), "
                                                        "this account will be used to hold the value of products being moved from an internal location "
                                                        "into this location, instead of the generic Stock Output Account set on the product. "
                                                        "This has no effect for internal locations."),
        'valuation_out_account_id': fields.many2one('account.account', 'Stock Valuation Account (Outgoing)', domain = [('type','=','other')],
                                                   help="Used for real-time inventory valuation. When set on a virtual location (non internal type), "
                                                        "this account will be used to hold the value of products being moved out of this location "
                                                        "and into an internal location, instead of the generic Stock Output Account set on the product. "
                                                        "This has no effect for internal locations."),
    }
    _defaults = {
        'active': True,
        'usage': 'internal',
        'chained_location_type': 'none',
        'chained_auto_packing': 'manual',
        'company_id': lambda self, cr, uid, c: self.pool.get('res.company')._company_default_get(cr, uid, 'stock.location', context=c),
        'posx': 0,
        'posy': 0,
        'posz': 0,
        'icon': False,
        'scrap_location': False,
    }

    def chained_location_get(self, cr, uid, location, partner=None, product=None, context=None):
        """ Finds chained location
        @param location: Location id
        @param partner: Partner id
        @param product: Product id
        @return: List of values
        """
        result = None
        if location.chained_location_type == 'customer':
            if partner:
                result = partner.property_stock_customer
        elif location.chained_location_type == 'fixed':
            result = location.chained_location_id
        if result:
            return result, location.chained_auto_packing, location.chained_delay, location.chained_journal_id and location.chained_journal_id.id or False, location.chained_company_id and location.chained_company_id.id or False, location.chained_picking_type
        return result

    def picking_type_get(self, cr, uid, from_location, to_location, context=None):
        """ Gets type of picking.
        @param from_location: Source location
        @param to_location: Destination location
        @return: Location type
        """
        result = 'internal'
        if (from_location.usage=='internal') and (to_location and to_location.usage in ('customer', 'supplier')):
            result = 'out'
        elif (from_location.usage in ('supplier', 'customer')) and (to_location.usage == 'internal'):
            result = 'in'
        return result

    def _product_get_all_report(self, cr, uid, ids, product_ids=False, context=None):
        return self._product_get_report(cr, uid, ids, product_ids, context, recursive=True)

    def _product_get_report(self, cr, uid, ids, product_ids=False,
            context=None, recursive=False):
        """ Finds the product quantity and price for particular location.
        @param product_ids: Ids of product
        @param recursive: True or False
        @return: Dictionary of values
        """
        if context is None:
            context = {}
        product_obj = self.pool.get('product.product')
        # Take the user company and pricetype
        context['currency_id'] = self.pool.get('res.users').browse(cr, uid, uid, context=context).company_id.currency_id.id

        # To be able to offer recursive or non-recursive reports we need to prevent recursive quantities by default
        context['compute_child'] = False

        if not product_ids:
            product_ids = product_obj.search(cr, uid, [], context={'active_test': False})

        products = product_obj.browse(cr, uid, product_ids, context=context)
        products_by_uom = {}
        products_by_id = {}
        for product in products:
            products_by_uom.setdefault(product.uom_id.id, [])
            products_by_uom[product.uom_id.id].append(product)
            products_by_id.setdefault(product.id, [])
            products_by_id[product.id] = product

        result = {}
        result['product'] = []
        for id in ids:
            quantity_total = 0.0
            total_price = 0.0
            for uom_id in products_by_uom.keys():
                fnc = self._product_get
                if recursive:
                    fnc = self._product_all_get
                ctx = context.copy()
                ctx['uom'] = uom_id
                qty = fnc(cr, uid, id, [x.id for x in products_by_uom[uom_id]],
                        context=ctx)
                for product_id in qty.keys():
                    if not qty[product_id]:
                        continue
                    product = products_by_id[product_id]
                    quantity_total += qty[product_id]

                    # Compute based on pricetype
                    # Choose the right filed standard_price to read
                    amount_unit = product.price_get('standard_price', context=context)[product.id]
                    price = qty[product_id] * amount_unit

                    total_price += price
                    result['product'].append({
                        'price': amount_unit,
                        'prod_name': product.name,
                        'code': product.default_code, # used by lot_overview_all report!
                        'variants': product.variants or '',
                        'uom': product.uom_id.name,
                        'prod_qty': qty[product_id],
                        'price_value': price,
                    })
        result['total'] = quantity_total
        result['total_price'] = total_price
        return result

    def _product_get_multi_location(self, cr, uid, ids, product_ids=False, context=None,
                                    states=['done'], what=('in', 'out')):
        """
        @param product_ids: Ids of product
        @param states: List of states
        @param what: Tuple of
        @return:
        """
        product_obj = self.pool.get('product.product')
        if context is None:
            context = {}
        context.update({
            'states': states,
            'what': what,
            'location': ids
        })
        return product_obj.get_product_available(cr, uid, product_ids, context=context)

    def _product_get(self, cr, uid, id, product_ids=False, context=None, states=['done']):
        """
        @param product_ids:
        @param states:
        @return:
        """
        ids = id and [id] or []
        return self._product_get_multi_location(cr, uid, ids, product_ids, context=context, states=states)

    def _product_all_get(self, cr, uid, id, product_ids=False, context=None, states=['done']):
        # build the list of ids of children of the location given by id
        ids = id and [id] or []
        location_ids = self.search(cr, uid, [('location_id', 'child_of', ids)])
        return self._product_get_multi_location(cr, uid, location_ids, product_ids, context, states)

    def _product_virtual_get(self, cr, uid, id, product_ids=False, context=None, states=['done']):
        return self._product_all_get(cr, uid, id, product_ids, context, ['confirmed', 'waiting', 'assigned', 'done'])

    def _product_reserve(self, cr, uid, ids, product_id, product_qty, context=None, lock=False):
        """
        Attempt to find a quantity ``product_qty`` (in the product's default uom or the uom passed in ``context``) of product ``product_id``
        in locations with id ``ids`` and their child locations. If ``lock`` is True, the stock.move lines
        of product with id ``product_id`` in the searched location will be write-locked using Postgres's
        "FOR UPDATE NOWAIT" option until the transaction is committed or rolled back, to prevent reservin
        twice the same products.
        If ``lock`` is True and the lock cannot be obtained (because another transaction has locked some of
        the same stock.move lines), a log line will be output and False will be returned, as if there was
        not enough stock.

        :param product_id: Id of product to reserve
        :param product_qty: Quantity of product to reserve (in the product's default uom or the uom passed in ``context``)
        :param lock: if True, the stock.move lines of product with id ``product_id`` in all locations (and children locations) with ``ids`` will
                     be write-locked using postgres's "FOR UPDATE NOWAIT" option until the transaction is committed or rolled back. This is
                     to prevent reserving twice the same products.
        :param context: optional context dictionary: if a 'uom' key is present it will be used instead of the default product uom to
                        compute the ``product_qty`` and in the return value.
        :return: List of tuples in the form (qty, location_id) with the (partial) quantities that can be taken in each location to
                 reach the requested product_qty (``qty`` is expressed in the default uom of the product), of False if enough
                 products could not be found, or the lock could not be obtained (and ``lock`` was True).
        """
        result = []
        amount = 0.0
        if context is None:
            context = {}
        uom_obj = self.pool.get('product.uom')
        uom_rounding = self.pool.get('product.product').browse(cr, uid, product_id, context=context).uom_id.rounding
        if context.get('uom'):
            uom_rounding = uom_obj.browse(cr, uid, context.get('uom'), context=context).rounding
        for id in self.search(cr, uid, [('location_id', 'child_of', ids)]):
            if lock:
                try:
                    # Must lock with a separate select query because FOR UPDATE can't be used with
                    # aggregation/group by's (when individual rows aren't identifiable).
                    # We use a SAVEPOINT to be able to rollback this part of the transaction without
                    # failing the whole transaction in case the LOCK cannot be acquired.
                    cr.execute("SAVEPOINT stock_location_product_reserve")
                    cr.execute("""SELECT id FROM stock_move
                                  WHERE product_id=%s AND
                                          (
                                            (location_dest_id=%s AND
                                             location_id<>%s AND
                                             state='done')
                                            OR
                                            (location_id=%s AND
                                             location_dest_id<>%s AND
                                             state in ('done', 'assigned'))
                                          )
                                  FOR UPDATE of stock_move NOWAIT""", (product_id, id, id, id, id), log_exceptions=False)
                except Exception:
                    # Here it's likely that the FOR UPDATE NOWAIT failed to get the LOCK,
                    # so we ROLLBACK to the SAVEPOINT to restore the transaction to its earlier
                    # state, we return False as if the products were not available, and log it:
                    cr.execute("ROLLBACK TO stock_location_product_reserve")
                    logger = logging.getLogger('stock.location')
                    logger.warn("Failed attempt to reserve %s x product %s, likely due to another transaction already in progress. Next attempt is likely to work. Detailed error available at DEBUG level.", product_qty, product_id)
                    logger.debug("Trace of the failed product reservation attempt: ", exc_info=True)
                    return False

            # XXX TODO: rewrite this with one single query, possibly even the quantity conversion
            cr.execute("""SELECT product_uom, sum(product_qty) AS product_qty
                          FROM stock_move
                          WHERE location_dest_id=%s AND
                                location_id<>%s AND
                                product_id=%s AND
                                state='done'
                          GROUP BY product_uom
                       """,
                       (id, id, product_id))
            results = cr.dictfetchall()
            cr.execute("""SELECT product_uom,-sum(product_qty) AS product_qty
                          FROM stock_move
                          WHERE location_id=%s AND
                                location_dest_id<>%s AND
                                product_id=%s AND
                                state in ('done', 'assigned')
                          GROUP BY product_uom
                       """,
                       (id, id, product_id))
            results += cr.dictfetchall()
            total = 0.0
            results2 = 0.0
            for r in results:
                amount = uom_obj._compute_qty(cr, uid, r['product_uom'], r['product_qty'], context.get('uom', False))
                results2 += amount
                total += amount
            if total <= 0.0:
                continue

            amount = results2
            compare_qty = float_compare(amount, 0, precision_rounding=uom_rounding)
            if compare_qty == 1:
                if amount > min(total, product_qty):
                    amount = min(product_qty, total)
                result.append((amount, id))
                product_qty -= amount
                total -= amount
                if product_qty <= 0.0:
                    return result
                if total <= 0.0:
                    continue
        return False

stock_location()


class stock_tracking(osv.osv):
    _name = "stock.tracking"
    _description = "Packs"

    def checksum(sscc):
        salt = '31' * 8 + '3'
        sum = 0
        for sscc_part, salt_part in zip(sscc, salt):
            sum += int(sscc_part) * int(salt_part)
        return (10 - (sum % 10)) % 10
    checksum = staticmethod(checksum)

    def make_sscc(self, cr, uid, context=None):
        sequence = self.pool.get('ir.sequence').get(cr, uid, 'stock.lot.tracking')
        try:
            return sequence + str(self.checksum(sequence))
        except Exception:
            return sequence

    _columns = {
        'name': fields.char('Pack Reference', size=64, required=True, select=True, help="By default, the pack reference is generated following the sscc standard. (Serial number + 1 check digit)"),
        'active': fields.boolean('Active', help="By unchecking the active field, you may hide a pack without deleting it."),
        'serial': fields.char('Additional Reference', size=64, select=True, help="Other reference or serial number"),
        'move_ids': fields.one2many('stock.move', 'tracking_id', 'Moves for this pack', readonly=True),
        'date': fields.datetime('Creation Date', required=True),
    }
    _defaults = {
        'active': 1,
        'name': make_sscc,
        'date': lambda *a: time.strftime('%Y-%m-%d %H:%M:%S'),
    }

    def name_search(self, cr, user, name, args=None, operator='ilike', context=None, limit=100):
        if not args:
            args = []
        ids = self.search(cr, user, [('serial', '=', name)]+ args, limit=limit, context=context)
        ids += self.search(cr, user, [('name', operator, name)]+ args, limit=limit, context=context)
        return self.name_get(cr, user, ids, context)

    def name_get(self, cr, uid, ids, context=None):
        if not len(ids):
            return []
        res = [(r['id'], r['name']+' ['+(r['serial'] or '')+']') for r in self.read(cr, uid, ids, ['name', 'serial'], context)]
        return res

    def unlink(self, cr, uid, ids, context=None):
        raise osv.except_osv(_('Error'), _('You can not remove a lot line !'))

    def action_traceability(self, cr, uid, ids, context={}):
        """ It traces the information of a product
        @param self: The object pointer.
        @param cr: A database cursor
        @param uid: ID of the user currently logged in
        @param ids: List of IDs selected
        @param context: A standard dictionary
        @return: A dictionary of values
        """
        return self.pool.get('action.traceability').action_traceability(cr,uid,ids,context)

stock_tracking()

#----------------------------------------------------------
# Stock Picking
#----------------------------------------------------------
class stock_picking(osv.osv):
    _name = "stock.picking"
    _inherit = ['mail.thread']
    _description = "Picking List"

    def _set_maximum_date(self, cr, uid, ids, name, value, arg, context=None):
        """ Calculates planned date if it is greater than 'value'.
        @param name: Name of field
        @param value: Value of field
        @param arg: User defined argument
        @return: True or False
        """
        if not value:
            return False
        if isinstance(ids, (int, long)):
            ids = [ids]
        for pick in self.browse(cr, uid, ids, context=context):
            sql_str = """update stock_move set
                    date='%s'
                where
                    picking_id=%d """ % (value, pick.id)

            if pick.max_date:
                sql_str += " and (date='" + pick.max_date + "' or date>'" + value + "')"
            cr.execute(sql_str)
        return True

    def _set_minimum_date(self, cr, uid, ids, name, value, arg, context=None):
        """ Calculates planned date if it is less than 'value'.
        @param name: Name of field
        @param value: Value of field
        @param arg: User defined argument
        @return: True or False
        """
        if not value:
            return False
        if isinstance(ids, (int, long)):
            ids = [ids]
        for pick in self.browse(cr, uid, ids, context=context):
            sql_str = """update stock_move set
                    date='%s'
                where
                    picking_id=%s """ % (value, pick.id)
            if pick.min_date:
                sql_str += " and (date='" + pick.min_date + "' or date<'" + value + "')"
            cr.execute(sql_str)
        return True

    def get_min_max_date(self, cr, uid, ids, field_name, arg, context=None):
        """ Finds minimum and maximum dates for picking.
        @return: Dictionary of values
        """
        res = {}
        for id in ids:
            res[id] = {'min_date': False, 'max_date': False}
        if not ids:
            return res
        cr.execute("""select
                picking_id,
                min(date_expected),
                max(date_expected)
            from
                stock_move
            where
                picking_id IN %s
            group by
                picking_id""",(tuple(ids),))
        for pick, dt1, dt2 in cr.fetchall():
            res[pick]['min_date'] = dt1
            res[pick]['max_date'] = dt2
        return res
    
    def create(self, cr, user, vals, context=None):
        if ('name' not in vals) or (vals.get('name')=='/'):
            seq_obj_name =  'stock.picking.' + vals['type']
            vals['name'] = self.pool.get('ir.sequence').get(cr, user, seq_obj_name)
        new_id = super(stock_picking, self).create(cr, user, vals, context)
        if new_id:
            self.create_send_note(cr, user, [new_id], context=context)
        return new_id

    _columns = {
        'name': fields.char('Reference', size=64, select=True, states={'done':[('readonly', True)], 'cancel':[('readonly',True)]}),
        'origin': fields.char('Origin', size=64, states={'done':[('readonly', True)], 'cancel':[('readonly',True)]}, help="Reference of the document", select=True),
        'backorder_id': fields.many2one('stock.picking', 'Back Order of', states={'done':[('readonly', True)], 'cancel':[('readonly',True)]}, help="If this shipment was split, then this field links to the shipment which contains the already processed part.", select=True),
        'type': fields.selection([('out', 'Sending Goods'), ('in', 'Getting Goods'), ('internal', 'Internal')], 'Shipping Type', required=True, select=True, states={'done':[('readonly', True)], 'cancel':[('readonly',True)]}, help="Shipping type specify, goods coming in or going out."),
        'note': fields.text('Notes', states={'done':[('readonly', True)], 'cancel':[('readonly',True)]}),
        'stock_journal_id': fields.many2one('stock.journal','Stock Journal', select=True, states={'done':[('readonly', True)], 'cancel':[('readonly',True)]}),
        'location_id': fields.many2one('stock.location', 'Location', states={'done':[('readonly', True)], 'cancel':[('readonly',True)]}, help="Keep empty if you produce at the location where the finished products are needed." \
                "Set a location if you produce at a fixed location. This can be a partner location " \
                "if you subcontract the manufacturing operations.", select=True),
        'location_dest_id': fields.many2one('stock.location', 'Dest. Location', states={'done':[('readonly', True)], 'cancel':[('readonly',True)]}, help="Location where the system will stock the finished products.", select=True),
        'move_type': fields.selection([('direct', 'Partial'), ('one', 'All at once')], 'Delivery Method', required=True, states={'done':[('readonly', True)], 'cancel':[('readonly',True)]}, help="It specifies goods to be deliver partially or all at once"),
        'state': fields.selection([
            ('draft', 'Draft'),
            ('auto', 'Waiting Another Operation'),
            ('confirmed', 'Waiting Availability'),
            ('assigned', 'Ready to Transfer'),
            ('done', 'Transferred'),
            ('cancel', 'Cancelled'),], 'State', readonly=True, select=True, help="""
            * Draft: not confirmed yet and will not be scheduled until confirmed\n
            * Waiting Another Operation: waiting for another move to proceed before it becomes automatically available (e.g. in Make-To-Order flows)\n
            * Waiting Availability: still waiting for the availability of products\n
            * Ready to Transfer: products reserved, simply waiting for confirmation.\n
            * Transferred: has been processed, can't be modified or cancelled anymore\n
            * Cancelled: has been cancelled, can't be confirmed anymore"""
        ),
        'min_date': fields.function(get_min_max_date, fnct_inv=_set_minimum_date, multi="min_max_date",
                 store=True, type='datetime', string='Scheduled Date', select=1, help="Scheduled date for the shipment to be processed"),
        'date': fields.datetime('Order Date', help="Date of order", select=True, states={'done':[('readonly', True)], 'cancel':[('readonly',True)]}),
        'date_done': fields.datetime('Date Done', help="Date of Completion", states={'done':[('readonly', True)], 'cancel':[('readonly',True)]}),
        'max_date': fields.function(get_min_max_date, fnct_inv=_set_maximum_date, multi="min_max_date",
                 store=True, type='datetime', string='Max. Expected Date', select=2),
        'move_lines': fields.one2many('stock.move', 'picking_id', 'Internal Moves', states={'done': [('readonly', True)], 'cancel': [('readonly', True)]}),
        'auto_picking': fields.boolean('Auto-Picking', states={'done':[('readonly', True)], 'cancel':[('readonly',True)]}),
        'partner_id': fields.many2one('res.partner', 'Partner', states={'done':[('readonly', True)], 'cancel':[('readonly',True)]}),
        'invoice_state': fields.selection([
            ("invoiced", "Invoiced"),
            ("2binvoiced", "To Be Invoiced"),
            ("none", "Not Applicable")], "Invoice Control",
            select=True, required=True, readonly=True, states={'draft': [('readonly', False)]}),
        'company_id': fields.many2one('res.company', 'Company', required=True, select=True, states={'done':[('readonly', True)], 'cancel':[('readonly',True)]}),
    }
    _defaults = {
        'name': lambda self, cr, uid, context: '/',
        'state': 'draft',
        'move_type': 'direct',
        'type': 'internal',
        'invoice_state': 'none',
        'date': lambda *a: time.strftime('%Y-%m-%d %H:%M:%S'),
        'company_id': lambda self, cr, uid, c: self.pool.get('res.company')._company_default_get(cr, uid, 'stock.picking', context=c)
    }
    _sql_constraints = [
        ('name_uniq', 'unique(name, company_id)', 'Reference must be unique per Company!'),
    ]

    def action_process(self, cr, uid, ids, context=None):
        return {
            'view_type': 'form',
            'view_mode': 'form',
            'res_model': 'stock.partial.picking',
            'type': 'ir.actions.act_window',
            'target': 'new',
            'context': context,
            'nodestroy': True,
        }

    def copy(self, cr, uid, id, default=None, context=None):
        if default is None:
            default = {}
        default = default.copy()
        picking_obj = self.browse(cr, uid, id, context=context)
        move_obj=self.pool.get('stock.move')
        if ('name' not in default) or (picking_obj.name=='/'):
            seq_obj_name =  'stock.picking.' + picking_obj.type
            default['name'] = self.pool.get('ir.sequence').get(cr, uid, seq_obj_name)
            default['origin'] = ''
            default['backorder_id'] = False
        if picking_obj.invoice_state == 'invoiced':
            default['invoice_state'] = '2binvoiced'
        res=super(stock_picking, self).copy(cr, uid, id, default, context)
        if res:
            picking_obj = self.browse(cr, uid, res, context=context)
            for move in picking_obj.move_lines:
                move_obj.write(cr, uid, [move.id], {'tracking_id': False,'prodlot_id':False, 'move_history_ids2': [(6, 0, [])], 'move_history_ids': [(6, 0, [])]})
        return res

    def onchange_partner_in(self, cr, uid, context=None, partner_id=None):
        return {}

    def action_explode(self, cr, uid, moves, context=None):
        return moves

    def action_confirm(self, cr, uid, ids, context=None):
        """ Confirms picking.
        @return: True
        """
        self.write(cr, uid, ids, {'state': 'confirmed'})
        todo = []
        for picking in self.browse(cr, uid, ids, context=context):
            for r in picking.move_lines:
                if r.state == 'draft':
                    todo.append(r.id)


        todo = self.action_explode(cr, uid, todo, context)
        if len(todo):
            self.pool.get('stock.move').action_confirm(cr, uid, todo, context=context)
        return True

    def test_auto_picking(self, cr, uid, ids):
        # TODO: Check locations to see if in the same location ?
        return True

    def action_assign(self, cr, uid, ids, *args):
        """ Changes state of picking to available if all moves are confirmed.
        @return: True
        """
        wf_service = netsvc.LocalService("workflow")
        for pick in self.browse(cr, uid, ids):
            if pick.state == 'draft':
<<<<<<< HEAD
                wf_service.trg_validate(uid, 'stock.picking', pick.id,'button_confirm', cr)
=======
                wf_service = netsvc.LocalService("workflow")
                wf_service.trg_validate(uid, 'stock.picking', pick.id, 'button_confirm', cr)
>>>>>>> bd0bc7d4
            move_ids = [x.id for x in pick.move_lines if x.state == 'confirmed']
            if not move_ids:
                raise osv.except_osv(_('Warning !'),_('Not enough stock, unable to reserve the products.'))
            self.pool.get('stock.move').action_assign(cr, uid, move_ids)
        return True

    def force_assign(self, cr, uid, ids, *args):
        """ Changes state of picking to available if moves are confirmed or waiting.
        @return: True
        """
        wf_service = netsvc.LocalService("workflow")
        for pick in self.browse(cr, uid, ids):
            move_ids = [x.id for x in pick.move_lines if x.state in ['confirmed','waiting']]
            self.pool.get('stock.move').force_assign(cr, uid, move_ids)
            wf_service.trg_write(uid, 'stock.picking', pick.id, cr)
        return True

    def draft_force_assign(self, cr, uid, ids, *args):
        """ Confirms picking directly from draft state.
        @return: True
        """
        wf_service = netsvc.LocalService("workflow")
        for pick in self.browse(cr, uid, ids):
            if not pick.move_lines:
                raise osv.except_osv(_('Error !'),_('You can not process picking without stock moves'))
            wf_service.trg_validate(uid, 'stock.picking', pick.id,
                'button_confirm', cr)
        return True

    def draft_validate(self, cr, uid, ids, context=None):
        """ Validates picking directly from draft state.
        @return: True
        """
        wf_service = netsvc.LocalService("workflow")
        self.draft_force_assign(cr, uid, ids)
        for pick in self.browse(cr, uid, ids, context=context):
            move_ids = [x.id for x in pick.move_lines]
            self.pool.get('stock.move').force_assign(cr, uid, move_ids)
            wf_service.trg_write(uid, 'stock.picking', pick.id, cr)
        return self.action_process(
            cr, uid, ids, context=context)
    def cancel_assign(self, cr, uid, ids, *args):
        """ Cancels picking and moves.
        @return: True
        """
        wf_service = netsvc.LocalService("workflow")
        for pick in self.browse(cr, uid, ids):
            move_ids = [x.id for x in pick.move_lines]
            self.pool.get('stock.move').cancel_assign(cr, uid, move_ids)
            wf_service.trg_write(uid, 'stock.picking', pick.id, cr)
        return True

    def action_assign_wkf(self, cr, uid, ids, context=None):
        """ Changes picking state to assigned.
        @return: True
        """
        self.write(cr, uid, ids, {'state': 'assigned'})
        return True

    def test_finished(self, cr, uid, ids):
        """ Tests whether the move is in done or cancel state or not.
        @return: True or False
        """
        move_ids = self.pool.get('stock.move').search(cr, uid, [('picking_id', 'in', ids)])
        for move in self.pool.get('stock.move').browse(cr, uid, move_ids):
            if move.state not in ('done', 'cancel'):

                if move.product_qty != 0.0:
                    return False
                else:
                    move.write({'state': 'done'})
        return True

    def test_assigned(self, cr, uid, ids):
        """ Tests whether the move is in assigned state or not.
        @return: True or False
        """
        #TOFIX: assignment of move lines should be call before testing assigment otherwise picking never gone in assign state
        ok = True
        for pick in self.browse(cr, uid, ids):
            mt = pick.move_type
            # incomming shipments are always set as available if they aren't chained
            if pick.type == 'in':
                if all([x.state != 'waiting' for x in pick.move_lines]):
                    return True
            for move in pick.move_lines:
                if (move.state in ('confirmed', 'draft')) and (mt == 'one'):
                    return False
                if (mt == 'direct') and (move.state == 'assigned') and (move.product_qty):
                    return True
                ok = ok and (move.state in ('cancel', 'done', 'assigned'))
        return ok

    def action_cancel(self, cr, uid, ids, context=None):
        """ Changes picking state to cancel.
        @return: True
        """
        for pick in self.browse(cr, uid, ids, context=context):
            ids2 = [move.id for move in pick.move_lines]
            self.pool.get('stock.move').action_cancel(cr, uid, ids2, context)
        self.write(cr, uid, ids, {'state': 'cancel', 'invoice_state': 'none'})
        self.ship_cancel_send_note(cr, uid, ids, context)
        return True

    #
    # TODO: change and create a move if not parents
    #
    def action_done(self, cr, uid, ids, context=None):
        """ Changes picking state to done.
        @return: True
        """
        self.write(cr, uid, ids, {'state': 'done', 'date_done': time.strftime('%Y-%m-%d %H:%M:%S')})
        return True

    def action_move(self, cr, uid, ids, context=None):
        """ Changes move state to assigned.
        @return: True
        """
        for pick in self.browse(cr, uid, ids, context=context):
            todo = []
            for move in pick.move_lines:
                if move.state == 'draft':
                    self.pool.get('stock.move').action_confirm(cr, uid, [move.id],
                        context=context)
                    todo.append(move.id)
                elif move.state in ('assigned','confirmed'):
                    todo.append(move.id)
            if len(todo):
                self.pool.get('stock.move').action_done(cr, uid, todo,
                        context=context)
        return True

    def get_currency_id(self, cr, uid, picking):
        return False

    def _get_partner_to_invoice(self, cr, uid, picking, context=None):
        """ Gets the partner that will be invoiced
            Note that this function is inherited in the sale and purchase modules
            @param picking: object of the picking for which we are selecting the partner to invoice
            @return: object of the partner to invoice
        """
        return picking.partner_id and picking.partner_id.id

    def _get_comment_invoice(self, cr, uid, picking):
        """
        @return: comment string for invoice
        """
        return picking.note or ''

    def _get_price_unit_invoice(self, cr, uid, move_line, type, context=None):
        """ Gets price unit for invoice
        @param move_line: Stock move lines
        @param type: Type of invoice
        @return: The price unit for the move line
        """
        if context is None:
            context = {}

        if type in ('in_invoice', 'in_refund'):
            # Take the user company and pricetype
            context['currency_id'] = move_line.company_id.currency_id.id
            amount_unit = move_line.product_id.price_get('standard_price', context=context)[move_line.product_id.id]
            return amount_unit
        else:
            return move_line.product_id.list_price

    def _get_discount_invoice(self, cr, uid, move_line):
        '''Return the discount for the move line'''
        return 0.0

    def _get_taxes_invoice(self, cr, uid, move_line, type):
        """ Gets taxes on invoice
        @param move_line: Stock move lines
        @param type: Type of invoice
        @return: Taxes Ids for the move line
        """
        if type in ('in_invoice', 'in_refund'):
            taxes = move_line.product_id.supplier_taxes_id
        else:
            taxes = move_line.product_id.taxes_id

        if move_line.picking_id and move_line.picking_id.partner_id and move_line.picking_id.partner_id.id:
            return self.pool.get('account.fiscal.position').map_tax(
                cr,
                uid,
                move_line.picking_id.partner_id.property_account_position,
                taxes
            )
        else:
            return map(lambda x: x.id, taxes)

    def _get_account_analytic_invoice(self, cr, uid, picking, move_line):
        return False

    def _invoice_line_hook(self, cr, uid, move_line, invoice_line_id):
        '''Call after the creation of the invoice line'''
        return

    def _invoice_hook(self, cr, uid, picking, invoice_id):
        '''Call after the creation of the invoice'''
        return

    def _get_invoice_type(self, pick):
        src_usage = dest_usage = None
        inv_type = None
        if pick.invoice_state == '2binvoiced':
            if pick.move_lines:
                src_usage = pick.move_lines[0].location_id.usage
                dest_usage = pick.move_lines[0].location_dest_id.usage
            if pick.type == 'out' and dest_usage == 'supplier':
                inv_type = 'in_refund'
            elif pick.type == 'out' and dest_usage == 'customer':
                inv_type = 'out_invoice'
            elif pick.type == 'in' and src_usage == 'supplier':
                inv_type = 'in_invoice'
            elif pick.type == 'in' and src_usage == 'customer':
                inv_type = 'out_refund'
            else:
                inv_type = 'out_invoice'
        return inv_type

    def _prepare_invoice_group(self, cr, uid, picking, partner, invoice, context=None):
        """ Builds the dict for grouped invoices
            @param picking: picking object
            @param partner: object of the partner to invoice (not used here, but may be usefull if this function is inherited)
            @param invoice: object of the invoice that we are updating
            @return: dict that will be used to update the invoice
        """
        comment = self._get_comment_invoice(cr, uid, picking)
        return {
            'name': (invoice.name or '') + ', ' + (picking.name or ''),
            'origin': (invoice.origin or '') + ', ' + (picking.name or '') + (picking.origin and (':' + picking.origin) or ''),
            'comment': (comment and (invoice.comment and invoice.comment + "\n" + comment or comment)) or (invoice.comment and invoice.comment or ''),
            'date_invoice': context.get('date_inv', False),
            'user_id': uid,
        }

    def _prepare_invoice(self, cr, uid, picking, partner, inv_type, journal_id, context=None):
        """ Builds the dict containing the values for the invoice
            @param picking: picking object
            @param partner: object of the partner to invoice
            @param inv_type: type of the invoice ('out_invoice', 'in_invoice', ...)
            @param journal_id: ID of the accounting journal
            @return: dict that will be used to create the invoice object
        """
        if isinstance(partner, int):
            partner = self.pool.get('res.partner').browse(cr, uid, partner, context=context)
        if inv_type in ('out_invoice', 'out_refund'):
            account_id = partner.property_account_receivable.id
        else:
            account_id = partner.property_account_payable.id
        comment = self._get_comment_invoice(cr, uid, picking)
        invoice_vals = {
            'name': picking.name,
            'origin': (picking.name or '') + (picking.origin and (':' + picking.origin) or ''),
            'type': inv_type,
            'account_id': account_id,
            'partner_id': partner.id,
            'comment': comment,
            'payment_term': partner.property_payment_term and partner.property_payment_term.id or False,
            'fiscal_position': partner.property_account_position.id,
            'date_invoice': context.get('date_inv', False),
            'company_id': picking.company_id.id,
            'user_id': uid,
        }
        cur_id = self.get_currency_id(cr, uid, picking)
        if cur_id:
            invoice_vals['currency_id'] = cur_id
        if journal_id:
            invoice_vals['journal_id'] = journal_id
        return invoice_vals

    def _prepare_invoice_line(self, cr, uid, group, picking, move_line, invoice_id,
        invoice_vals, context=None):
        """ Builds the dict containing the values for the invoice line
            @param group: True or False
            @param picking: picking object
            @param: move_line: move_line object
            @param: invoice_id: ID of the related invoice
            @param: invoice_vals: dict used to created the invoice
            @return: dict that will be used to create the invoice line
        """
        if group:
            name = (picking.name or '') + '-' + move_line.name
        else:
            name = move_line.name
        origin = move_line.picking_id.name or ''
        if move_line.picking_id.origin:
            origin += ':' + move_line.picking_id.origin

        if invoice_vals['type'] in ('out_invoice', 'out_refund'):
            account_id = move_line.product_id.product_tmpl_id.\
                    property_account_income.id
            if not account_id:
                account_id = move_line.product_id.categ_id.\
                        property_account_income_categ.id
        else:
            account_id = move_line.product_id.product_tmpl_id.\
                    property_account_expense.id
            if not account_id:
                account_id = move_line.product_id.categ_id.\
                        property_account_expense_categ.id
        if invoice_vals['fiscal_position']:
            fp_obj = self.pool.get('account.fiscal.position')
            fiscal_position = fp_obj.browse(cr, uid, invoice_vals['fiscal_position'], context=context)
            account_id = fp_obj.map_account(cr, uid, fiscal_position, account_id)
        # set UoS if it's a sale and the picking doesn't have one
        uos_id = move_line.product_uos and move_line.product_uos.id or False
        if not uos_id and invoice_vals['type'] in ('out_invoice', 'out_refund'):
            uos_id = move_line.product_uom.id

        return {
            'name': name,
            'origin': origin,
            'invoice_id': invoice_id,
            'uos_id': uos_id,
            'product_id': move_line.product_id.id,
            'account_id': account_id,
            'price_unit': self._get_price_unit_invoice(cr, uid, move_line, invoice_vals['type']),
            'discount': self._get_discount_invoice(cr, uid, move_line),
            'quantity': move_line.product_uos_qty or move_line.product_qty,
            'invoice_line_tax_id': [(6, 0, self._get_taxes_invoice(cr, uid, move_line, invoice_vals['type']))],
            'account_analytic_id': self._get_account_analytic_invoice(cr, uid, picking, move_line),
        }

    def action_invoice_create(self, cr, uid, ids, journal_id=False,
            group=False, type='out_invoice', context=None):
        """ Creates invoice based on the invoice state selected for picking.
        @param journal_id: Id of journal
        @param group: Whether to create a group invoice or not
        @param type: Type invoice to be created
        @return: Ids of created invoices for the pickings
        """
        if context is None:
            context = {}

        invoice_obj = self.pool.get('account.invoice')
        invoice_line_obj = self.pool.get('account.invoice.line')
        partner_obj = self.pool.get('res.partner')
        invoices_group = {}
        res = {}
        inv_type = type
        for picking in self.browse(cr, uid, ids, context=context):
            if picking.invoice_state != '2binvoiced':
                continue
            partner = self._get_partner_to_invoice(cr, uid, picking, context=context)
            if isinstance(partner, int):
                partner = partner_obj.browse(cr, uid, [partner], context=context)[0]
            if not partner:
                raise osv.except_osv(_('Error, no partner !'),
                    _('Please put a partner on the picking list if you want to generate invoice.'))

            if not inv_type:
                inv_type = self._get_invoice_type(picking)

            if group and partner.id in invoices_group:
                invoice_id = invoices_group[partner.id]
                invoice = invoice_obj.browse(cr, uid, invoice_id)
                invoice_vals_group = self._prepare_invoice_group(cr, uid, picking, partner, invoice, context=context)
                invoice_obj.write(cr, uid, [invoice_id], invoice_vals_group, context=context)
            else:
                invoice_vals = self._prepare_invoice(cr, uid, picking, partner, inv_type, journal_id, context=context)
                invoice_id = invoice_obj.create(cr, uid, invoice_vals, context=context)
                invoices_group[partner.id] = invoice_id
            res[picking.id] = invoice_id
            for move_line in picking.move_lines:
                if move_line.state == 'cancel':
                    continue
                vals = self._prepare_invoice_line(cr, uid, group, picking, move_line,
                                invoice_id, invoice_vals, context=context)
                if vals:
                    invoice_line_id = invoice_line_obj.create(cr, uid, vals, context=context)
                    self._invoice_line_hook(cr, uid, move_line, invoice_line_id)

            invoice_obj.button_compute(cr, uid, [invoice_id], context=context,
                    set_total=(inv_type in ('in_invoice', 'in_refund')))
            self.write(cr, uid, [picking.id], {
                'invoice_state': 'invoiced',
                }, context=context)
            self._invoice_hook(cr, uid, picking, invoice_id)
        self.write(cr, uid, res.keys(), {
            'invoice_state': 'invoiced',
            }, context=context)
        return res

    def test_done(self, cr, uid, ids, context=None):
        """ Test whether the move lines are done or not.
        @return: True or False
        """
        ok = False
        for pick in self.browse(cr, uid, ids, context=context):
            if not pick.move_lines:
                return True
            for move in pick.move_lines:
                if move.state not in ('cancel','done'):
                    return False
                if move.state=='done':
                    ok = True
        return ok

    def test_cancel(self, cr, uid, ids, context=None):
        """ Test whether the move lines are canceled or not.
        @return: True or False
        """
        for pick in self.browse(cr, uid, ids, context=context):
            for move in pick.move_lines:
                if move.state not in ('cancel',):
                    return False
        return True

    def allow_cancel(self, cr, uid, ids, context=None):
        for pick in self.browse(cr, uid, ids, context=context):
            if not pick.move_lines:
                return True
            for move in pick.move_lines:
                if move.state == 'done':
                    raise osv.except_osv(_('Error'), _('You cannot cancel picking because stock move is in done state !'))
        return True
    def unlink(self, cr, uid, ids, context=None):
        move_obj = self.pool.get('stock.move')
        if context is None:
            context = {}
        for pick in self.browse(cr, uid, ids, context=context):
            if pick.state in ['done','cancel']:
                raise osv.except_osv(_('Error'), _('You cannot remove the picking which is in %s state !')%(pick.state,))
            else:
                ids2 = [move.id for move in pick.move_lines]
                ctx = context.copy()
                ctx.update({'call_unlink':True})
                if pick.state != 'draft':
                    #Cancelling the move in order to affect Virtual stock of product
                    move_obj.action_cancel(cr, uid, ids2, ctx)
                #Removing the move
                move_obj.unlink(cr, uid, ids2, ctx)

        return super(stock_picking, self).unlink(cr, uid, ids, context=context)

    # FIXME: needs refactoring, this code is partially duplicated in stock_move.do_partial()!
    def do_partial(self, cr, uid, ids, partial_datas, context=None):
        """ Makes partial picking and moves done.
        @param partial_datas : Dictionary containing details of partial picking
                          like partner_id, partner_id, delivery_date,
                          delivery moves with product_id, product_qty, uom
        @return: Dictionary of values
        """
        if context is None:
            context = {}
        else:
            context = dict(context)
        res = {}
        move_obj = self.pool.get('stock.move')
        product_obj = self.pool.get('product.product')
        currency_obj = self.pool.get('res.currency')
        uom_obj = self.pool.get('product.uom')
        sequence_obj = self.pool.get('ir.sequence')
        wf_service = netsvc.LocalService("workflow")
        for pick in self.browse(cr, uid, ids, context=context):
            new_picking = None
            complete, too_many, too_few = [], [], []
            move_product_qty, prodlot_ids, product_avail, partial_qty, product_uoms = {}, {}, {}, {}, {}
            for move in pick.move_lines:
                if move.state in ('done', 'cancel'):
                    continue
                partial_data = partial_datas.get('move%s'%(move.id), {})
                product_qty = partial_data.get('product_qty',0.0)
                move_product_qty[move.id] = product_qty
                product_uom = partial_data.get('product_uom',False)
                product_price = partial_data.get('product_price',0.0)
                product_currency = partial_data.get('product_currency',False)
                prodlot_id = partial_data.get('prodlot_id')
                prodlot_ids[move.id] = prodlot_id
                product_uoms[move.id] = product_uom
                partial_qty[move.id] = uom_obj._compute_qty(cr, uid, product_uoms[move.id], product_qty, move.product_uom.id)
                if move.product_qty == partial_qty[move.id]:
                    complete.append(move)
                elif move.product_qty > partial_qty[move.id]:
                    too_few.append(move)
                else:
                    too_many.append(move)

                # Average price computation
                if (pick.type == 'in') and (move.product_id.cost_method == 'average'):
                    product = product_obj.browse(cr, uid, move.product_id.id)
                    move_currency_id = move.company_id.currency_id.id
                    context['currency_id'] = move_currency_id
                    qty = uom_obj._compute_qty(cr, uid, product_uom, product_qty, product.uom_id.id)

                    if product.id in product_avail:
                        product_avail[product.id] += qty
                    else:
                        product_avail[product.id] = product.qty_available

                    if qty > 0:
                        new_price = currency_obj.compute(cr, uid, product_currency,
                                move_currency_id, product_price)
                        new_price = uom_obj._compute_price(cr, uid, product_uom, new_price,
                                product.uom_id.id)
                        if product.qty_available <= 0:
                            new_std_price = new_price
                        else:
                            # Get the standard price
                            amount_unit = product.price_get('standard_price', context=context)[product.id]
                            new_std_price = ((amount_unit * product_avail[product.id])\
                                + (new_price * qty))/(product_avail[product.id] + qty)
                        # Write the field according to price type field
                        product_obj.write(cr, uid, [product.id], {'standard_price': new_std_price})

                        # Record the values that were chosen in the wizard, so they can be
                        # used for inventory valuation if real-time valuation is enabled.
                        move_obj.write(cr, uid, [move.id],
                                {'price_unit': product_price,
                                 'price_currency_id': product_currency})


            for move in too_few:
                product_qty = move_product_qty[move.id]
                if not new_picking:
                    new_picking = self.copy(cr, uid, pick.id,
                            {
                                'name': sequence_obj.get(cr, uid, 'stock.picking.%s'%(pick.type)),
                                'move_lines' : [],
                                'state':'draft',
                            })
                if product_qty != 0:
                    defaults = {
                            'product_qty' : product_qty,
                            'product_uos_qty': product_qty, #TODO: put correct uos_qty
                            'picking_id' : new_picking,
                            'state': 'assigned',
                            'move_dest_id': False,
                            'price_unit': move.price_unit,
                            'product_uom': product_uoms[move.id]
                    }
                    prodlot_id = prodlot_ids[move.id]
                    if prodlot_id:
                        defaults.update(prodlot_id=prodlot_id)
                    move_obj.copy(cr, uid, move.id, defaults)
                move_obj.write(cr, uid, [move.id],
                        {
                            'product_qty' : move.product_qty - partial_qty[move.id],
                            'product_uos_qty': move.product_qty - partial_qty[move.id], #TODO: put correct uos_qty

                        })

            if new_picking:
                move_obj.write(cr, uid, [c.id for c in complete], {'picking_id': new_picking})
            for move in complete:
                defaults = {'product_uom': product_uoms[move.id], 'product_qty': move_product_qty[move.id]}
                if prodlot_ids.get(move.id):
                    defaults.update({'prodlot_id': prodlot_ids[move.id]})
                move_obj.write(cr, uid, [move.id], defaults)
            for move in too_many:
                product_qty = move_product_qty[move.id]
                defaults = {
                    'product_qty' : product_qty,
                    'product_uos_qty': product_qty, #TODO: put correct uos_qty
                    'product_uom': product_uoms[move.id]
                }
                prodlot_id = prodlot_ids.get(move.id)
                if prodlot_ids.get(move.id):
                    defaults.update(prodlot_id=prodlot_id)
                if new_picking:
                    defaults.update(picking_id=new_picking)
                move_obj.write(cr, uid, [move.id], defaults)

            # At first we confirm the new picking (if necessary)
            if new_picking:
                wf_service.trg_validate(uid, 'stock.picking', new_picking, 'button_confirm', cr)
                # Then we finish the good picking
                self.write(cr, uid, [pick.id], {'backorder_id': new_picking})
                self.action_move(cr, uid, [new_picking])
                wf_service.trg_validate(uid, 'stock.picking', new_picking, 'button_done', cr)
                wf_service.trg_write(uid, 'stock.picking', pick.id, cr)
                delivered_pack_id = new_picking
                back_order_name = self.browse(cr, uid, delivered_pack_id, context=context).name
                self.back_order_send_note(cr, uid, ids, back_order_name, context)
            else:
                self.action_move(cr, uid, [pick.id])
                wf_service.trg_validate(uid, 'stock.picking', pick.id, 'button_done', cr)
                delivered_pack_id = pick.id
                self.ship_done_send_note(cr, uid, ids, context)

            delivered_pack = self.browse(cr, uid, delivered_pack_id, context=context)
            res[pick.id] = {'delivered_picking': delivered_pack.id or False}
            
        return res

    def log_picking(self, cr, uid, ids, context=None):
        """ This function will create log messages for picking.
        @param cr: the database cursor
        @param uid: the current user's ID for security checks,
        @param ids: List of Picking Ids
        @param context: A standard dictionary for contextual values
        """
        if context is None:
            context = {}
        data_obj = self.pool.get('ir.model.data')
        for pick in self.browse(cr, uid, ids, context=context):
            msg=''
            if pick.auto_picking:
                continue
            type_list = {
                'out':_("Delivery Order"),
                'in':_('Reception'),
                'internal': _('Internal picking'),
            }
            view_list = {
                'out': 'view_picking_out_form',
                'in': 'view_picking_in_form',
                'internal': 'view_picking_form',
            }
            message = type_list.get(pick.type, _('Document')) + " '" + (pick.name or '?') + "' "
            if pick.min_date:
                msg= _(' for the ')+ datetime.strptime(pick.min_date, '%Y-%m-%d %H:%M:%S').strftime('%m/%d/%Y')
            state_list = {
                'confirmed': _('is scheduled %s.') % msg,
                'assigned': _('is ready to process.'),
                'cancel': _('is cancelled.'),
                'done': _('is done.'),
                'auto': _('is waiting.'),
                'draft': _('is in draft state.'),
            }
            res = data_obj.get_object_reference(cr, uid, 'stock', view_list.get(pick.type, 'view_picking_form'))
            context.update({'view_id': res and res[1] or False})
            message += state_list[pick.state]
        return True
    
    # -----------------------------------------
    # OpenChatter methods and notifications
    # -----------------------------------------
    
    def _get_document_type(self, type):
        type_dict = {
                'out': 'Delivery order',
                'in': 'Shipment',
                'internal': 'Internal picking',
        }
        return type_dict.get(type, 'Stock picking')
    
    def create_send_note(self, cr, uid, ids, context=None):
        for obj in self.browse(cr, uid, ids, context=context):
            self.message_append_note(cr, uid, [obj.id], body=_("%s has been <b>created</b>.") % (self._get_document_type(obj.type)), context=context)
    
    def scrap_send_note(self, cr, uid, ids, quantity, uom, name, context=None):
        return self.message_append_note(cr, uid, ids, body= _("%s %s %s has been <b>moved to</b> scrap.") % (quantity, uom, name), context=context)
    
    def back_order_send_note(self, cr, uid, ids, back_name, context=None):
        return self.message_append_note(cr, uid, ids, body=_("Back order <em>%s</em> has been <b>created</b>.") % (back_name), context=context)
    
    def ship_done_send_note(self, cr, uid, ids, context=None):
        type_dict = {
                'out': 'delivered',
                'in': 'received',
                'internal': 'moved',
        }
        for obj in self.browse(cr, uid, ids, context=context):
            self.message_append_note(cr, uid, [obj.id], body=_("Products have been <b>%s</b>.") % (type_dict.get(obj.type, 'move done')), context=context)
    
    def ship_cancel_send_note(self, cr, uid, ids, context=None):
        for obj in self.browse(cr, uid, ids, context=context):
            self.message_append_note(cr, uid, [obj.id], body=_("%s has been <b>cancelled</b>.") % (self._get_document_type(obj.type)), context=context)
            

stock_picking()

class stock_production_lot(osv.osv):

    def name_get(self, cr, uid, ids, context=None):
        if not ids:
            return []
        reads = self.read(cr, uid, ids, ['name', 'prefix', 'ref'], context)
        res = []
        for record in reads:
            name = record['name']
            prefix = record['prefix']
            if prefix:
                name = prefix + '/' + name
            if record['ref']:
                name = '%s [%s]' % (name, record['ref'])
            res.append((record['id'], name))
        return res

    def name_search(self, cr, uid, name, args=None, operator='ilike', context=None, limit=100):
        args = args or []
        ids = []
        if name:
            ids = self.search(cr, uid, [('prefix', '=', name)] + args, limit=limit, context=context)
            if not ids:
                ids = self.search(cr, uid, [('name', operator, name)] + args, limit=limit, context=context)
        else:
            ids = self.search(cr, uid, args, limit=limit, context=context)
        return self.name_get(cr, uid, ids, context)

    _name = 'stock.production.lot'
    _description = 'Serial Number'

    def _get_stock(self, cr, uid, ids, field_name, arg, context=None):
        """ Gets stock of products for locations
        @return: Dictionary of values
        """
        if context is None:
            context = {}
        if 'location_id' not in context:
            locations = self.pool.get('stock.location').search(cr, uid, [('usage', '=', 'internal')], context=context)
        else:
            locations = context['location_id'] and [context['location_id']] or []

        if isinstance(ids, (int, long)):
            ids = [ids]

        res = {}.fromkeys(ids, 0.0)
        if locations:
            cr.execute('''select
                    prodlot_id,
                    sum(qty)
                from
                    stock_report_prodlots
                where
                    location_id IN %s and prodlot_id IN %s group by prodlot_id''',(tuple(locations),tuple(ids),))
            res.update(dict(cr.fetchall()))

        return res

    def _stock_search(self, cr, uid, obj, name, args, context=None):
        """ Searches Ids of products
        @return: Ids of locations
        """
        locations = self.pool.get('stock.location').search(cr, uid, [('usage', '=', 'internal')])
        cr.execute('''select
                prodlot_id,
                sum(qty)
            from
                stock_report_prodlots
            where
                location_id IN %s group by prodlot_id
            having  sum(qty) '''+ str(args[0][1]) + str(args[0][2]),(tuple(locations),))
        res = cr.fetchall()
        ids = [('id', 'in', map(lambda x: x[0], res))]
        return ids

    _columns = {
        'name': fields.char('Serial Number', size=64, required=True, help="Unique Serial Number, will be displayed as: PREFIX/SERIAL [INT_REF]"),
        'ref': fields.char('Internal Reference', size=256, help="Internal reference number in case it differs from the manufacturer's serial number"),
        'prefix': fields.char('Prefix', size=64, help="Optional prefix to prepend when displaying this serial number: PREFIX/SERIAL [INT_REF]"),
        'product_id': fields.many2one('product.product', 'Product', required=True, domain=[('type', '<>', 'service')]),
        'date': fields.datetime('Creation Date', required=True),
        'stock_available': fields.function(_get_stock, fnct_search=_stock_search, type="float", string="Available", select=True,
            help="Current quantity of products with this Production Lot Number available in company warehouses",
            digits_compute=dp.get_precision('Product Unit of Measure')),
        'revisions': fields.one2many('stock.production.lot.revision', 'lot_id', 'Revisions'),
        'company_id': fields.many2one('res.company', 'Company', select=True),
        'move_ids': fields.one2many('stock.move', 'prodlot_id', 'Moves for this serial number', readonly=True),
    }
    _defaults = {
        'date': lambda *a: time.strftime('%Y-%m-%d %H:%M:%S'),
        'name': lambda x, y, z, c: x.pool.get('ir.sequence').get(y, z, 'stock.lot.serial'),
        'product_id': lambda x, y, z, c: c.get('product_id', False),
    }
    _sql_constraints = [
        ('name_ref_uniq', 'unique (name, ref)', 'The combination of serial number and internal reference must be unique !'),
    ]
    def action_traceability(self, cr, uid, ids, context=None):
        """ It traces the information of a product
        @param self: The object pointer.
        @param cr: A database cursor
        @param uid: ID of the user currently logged in
        @param ids: List of IDs selected
        @param context: A standard dictionary
        @return: A dictionary of values
        """
        value=self.pool.get('action.traceability').action_traceability(cr,uid,ids,context)
        return value
stock_production_lot()

class stock_production_lot_revision(osv.osv):
    _name = 'stock.production.lot.revision'
    _description = 'Serial Number Revision'

    _columns = {
        'name': fields.char('Revision Name', size=64, required=True),
        'description': fields.text('Description'),
        'date': fields.date('Revision Date'),
        'indice': fields.char('Revision Number', size=16),
        'author_id': fields.many2one('res.users', 'Author'),
        'lot_id': fields.many2one('stock.production.lot', 'Serial Number', select=True, ondelete='cascade'),
        'company_id': fields.related('lot_id','company_id',type='many2one',relation='res.company',string='Company', store=True, readonly=True),
    }

    _defaults = {
        'author_id': lambda x, y, z, c: z,
        'date': fields.date.context_today,
    }

stock_production_lot_revision()

# ----------------------------------------------------
# Move
# ----------------------------------------------------

#
# Fields:
#   location_dest_id is only used for predicting futur stocks
#
class stock_move(osv.osv):

    def _getSSCC(self, cr, uid, context=None):
        cr.execute('select id from stock_tracking where create_uid=%s order by id desc limit 1', (uid,))
        res = cr.fetchone()
        return (res and res[0]) or False
    _name = "stock.move"
    _description = "Stock Move"
    _order = 'date_expected desc, id'
    _log_create = False

    def action_partial_move(self, cr, uid, ids, context=None):
        if context is None: context = {}
        if context.get('active_model') != self._name:
            context.update(active_ids=ids, active_model=self._name)
        partial_id = self.pool.get("stock.partial.move").create(
            cr, uid, {}, context=context)
        return {
            'name':_("Products to Process"),
            'view_mode': 'form',
            'view_id': False,
            'view_type': 'form',
            'res_model': 'stock.partial.move',
            'res_id': partial_id,
            'type': 'ir.actions.act_window',
            'nodestroy': True,
            'target': 'new',
            'domain': '[]',
            'context': context
        }


    def name_get(self, cr, uid, ids, context=None):
        res = []
        for line in self.browse(cr, uid, ids, context=context):
            res.append((line.id, (line.product_id.code or '/')+': '+line.location_id.name+' > '+line.location_dest_id.name))
        return res

    def _check_tracking(self, cr, uid, ids, context=None):
        """ Checks if serial number is assigned to stock move or not.
        @return: True or False
        """
        for move in self.browse(cr, uid, ids, context=context):
            if not move.prodlot_id and \
               (move.state == 'done' and \
               ( \
                   (move.product_id.track_production and move.location_id.usage == 'production') or \
                   (move.product_id.track_production and move.location_dest_id.usage == 'production') or \
                   (move.product_id.track_incoming and move.location_id.usage == 'supplier') or \
                   (move.product_id.track_outgoing and move.location_dest_id.usage == 'customer') \
               )):
                return False
        return True

    def _check_product_lot(self, cr, uid, ids, context=None):
        """ Checks whether move is done or not and production lot is assigned to that move.
        @return: True or False
        """
        for move in self.browse(cr, uid, ids, context=context):
            if move.prodlot_id and move.state == 'done' and (move.prodlot_id.product_id.id != move.product_id.id):
                return False
        return True

    _columns = {
        'name': fields.char('Name', size=250, required=True, select=True),
        'priority': fields.selection([('0', 'Not urgent'), ('1', 'Urgent')], 'Priority'),
        'create_date': fields.datetime('Creation Date', readonly=True, select=True),
        'date': fields.datetime('Date', required=True, select=True, help="Move date: scheduled date until move is done, then date of actual move processing", states={'done': [('readonly', True)]}),
        'date_expected': fields.datetime('Scheduled Date', states={'done': [('readonly', True)]},required=True, select=True, help="Scheduled date for the processing of this move"),
        'product_id': fields.many2one('product.product', 'Product', required=True, select=True, domain=[('type','<>','service')],states={'done': [('readonly', True)]}),

        'product_qty': fields.float('Quantity', digits_compute=dp.get_precision('Product Unit of Measure'), required=True,states={'done': [('readonly', True)]}),
        'product_uom': fields.many2one('product.uom', 'Unit of Measure', required=True,states={'done': [('readonly', True)]}),
        'product_uos_qty': fields.float('Quantity (UOS)', digits_compute=dp.get_precision('Product Unit of Measure'), states={'done': [('readonly', True)]}),
        'product_uos': fields.many2one('product.uom', 'Product UOS', states={'done': [('readonly', True)]}),
        'product_packaging': fields.many2one('product.packaging', 'Packaging', help="It specifies attributes of packaging like type, quantity of packaging,etc."),

        'location_id': fields.many2one('stock.location', 'Source Location', required=True, select=True,states={'done': [('readonly', True)]}, help="Sets a location if you produce at a fixed location. This can be a partner location if you subcontract the manufacturing operations."),
        'location_dest_id': fields.many2one('stock.location', 'Destination Location', required=True,states={'done': [('readonly', True)]}, select=True, help="Location where the system will stock the finished products."),
        'partner_id': fields.many2one('res.partner', 'Destination Address ', states={'done': [('readonly', True)]}, help="Optional address where goods are to be delivered, specifically used for allotment"),

        'prodlot_id': fields.many2one('stock.production.lot', 'Serial Number', states={'done': [('readonly', True)]}, help="Serial number is used to put a serial number on the production", select=True),
        'tracking_id': fields.many2one('stock.tracking', 'Pack', select=True, states={'done': [('readonly', True)]}, help="Logistical shipping unit: pallet, box, pack ..."),

        'auto_validate': fields.boolean('Auto Validate'),

        'move_dest_id': fields.many2one('stock.move', 'Destination Move', help="Optional: next stock move when chaining them", select=True),
        'move_history_ids': fields.many2many('stock.move', 'stock_move_history_ids', 'parent_id', 'child_id', 'Move History (child moves)'),
        'move_history_ids2': fields.many2many('stock.move', 'stock_move_history_ids', 'child_id', 'parent_id', 'Move History (parent moves)'),
        'picking_id': fields.many2one('stock.picking', 'Reference', select=True,states={'done': [('readonly', True)]}),
        'note': fields.text('Notes'),
        'state': fields.selection([('draft', 'New'),
                                   ('waiting', 'Waiting Another Move'),
                                   ('confirmed', 'Waiting Availability'),
                                   ('assigned', 'Available'),
                                   ('done', 'Done'),
                                   ('cancel', 'Cancelled')], 'State', readonly=True, select=True,
                 help= "* New: When the stock move is created and not yet confirmed.\n"\
                       "* Waiting Another Move: This state can be seen when a move is waiting for another one, for example in a chained flow.\n"\
                       "* Waiting Availability: This state is reached when the procurement resolution is not straight forward. It may need the scheduler to run, a component to me manufactured...\n"\
                       "* Available: When products are reserved, it is set to \'Available\'.\n"\
                       "* Done: When the shipment is processed, the state is \'Done\'."),
        'price_unit': fields.float('Unit Price', digits_compute= dp.get_precision('Account'), help="Technical field used to record the product cost set by the user during a picking confirmation (when average price costing method is used)"),
        'price_currency_id': fields.many2one('res.currency', 'Currency for average price', help="Technical field used to record the currency chosen by the user during a picking confirmation (when average price costing method is used)"),
        'company_id': fields.many2one('res.company', 'Company', required=True, select=True),
        'backorder_id': fields.related('picking_id','backorder_id',type='many2one', relation="stock.picking", string="Back Order", select=True),
        'origin': fields.related('picking_id','origin',type='char', size=64, relation="stock.picking", string="Origin", store=True),

        # used for colors in tree views:
        'scrapped': fields.related('location_dest_id','scrap_location',type='boolean',relation='stock.location',string='Scrapped', readonly=True),
    }
    def _check_location(self, cr, uid, ids, context=None):
        for record in self.browse(cr, uid, ids, context=context):
            if (record.state=='done') and (record.location_dest_id.usage == 'view' or record.location_id.usage == 'view'):
                return False
        return True

    _constraints = [
        (_check_tracking,
            'You must assign a serial number for this product',
            ['prodlot_id']),
        (_check_location, 'You can not move products from or to a location of the type view.',
            ['location_id','location_dest_id']),
        (_check_product_lot,
            'You try to assign a lot which is not from the same product',
            ['prodlot_id'])]

    def _default_location_destination(self, cr, uid, context=None):
        """ Gets default address of partner for destination location
        @return: Address id or False
        """
        mod_obj = self.pool.get('ir.model.data')
        picking_type = context.get('picking_type')
        location_id = False
        if context is None:
            context = {}
        if context.get('move_line', []):
            if context['move_line'][0]:
                if isinstance(context['move_line'][0], (tuple, list)):
                    location_id = context['move_line'][0][2] and context['move_line'][0][2].get('location_dest_id',False)
                else:
                    move_list = self.pool.get('stock.move').read(cr, uid, context['move_line'][0], ['location_dest_id'])
                    location_id = move_list and move_list['location_dest_id'][0] or False
        elif context.get('address_out_id', False):
            property_out = self.pool.get('res.partner').browse(cr, uid, context['address_out_id'], context).property_stock_customer
            location_id = property_out and property_out.id or False
        else:
            location_xml_id = False
            if picking_type == 'in':
                location_xml_id = 'stock_location_stock'
            elif picking_type == 'out':
                location_xml_id = 'stock_location_customers'
            if location_xml_id:
                location_model, location_id = mod_obj.get_object_reference(cr, uid, 'stock', location_xml_id)
        return location_id

    def _default_location_source(self, cr, uid, context=None):
        """ Gets default address of partner for source location
        @return: Address id or False
        """
        mod_obj = self.pool.get('ir.model.data')
        picking_type = context.get('picking_type')
        location_id = False

        if context is None:
            context = {}
        if context.get('move_line', []):
            try:
                location_id = context['move_line'][0][2]['location_id']
            except:
                pass
        elif context.get('address_in_id', False):
            part_obj_add = self.pool.get('res.partner').browse(cr, uid, context['address_in_id'], context=context)
            if part_obj_add:
                location_id = part_obj_add.property_stock_supplier.id
        else:
            location_xml_id = False
            if picking_type == 'in':
                location_xml_id = 'stock_location_suppliers'
            elif picking_type == 'out':
                location_xml_id = 'stock_location_stock'
            if location_xml_id:
                location_model, location_id = mod_obj.get_object_reference(cr, uid, 'stock', location_xml_id)
        return location_id

    _defaults = {
        'location_id': _default_location_source,
        'location_dest_id': _default_location_destination,
        'state': 'draft',
        'priority': '1',
        'product_qty': 1.0,
        'scrapped' :  False,
        'date': lambda *a: time.strftime('%Y-%m-%d %H:%M:%S'),
        'company_id': lambda self,cr,uid,c: self.pool.get('res.company')._company_default_get(cr, uid, 'stock.move', context=c),
        'date_expected': lambda *a: time.strftime('%Y-%m-%d %H:%M:%S'),
    }

    def write(self, cr, uid, ids, vals, context=None):
        if isinstance(ids, (int, long)):
            ids = [ids]
        if uid != 1:
            frozen_fields = set(['product_qty', 'product_uom', 'product_uos_qty', 'product_uos', 'location_id', 'location_dest_id', 'product_id'])
            for move in self.browse(cr, uid, ids, context=context):
                if move.state == 'done':
                    if frozen_fields.intersection(vals):
                        raise osv.except_osv(_('Operation forbidden'),
                                             _('Quantities, Unit of Measures, Products and Locations cannot be modified on stock moves that have already been processed (except by the Administrator)'))
        return  super(stock_move, self).write(cr, uid, ids, vals, context=context)

    def copy(self, cr, uid, id, default=None, context=None):
        if default is None:
            default = {}
        default = default.copy()
        default.update({'move_history_ids2': [], 'move_history_ids': []})
        return super(stock_move, self).copy(cr, uid, id, default, context=context)

    def _auto_init(self, cursor, context=None):
        res = super(stock_move, self)._auto_init(cursor, context=context)
        cursor.execute('SELECT indexname \
                FROM pg_indexes \
                WHERE indexname = \'stock_move_location_id_location_dest_id_product_id_state\'')
        if not cursor.fetchone():
            cursor.execute('CREATE INDEX stock_move_location_id_location_dest_id_product_id_state \
                    ON stock_move (product_id, state, location_id, location_dest_id)')
        return res

    def onchange_lot_id(self, cr, uid, ids, prodlot_id=False, product_qty=False,
                        loc_id=False, product_id=False, uom_id=False, context=None):
        """ On change of production lot gives a warning message.
        @param prodlot_id: Changed production lot id
        @param product_qty: Quantity of product
        @param loc_id: Location id
        @param product_id: Product id
        @return: Warning message
        """
        if not prodlot_id or not loc_id:
            return {}
        ctx = context and context.copy() or {}
        ctx['location_id'] = loc_id
        ctx.update({'raise-exception': True})
        uom_obj = self.pool.get('product.uom')
        product_obj = self.pool.get('product.product')
        product_uom = product_obj.browse(cr, uid, product_id, context=ctx).uom_id
        prodlot = self.pool.get('stock.production.lot').browse(cr, uid, prodlot_id, context=ctx)
        location = self.pool.get('stock.location').browse(cr, uid, loc_id, context=ctx)
        uom = uom_obj.browse(cr, uid, uom_id, context=ctx)
        amount_actual = uom_obj._compute_qty_obj(cr, uid, product_uom, prodlot.stock_available, uom, context=ctx)
        warning = {}
        if (location.usage == 'internal') and (product_qty > (amount_actual or 0.0)):
            warning = {
                'title': _('Insufficient Stock in Lot !'),
                'message': _('You are moving %.2f %s products but only %.2f %s available in this lot.') % (product_qty, uom.name, amount_actual, uom.name)
            }
        return {'warning': warning}

    def onchange_quantity(self, cr, uid, ids, product_id, product_qty,
                          product_uom, product_uos):
        """ On change of product quantity finds UoM and UoS quantities
        @param product_id: Product id
        @param product_qty: Changed Quantity of product
        @param product_uom: Unit of measure of product
        @param product_uos: Unit of sale of product
        @return: Dictionary of values
        """
        result = {
                  'product_uos_qty': 0.00
          }

        if (not product_id) or (product_qty <=0.0):
            return {'value': result}

        product_obj = self.pool.get('product.product')
        uos_coeff = product_obj.read(cr, uid, product_id, ['uos_coeff'])

        if product_uos and product_uom and (product_uom != product_uos):
            result['product_uos_qty'] = product_qty * uos_coeff['uos_coeff']
        else:
            result['product_uos_qty'] = product_qty

        return {'value': result}

    def onchange_uos_quantity(self, cr, uid, ids, product_id, product_uos_qty,
                          product_uos, product_uom):
        """ On change of product quantity finds UoM and UoS quantities
        @param product_id: Product id
        @param product_uos_qty: Changed UoS Quantity of product
        @param product_uom: Unit of measure of product
        @param product_uos: Unit of sale of product
        @return: Dictionary of values
        """
        result = {
                  'product_qty': 0.00
          }

        if (not product_id) or (product_uos_qty <=0.0):
            return {'value': result}

        product_obj = self.pool.get('product.product')
        uos_coeff = product_obj.read(cr, uid, product_id, ['uos_coeff'])

        if product_uos and product_uom and (product_uom != product_uos):
            result['product_qty'] = product_uos_qty / uos_coeff['uos_coeff']
        else:
            result['product_qty'] = product_uos_qty

        return {'value': result}

    def onchange_product_id(self, cr, uid, ids, prod_id=False, loc_id=False,
                            loc_dest_id=False, partner_id=False):
        """ On change of product id, if finds UoM, UoS, quantity and UoS quantity.
        @param prod_id: Changed Product id
        @param loc_id: Source location id
        @param loc_dest_id: Destination location id
        @param partner_id: Address id of partner
        @return: Dictionary of values
        """
        if not prod_id:
            return {}
        lang = False
        if partner_id:
            addr_rec = self.pool.get('res.partner').browse(cr, uid, partner_id)
            if addr_rec:
                lang = addr_rec and addr_rec.lang or False
        ctx = {'lang': lang}

        product = self.pool.get('product.product').browse(cr, uid, [prod_id], context=ctx)[0]
        uos_id  = product.uos_id and product.uos_id.id or False
        result = {
            'product_uom': product.uom_id.id,
            'product_uos': uos_id,
            'product_qty': 1.00,
            'product_uos_qty' : self.pool.get('stock.move').onchange_quantity(cr, uid, ids, prod_id, 1.00, product.uom_id.id, uos_id)['value']['product_uos_qty']
        }
        if not ids:
            result['name'] = product.partner_ref
        if loc_id:
            result['location_id'] = loc_id
        if loc_dest_id:
            result['location_dest_id'] = loc_dest_id
        return {'value': result}

    def onchange_date(self, cr, uid, ids, date, date_expected, context=None):
        """ On change of Scheduled Date gives a Move date.
        @param date_expected: Scheduled Date
        @param date: Move Date
        @return: Move Date
        """
        if not date_expected:
            date_expected = time.strftime('%Y-%m-%d %H:%M:%S')
        return {'value':{'date': date_expected}}

    def _chain_compute(self, cr, uid, moves, context=None):
        """ Finds whether the location has chained location type or not.
        @param moves: Stock moves
        @return: Dictionary containing destination location with chained location type.
        """
        result = {}
        for m in moves:
            dest = self.pool.get('stock.location').chained_location_get(
                cr,
                uid,
                m.location_dest_id,
                m.picking_id and m.picking_id.partner_id and m.picking_id.partner_id,
                m.product_id,
                context
            )
            if dest:
                if dest[1] == 'transparent':
                    newdate = (datetime.strptime(m.date, '%Y-%m-%d %H:%M:%S') + relativedelta(days=dest[2] or 0)).strftime('%Y-%m-%d')
                    self.write(cr, uid, [m.id], {
                        'date': newdate,
                        'location_dest_id': dest[0].id})
                    if m.picking_id and (dest[3] or dest[5]):
                        self.pool.get('stock.picking').write(cr, uid, [m.picking_id.id], {
                            'stock_journal_id': dest[3] or m.picking_id.stock_journal_id.id,
                            'type': dest[5] or m.picking_id.type
                        }, context=context)
                    m.location_dest_id = dest[0]
                    res2 = self._chain_compute(cr, uid, [m], context=context)
                    for pick_id in res2.keys():
                        result.setdefault(pick_id, [])
                        result[pick_id] += res2[pick_id]
                else:
                    result.setdefault(m.picking_id, [])
                    result[m.picking_id].append( (m, dest) )
        return result

    def _prepare_chained_picking(self, cr, uid, picking_name, picking, picking_type, moves_todo, context=None):
        """Prepare the definition (values) to create a new chained picking.

           :param str picking_name: desired new picking name
           :param browse_record picking: source picking (being chained to)
           :param str picking_type: desired new picking type
           :param list moves_todo: specification of the stock moves to be later included in this
               picking, in the form::

                   [[move, (dest_location, auto_packing, chained_delay, chained_journal,
                                  chained_company_id, chained_picking_type)],
                    ...
                   ]

               See also :meth:`stock_location.chained_location_get`.
        """
        res_company = self.pool.get('res.company')
        return {
                    'name': picking_name,
                    'origin': tools.ustr(picking.origin or ''),
                    'type': picking_type,
                    'note': picking.note,
                    'move_type': picking.move_type,
                    'auto_picking': moves_todo[0][1][1] == 'auto',
                    'stock_journal_id': moves_todo[0][1][3],
                    'company_id': moves_todo[0][1][4] or res_company._company_default_get(cr, uid, 'stock.company', context=context),
                    'partner_id': picking.partner_id.id,
                    'invoice_state': 'none',
                    'date': picking.date,
                }

    def _create_chained_picking(self, cr, uid, picking_name, picking, picking_type, moves_todo, context=None):
        picking_obj = self.pool.get('stock.picking')
        return picking_obj.create(cr, uid, self._prepare_chained_picking(cr, uid, picking_name, picking, picking_type, moves_todo, context=context))

    def create_chained_picking(self, cr, uid, moves, context=None):
        res_obj = self.pool.get('res.company')
        location_obj = self.pool.get('stock.location')
        move_obj = self.pool.get('stock.move')
        wf_service = netsvc.LocalService("workflow")
        new_moves = []
        if context is None:
            context = {}
        seq_obj = self.pool.get('ir.sequence')
        for picking, todo in self._chain_compute(cr, uid, moves, context=context).items():
            ptype = todo[0][1][5] and todo[0][1][5] or location_obj.picking_type_get(cr, uid, todo[0][0].location_dest_id, todo[0][1][0])
            if picking:
                # name of new picking according to its type
                new_pick_name = seq_obj.get(cr, uid, 'stock.picking.' + ptype)
                pickid = self._create_chained_picking(cr, uid, new_pick_name, picking, ptype, todo, context=context)
                # Need to check name of old picking because it always considers picking as "OUT" when created from Sale Order
                old_ptype = location_obj.picking_type_get(cr, uid, picking.move_lines[0].location_id, picking.move_lines[0].location_dest_id)
                if old_ptype != picking.type:
                    old_pick_name = seq_obj.get(cr, uid, 'stock.picking.' + old_ptype)
                    self.pool.get('stock.picking').write(cr, uid, [picking.id], {'name': old_pick_name}, context=context)
            else:
                pickid = False
            for move, (loc, dummy, delay, dummy, company_id, ptype) in todo:
                new_id = move_obj.copy(cr, uid, move.id, {
                    'location_id': move.location_dest_id.id,
                    'location_dest_id': loc.id,
                    'date_moved': time.strftime('%Y-%m-%d'),
                    'picking_id': pickid,
                    'state': 'waiting',
                    'company_id': company_id or res_obj._company_default_get(cr, uid, 'stock.company', context=context)  ,
                    'move_history_ids': [],
                    'date': (datetime.strptime(move.date, '%Y-%m-%d %H:%M:%S') + relativedelta(days=delay or 0)).strftime('%Y-%m-%d'),
                    'move_history_ids2': []}
                )
                move_obj.write(cr, uid, [move.id], {
                    'move_dest_id': new_id,
                    'move_history_ids': [(4, new_id)]
                })
                new_moves.append(self.browse(cr, uid, [new_id])[0])
            if pickid:
                wf_service.trg_validate(uid, 'stock.picking', pickid, 'button_confirm', cr)
        if new_moves:
            new_moves += self.create_chained_picking(cr, uid, new_moves, context)
        return new_moves

    def action_confirm(self, cr, uid, ids, context=None):
        """ Confirms stock move.
        @return: List of ids.
        """
        moves = self.browse(cr, uid, ids, context=context)
        self.write(cr, uid, ids, {'state': 'confirmed'})
        self.create_chained_picking(cr, uid, moves, context)
        return []

    def action_assign(self, cr, uid, ids, *args):
        """ Changes state to confirmed or waiting.
        @return: List of values
        """
        todo = []
        for move in self.browse(cr, uid, ids):
            if move.state in ('confirmed', 'waiting'):
                todo.append(move.id)
        res = self.check_assign(cr, uid, todo)
        return res

    def force_assign(self, cr, uid, ids, context=None):
        """ Changes the state to assigned.
        @return: True
        """
        self.write(cr, uid, ids, {'state': 'assigned'})
        return True

    def cancel_assign(self, cr, uid, ids, context=None):
        """ Changes the state to confirmed.
        @return: True
        """
        self.write(cr, uid, ids, {'state': 'confirmed'})

        # fix for bug lp:707031
        # called write of related picking because changing move availability does
        # not trigger workflow of picking in order to change the state of picking
        wf_service = netsvc.LocalService('workflow')
        for move in self.browse(cr, uid, ids, context):
            if move.picking_id:
                wf_service.trg_write(uid, 'stock.picking', move.picking_id.id, cr)
        return True

    #
    # Duplicate stock.move
    #
    def check_assign(self, cr, uid, ids, context=None):
        """ Checks the product type and accordingly writes the state.
        @return: No. of moves done
        """
        done = []
        count = 0
        pickings = {}
        if context is None:
            context = {}
        for move in self.browse(cr, uid, ids, context=context):
            if move.product_id.type == 'consu' or move.location_id.usage == 'supplier':
                if move.state in ('confirmed', 'waiting'):
                    done.append(move.id)
                pickings[move.picking_id.id] = 1
                continue
            if move.state in ('confirmed', 'waiting'):
                # Important: we must pass lock=True to _product_reserve() to avoid race conditions and double reservations
                res = self.pool.get('stock.location')._product_reserve(cr, uid, [move.location_id.id], move.product_id.id, move.product_qty, {'uom': move.product_uom.id}, lock=True)
                if res:
                    #_product_available_test depends on the next status for correct functioning
                    #the test does not work correctly if the same product occurs multiple times
                    #in the same order. This is e.g. the case when using the button 'split in two' of
                    #the stock outgoing form
                    self.write(cr, uid, [move.id], {'state':'assigned'})
                    done.append(move.id)
                    pickings[move.picking_id.id] = 1
                    r = res.pop(0)
                    cr.execute('update stock_move set location_id=%s, product_qty=%s where id=%s', (r[1], r[0], move.id))

                    while res:
                        r = res.pop(0)
                        move_id = self.copy(cr, uid, move.id, {'product_qty': r[0], 'location_id': r[1]})
                        done.append(move_id)
        if done:
            count += len(done)
            self.write(cr, uid, done, {'state': 'assigned'})

        if count:
            for pick_id in pickings:
                wf_service = netsvc.LocalService("workflow")
                wf_service.trg_write(uid, 'stock.picking', pick_id, cr)
        return count

    def setlast_tracking(self, cr, uid, ids, context=None):
        tracking_obj = self.pool.get('stock.tracking')
        picking = self.browse(cr, uid, ids, context=context)[0].picking_id
        if picking:
            last_track = [line.tracking_id.id for line in picking.move_lines if line.tracking_id]
            if not last_track:
                last_track = tracking_obj.create(cr, uid, {}, context=context)
            else:
                last_track.sort()
                last_track = last_track[-1]
            self.write(cr, uid, ids, {'tracking_id': last_track})
        return True

    #
    # Cancel move => cancel others move and pickings
    #
    def action_cancel(self, cr, uid, ids, context=None):
        """ Cancels the moves and if all moves are cancelled it cancels the picking.
        @return: True
        """
        if not len(ids):
            return True
        if context is None:
            context = {}
        pickings = set()
        for move in self.browse(cr, uid, ids, context=context):
            if move.state in ('confirmed', 'waiting', 'assigned', 'draft'):
                if move.picking_id:
                    pickings.add(move.picking_id.id)
            if move.move_dest_id and move.move_dest_id.state == 'waiting':
                self.write(cr, uid, [move.move_dest_id.id], {'state': 'assigned'})
                if context.get('call_unlink',False) and move.move_dest_id.picking_id:
                    wf_service = netsvc.LocalService("workflow")
                    wf_service.trg_write(uid, 'stock.picking', move.move_dest_id.picking_id.id, cr)
        self.write(cr, uid, ids, {'state': 'cancel', 'move_dest_id': False})
        if not context.get('call_unlink',False):
            for pick in self.pool.get('stock.picking').browse(cr, uid, list(pickings), context=context):
                if all(move.state == 'cancel' for move in pick.move_lines):
                    self.pool.get('stock.picking').write(cr, uid, [pick.id], {'state': 'cancel'})

        wf_service = netsvc.LocalService("workflow")
        for id in ids:
            wf_service.trg_trigger(uid, 'stock.move', id, cr)
        return True

    def _get_accounting_data_for_valuation(self, cr, uid, move, context=None):
        """
        Return the accounts and journal to use to post Journal Entries for the real-time
        valuation of the move.

        :param context: context dictionary that can explicitly mention the company to consider via the 'force_company' key
        :raise: osv.except_osv() is any mandatory account or journal is not defined.
        """
        product_obj=self.pool.get('product.product')
        accounts = product_obj.get_product_accounts(cr, uid, move.product_id.id, context)
        if move.location_id.valuation_out_account_id:
            acc_src = move.location_id.valuation_out_account_id.id
        else:
            acc_src = accounts['stock_account_input']

        if move.location_dest_id.valuation_in_account_id:
            acc_dest = move.location_dest_id.valuation_in_account_id.id
        else:
            acc_dest = accounts['stock_account_output']

        acc_valuation = accounts.get('property_stock_valuation_account_id', False)
        journal_id = accounts['stock_journal']

        if acc_dest == acc_valuation:
            raise osv.except_osv(_('Error!'),  _('Can not create Journal Entry, Output Account defined on this product and Valuation account on category of this product are same.'))

        if acc_src == acc_valuation:
            raise osv.except_osv(_('Error!'),  _('Can not create Journal Entry, Input Account defined on this product and Valuation account on category of this product are same.'))

        if not acc_src:
            raise osv.except_osv(_('Error!'),  _('There is no stock input account defined for this product or its category: "%s" (id: %d)') % \
                                    (move.product_id.name, move.product_id.id,))
        if not acc_dest:
            raise osv.except_osv(_('Error!'),  _('There is no stock output account defined for this product or its category: "%s" (id: %d)') % \
                                    (move.product_id.name, move.product_id.id,))
        if not journal_id:
            raise osv.except_osv(_('Error!'), _('There is no journal defined on the product category: "%s" (id: %d)') % \
                                    (move.product_id.categ_id.name, move.product_id.categ_id.id,))
        if not acc_valuation:
            raise osv.except_osv(_('Error!'), _('There is no inventory Valuation account defined on the product category: "%s" (id: %d)') % \
                                    (move.product_id.categ_id.name, move.product_id.categ_id.id,))
        return journal_id, acc_src, acc_dest, acc_valuation

    def _get_reference_accounting_values_for_valuation(self, cr, uid, move, context=None):
        """
        Return the reference amount and reference currency representing the inventory valuation for this move.
        These reference values should possibly be converted before being posted in Journals to adapt to the primary
        and secondary currencies of the relevant accounts.
        """
        product_uom_obj = self.pool.get('product.uom')

        # by default the reference currency is that of the move's company
        reference_currency_id = move.company_id.currency_id.id

        default_uom = move.product_id.uom_id.id
        qty = product_uom_obj._compute_qty(cr, uid, move.product_uom.id, move.product_qty, default_uom)

        # if product is set to average price and a specific value was entered in the picking wizard,
        # we use it
        if move.product_id.cost_method == 'average' and move.price_unit:
            reference_amount = qty * move.price_unit
            reference_currency_id = move.price_currency_id.id or reference_currency_id

        # Otherwise we default to the company's valuation price type, considering that the values of the
        # valuation field are expressed in the default currency of the move's company.
        else:
            if context is None:
                context = {}
            currency_ctx = dict(context, currency_id = move.company_id.currency_id.id)
            amount_unit = move.product_id.price_get('standard_price', context=currency_ctx)[move.product_id.id]
            reference_amount = amount_unit * qty

        return reference_amount, reference_currency_id


    def _create_product_valuation_moves(self, cr, uid, move, context=None):
        """
        Generate the appropriate accounting moves if the product being moves is subject
        to real_time valuation tracking, and the source or destination location is
        a transit location or is outside of the company.
        """
        if move.product_id.valuation == 'real_time': # FIXME: product valuation should perhaps be a property?
            if context is None:
                context = {}
            src_company_ctx = dict(context,force_company=move.location_id.company_id.id)
            dest_company_ctx = dict(context,force_company=move.location_dest_id.company_id.id)
            account_moves = []
            # Outgoing moves (or cross-company output part)
            if move.location_id.company_id \
                and (move.location_id.usage == 'internal' and move.location_dest_id.usage != 'internal'\
                     or move.location_id.company_id != move.location_dest_id.company_id):
                journal_id, acc_src, acc_dest, acc_valuation = self._get_accounting_data_for_valuation(cr, uid, move, src_company_ctx)
                reference_amount, reference_currency_id = self._get_reference_accounting_values_for_valuation(cr, uid, move, src_company_ctx)
                account_moves += [(journal_id, self._create_account_move_line(cr, uid, move, acc_valuation, acc_dest, reference_amount, reference_currency_id, context))]

            # Incoming moves (or cross-company input part)
            if move.location_dest_id.company_id \
                and (move.location_id.usage != 'internal' and move.location_dest_id.usage == 'internal'\
                     or move.location_id.company_id != move.location_dest_id.company_id):
                journal_id, acc_src, acc_dest, acc_valuation = self._get_accounting_data_for_valuation(cr, uid, move, dest_company_ctx)
                reference_amount, reference_currency_id = self._get_reference_accounting_values_for_valuation(cr, uid, move, src_company_ctx)
                account_moves += [(journal_id, self._create_account_move_line(cr, uid, move, acc_src, acc_valuation, reference_amount, reference_currency_id, context))]

            move_obj = self.pool.get('account.move')
            for j_id, move_lines in account_moves:
                move_obj.create(cr, uid,
                        {
                         'journal_id': j_id,
                         'line_id': move_lines,
                         'ref': move.picking_id and move.picking_id.name})


    def action_done(self, cr, uid, ids, context=None):
        """ Makes the move done and if all moves are done, it will finish the picking.
        @return:
        """
        picking_ids = []
        move_ids = []
        wf_service = netsvc.LocalService("workflow")
        if context is None:
            context = {}

        todo = []
        for move in self.browse(cr, uid, ids, context=context):
            if move.state=="draft":
                todo.append(move.id)
        if todo:
            self.action_confirm(cr, uid, todo, context=context)
            todo = []

        for move in self.browse(cr, uid, ids, context=context):
            if move.state in ['done','cancel']:
                continue
            move_ids.append(move.id)

            if move.picking_id:
                picking_ids.append(move.picking_id.id)
            if move.move_dest_id.id and (move.state != 'done'):
                self.write(cr, uid, [move.id], {'move_history_ids': [(4, move.move_dest_id.id)]})
                #cr.execute('insert into stock_move_history_ids (parent_id,child_id) values (%s,%s)', (move.id, move.move_dest_id.id))
                if move.move_dest_id.state in ('waiting', 'confirmed'):
                    self.force_assign(cr, uid, [move.move_dest_id.id], context=context)
                    if move.move_dest_id.picking_id:
                        wf_service.trg_write(uid, 'stock.picking', move.move_dest_id.picking_id.id, cr)
                    if move.move_dest_id.auto_validate:
                        self.action_done(cr, uid, [move.move_dest_id.id], context=context)

            self._create_product_valuation_moves(cr, uid, move, context=context)
            if move.state not in ('confirmed','done','assigned'):
                todo.append(move.id)

        if todo:
            self.action_confirm(cr, uid, todo, context=context)

        self.write(cr, uid, move_ids, {'state': 'done', 'date': time.strftime('%Y-%m-%d %H:%M:%S')}, context=context)
        for id in move_ids:
             wf_service.trg_trigger(uid, 'stock.move', id, cr)

        for pick_id in picking_ids:
            wf_service.trg_write(uid, 'stock.picking', pick_id, cr)

        return True

    def _create_account_move_line(self, cr, uid, move, src_account_id, dest_account_id, reference_amount, reference_currency_id, context=None):
        """
        Generate the account.move.line values to post to track the stock valuation difference due to the
        processing of the given stock move.
        """
        # prepare default values considering that the destination accounts have the reference_currency_id as their main currency
        partner_id = (move.picking_id.partner_id and move.picking_id.partner_id.id and move.picking_id.partner_id.id) or False
        debit_line_vals = {
                    'name': move.name,
                    'product_id': move.product_id and move.product_id.id or False,
                    'quantity': move.product_qty,
                    'ref': move.picking_id and move.picking_id.name or False,
                    'date': time.strftime('%Y-%m-%d'),
                    'partner_id': partner_id,
                    'debit': reference_amount,
                    'account_id': dest_account_id,
        }
        credit_line_vals = {
                    'name': move.name,
                    'product_id': move.product_id and move.product_id.id or False,
                    'quantity': move.product_qty,
                    'ref': move.picking_id and move.picking_id.name or False,
                    'date': time.strftime('%Y-%m-%d'),
                    'partner_id': partner_id,
                    'credit': reference_amount,
                    'account_id': src_account_id,
        }

        # if we are posting to accounts in a different currency, provide correct values in both currencies correctly
        # when compatible with the optional secondary currency on the account.
        # Financial Accounts only accept amounts in secondary currencies if there's no secondary currency on the account
        # or if it's the same as that of the secondary amount being posted.
        account_obj = self.pool.get('account.account')
        src_acct, dest_acct = account_obj.browse(cr, uid, [src_account_id, dest_account_id], context=context)
        src_main_currency_id = src_acct.company_id.currency_id.id
        dest_main_currency_id = dest_acct.company_id.currency_id.id
        cur_obj = self.pool.get('res.currency')
        if reference_currency_id != src_main_currency_id:
            # fix credit line:
            credit_line_vals['credit'] = cur_obj.compute(cr, uid, reference_currency_id, src_main_currency_id, reference_amount, context=context)
            if (not src_acct.currency_id) or src_acct.currency_id.id == reference_currency_id:
                credit_line_vals.update(currency_id=reference_currency_id, amount_currency=reference_amount)
        if reference_currency_id != dest_main_currency_id:
            # fix debit line:
            debit_line_vals['debit'] = cur_obj.compute(cr, uid, reference_currency_id, dest_main_currency_id, reference_amount, context=context)
            if (not dest_acct.currency_id) or dest_acct.currency_id.id == reference_currency_id:
                debit_line_vals.update(currency_id=reference_currency_id, amount_currency=reference_amount)

        return [(0, 0, debit_line_vals), (0, 0, credit_line_vals)]

    def unlink(self, cr, uid, ids, context=None):
        if context is None:
            context = {}
        ctx = context.copy()
        for move in self.browse(cr, uid, ids, context=context):
            if move.state != 'draft' and not ctx.get('call_unlink',False):
                raise osv.except_osv(_('UserError'),
                        _('You can only delete draft moves.'))
        return super(stock_move, self).unlink(
            cr, uid, ids, context=ctx)

    # _create_lot function is not used anywhere
    def _create_lot(self, cr, uid, ids, product_id, prefix=False):
        """ Creates production lot
        @return: Production lot id
        """
        prodlot_obj = self.pool.get('stock.production.lot')
        prodlot_id = prodlot_obj.create(cr, uid, {'prefix': prefix, 'product_id': product_id})
        return prodlot_id

    def action_scrap(self, cr, uid, ids, quantity, location_id, context=None):
        """ Move the scrap/damaged product into scrap location
        @param cr: the database cursor
        @param uid: the user id
        @param ids: ids of stock move object to be scrapped
        @param quantity : specify scrap qty
        @param location_id : specify scrap location
        @param context: context arguments
        @return: Scraped lines
        """
        #quantity should in MOVE UOM
        if quantity <= 0:
            raise osv.except_osv(_('Warning!'), _('Please provide a positive quantity to scrap!'))
        res = []
        for move in self.browse(cr, uid, ids, context=context):
            move_qty = move.product_qty
            uos_qty = quantity / move_qty * move.product_uos_qty
            default_val = {
                'product_qty': quantity,
                'product_uos_qty': uos_qty,
                'state': move.state,
                'scrapped' : True,
                'location_dest_id': location_id,
                'tracking_id': move.tracking_id.id,
                'prodlot_id': move.prodlot_id.id,
            }
            if move.location_id.usage <> 'internal':
                default_val.update({'location_id': move.location_dest_id.id})
            new_move = self.copy(cr, uid, move.id, default_val)

            res += [new_move]
            product_obj = self.pool.get('product.product')
            for product in product_obj.browse(cr, uid, [move.product_id.id], context=context):
                if move.picking_id:
                    uom = product.uom_id.name if product.uom_id else ''
                    move.picking_id.scrap_send_note(quantity, uom, product.name, context=context)

        self.action_done(cr, uid, res, context=context)
        return res

    # action_split function is not used anywhere
    def action_split(self, cr, uid, ids, quantity, split_by_qty=1, prefix=False, with_lot=True, context=None):
        """ Split Stock Move lines into production lot which specified split by quantity.
        @param cr: the database cursor
        @param uid: the user id
        @param ids: ids of stock move object to be splited
        @param split_by_qty : specify split by qty
        @param prefix : specify prefix of production lot
        @param with_lot : if true, prodcution lot will assign for split line otherwise not.
        @param context: context arguments
        @return: Splited move lines
        """

        if context is None:
            context = {}
        if quantity <= 0:
            raise osv.except_osv(_('Warning!'), _('Please provide Proper Quantity !'))

        res = []

        for move in self.browse(cr, uid, ids, context=context):
            if split_by_qty <= 0 or quantity == 0:
                return res

            uos_qty = split_by_qty / move.product_qty * move.product_uos_qty

            quantity_rest = quantity % split_by_qty
            uos_qty_rest = split_by_qty / move.product_qty * move.product_uos_qty

            update_val = {
                'product_qty': split_by_qty,
                'product_uos_qty': uos_qty,
            }
            for idx in range(int(quantity//split_by_qty)):
                if not idx and move.product_qty<=quantity:
                    current_move = move.id
                else:
                    current_move = self.copy(cr, uid, move.id, {'state': move.state})
                res.append(current_move)
                if with_lot:
                    update_val['prodlot_id'] = self._create_lot(cr, uid, [current_move], move.product_id.id)

                self.write(cr, uid, [current_move], update_val)


            if quantity_rest > 0:
                idx = int(quantity//split_by_qty)
                update_val['product_qty'] = quantity_rest
                update_val['product_uos_qty'] = uos_qty_rest
                if not idx and move.product_qty<=quantity:
                    current_move = move.id
                else:
                    current_move = self.copy(cr, uid, move.id, {'state': move.state})

                res.append(current_move)


                if with_lot:
                    update_val['prodlot_id'] = self._create_lot(cr, uid, [current_move], move.product_id.id)

                self.write(cr, uid, [current_move], update_val)
        return res

    def action_consume(self, cr, uid, ids, quantity, location_id=False, context=None):
        """ Consumed product with specific quatity from specific source location
        @param cr: the database cursor
        @param uid: the user id
        @param ids: ids of stock move object to be consumed
        @param quantity : specify consume quantity
        @param location_id : specify source location
        @param context: context arguments
        @return: Consumed lines
        """
        #quantity should in MOVE UOM
        if context is None:
            context = {}
        if quantity <= 0:
            raise osv.except_osv(_('Warning!'), _('Please provide Proper Quantity !'))
        res = []
        for move in self.browse(cr, uid, ids, context=context):
            move_qty = move.product_qty
            if move_qty <= 0:
                raise osv.except_osv(_('Error!'), _('Can not consume a move with negative or zero quantity !'))
            quantity_rest = move.product_qty
            quantity_rest -= quantity
            uos_qty_rest = quantity_rest / move_qty * move.product_uos_qty
            if quantity_rest <= 0:
                quantity_rest = 0
                uos_qty_rest = 0
                quantity = move.product_qty

            uos_qty = quantity / move_qty * move.product_uos_qty
            if quantity_rest > 0:
                default_val = {
                    'product_qty': quantity,
                    'product_uos_qty': uos_qty,
                    'state': move.state,
                    'location_id': location_id or move.location_id.id,
                }
                current_move = self.copy(cr, uid, move.id, default_val)
                res += [current_move]
                update_val = {}
                update_val['product_qty'] = quantity_rest
                update_val['product_uos_qty'] = uos_qty_rest
                self.write(cr, uid, [move.id], update_val)

            else:
                quantity_rest = quantity
                uos_qty_rest =  uos_qty
                res += [move.id]
                update_val = {
                        'product_qty' : quantity_rest,
                        'product_uos_qty' : uos_qty_rest,
                        'location_id': location_id or move.location_id.id,
                }
                self.write(cr, uid, [move.id], update_val)
        
        product_obj = self.pool.get('product.product')
        for new_move in self.browse(cr, uid, res, context=context):
            message = _("Product has been consumed with '%s' quantity.") % (new_move.product_qty)
            product_obj.message_append_note(cr, uid, [new_move.product_id.id], body=message, context=context)

        self.action_done(cr, uid, res, context=context)

        return res

    # FIXME: needs refactoring, this code is partially duplicated in stock_picking.do_partial()!
    def do_partial(self, cr, uid, ids, partial_datas, context=None):
        """ Makes partial pickings and moves done.
        @param partial_datas: Dictionary containing details of partial picking
                          like partner_id, delivery_date, delivery
                          moves with product_id, product_qty, uom
        """
        res = {}
        picking_obj = self.pool.get('stock.picking')
        product_obj = self.pool.get('product.product')
        currency_obj = self.pool.get('res.currency')
        uom_obj = self.pool.get('product.uom')
        wf_service = netsvc.LocalService("workflow")

        if context is None:
            context = {}

        complete, too_many, too_few = [], [], []
        move_product_qty = {}
        prodlot_ids = {}
        for move in self.browse(cr, uid, ids, context=context):
            if move.state in ('done', 'cancel'):
                continue
            partial_data = partial_datas.get('move%s'%(move.id), False)
            assert partial_data, _('Missing partial picking data for move #%s') % (move.id)
            product_qty = partial_data.get('product_qty',0.0)
            move_product_qty[move.id] = product_qty
            product_uom = partial_data.get('product_uom',False)
            product_price = partial_data.get('product_price',0.0)
            product_currency = partial_data.get('product_currency',False)
            prodlot_ids[move.id] = partial_data.get('prodlot_id')
            if move.product_qty == product_qty:
                complete.append(move)
            elif move.product_qty > product_qty:
                too_few.append(move)
            else:
                too_many.append(move)

            # Average price computation
            if (move.picking_id.type == 'in') and (move.product_id.cost_method == 'average'):
                product = product_obj.browse(cr, uid, move.product_id.id)
                move_currency_id = move.company_id.currency_id.id
                context['currency_id'] = move_currency_id
                qty = uom_obj._compute_qty(cr, uid, product_uom, product_qty, product.uom_id.id)
                if qty > 0:
                    new_price = currency_obj.compute(cr, uid, product_currency,
                            move_currency_id, product_price)
                    new_price = uom_obj._compute_price(cr, uid, product_uom, new_price,
                            product.uom_id.id)
                    if product.qty_available <= 0:
                        new_std_price = new_price
                    else:
                        # Get the standard price
                        amount_unit = product.price_get('standard_price', context=context)[product.id]
                        new_std_price = ((amount_unit * product.qty_available)\
                            + (new_price * qty))/(product.qty_available + qty)

                    product_obj.write(cr, uid, [product.id],{'standard_price': new_std_price})

                    # Record the values that were chosen in the wizard, so they can be
                    # used for inventory valuation if real-time valuation is enabled.
                    self.write(cr, uid, [move.id],
                                {'price_unit': product_price,
                                 'price_currency_id': product_currency,
                                })

        for move in too_few:
            product_qty = move_product_qty[move.id]
            if product_qty != 0:
                defaults = {
                            'product_qty' : product_qty,
                            'product_uos_qty': product_qty,
                            'picking_id' : move.picking_id.id,
                            'state': 'assigned',
                            'move_dest_id': False,
                            'price_unit': move.price_unit,
                            }
                prodlot_id = prodlot_ids[move.id]
                if prodlot_id:
                    defaults.update(prodlot_id=prodlot_id)
                new_move = self.copy(cr, uid, move.id, defaults)
                complete.append(self.browse(cr, uid, new_move))
            self.write(cr, uid, [move.id],
                    {
                        'product_qty' : move.product_qty - product_qty,
                        'product_uos_qty':move.product_qty - product_qty,
                    })


        for move in too_many:
            self.write(cr, uid, [move.id],
                    {
                        'product_qty': move.product_qty,
                        'product_uos_qty': move.product_qty,
                    })
            complete.append(move)

        for move in complete:
            if prodlot_ids.get(move.id):
                self.write(cr, uid, [move.id],{'prodlot_id': prodlot_ids.get(move.id)})
            self.action_done(cr, uid, [move.id], context=context)
            if  move.picking_id.id :
                # TOCHECK : Done picking if all moves are done
                cr.execute("""
                    SELECT move.id FROM stock_picking pick
                    RIGHT JOIN stock_move move ON move.picking_id = pick.id AND move.state = %s
                    WHERE pick.id = %s""",
                            ('done', move.picking_id.id))
                res = cr.fetchall()
                if len(res) == len(move.picking_id.move_lines):
                    picking_obj.action_move(cr, uid, [move.picking_id.id])
                    wf_service.trg_validate(uid, 'stock.picking', move.picking_id.id, 'button_done', cr)

        return [move.id for move in complete]

stock_move()

class stock_inventory(osv.osv):
    _name = "stock.inventory"
    _description = "Inventory"
    _columns = {
        'name': fields.char('Inventory Reference', size=64, required=True, readonly=True, states={'draft': [('readonly', False)]}),
        'date': fields.datetime('Creation Date', required=True, readonly=True, states={'draft': [('readonly', False)]}),
        'date_done': fields.datetime('Date done'),
        'inventory_line_id': fields.one2many('stock.inventory.line', 'inventory_id', 'Inventories', states={'done': [('readonly', True)]}),
        'move_ids': fields.many2many('stock.move', 'stock_inventory_move_rel', 'inventory_id', 'move_id', 'Created Moves'),
        'state': fields.selection( (('draft', 'Draft'), ('done', 'Done'), ('confirm','Confirmed'),('cancel','Cancelled')), 'State', readonly=True, select=True),
        'company_id': fields.many2one('res.company', 'Company', required=True, select=True, readonly=True, states={'draft':[('readonly',False)]}),

    }
    _defaults = {
        'date': lambda *a: time.strftime('%Y-%m-%d %H:%M:%S'),
        'state': 'draft',
        'company_id': lambda self,cr,uid,c: self.pool.get('res.company')._company_default_get(cr, uid, 'stock.inventory', context=c)
    }

    def copy(self, cr, uid, id, default=None, context=None):
        if default is None:
            default = {}
        default = default.copy()
        default.update({'move_ids': [], 'date_done': False})
        return super(stock_inventory, self).copy(cr, uid, id, default, context=context)

    def _inventory_line_hook(self, cr, uid, inventory_line, move_vals):
        """ Creates a stock move from an inventory line
        @param inventory_line:
        @param move_vals:
        @return:
        """
        return self.pool.get('stock.move').create(cr, uid, move_vals)

    def action_done(self, cr, uid, ids, context=None):
        """ Finish the inventory
        @return: True
        """
        if context is None:
            context = {}
        move_obj = self.pool.get('stock.move')
        for inv in self.browse(cr, uid, ids, context=context):
            move_obj.action_done(cr, uid, [x.id for x in inv.move_ids], context=context)
            self.write(cr, uid, [inv.id], {'state':'done', 'date_done': time.strftime('%Y-%m-%d %H:%M:%S')}, context=context)
        return True

    def action_confirm(self, cr, uid, ids, context=None):
        """ Confirm the inventory and writes its finished date
        @return: True
        """
        if context is None:
            context = {}
        # to perform the correct inventory corrections we need analyze stock location by
        # location, never recursively, so we use a special context
        product_context = dict(context, compute_child=False)

        location_obj = self.pool.get('stock.location')
        for inv in self.browse(cr, uid, ids, context=context):
            move_ids = []
            for line in inv.inventory_line_id:
                pid = line.product_id.id
                product_context.update(uom=line.product_uom.id, date=inv.date, prodlot_id=line.prod_lot_id.id)
                amount = location_obj._product_get(cr, uid, line.location_id.id, [pid], product_context)[pid]
                change = line.product_qty - amount
                lot_id = line.prod_lot_id.id
                if change:
                    location_id = line.product_id.product_tmpl_id.property_stock_inventory.id
                    value = {
                        'name': 'INV:' + str(line.inventory_id.id) + ':' + line.inventory_id.name,
                        'product_id': line.product_id.id,
                        'product_uom': line.product_uom.id,
                        'prodlot_id': lot_id,
                        'date': inv.date,
                    }

                    if change > 0:
                        value.update( {
                            'product_qty': change,
                            'location_id': location_id,
                            'location_dest_id': line.location_id.id,
                        })
                    else:
                        value.update( {
                            'product_qty': -change,
                            'location_id': line.location_id.id,
                            'location_dest_id': location_id,
                        })
                    move_ids.append(self._inventory_line_hook(cr, uid, line, value))
            self.write(cr, uid, [inv.id], {'state': 'confirm', 'move_ids': [(6, 0, move_ids)]})
            self.pool.get('stock.move').action_confirm(cr, uid, move_ids, context=context)
        return True

    def action_cancel_draft(self, cr, uid, ids, context=None):
        """ Cancels the stock move and change inventory state to draft.
        @return: True
        """
        for inv in self.browse(cr, uid, ids, context=context):
            self.pool.get('stock.move').action_cancel(cr, uid, [x.id for x in inv.move_ids], context=context)
            self.write(cr, uid, [inv.id], {'state':'draft'}, context=context)
        return True

    def action_cancel_inventory(self, cr, uid, ids, context=None):
        """ Cancels both stock move and inventory
        @return: True
        """
        move_obj = self.pool.get('stock.move')
        account_move_obj = self.pool.get('account.move')
        for inv in self.browse(cr, uid, ids, context=context):
            move_obj.action_cancel(cr, uid, [x.id for x in inv.move_ids], context=context)
            for move in inv.move_ids:
                 account_move_ids = account_move_obj.search(cr, uid, [('name', '=', move.name)])
                 if account_move_ids:
                     account_move_data_l = account_move_obj.read(cr, uid, account_move_ids, ['state'], context=context)
                     for account_move in account_move_data_l:
                         if account_move['state'] == 'posted':
                             raise osv.except_osv(_('UserError'),
                                                  _('In order to cancel this inventory, you must first unpost related journal entries.'))
                         account_move_obj.unlink(cr, uid, [account_move['id']], context=context)
            self.write(cr, uid, [inv.id], {'state': 'cancel'}, context=context)
        return True

stock_inventory()

class stock_inventory_line(osv.osv):
    _name = "stock.inventory.line"
    _description = "Inventory Line"
    _rec_name = "inventory_id"
    _columns = {
        'inventory_id': fields.many2one('stock.inventory', 'Inventory', ondelete='cascade', select=True),
        'location_id': fields.many2one('stock.location', 'Location', required=True),
        'product_id': fields.many2one('product.product', 'Product', required=True, select=True),
        'product_uom': fields.many2one('product.uom', 'Product Unit of Measure', required=True),
        'product_qty': fields.float('Quantity', digits_compute=dp.get_precision('Product Unit of Measure')),
        'company_id': fields.related('inventory_id','company_id',type='many2one',relation='res.company',string='Company',store=True, select=True, readonly=True),
        'prod_lot_id': fields.many2one('stock.production.lot', 'Serial Number', domain="[('product_id','=',product_id)]"),
        'state': fields.related('inventory_id','state',type='char',string='State',readonly=True),
    }

    def on_change_product_id(self, cr, uid, ids, location_id, product, uom=False, to_date=False):
        """ Changes UoM and name if product_id changes.
        @param location_id: Location id
        @param product: Changed product_id
        @param uom: UoM product
        @return:  Dictionary of changed values
        """
        if not product:
            return {'value': {'product_qty': 0.0, 'product_uom': False}}
        obj_product = self.pool.get('product.product').browse(cr, uid, product)
        uom = uom or obj_product.uom_id.id
        amount = self.pool.get('stock.location')._product_get(cr, uid, location_id, [product], {'uom': uom, 'to_date': to_date, 'compute_child': False})[product]
        result = {'product_qty': amount, 'product_uom': uom}
        return {'value': result}

stock_inventory_line()

#----------------------------------------------------------
# Stock Warehouse
#----------------------------------------------------------
class stock_warehouse(osv.osv):
    _name = "stock.warehouse"
    _description = "Warehouse"
    _columns = {
        'name': fields.char('Name', size=128, required=True, select=True),
        'company_id': fields.many2one('res.company', 'Company', required=True, select=True),
        'partner_id': fields.many2one('res.partner', 'Owner Address'),
        'lot_input_id': fields.many2one('stock.location', 'Location Input', required=True, domain=[('usage','<>','view')]),
        'lot_stock_id': fields.many2one('stock.location', 'Location Stock', required=True, domain=[('usage','=','internal')]),
        'lot_output_id': fields.many2one('stock.location', 'Location Output', required=True, domain=[('usage','<>','view')]),
    }
    _defaults = {
        'company_id': lambda self, cr, uid, c: self.pool.get('res.company')._company_default_get(cr, uid, 'stock.inventory', context=c),
    }

stock_warehouse()

#----------------------------------------------------------
# "Empty" Classes that are used to vary from the original stock.picking  (that are dedicated to the internal pickings)
#   in order to offer a different usability with different views, labels, available reports/wizards...
#----------------------------------------------------------
class stock_picking_in(osv.osv):
    _name = "stock.picking.in"
    _inherit = "stock.picking"
    _table = "stock_picking"
    _description = "Incomming Shipments"

    def check_access_rights(self, cr, uid, operation, raise_exception=True):
        #override in order to redirect the check of acces rights on the stock.picking object
        return self.pool.get('stock.picking').check_access_rights(cr, uid, operation, raise_exception=raise_exception)

    def check_access_rule(self, cr, uid, ids, operation, context=None):
        #override in order to redirect the check of acces rules on the stock.picking object
        return self.pool.get('stock.picking').check_access_rule(cr, uid, ids, operation, context=context)

    def _workflow_trigger(self, cr, uid, ids, trigger, context=None):
        #override in order to trigger the workflow of stock.picking at the end of create, write and unlink operation
        #instead of it's own workflow (which is not existing)
        return self.pool.get('stock.picking')._workflow_trigger(cr, uid, ids, trigger, context=context)

    _columns = {
        'state': fields.selection(
            [('draft', 'Draft'),
            ('auto', 'Waiting Another Operation'),
            ('confirmed', 'Waiting Availability'),
            ('assigned', 'Ready to Receive'),
            ('done', 'Received'),
            ('cancel', 'Cancelled'),], 
            'State', readonly=True, select=True, 
            help="""* Draft: not confirmed yet and will not be scheduled until confirmed\n
                 * Waiting Another Operation: waiting for another move to proceed before it becomes automatically available (e.g. in Make-To-Order flows)\n
                 * Waiting Availability: still waiting for the availability of products\n
                 * Ready to Receive: products reserved, simply waiting for confirmation.\n
                 * Received: has been processed, can't be modified or cancelled anymore\n
                 * Cancelled: has been cancelled, can't be confirmed anymore"""),
    }
    _defaults = {
        'type': 'in',
    }

class stock_picking_out(osv.osv):
    _name = "stock.picking.out"
    _inherit = "stock.picking"
    _table = "stock_picking"
    _description = "Delivery Orders"

    def check_access_rights(self, cr, uid, operation, raise_exception=True):
        #override in order to redirect the check of acces rights on the stock.picking object
        return self.pool.get('stock.picking').check_access_rights(cr, uid, operation, raise_exception=raise_exception)

    def check_access_rule(self, cr, uid, ids, operation, context=None):
        #override in order to redirect the check of acces rules on the stock.picking object
        return self.pool.get('stock.picking').check_access_rule(cr, uid, ids, operation, context=context)

    def _workflow_trigger(self, cr, uid, ids, trigger, context=None):
        #override in order to trigger the workflow of stock.picking at the end of create, write and unlink operation
        #instead of it's own workflow (which is not existing)
        return self.pool.get('stock.picking')._workflow_trigger(cr, uid, ids, trigger, context=context)

    _columns = {
        'state': fields.selection(
            [('draft', 'Draft'),
            ('auto', 'Waiting Another Operation'),
            ('confirmed', 'Waiting Availability'),
            ('assigned', 'Ready to Deliver'),
            ('done', 'Delivered'),
            ('cancel', 'Cancelled'),], 
            'State', readonly=True, select=True, 
            help="""* Draft: not confirmed yet and will not be scheduled until confirmed\n
                 * Waiting Another Operation: waiting for another move to proceed before it becomes automatically available (e.g. in Make-To-Order flows)\n
                 * Waiting Availability: still waiting for the availability of products\n
                 * Ready to Deliver: products reserved, simply waiting for confirmation.\n
                 * Delivered: has been processed, can't be modified or cancelled anymore\n
                 * Cancelled: has been cancelled, can't be confirmed anymore"""),
    }
    _defaults = {
        'type': 'out',
    }

# vim:expandtab:smartindent:tabstop=4:softtabstop=4:shiftwidth=4:<|MERGE_RESOLUTION|>--- conflicted
+++ resolved
@@ -736,12 +736,7 @@
         wf_service = netsvc.LocalService("workflow")
         for pick in self.browse(cr, uid, ids):
             if pick.state == 'draft':
-<<<<<<< HEAD
                 wf_service.trg_validate(uid, 'stock.picking', pick.id,'button_confirm', cr)
-=======
-                wf_service = netsvc.LocalService("workflow")
-                wf_service.trg_validate(uid, 'stock.picking', pick.id, 'button_confirm', cr)
->>>>>>> bd0bc7d4
             move_ids = [x.id for x in pick.move_lines if x.state == 'confirmed']
             if not move_ids:
                 raise osv.except_osv(_('Warning !'),_('Not enough stock, unable to reserve the products.'))
