--- conflicted
+++ resolved
@@ -618,11 +618,7 @@
 
     def create(self, cr, user, vals, context=None):
         if ('name' not in vals) or (vals.get('name')=='/'):
-<<<<<<< HEAD
-            seq_obj_name =  'stock.picking.' + context.get('default_type','internal')
-=======
             seq_obj_name =  self._name
->>>>>>> 143d67a2
             vals['name'] = self.pool.get('ir.sequence').get(cr, user, seq_obj_name)
         new_id = super(stock_picking, self).create(cr, user, vals, context)
         if new_id:
