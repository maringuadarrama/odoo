--- conflicted
+++ resolved
@@ -1376,11 +1376,7 @@
                     <group colspan="2" col="2">
                         <separator colspan="2" string="Move Information"/>
                         <field name="name" string="Reason"/>
-<<<<<<< HEAD
                         <field name="product_uos_qty" groups="product.group_uos" on_change="onchange_uos_quantity(product_id, product_uos_qty, product_uos, product_uom)" colspan="4"/>
-=======
-                        <field name="product_uos_qty" groups="product.group_uos" colspan="4"/>
->>>>>>> cc7031ec
                         <field name="product_uos" groups="product.group_uos" colspan="4"/>
                     </group>
 
