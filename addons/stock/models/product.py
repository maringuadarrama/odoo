--- conflicted
+++ resolved
@@ -500,7 +500,8 @@
             done_moves = self.env['stock.move'].search([('product_id', 'in', updated.mapped('product_variant_ids').ids)], limit=1)
             if done_moves:
                 raise UserError(_("You can not change the unit of measure of a product that has already been used in a done stock move. If you need to change the unit of measure, you may deactivate this product."))
-<<<<<<< HEAD
+        if 'type' in vals and vals['type'] != 'product' and sum(self.mapped('nbr_reordering_rules')) != 0:
+            raise UserError(_('You still have some active reordering rules on this product. Please archive or delete them first.'))
         if any('type' in vals and vals['type'] != prod_tmpl.type for prod_tmpl in self):
             existing_move_lines = self.env['stock.move.line'].search([
                 ('product_id', 'in', self.mapped('product_variant_ids').ids),
@@ -508,10 +509,6 @@
             ])
             if existing_move_lines:
                 raise UserError(_("You can not change the type of a product that is currently reserved on a stock move. If you need to change the type, you should first unreserve the stock move."))
-=======
-        if 'type' in vals and vals['type'] != 'product' and sum(self.mapped('nbr_reordering_rules')) != 0:
-            raise UserError(_('You still have some active reordering rules on this product. Please archive or delete them first.'))
->>>>>>> 745d0036
         return super(ProductTemplate, self).write(vals)
 
     def action_view_routes(self):
