# -*- coding: utf-8 -*-
# Part of Odoo. See LICENSE file for full copyright and licensing details.

from collections import Counter

from odoo import api, fields, models, _
from odoo.addons import decimal_precision as dp
from odoo.exceptions import UserError, ValidationError
from odoo.tools.pycompat import izip
from odoo.tools.float_utils import float_round, float_compare, float_is_zero


class StockMoveLine(models.Model):
    _name = "stock.move.line"
    _description = "Product Moves (Stock Move Line)"
    _rec_name = "product_id"
    _order = "result_package_id desc, id"

    picking_id = fields.Many2one(
        'stock.picking', 'Stock Picking',
        help='The stock operation where the packing has been made')
    move_id = fields.Many2one(
        'stock.move', 'Stock Move',
        help="Change to a better name")
    product_id = fields.Many2one('product.product', 'Product', ondelete="cascade")
    product_uom_id = fields.Many2one('uom.uom', 'Unit of Measure', required=True)
    product_qty = fields.Float(
        'Real Reserved Quantity', digits=0,
        compute='_compute_product_qty', inverse='_set_product_qty', store=True)
    product_uom_qty = fields.Float('Reserved', default=0.0, digits=dp.get_precision('Product Unit of Measure'), required=True)
    qty_done = fields.Float('Done', default=0.0, digits=dp.get_precision('Product Unit of Measure'), copy=False)
    package_id = fields.Many2one('stock.quant.package', 'Source Package', ondelete='restrict')
    package_level_id = fields.Many2one('stock.package_level', 'Package Level')
    lot_id = fields.Many2one('stock.production.lot', 'Lot/Serial Number')
    lot_name = fields.Char('Lot/Serial Number Name')
    result_package_id = fields.Many2one(
        'stock.quant.package', 'Destination Package',
        ondelete='restrict', required=False,
        help="If set, the operations are packed into this package")
    date = fields.Datetime('Date', default=fields.Datetime.now, required=True)
    owner_id = fields.Many2one('res.partner', 'Owner', help="Owner of the quants")
    location_id = fields.Many2one('stock.location', 'From', required=True)
    location_dest_id = fields.Many2one('stock.location', 'To', required=True)
    lots_visible = fields.Boolean(compute='_compute_lots_visible')
    picking_type_use_create_lots = fields.Boolean(related='picking_id.picking_type_id.use_create_lots', readonly=True)
    picking_type_use_existing_lots = fields.Boolean(related='picking_id.picking_type_id.use_existing_lots', readonly=True)
    state = fields.Selection(related='move_id.state', store=True, related_sudo=False, readonly=False)
    is_initial_demand_editable = fields.Boolean(related='move_id.is_initial_demand_editable', readonly=False)
    is_locked = fields.Boolean(related='move_id.is_locked', default=True, readonly=True)
    consume_line_ids = fields.Many2many('stock.move.line', 'stock_move_line_consume_rel', 'consume_line_id', 'produce_line_id', help="Technical link to see who consumed what. ")
    produce_line_ids = fields.Many2many('stock.move.line', 'stock_move_line_consume_rel', 'produce_line_id', 'consume_line_id', help="Technical link to see which line was produced with this. ")
    reference = fields.Char(related='move_id.reference', store=True, related_sudo=False, readonly=False)
    tracking = fields.Selection(related='product_id.tracking', readonly=True)
    picking_type_entire_packs = fields.Boolean(related='picking_id.picking_type_id.show_entire_packs', readonly=True)

    @api.one
    @api.depends('picking_id.picking_type_id', 'product_id.tracking')
    def _compute_lots_visible(self):
        picking = self.picking_id
        if picking.picking_type_id and self.product_id.tracking != 'none':  # TDE FIXME: not sure correctly migrated
            self.lots_visible = picking.picking_type_id.use_existing_lots or picking.picking_type_id.use_create_lots
        else:
            self.lots_visible = self.product_id.tracking != 'none'

    @api.one
    @api.depends('product_id', 'product_uom_id', 'product_uom_qty')
    def _compute_product_qty(self):
        self.product_qty = self.product_uom_id._compute_quantity(self.product_uom_qty, self.product_id.uom_id, rounding_method='HALF-UP')

    @api.constrains('lot_id', 'product_id')
    def _check_lot_product(self):
        for line in self:
            if line.lot_id and line.product_id != line.lot_id.product_id:
                raise ValidationError(_('This lot %s is incompatible with this product %s' % (line.lot_id.name, line.product_id.display_name)))

    @api.one
    def _set_product_qty(self):
        """ The meaning of product_qty field changed lately and is now a functional field computing the quantity
        in the default product UoM. This code has been added to raise an error if a write is made given a value
        for `product_qty`, where the same write should set the `product_uom_qty` field instead, in order to
        detect errors. """
        raise UserError(_('The requested operation cannot be processed because of a programming error setting the `product_qty` field instead of the `product_uom_qty`.'))

    @api.constrains('product_uom_qty')
    def check_reserved_done_quantity(self):
        for move_line in self:
            if move_line.state == 'done' and not float_is_zero(move_line.product_uom_qty, precision_digits=self.env['decimal.precision'].precision_get('Product Unit of Measure')):
                raise ValidationError(_('A done move line should never have a reserved quantity.'))

    @api.onchange('product_id', 'product_uom_id')
    def onchange_product_id(self):
        if self.product_id:
            self.lots_visible = self.product_id.tracking != 'none'
            if not self.product_uom_id or self.product_uom_id.category_id != self.product_id.uom_id.category_id:
                if self.move_id.product_uom:
                    self.product_uom_id = self.move_id.product_uom.id
                else:
                    self.product_uom_id = self.product_id.uom_id.id
            res = {'domain': {'product_uom_id': [('category_id', '=', self.product_uom_id.category_id.id)]}}
        else:
            res = {'domain': {'product_uom_id': []}}
        return res

    @api.onchange('lot_name', 'lot_id')
    def onchange_serial_number(self):
        """ When the user is encoding a move line for a tracked product, we apply some logic to
        help him. This includes:
            - automatically switch `qty_done` to 1.0
            - warn if he has already encoded `lot_name` in another move line
        """
        res = {}
        if self.product_id.tracking == 'serial':
            if not self.qty_done:
                self.qty_done = 1

            message = None
            if self.lot_name or self.lot_id:
                move_lines_to_check = self._get_similar_move_lines() - self
                if self.lot_name:
                    counter = Counter(move_lines_to_check.mapped('lot_name'))
                    if counter.get(self.lot_name) and counter[self.lot_name] > 1:
                        message = _('You cannot use the same serial number twice. Please correct the serial numbers encoded.')
                elif self.lot_id:
                    counter = Counter(move_lines_to_check.mapped('lot_id.id'))
                    if counter.get(self.lot_id.id) and counter[self.lot_id.id] > 1:
                        message = _('You cannot use the same serial number twice. Please correct the serial numbers encoded.')

            if message:
                res['warning'] = {'title': _('Warning'), 'message': message}
        return res

    @api.onchange('qty_done')
    def _onchange_qty_done(self):
        """ When the user is encoding a move line for a tracked product, we apply some logic to
        help him. This onchange will warn him if he set `qty_done` to a non-supported value.
        """
        res = {}
        if self.qty_done and self.product_id.tracking == 'serial':
            if float_compare(self.qty_done, 1.0, precision_rounding=self.move_id.product_id.uom_id.rounding) != 0:
                message = _('You can only process 1.0 %s of products with unique serial number.') % self.product_id.uom_id.name
                res['warning'] = {'title': _('Warning'), 'message': message}
        return res

    @api.constrains('qty_done')
    def _check_positive_qty_done(self):
        if any([ml.qty_done < 0 for ml in self]):
            raise ValidationError(_('You can not enter negative quantities.'))

    def _get_similar_move_lines(self):
        self.ensure_one()
        lines = self.env['stock.move.line']
        picking_id = self.move_id.picking_id if self.move_id else self.picking_id
        if picking_id:
            lines |= picking_id.move_line_ids.filtered(lambda ml: ml.product_id == self.product_id and (ml.lot_id or ml.lot_name))
        return lines

<<<<<<< HEAD
    @api.model_create_multi
    def create(self, vals_list):
        for vals in vals_list:

            # If the move line is directly create on the picking view.
            # If this picking is already done we should generate an
            # associated done move.
            if 'picking_id' in vals and not vals.get('move_id'):
                picking = self.env['stock.picking'].browse(vals['picking_id'])
                if picking.state == 'done':
                    product = self.env['product.product'].browse(vals['product_id'])
                    new_move = self.env['stock.move'].create({
                        'name': _('New Move:') + product.display_name,
                        'product_id': product.id,
                        'product_uom_qty': 'qty_done' in vals and vals['qty_done'] or 0,
                        'product_uom': vals['product_uom_id'],
                        'location_id': 'location_id' in vals and vals['location_id'] or picking.location_id.id,
                        'location_dest_id': 'location_dest_id' in vals and vals['location_dest_id'] or picking.location_dest_id.id,
                        'state': 'done',
                        'additional': True,
                        'picking_id': picking.id,
                    })
                    vals['move_id'] = new_move.id

        mls = super(StockMoveLine, self).create(vals_list)

        for ml in mls:
            if ml.state == 'done':
                if ml.product_id.type == 'product':
                    Quant = self.env['stock.quant']
                    quantity = ml.product_uom_id._compute_quantity(ml.qty_done, ml.move_id.product_id.uom_id,rounding_method='HALF-UP')
                    in_date = None
                    available_qty, in_date = Quant._update_available_quantity(ml.product_id, ml.location_id, -quantity, lot_id=ml.lot_id, package_id=ml.package_id, owner_id=ml.owner_id)
                    if available_qty < 0 and ml.lot_id:
                        # see if we can compensate the negative quants with some untracked quants
                        untracked_qty = Quant._get_available_quantity(ml.product_id, ml.location_id, lot_id=False, package_id=ml.package_id, owner_id=ml.owner_id, strict=True)
                        if untracked_qty:
                            taken_from_untracked_qty = min(untracked_qty, abs(quantity))
                            Quant._update_available_quantity(ml.product_id, ml.location_id, -taken_from_untracked_qty, lot_id=False, package_id=ml.package_id, owner_id=ml.owner_id)
                            Quant._update_available_quantity(ml.product_id, ml.location_id, taken_from_untracked_qty, lot_id=ml.lot_id, package_id=ml.package_id, owner_id=ml.owner_id)
                    Quant._update_available_quantity(ml.product_id, ml.location_dest_id, quantity, lot_id=ml.lot_id, package_id=ml.result_package_id, owner_id=ml.owner_id, in_date=in_date)
                next_moves = ml.move_id.move_dest_ids.filtered(lambda move: move.state not in ('done', 'cancel'))
                next_moves._do_unreserve()
                next_moves._action_assign()

        return mls
=======
    @api.model
    def create(self, vals):
        vals['ordered_qty'] = vals.get('product_uom_qty')

        # If the move line is directly create on the picking view.
        # If this picking is already done we should generate an
        # associated done move.
        if 'picking_id' in vals and not vals.get('move_id'):
            picking = self.env['stock.picking'].browse(vals['picking_id'])
            if picking.state == 'done':
                product = self.env['product.product'].browse(vals['product_id'])
                new_move = self.env['stock.move'].create({
                    'name': _('New Move:') + product.display_name,
                    'product_id': product.id,
                    'product_uom_qty': 'qty_done' in vals and vals['qty_done'] or 0,
                    'product_uom': vals['product_uom_id'],
                    'location_id': 'location_id' in vals and vals['location_id'] or picking.location_id.id,
                    'location_dest_id': 'location_dest_id' in vals and vals['location_dest_id'] or picking.location_dest_id.id,
                    'state': 'done',
                    'additional': True,
                    'picking_id': picking.id,
                })
                vals['move_id'] = new_move.id

        ml = super(StockMoveLine, self).create(vals)
        if ml.state == 'done':
            if 'qty_done' in vals:
                ml.move_id.product_uom_qty = ml.move_id.quantity_done
            if ml.product_id.type == 'product':
                Quant = self.env['stock.quant']
                quantity = ml.product_uom_id._compute_quantity(ml.qty_done, ml.move_id.product_id.uom_id,rounding_method='HALF-UP')
                in_date = None
                available_qty, in_date = Quant._update_available_quantity(ml.product_id, ml.location_id, -quantity, lot_id=ml.lot_id, package_id=ml.package_id, owner_id=ml.owner_id)
                if available_qty < 0 and ml.lot_id:
                    # see if we can compensate the negative quants with some untracked quants
                    untracked_qty = Quant._get_available_quantity(ml.product_id, ml.location_id, lot_id=False, package_id=ml.package_id, owner_id=ml.owner_id, strict=True)
                    if untracked_qty:
                        taken_from_untracked_qty = min(untracked_qty, abs(quantity))
                        Quant._update_available_quantity(ml.product_id, ml.location_id, -taken_from_untracked_qty, lot_id=False, package_id=ml.package_id, owner_id=ml.owner_id)
                        Quant._update_available_quantity(ml.product_id, ml.location_id, taken_from_untracked_qty, lot_id=ml.lot_id, package_id=ml.package_id, owner_id=ml.owner_id)
                Quant._update_available_quantity(ml.product_id, ml.location_dest_id, quantity, lot_id=ml.lot_id, package_id=ml.result_package_id, owner_id=ml.owner_id, in_date=in_date)
            next_moves = ml.move_id.move_dest_ids.filtered(lambda move: move.state not in ('done', 'cancel'))
            next_moves._do_unreserve()
            next_moves._action_assign()
        return ml
>>>>>>> 3c108977

    def write(self, vals):
        """ Through the interface, we allow users to change the charateristics of a move line. If a
        quantity has been reserved for this move line, we impact the reservation directly to free
        the old quants and allocate the new ones.
        """
        if self.env.context.get('bypass_reservation_update'):
            return super(StockMoveLine, self).write(vals)

        Quant = self.env['stock.quant']
        precision = self.env['decimal.precision'].precision_get('Product Unit of Measure')
        # We forbid to change the reserved quantity in the interace, but it is needed in the
        # case of stock.move's split.
        # TODO Move me in the update
        if 'product_uom_qty' in vals:
            for ml in self.filtered(lambda m: m.state in ('partially_available', 'assigned') and m.product_id.type == 'product'):
                if not ml.location_id.should_bypass_reservation():
                    qty_to_decrease = ml.product_qty - ml.product_uom_id._compute_quantity(vals['product_uom_qty'], ml.product_id.uom_id, rounding_method='HALF-UP')
                    try:
                        Quant._update_reserved_quantity(ml.product_id, ml.location_id, -qty_to_decrease, lot_id=ml.lot_id, package_id=ml.package_id, owner_id=ml.owner_id, strict=True)
                    except UserError:
                        if ml.lot_id:
                            Quant._update_reserved_quantity(ml.product_id, ml.location_id, -qty_to_decrease, lot_id=False, package_id=ml.package_id, owner_id=ml.owner_id, strict=True)
                        else:
                            raise

        triggers = [
            ('location_id', 'stock.location'),
            ('location_dest_id', 'stock.location'),
            ('lot_id', 'stock.production.lot'),
            ('package_id', 'stock.quant.package'),
            ('result_package_id', 'stock.quant.package'),
            ('owner_id', 'res.partner')
        ]
        updates = {}
        for key, model in triggers:
            if key in vals:
                updates[key] = self.env[model].browse(vals[key])

        if updates:
            for ml in self.filtered(lambda ml: ml.state in ['partially_available', 'assigned'] and ml.product_id.type == 'product'):
                if not ml.location_id.should_bypass_reservation():
                    try:
                        Quant._update_reserved_quantity(ml.product_id, ml.location_id, -ml.product_qty, lot_id=ml.lot_id, package_id=ml.package_id, owner_id=ml.owner_id, strict=True)
                    except UserError:
                        if ml.lot_id:
                            Quant._update_reserved_quantity(ml.product_id, ml.location_id, -ml.product_qty, lot_id=False, package_id=ml.package_id, owner_id=ml.owner_id, strict=True)
                        else:
                            raise

                if not updates.get('location_id', ml.location_id).should_bypass_reservation():
                    new_product_qty = 0
                    try:
                        q = Quant._update_reserved_quantity(ml.product_id, updates.get('location_id', ml.location_id), ml.product_qty, lot_id=updates.get('lot_id', ml.lot_id),
                                                             package_id=updates.get('package_id', ml.package_id), owner_id=updates.get('owner_id', ml.owner_id), strict=True)
                        new_product_qty = sum([x[1] for x in q])
                    except UserError:
                        if updates.get('lot_id'):
                            # If we were not able to reserve on tracked quants, we can use untracked ones.
                            try:
                                q = Quant._update_reserved_quantity(ml.product_id, updates.get('location_id', ml.location_id), ml.product_qty, lot_id=False,
                                                                     package_id=updates.get('package_id', ml.package_id), owner_id=updates.get('owner_id', ml.owner_id), strict=True)
                                new_product_qty = sum([x[1] for x in q])
                            except UserError:
                                pass
                    if new_product_qty != ml.product_qty:
                        new_product_uom_qty = ml.product_id.uom_id._compute_quantity(new_product_qty, ml.product_uom_id, rounding_method='HALF-UP')
                        ml.with_context(bypass_reservation_update=True).product_uom_qty = new_product_uom_qty

        # When editing a done move line, the reserved availability of a potential chained move is impacted. Take care of running again `_action_assign` on the concerned moves.
        next_moves = self.env['stock.move']
        if updates or 'qty_done' in vals:
            for ml in self.filtered(lambda ml: ml.move_id.state == 'done' and ml.product_id.type == 'product'):
                # undo the original move line
                qty_done_orig = ml.move_id.product_uom._compute_quantity(ml.qty_done, ml.move_id.product_id.uom_id, rounding_method='HALF-UP')
                in_date = Quant._update_available_quantity(ml.product_id, ml.location_dest_id, -qty_done_orig, lot_id=ml.lot_id,
                                                      package_id=ml.result_package_id, owner_id=ml.owner_id)[1]
                Quant._update_available_quantity(ml.product_id, ml.location_id, qty_done_orig, lot_id=ml.lot_id,
                                                      package_id=ml.package_id, owner_id=ml.owner_id, in_date=in_date)

                # move what's been actually done
                product_id = ml.product_id
                location_id = updates.get('location_id', ml.location_id)
                location_dest_id = updates.get('location_dest_id', ml.location_dest_id)
                qty_done = vals.get('qty_done', ml.qty_done)
                lot_id = updates.get('lot_id', ml.lot_id)
                package_id = updates.get('package_id', ml.package_id)
                result_package_id = updates.get('result_package_id', ml.result_package_id)
                owner_id = updates.get('owner_id', ml.owner_id)
                quantity = ml.move_id.product_uom._compute_quantity(qty_done, ml.move_id.product_id.uom_id, rounding_method='HALF-UP')
                if not location_id.should_bypass_reservation():
                    ml._free_reservation(product_id, location_id, quantity, lot_id=lot_id, package_id=package_id, owner_id=owner_id)
                if not float_is_zero(quantity, precision_digits=precision):
                    available_qty, in_date = Quant._update_available_quantity(product_id, location_id, -quantity, lot_id=lot_id, package_id=package_id, owner_id=owner_id)
                    if available_qty < 0 and lot_id:
                        # see if we can compensate the negative quants with some untracked quants
                        untracked_qty = Quant._get_available_quantity(product_id, location_id, lot_id=False, package_id=package_id, owner_id=owner_id, strict=True)
                        if untracked_qty:
                            taken_from_untracked_qty = min(untracked_qty, abs(available_qty))
                            Quant._update_available_quantity(product_id, location_id, -taken_from_untracked_qty, lot_id=False, package_id=package_id, owner_id=owner_id)
                            Quant._update_available_quantity(product_id, location_id, taken_from_untracked_qty, lot_id=lot_id, package_id=package_id, owner_id=owner_id)
                            if not location_id.should_bypass_reservation():
                                ml._free_reservation(ml.product_id, location_id, untracked_qty, lot_id=False, package_id=package_id, owner_id=owner_id)
                    Quant._update_available_quantity(product_id, location_dest_id, quantity, lot_id=lot_id, package_id=result_package_id, owner_id=owner_id, in_date=in_date)

                # Unreserve and reserve following move in order to have the real reserved quantity on move_line.
                next_moves |= ml.move_id.move_dest_ids.filtered(lambda move: move.state not in ('done', 'cancel'))

                # Log a note
                if ml.picking_id:
                    ml._log_message(ml.picking_id, ml, 'stock.track_move_template', vals)

        res = super(StockMoveLine, self).write(vals)

        # Update scrap object linked to move_lines to the new quantity.
        if 'qty_done' in vals:
            for move in self.mapped('move_id'):
                if move.scrapped:
                    move.scrap_ids.write({'scrap_qty': move.quantity_done})

        # As stock_account values according to a move's `product_uom_qty`, we consider that any
        # done stock move should have its `quantity_done` equals to its `product_uom_qty`, and
        # this is what move's `action_done` will do. So, we replicate the behavior here.
        if updates or 'qty_done' in vals:
            moves = self.filtered(lambda ml: ml.move_id.state == 'done').mapped('move_id')
            for move in moves:
                move.product_uom_qty = move.quantity_done
        next_moves._do_unreserve()
        next_moves._action_assign()
        return res

    def unlink(self):
        precision = self.env['decimal.precision'].precision_get('Product Unit of Measure')
        for ml in self:
            if ml.state in ('done', 'cancel'):
                raise UserError(_('You can not delete product moves if the picking is done. You can only correct the done quantities.'))
            # Unlinking a move line should unreserve.
            if ml.product_id.type == 'product' and not ml.location_id.should_bypass_reservation() and not float_is_zero(ml.product_qty, precision_digits=precision):
                try:
                    self.env['stock.quant']._update_reserved_quantity(ml.product_id, ml.location_id, -ml.product_qty, lot_id=ml.lot_id, package_id=ml.package_id, owner_id=ml.owner_id, strict=True)
                except UserError:
                    if ml.lot_id:
                        self.env['stock.quant']._update_reserved_quantity(ml.product_id, ml.location_id, -ml.product_qty, lot_id=False, package_id=ml.package_id, owner_id=ml.owner_id, strict=True)
                    else:
                        raise
        moves = self.mapped('move_id')
        res = super(StockMoveLine, self).unlink()
        if moves:
            moves._recompute_state()
        return res

    def _action_done(self):
        """ This method is called during a move's `action_done`. It'll actually move a quant from
        the source location to the destination location, and unreserve if needed in the source
        location.

        This method is intended to be called on all the move lines of a move. This method is not
        intended to be called when editing a `done` move (that's what the override of `write` here
        is done.
        """
        Quant = self.env['stock.quant']

        # First, we loop over all the move lines to do a preliminary check: `qty_done` should not
        # be negative and, according to the presence of a picking type or a linked inventory
        # adjustment, enforce some rules on the `lot_id` field. If `qty_done` is null, we unlink
        # the line. It is mandatory in order to free the reservation and correctly apply
        # `action_done` on the next move lines.
        ml_to_delete = self.env['stock.move.line']
        for ml in self:
            # Check here if `ml.qty_done` respects the rounding of `ml.product_uom_id`.
            uom_qty = float_round(ml.qty_done, precision_rounding=ml.product_uom_id.rounding, rounding_method='HALF-UP')
            precision_digits = self.env['decimal.precision'].precision_get('Product Unit of Measure')
            qty_done = float_round(ml.qty_done, precision_digits=precision_digits, rounding_method='HALF-UP')
            if float_compare(uom_qty, qty_done, precision_digits=precision_digits) != 0:
                raise UserError(_('The quantity done for the product "%s" doesn\'t respect the rounding precision \
                                  defined on the unit of measure "%s". Please change the quantity done or the \
                                  rounding precision of your unit of measure.') % (ml.product_id.display_name, ml.product_uom_id.name))

            qty_done_float_compared = float_compare(ml.qty_done, 0, precision_rounding=ml.product_uom_id.rounding)
            if qty_done_float_compared > 0:
                if ml.product_id.tracking != 'none':
                    picking_type_id = ml.move_id.picking_type_id
                    if picking_type_id:
                        if picking_type_id.use_create_lots:
                            # If a picking type is linked, we may have to create a production lot on
                            # the fly before assigning it to the move line if the user checked both
                            # `use_create_lots` and `use_existing_lots`.
                            if ml.lot_name and not ml.lot_id:
                                lot = self.env['stock.production.lot'].create(
                                    {'name': ml.lot_name, 'product_id': ml.product_id.id}
                                )
                                ml.write({'lot_id': lot.id})
                        elif not picking_type_id.use_create_lots and not picking_type_id.use_existing_lots:
                            # If the user disabled both `use_create_lots` and `use_existing_lots`
                            # checkboxes on the picking type, he's allowed to enter tracked
                            # products without a `lot_id`.
                            continue
                    elif ml.move_id.inventory_id:
                        # If an inventory adjustment is linked, the user is allowed to enter
                        # tracked products without a `lot_id`.
                        continue

                    if not ml.lot_id:
                        raise UserError(_('You need to supply a Lot/Serial number for product %s.') % ml.product_id.display_name)
            elif qty_done_float_compared < 0:
                raise UserError(_('No negative quantities allowed'))
            else:
                ml_to_delete |= ml
        ml_to_delete.unlink()

        # Now, we can actually move the quant.
        done_ml = self.env['stock.move.line']
        for ml in self - ml_to_delete:
            if ml.product_id.type == 'product':
                rounding = ml.product_uom_id.rounding

                # if this move line is force assigned, unreserve elsewhere if needed
                if not ml.location_id.should_bypass_reservation() and float_compare(ml.qty_done, ml.product_qty, precision_rounding=rounding) > 0:
                    extra_qty = ml.qty_done - ml.product_qty
                    ml._free_reservation(ml.product_id, ml.location_id, extra_qty, lot_id=ml.lot_id, package_id=ml.package_id, owner_id=ml.owner_id, ml_to_ignore=done_ml)
                # unreserve what's been reserved
                if not ml.location_id.should_bypass_reservation() and ml.product_id.type == 'product' and ml.product_qty:
                    try:
                        Quant._update_reserved_quantity(ml.product_id, ml.location_id, -ml.product_qty, lot_id=ml.lot_id, package_id=ml.package_id, owner_id=ml.owner_id, strict=True)
                    except UserError:
                        Quant._update_reserved_quantity(ml.product_id, ml.location_id, -ml.product_qty, lot_id=False, package_id=ml.package_id, owner_id=ml.owner_id, strict=True)

                # move what's been actually done
                quantity = ml.product_uom_id._compute_quantity(ml.qty_done, ml.move_id.product_id.uom_id, rounding_method='HALF-UP')
                available_qty, in_date = Quant._update_available_quantity(ml.product_id, ml.location_id, -quantity, lot_id=ml.lot_id, package_id=ml.package_id, owner_id=ml.owner_id)
                if available_qty < 0 and ml.lot_id:
                    # see if we can compensate the negative quants with some untracked quants
                    untracked_qty = Quant._get_available_quantity(ml.product_id, ml.location_id, lot_id=False, package_id=ml.package_id, owner_id=ml.owner_id, strict=True)
                    if untracked_qty:
                        taken_from_untracked_qty = min(untracked_qty, abs(quantity))
                        Quant._update_available_quantity(ml.product_id, ml.location_id, -taken_from_untracked_qty, lot_id=False, package_id=ml.package_id, owner_id=ml.owner_id)
                        Quant._update_available_quantity(ml.product_id, ml.location_id, taken_from_untracked_qty, lot_id=ml.lot_id, package_id=ml.package_id, owner_id=ml.owner_id)
                Quant._update_available_quantity(ml.product_id, ml.location_dest_id, quantity, lot_id=ml.lot_id, package_id=ml.result_package_id, owner_id=ml.owner_id, in_date=in_date)
            done_ml |= ml
        # Reset the reserved quantity as we just moved it to the destination location.
        (self - ml_to_delete).with_context(bypass_reservation_update=True).write({
            'product_uom_qty': 0.00,
            'date': fields.Datetime.now(),
        })

    def _log_message(self, record, move, template, vals):
        data = vals.copy()
        if 'lot_id' in vals and vals['lot_id'] != move.lot_id.id:
            data['lot_name'] = self.env['stock.production.lot'].browse(vals.get('lot_id')).name
        if 'location_id' in vals:
            data['location_name'] = self.env['stock.location'].browse(vals.get('location_id')).name
        if 'location_dest_id' in vals:
            data['location_dest_name'] = self.env['stock.location'].browse(vals.get('location_dest_id')).name
        if 'package_id' in vals and vals['package_id'] != move.package_id.id:
            data['package_name'] = self.env['stock.quant.package'].browse(vals.get('package_id')).name
        if 'package_result_id' in vals and vals['package_result_id'] != move.package_result_id.id:
            data['result_package_name'] = self.env['stock.quant.package'].browse(vals.get('result_package_id')).name
        if 'owner_id' in vals and vals['owner_id'] != move.owner_id.id:
            data['owner_name'] = self.env['res.partner'].browse(vals.get('owner_id')).name
        record.message_post_with_view(template, values={'move': move, 'vals': dict(vals, **data)}, subtype_id=self.env.ref('mail.mt_note').id)

    def _free_reservation(self, product_id, location_id, quantity, lot_id=None, package_id=None, owner_id=None, ml_to_ignore=None):
        """ When editing a done move line or validating one with some forced quantities, it is
        possible to impact quants that were not reserved. It is therefore necessary to edit or
        unlink the move lines that reserved a quantity now unavailable.

        :param ml_to_ignore: recordset of `stock.move.line` that should NOT be unreserved
        """
        self.ensure_one()

        if ml_to_ignore is None:
            ml_to_ignore = self.env['stock.move.line']
        ml_to_ignore |= self

        # Check the available quantity, with the `strict` kw set to `True`. If the available
        # quantity is greather than the quantity now unavailable, there is nothing to do.
        available_quantity = self.env['stock.quant']._get_available_quantity(
            product_id, location_id, lot_id=lot_id, package_id=package_id, owner_id=owner_id, strict=True
        )
        if quantity > available_quantity:
            # We now have to find the move lines that reserved our now unavailable quantity. We
            # take care to exclude ourselves and the move lines were work had already been done.
            oudated_move_lines_domain = [
                ('move_id.state', 'not in', ['done', 'cancel']),
                ('product_id', '=', product_id.id),
                ('lot_id', '=', lot_id.id if lot_id else False),
                ('location_id', '=', location_id.id),
                ('owner_id', '=', owner_id.id if owner_id else False),
                ('package_id', '=', package_id.id if package_id else False),
                ('product_qty', '>', 0.0),
                ('id', 'not in', ml_to_ignore.ids),
            ]
            oudated_candidates = self.env['stock.move.line'].search(oudated_move_lines_domain)

            # As the move's state is not computed over the move lines, we'll have to manually
            # recompute the moves which we adapted their lines.
            move_to_recompute_state = self.env['stock.move']

            rounding = self.product_uom_id.rounding
            for candidate in oudated_candidates:
                if float_compare(candidate.product_qty, quantity, precision_rounding=rounding) <= 0:
                    quantity -= candidate.product_qty
                    move_to_recompute_state |= candidate.move_id
                    if candidate.qty_done:
                        candidate.product_uom_qty = 0.0
                    else:
                        candidate.unlink()
                    if float_is_zero(quantity, precision_rounding=rounding):
                        break
                else:
                    # split this move line and assign the new part to our extra move
                    quantity_split = float_round(
                        candidate.product_qty - quantity,
                        precision_rounding=self.product_uom_id.rounding,
                        rounding_method='UP')
                    candidate.product_uom_qty = self.product_id.uom_id._compute_quantity(quantity_split, candidate.product_uom_id, rounding_method='HALF-UP')
                    move_to_recompute_state |= candidate.move_id
                    break
            move_to_recompute_state._recompute_state()<|MERGE_RESOLUTION|>--- conflicted
+++ resolved
@@ -154,7 +154,6 @@
             lines |= picking_id.move_line_ids.filtered(lambda ml: ml.product_id == self.product_id and (ml.lot_id or ml.lot_name))
         return lines
 
-<<<<<<< HEAD
     @api.model_create_multi
     def create(self, vals_list):
         for vals in vals_list:
@@ -183,6 +182,8 @@
 
         for ml in mls:
             if ml.state == 'done':
+                if 'qty_done' in vals:
+                    ml.move_id.product_uom_qty = ml.move_id.quantity_done
                 if ml.product_id.type == 'product':
                     Quant = self.env['stock.quant']
                     quantity = ml.product_uom_id._compute_quantity(ml.qty_done, ml.move_id.product_id.uom_id,rounding_method='HALF-UP')
@@ -201,53 +202,6 @@
                 next_moves._action_assign()
 
         return mls
-=======
-    @api.model
-    def create(self, vals):
-        vals['ordered_qty'] = vals.get('product_uom_qty')
-
-        # If the move line is directly create on the picking view.
-        # If this picking is already done we should generate an
-        # associated done move.
-        if 'picking_id' in vals and not vals.get('move_id'):
-            picking = self.env['stock.picking'].browse(vals['picking_id'])
-            if picking.state == 'done':
-                product = self.env['product.product'].browse(vals['product_id'])
-                new_move = self.env['stock.move'].create({
-                    'name': _('New Move:') + product.display_name,
-                    'product_id': product.id,
-                    'product_uom_qty': 'qty_done' in vals and vals['qty_done'] or 0,
-                    'product_uom': vals['product_uom_id'],
-                    'location_id': 'location_id' in vals and vals['location_id'] or picking.location_id.id,
-                    'location_dest_id': 'location_dest_id' in vals and vals['location_dest_id'] or picking.location_dest_id.id,
-                    'state': 'done',
-                    'additional': True,
-                    'picking_id': picking.id,
-                })
-                vals['move_id'] = new_move.id
-
-        ml = super(StockMoveLine, self).create(vals)
-        if ml.state == 'done':
-            if 'qty_done' in vals:
-                ml.move_id.product_uom_qty = ml.move_id.quantity_done
-            if ml.product_id.type == 'product':
-                Quant = self.env['stock.quant']
-                quantity = ml.product_uom_id._compute_quantity(ml.qty_done, ml.move_id.product_id.uom_id,rounding_method='HALF-UP')
-                in_date = None
-                available_qty, in_date = Quant._update_available_quantity(ml.product_id, ml.location_id, -quantity, lot_id=ml.lot_id, package_id=ml.package_id, owner_id=ml.owner_id)
-                if available_qty < 0 and ml.lot_id:
-                    # see if we can compensate the negative quants with some untracked quants
-                    untracked_qty = Quant._get_available_quantity(ml.product_id, ml.location_id, lot_id=False, package_id=ml.package_id, owner_id=ml.owner_id, strict=True)
-                    if untracked_qty:
-                        taken_from_untracked_qty = min(untracked_qty, abs(quantity))
-                        Quant._update_available_quantity(ml.product_id, ml.location_id, -taken_from_untracked_qty, lot_id=False, package_id=ml.package_id, owner_id=ml.owner_id)
-                        Quant._update_available_quantity(ml.product_id, ml.location_id, taken_from_untracked_qty, lot_id=ml.lot_id, package_id=ml.package_id, owner_id=ml.owner_id)
-                Quant._update_available_quantity(ml.product_id, ml.location_dest_id, quantity, lot_id=ml.lot_id, package_id=ml.result_package_id, owner_id=ml.owner_id, in_date=in_date)
-            next_moves = ml.move_id.move_dest_ids.filtered(lambda move: move.state not in ('done', 'cancel'))
-            next_moves._do_unreserve()
-            next_moves._action_assign()
-        return ml
->>>>>>> 3c108977
 
     def write(self, vals):
         """ Through the interface, we allow users to change the charateristics of a move line. If a
