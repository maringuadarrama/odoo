--- conflicted
+++ resolved
@@ -55,7 +55,7 @@
         prod = prod_obj.browse(cr, uid, record_id)
         if prod.state in ('in_production','cancel', 'done'):
             raise osv.except_osv(_('Warning !'), _('The production is in "%s" state. You can not change the production quantity anymore') % (prod.state).upper() )
-        
+ 
         res['product_qty'] = prod.product_qty        
         return res
     
@@ -75,19 +75,6 @@
         record_id = context and context.get('active_id',False)
         assert record_id, _('Active Id is not found')
         prod_obj = self.pool.get('mrp.production')
-<<<<<<< HEAD
-        wiz_qty = self.browse(cr, uid, ids[0])
-        prod = prod_obj.browse(cr, uid,record_id)
-        prod_obj.write(cr, uid,prod.id, {'product_qty': wiz_qty.product_qty})
-        prod_obj.action_compute(cr, uid, [prod.id])
-        
-        move_lines_obj = self.pool.get('stock.move')
-        for move in prod.move_lines:
-            bom_point = prod.bom_id
-            bom_id = prod.bom_id.id
-            if not bom_point:
-                bom_id = self.pool.get('mrp.bom')._bom_find(cr, uid, prod.product_id.id, prod.product_uom.id)
-=======
         product_lines_obj = self.pool.get('mrp.production.product.line')
         bom_obj = self.pool.get('mrp.bom')
         for wiz_qty in self.browse(cr, uid, ids):
@@ -106,7 +93,6 @@
                     prod_obj.write(cr, uid, [prod.id], {'bom_id': bom_id})
                     bom_point = sbom_obj.browse(cr, uid, [bom_id])[0]
         
->>>>>>> db805404
                 if not bom_id:
                     raise osv.except_osv(_('Error'), _("Couldn't find bill of material for product"))
         
@@ -115,9 +101,6 @@
                 for r in res[0]:
                     if r['product_id']== move.product_id.id:
                         move_lines_obj.write(cr, uid,move.id, {'product_qty' :  r['product_qty']})
-        
-            
-        
             for m in prod.move_created_ids:
                 move_lines_obj.write(cr, uid,m.id, {'product_qty': wiz_qty.product_qty})
     
