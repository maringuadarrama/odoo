# -*- encoding: utf-8 -*-
##############################################################################
#
#    OpenERP, Open Source Management Solution	
#    Copyright (C) 2004-2009 Tiny SPRL (<http://tiny.be>). All Rights Reserved
#    $Id$
#
#    This program is free software: you can redistribute it and/or modify
#    it under the terms of the GNU General Public License as published by
#    the Free Software Foundation, either version 3 of the License, or
#    (at your option) any later version.
#
#    This program is distributed in the hope that it will be useful,
#    but WITHOUT ANY WARRANTY; without even the implied warranty of
#    MERCHANTABILITY or FITNESS FOR A PARTICULAR PURPOSE.  See the
#    GNU General Public License for more details.
#
#    You should have received a copy of the GNU General Public License
#    along with this program.  If not, see <http://www.gnu.org/licenses/>.
#
##############################################################################


{
<<<<<<< HEAD
    "name" : "Manufacturing Resource Planning",
    "version" : "1.1",
    "author" : "Tiny",
    "website" : "http://www.openerp.com",
    "category" : "Generic Modules/Production",
    "depends" : ["stock", "hr", "purchase", "product","process"],
    "description": """
=======
    'name': 'Manufacturing Resource Planning',
    'version': '1.0',
    'category': 'Generic Modules/Production',
    'description': """
>>>>>>> 74a6e400
    This is the base module to manage the manufacturing process in Open ERP.

    Features:
    * Make to Stock / Make to Order (by line)
    * Multi-level BoMs, no limit
    * Multi-level routing, no limit
    * Routing and workcenter integrated with analytic accounting
    * Scheduler computation periodically / Just In Time module
    * Multi-pos, multi-warehouse
    * Different reordering policies
    * Cost method by product: standard price, average price
    * Easy analysis of troubles or needs
    * Very flexible
    * Allows to browse Bill of Materials in complete structure
        that include child and phantom BoMs
    It supports complete integration and planification of stockable goods,
    consumable of services. Services are completely integrated with the rest
    of the software. For instance, you can set up a sub-contracting service
    in a BoM to automatically purchase on order the assembly of your production.

    Reports provided by this module:
    * Bill of Material structure and components
    * Load forecast on workcenters
    * Print a production order
    * Stock forecasts
    """,
    'author': 'Tiny',
    'website': 'http://www.openerp.com',
    'depends': ['stock', 'hr', 'purchase', 'product', 'process'],
    'init_xml': [],
    'update_xml': [
        'security/mrp_security.xml',
        'security/ir.model.access.csv',
        'mrp_workflow.xml',
        'mrp_data.xml',
        'mrp_view.xml',
        'mrp_wizard.xml',
        'mrp_report.xml',
        'company_view.xml',
        'process/stockable_product_process.xml',
        'process/service_product_process.xml',
        'process/procurement_process.xml'
    ],
    'demo_xml': ['mrp_demo.xml', 'mrp_order_point.xml'],
    'installable': True,
    'active': False,
    'certificate': '32052481373',
}
# vim:expandtab:smartindent:tabstop=4:softtabstop=4:shiftwidth=4:<|MERGE_RESOLUTION|>--- conflicted
+++ resolved
@@ -22,7 +22,6 @@
 
 
 {
-<<<<<<< HEAD
     "name" : "Manufacturing Resource Planning",
     "version" : "1.1",
     "author" : "Tiny",
@@ -30,12 +29,6 @@
     "category" : "Generic Modules/Production",
     "depends" : ["stock", "hr", "purchase", "product","process"],
     "description": """
-=======
-    'name': 'Manufacturing Resource Planning',
-    'version': '1.0',
-    'category': 'Generic Modules/Production',
-    'description': """
->>>>>>> 74a6e400
     This is the base module to manage the manufacturing process in Open ERP.
 
     Features:
