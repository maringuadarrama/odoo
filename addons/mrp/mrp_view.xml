--- conflicted
+++ resolved
@@ -611,19 +611,11 @@
                                    <tree colors="red:scrapped==True;blue:state in('draft');black:state in('picking_except','confirmed','ready','in_production');gray:state in('cancel','done') " string="Consumed Products" editable="bottom">
                                        <field name="product_id" readonly="1"/>
                                        <field name="product_qty" readonly="1" string="Qty"/>
-<<<<<<< HEAD
-                                    <field name="product_uom" readonly="1" string="UOM"/>
-                                    <field name="location_dest_id"  readonly="1" string="Destination Loc."/>
-                                    <field name="prodlot_id" />
-                                    <field name="state" invisible="1"/>
-                                    <field name="scrapped" invisible="1"/>
-=======
                                        <field name="product_uom" readonly="1" string="UOM"/>
                                        <field name="location_dest_id"  readonly="1" string="Destination Loc."/>
                                        <field name="prodlot_id" />
                                        <field name="state" invisible="1"/>
                                        <field name="scraped" invisible="1"/>
->>>>>>> 560f9c44
                                        <button
                                            name="%(stock.track_line)d"
                                            string="Split in production lots"
@@ -672,13 +664,7 @@
                                        <field name="product_uom" readonly="1" string="UOM"/>
                                        <field name="location_dest_id"  readonly="1" string="Destination Loc."/>
                                        <field name="prodlot_id" />
-<<<<<<< HEAD
-                                    <field name="state" invisible="1"/>
-                                    <field name="scrapped" invisible="1"/>
-=======
-                                       <field name="state" invisible="1"/>
                                        <field name="scraped" invisible="1"/>
->>>>>>> 560f9c44
                                        <button name="%(stock.track_line)d"
                                             string="Split in production lots" type="action" icon="gtk-justify-fill" states="done,cancel"/>
                                        <button name="%(stock.move_scrap)d"
