# -*- coding: utf-8 -*-

from datetime import datetime
import itertools
import logging
import math
import re
import uuid
from werkzeug.exceptions import Forbidden

from openerp import _
from openerp import api, fields, models
from openerp import http
from openerp import modules
from openerp import tools
from openerp import SUPERUSER_ID
from openerp.addons.website.models.website import slug
from openerp.exceptions import UserError

_logger = logging.getLogger(__name__)


class KarmaError(Forbidden):
    """ Karma-related error, used for forum and posts. """
    pass


class Forum(models.Model):
    _name = 'forum.forum'
    _description = 'Forum'
    _inherit = ['mail.thread', 'website.seo.metadata']

    def init(self, cr):
        """ Add forum uuid for user email validation.

        TDE TODO: move me somewhere else, auto_init ? """
        forum_uuids = self.pool['ir.config_parameter'].search(cr, SUPERUSER_ID, [('key', '=', 'website_forum.uuid')])
        if not forum_uuids:
            self.pool['ir.config_parameter'].set_param(cr, SUPERUSER_ID, 'website_forum.uuid', str(uuid.uuid4()), ['base.group_system'])

    @api.model
    def _get_default_faq(self):
        fname = modules.get_module_resource('website_forum', 'data', 'forum_default_faq.html')
        with open(fname, 'r') as f:
            return f.read()
        return False

    # description and use
    name = fields.Char('Forum Name', required=True, translate=True)
    faq = fields.Html('Guidelines', default=_get_default_faq, translate=True)
    description = fields.Html(
        'Description',
        translate=True,
        default='<p> This community is for professionals and enthusiasts of our products and services.'
                'Share and discuss the best content and new marketing ideas,'
                'build your professional profile and become a better marketer together.</p>')
    default_order = fields.Selection([
        ('create_date desc', 'Newest'),
        ('write_date desc', 'Last Updated'),
        ('vote_count desc', 'Most Voted'),
        ('relevancy desc', 'Relevance'),
        ('child_count desc', 'Answered')],
        string='Default Order', required=True, default='write_date desc')
    relevancy_post_vote = fields.Float('First Relevance Parameter', default=0.8)
    relevancy_time_decay = fields.Float('Second Relevance Parameter', default=1.8)
    default_post_type = fields.Selection([
        ('question', 'Question'),
        ('discussion', 'Discussion'),
        ('link', 'Link')],
        string='Default Post', required=True, default='question')
    allow_question = fields.Boolean('Questions', help="Users can answer only once per question. Contributors can edit answers and mark the right ones.", default=True)
    allow_discussion = fields.Boolean('Discussions', default=True)
    allow_link = fields.Boolean('Links', help="When clicking on the post, it redirects to an external link", default=True)
    allow_bump = fields.Boolean('Allow Bump', default=True,
                                help='Posts without answers older than 10 days will display a popup'
                                     'when displayed on the website to propose users to share them '
                                     'on social networks, bumping the question at top of the thread.')
    allow_share = fields.Boolean('Sharing Options', default=True,
                                 help='After posting the user will be proposed to share its question'
                                      'or answer on social networks, enabling social network propagation'
                                      'of the forum content.')
    # karma generation
    karma_gen_question_new = fields.Integer(string='Asking a question', default=2)
    karma_gen_question_upvote = fields.Integer(string='Question upvoted', default=5)
    karma_gen_question_downvote = fields.Integer(string='Question downvoted', default=-2)
    karma_gen_answer_upvote = fields.Integer(string='Answer upvoted', default=10)
    karma_gen_answer_downvote = fields.Integer(string='Answer downvoted', default=-2)
    karma_gen_answer_accept = fields.Integer(string='Accepting an answer', default=2)
    karma_gen_answer_accepted = fields.Integer(string='Answer accepted', default=15)
    karma_gen_answer_flagged = fields.Integer(string='Answer flagged', default=-100)
    # karma-based actions
    karma_ask = fields.Integer(string='Ask questions', default=3)
    karma_answer = fields.Integer(string='Answer questions', default=3)
    karma_edit_own = fields.Integer(string='Edit own posts', default=1)
    karma_edit_all = fields.Integer(string='Edit all posts', default=300)
    karma_close_own = fields.Integer(string='Close own posts', default=100)
    karma_close_all = fields.Integer(string='Close all posts', default=500)
    karma_unlink_own = fields.Integer(string='Delete own posts', default=500)
    karma_unlink_all = fields.Integer(string='Delete all posts', default=1000)
    karma_upvote = fields.Integer(string='Upvote', default=5)
    karma_downvote = fields.Integer(string='Downvote', default=50)
    karma_answer_accept_own = fields.Integer(string='Accept an answer on own questions', default=20)
    karma_answer_accept_all = fields.Integer(string='Accept an answers to all questions', default=500)
    karma_editor_link_files = fields.Integer(string='Linking files (Editor)', default=20)
    karma_editor_clickable_link = fields.Integer(string='Add clickable links (Editor)', default=20)
    karma_comment_own = fields.Integer(string='Comment own posts', default=1)
    karma_comment_all = fields.Integer(string='Comment all posts', default=1)
    karma_comment_convert_own = fields.Integer(string='Convert own answers to comments and vice versa', default=50)
    karma_comment_convert_all = fields.Integer(string='Convert all answers to answers and vice versa', default=500)
    karma_comment_unlink_own = fields.Integer(string='Unlink own comments', default=50)
    karma_comment_unlink_all = fields.Integer(string='Unlink all comments', default=500)
    karma_retag = fields.Integer(string='Change question tags', default=75)
    karma_flag = fields.Integer(string='Flag a post as offensive', default=500)
    karma_dofollow = fields.Integer(string='Nofollow links', help='If the author has not enough karma, a nofollow attribute is added to links', default=500)

    @api.one
    @api.constrains('allow_question', 'allow_discussion', 'allow_link', 'default_post_type')
    def _check_default_post_type(self):
        if (self.default_post_type == 'question' and not self.allow_question) \
                or (self.default_post_type == 'discussion' and not self.allow_discussion) \
                or (self.default_post_type == 'link' and not self.allow_link):
            raise UserError(_('You cannot choose %s as default post since the forum does not allow it.' % self.default_post_type))

    @api.model
    def create(self, values):
        return super(Forum, self.with_context(mail_create_nolog=True)).create(values)

    @api.model
    def _tag_to_write_vals(self, tags=''):
        User = self.env['res.users']
        Tag = self.env['forum.tag']
        post_tags = []
        existing_keep = []
        for tag in filter(None, tags.split(',')):
            if tag.startswith('_'):  # it's a new tag
                # check that not arleady created meanwhile or maybe excluded by the limit on the search
                tag_ids = Tag.search([('name', '=', tag[1:])])
                if tag_ids:
                    existing_keep.append(int(tag_ids[0]))
                else:
                    # check if user have Karma needed to create need tag
                    user = User.sudo().browse(self._uid)
                    if user.exists() and user.karma >= self.karma_retag:
                        post_tags.append((0, 0, {'name': tag[1:], 'forum_id': self.id}))
            else:
                existing_keep.append(int(tag))
        post_tags.insert(0, [6, 0, existing_keep])
        return post_tags


class Post(models.Model):
    _name = 'forum.post'
    _description = 'Forum Post'
    _inherit = ['mail.thread', 'website.seo.metadata']
    _order = "is_correct DESC, vote_count DESC, write_date DESC"

    name = fields.Char('Title')
    forum_id = fields.Many2one('forum.forum', string='Forum', required=True)
    content = fields.Html('Content', strip_style=True)
    plain_content = fields.Text('Plain Content', compute='_get_plain_content', store=True)

    @api.one
    @api.depends('content')
    def _get_plain_content(self):
        self.plain_content = tools.html2plaintext(self.content)[0:500] if self.content else False

    content_link = fields.Char('URL', help="URL of Link Articles")
    tag_ids = fields.Many2many('forum.tag', 'forum_tag_rel', 'forum_id', 'forum_tag_id', string='Tags')
    state = fields.Selection([('active', 'Active'), ('close', 'Close'), ('offensive', 'Offensive')], string='Status', default='active')
    views = fields.Integer('Number of Views', default=0)
    active = fields.Boolean('Active', default=True)
    post_type = fields.Selection([
        ('question', 'Question'),
        ('link', 'Article'),
        ('discussion', 'Discussion')],
        string='Type', default='question', required=True)
    website_message_ids = fields.One2many(
        'mail.message', 'res_id',
        domain=lambda self: ['&', ('model', '=', self._name), ('type', 'in', ['email', 'comment'])],
        string='Post Messages', help="Comments on forum post",
    )
    # history
    create_date = fields.Datetime('Asked on', select=True, readonly=True)
    create_uid = fields.Many2one('res.users', string='Created by', select=True, readonly=True)
    write_date = fields.Datetime('Update on', select=True, readonly=True)
    bump_date = fields.Datetime('Bumped on', readonly=True,
                                help="Technical field allowing to bump a question. Writing on this field will trigger"
                                     "a write on write_date and therefore bump the post. Directly writing on write_date"
                                     "is currently not supported and this field is a workaround.")
    write_uid = fields.Many2one('res.users', string='Updated by', select=True, readonly=True)
    relevancy = fields.Float('Relevance', compute="_compute_relevancy", store=True)

    @api.one
    @api.depends('vote_count', 'forum_id.relevancy_post_vote', 'forum_id.relevancy_time_decay')
    def _compute_relevancy(self):
        if self.create_date:
            days = (datetime.today() - datetime.strptime(self.create_date, tools.DEFAULT_SERVER_DATETIME_FORMAT)).days
            self.relevancy = math.copysign(1, self.vote_count) * (abs(self.vote_count - 1) ** self.forum_id.relevancy_post_vote / (days + 2) ** self.forum_id.relevancy_time_decay)
        else:
            self.relevancy = 0

    # vote
    vote_ids = fields.One2many('forum.post.vote', 'post_id', string='Votes')
    user_vote = fields.Integer('My Vote', compute='_get_user_vote')
    vote_count = fields.Integer('Votes', compute='_get_vote_count', store=True)

    @api.multi
    def _get_user_vote(self):
        votes = self.env['forum.post.vote'].search_read([('post_id', 'in', self._ids), ('user_id', '=', self._uid)], ['vote', 'post_id'])
        mapped_vote = dict([(v['post_id'][0], v['vote']) for v in votes])
        for vote in self:
            vote.user_vote = mapped_vote.get(vote.id, 0)

    @api.multi
    @api.depends('vote_ids')
    def _get_vote_count(self):
        read_group_res = self.env['forum.post.vote'].read_group([('post_id', 'in', self._ids)], ['post_id', 'vote'], ['post_id', 'vote'], lazy=False)
        result = dict.fromkeys(self._ids, 0)
        for data in read_group_res:
            result[data['post_id'][0]] += data['__count'] * int(data['vote'])
        for post in self:
            post.vote_count = result[post.id]

    # favorite
    favourite_ids = fields.Many2many('res.users', string='Favourite')
    user_favourite = fields.Boolean('Is Favourite', compute='_get_user_favourite')
    favourite_count = fields.Integer('Favorite Count', compute='_get_favorite_count', store=True)

    @api.one
    def _get_user_favourite(self):
        self.user_favourite = self._uid in self.favourite_ids.ids

    @api.one
    @api.depends('favourite_ids')
    def _get_favorite_count(self):
        self.favourite_count = len(self.favourite_ids)

    # hierarchy
    is_correct = fields.Boolean('Correct', help='Correct answer or answer accepted')
    parent_id = fields.Many2one('forum.post', string='Question', ondelete='cascade')
    self_reply = fields.Boolean('Reply to own question', compute='_is_self_reply', store=True)
    child_ids = fields.One2many('forum.post', 'parent_id', string='Answers')
    child_count = fields.Integer('Number of answers', compute='_get_child_count', store=True)
    uid_has_answered = fields.Boolean('Has Answered', compute='_get_uid_has_answered')
    has_validated_answer = fields.Boolean('Is answered', compute='_get_has_validated_answer', store=True)

    @api.one
    @api.depends('create_uid', 'parent_id')
    def _is_self_reply(self):
        self.self_reply = self.parent_id.create_uid.id == self._uid

    @api.one
    @api.depends('child_ids.create_uid', 'website_message_ids')
    def _get_child_count(self):
        def process(node):
            total = len(node.website_message_ids) + len(node.child_ids)
            for child in node.child_ids:
                total += process(child)
            return total
        self.child_count = process(self)

    @api.one
    def _get_uid_has_answered(self):
        self.uid_has_answered = any(answer.create_uid.id == self._uid for answer in self.child_ids)

    @api.one
    @api.depends('child_ids.is_correct')
    def _get_has_validated_answer(self):
        self.has_validated_answer = any(answer.is_correct for answer in self.child_ids)

    # closing
    closed_reason_id = fields.Many2one('forum.post.reason', string='Reason')
    closed_uid = fields.Many2one('res.users', string='Closed by', select=1)
    closed_date = fields.Datetime('Closed on', readonly=True)
    # karma calculation and access
    karma_accept = fields.Integer('Convert comment to answer', compute='_get_post_karma_rights')
    karma_edit = fields.Integer('Karma to edit', compute='_get_post_karma_rights')
    karma_close = fields.Integer('Karma to close', compute='_get_post_karma_rights')
    karma_unlink = fields.Integer('Karma to unlink', compute='_get_post_karma_rights')
    karma_comment = fields.Integer('Karma to comment', compute='_get_post_karma_rights')
    karma_comment_convert = fields.Integer('Karma to convert comment to answer', compute='_get_post_karma_rights')
    can_ask = fields.Boolean('Can Ask', compute='_get_post_karma_rights')
    can_answer = fields.Boolean('Can Answer', compute='_get_post_karma_rights')
    can_accept = fields.Boolean('Can Accept', compute='_get_post_karma_rights')
    can_edit = fields.Boolean('Can Edit', compute='_get_post_karma_rights')
    can_close = fields.Boolean('Can Close', compute='_get_post_karma_rights')
    can_unlink = fields.Boolean('Can Unlink', compute='_get_post_karma_rights')
    can_upvote = fields.Boolean('Can Upvote', compute='_get_post_karma_rights')
    can_downvote = fields.Boolean('Can Downvote', compute='_get_post_karma_rights')
    can_comment = fields.Boolean('Can Comment', compute='_get_post_karma_rights')
    can_comment_convert = fields.Boolean('Can Convert to Comment', compute='_get_post_karma_rights')
    can_view = fields.Boolean('Can View', compute='_get_post_karma_rights')

    @api.multi
    def _get_post_karma_rights(self):
        user = self.env.user
        is_admin = user.id == SUPERUSER_ID
        # sudoed recordset instead of individual posts so values can be
        # prefetched in bulk
        for post, post_sudo in itertools.izip(self, self.sudo()):
            is_creator = post.create_uid == user

            post.karma_accept = post.forum_id.karma_answer_accept_own if post.parent_id.create_uid == user else post.forum_id.karma_answer_accept_all
            post.karma_edit = post.forum_id.karma_edit_own if is_creator else post.forum_id.karma_edit_all
            post.karma_close = post.forum_id.karma_close_own if is_creator else post.forum_id.karma_close_all
            post.karma_unlink = post.forum_id.karma_unlink_own if is_creator else post.forum_id.karma_unlink_all
            post.karma_comment = post.forum_id.karma_comment_own if is_creator else post.forum_id.karma_comment_all
            post.karma_comment_convert = post.forum_id.karma_comment_convert_own if is_creator else post.forum_id.karma_comment_convert_all

            post.can_ask = is_admin or user.karma >= post.forum_id.karma_ask
            post.can_answer = is_admin or user.karma >= post.forum_id.karma_answer
            post.can_accept = is_admin or user.karma >= post.karma_accept
            post.can_edit = is_admin or user.karma >= post.karma_edit
            post.can_close = is_admin or user.karma >= post.karma_close
            post.can_unlink = is_admin or user.karma >= post.karma_unlink
            post.can_upvote = is_admin or user.karma >= post.forum_id.karma_upvote
            post.can_downvote = is_admin or user.karma >= post.forum_id.karma_downvote
            post.can_comment = is_admin or user.karma >= post.karma_comment
            post.can_comment_convert = is_admin or user.karma >= post.karma_comment_convert
            post.can_view = is_admin or user.karma >= post.karma_close or post_sudo.create_uid.karma > 0

    @api.one
    @api.constrains('post_type', 'forum_id')
    def _check_post_type(self):
        if (self.post_type == 'question' and not self.forum_id.allow_question) \
                or (self.post_type == 'discussion' and not self.forum_id.allow_discussion) \
                or (self.post_type == 'link' and not self.forum_id.allow_link):
            raise UserError(_('This forum does not allow %s' % self.post_type))

    def _update_content(self, content, forum_id):
        forum = self.env['forum.forum'].browse(forum_id)
        if content and self.env.user.karma < forum.karma_dofollow:
            for match in re.findall(r'<a\s.*href=".*?">', content):
                content = re.sub(match, match[:3] + 'rel="nofollow" ' + match[3:], content)
        return content

    @api.model
    def create(self, vals):
        if 'content' in vals and vals.get('forum_id'):
            vals['content'] = self._update_content(vals['content'], vals['forum_id'])

        post = super(Post, self.with_context(mail_create_nolog=True)).create(vals)
        # deleted or closed questions
        if post.parent_id and (post.parent_id.state == 'close' or post.parent_id.active is False):
            raise UserError(_('Posting answer on a [Deleted] or [Closed] question is not possible'))
        # karma-based access
        if not post.parent_id and not post.can_ask:
            raise KarmaError('Not enough karma to create a new question')
        elif post.parent_id and not post.can_answer:
            raise KarmaError('Not enough karma to answer to a question')
        # messaging and chatter
        base_url = self.env['ir.config_parameter'].get_param('web.base.url')
        if post.parent_id:
            body = _(
                '<p>A new answer for <i>%s</i> has been posted. <a href="%s/forum/%s/question/%s">Click here to access the post.</a></p>' %
                (post.parent_id.name, base_url, slug(post.parent_id.forum_id), slug(post.parent_id))
            )
            post.parent_id.message_post(subject=_('Re: %s') % post.parent_id.name, body=body, subtype='website_forum.mt_answer_new')
        else:
            body = _(
                '<p>A new question <i>%s</i> has been asked on %s. <a href="%s/forum/%s/question/%s">Click here to access the question.</a></p>' %
                (post.name, post.forum_id.name, base_url, slug(post.forum_id), slug(post))
            )
            post.message_post(subject=post.name, body=body, subtype='website_forum.mt_question_new')
            self.env.user.sudo().add_karma(post.forum_id.karma_gen_question_new)
        return post

    @api.multi
    @api.depends('name', 'post_type')
    def name_get(self):
        result = []
        for post in self:
            if post.post_type == 'discussion' and post.parent_id and not post.name:
                result.append((post.id, '%s (%s)' % (post.parent_id.name, post.id)))
            else:
                result.append((post.id, '%s' % (post.name)))
        return result

<<<<<<< HEAD
    @api.multi
    def write(self, vals):
        if 'content' in vals:
            vals['content'] = self._update_content(vals['content'], self.forum_id.id)
=======
    def check_mail_message_access(self, cr, uid, mids, operation, model_obj=None, context=None):
        for post in self.browse(cr, uid, mids, context=context):
            # Make sure only author or moderator can edit/delete messages
            if operation in ('write', 'unlink') and not post.can_edit:
                raise KarmaError('Not enough karma to edit a post.')
        return super(Post, self).check_mail_message_access(
            cr, uid, mids, operation, model_obj=model_obj, context=context)

    def write(self, cr, uid, ids, vals, context=None):
        posts = self.browse(cr, uid, ids, context=context)
>>>>>>> 8ac8281a
        if 'state' in vals:
            if vals['state'] in ['active', 'close'] and any(not post.can_close for post in self):
                raise KarmaError('Not enough karma to close or reopen a post.')
        if 'active' in vals:
            if any(not post.can_unlink for post in self):
                raise KarmaError('Not enough karma to delete or reactivate a post')
        if 'is_correct' in vals:
            if any(not post.can_accept for post in self):
                raise KarmaError('Not enough karma to accept or refuse an answer')
            # update karma except for self-acceptance
            mult = 1 if vals['is_correct'] else -1
            for post in self:
                if vals['is_correct'] != post.is_correct and post.create_uid.id != self._uid:
                    post.create_uid.sudo().add_karma(post.forum_id.karma_gen_answer_accepted * mult)
                    self.env.user.sudo().add_karma(post.forum_id.karma_gen_answer_accept * mult)
        if any(key not in ['state', 'active', 'is_correct', 'closed_uid', 'closed_date', 'closed_reason_id'] for key in vals.keys()) and any(not post.can_edit for post in self):
            raise KarmaError('Not enough karma to edit a post.')

        res = super(Post, self).write(vals)
        # if post content modify, notify followers
        if 'content' in vals or 'name' in vals:
            for post in self:
                if post.parent_id:
                    body, subtype = _('Answer Edited'), 'website_forum.mt_answer_edit'
                    obj_id = post.parent_id
                else:
                    body, subtype = _('Question Edited'), 'website_forum.mt_question_edit'
                    obj_id = post
                obj_id.message_post(body=body, subtype=subtype)
        return res

    @api.multi
    def reopen(self):
        if any(post.parent_id or post.state != 'close' for post in self):
            return False

        reason_offensive = self.env.ref('website_forum.reason_7')
        reason_spam = self.env.ref('website_forum.reason_8')
        for post in self:
            if post.closed_reason_id in (reason_offensive, reason_spam):
                _logger.info('Upvoting user <%s>, reopening spam/offensive question',
                             post.create_uid)
                # TODO: in master, consider making this a tunable karma parameter
                post.create_uid.sudo().add_karma(post.forum_id.karma_gen_question_downvote * -5)

        self.sudo().write({'state': 'active'})

    @api.multi
    def close(self, reason_id):
        if any(post.parent_id for post in self):
            return False

        reason_offensive = self.env.ref('website_forum.reason_7').id
        reason_spam = self.env.ref('website_forum.reason_8').id
        if reason_id in (reason_offensive, reason_spam):
            for post in self:
                _logger.info('Downvoting user <%s> for posting spam/offensive contents',
                             post.create_uid)
                # TODO: in master, consider making this a tunable karma parameter
                post.create_uid.sudo().add_karma(post.forum_id.karma_gen_question_downvote * 5)

        self.write({
            'state': 'close',
            'closed_uid': self._uid,
            'closed_date': datetime.today().strftime(tools.DEFAULT_SERVER_DATETIME_FORMAT),
            'closed_reason_id': reason_id,
        })
        return True

    @api.multi
    def unlink(self):
        if any(not post.can_unlink for post in self):
            raise KarmaError('Not enough karma to unlink a post')
        # if unlinking an answer with accepted answer: remove provided karma
        for post in self:
            if post.is_correct:
                post.create_uid.sudo().add_karma(post.forum_id.karma_gen_answer_accepted * -1)
                self.env.user.sudo().add_karma(post.forum_id.karma_gen_answer_accepted * -1)
        return super(Post, self).unlink()

    @api.multi
    def bump(self):
        """ Bump a question: trigger a write_date by writing on a dummy bump_date
        field. One cannot bump a question more than once every 10 days. """
        self.ensure_one()
        if self.forum_id.allow_bump and not self.child_ids and (datetime.today() - datetime.strptime(self.write_date, tools.DEFAULT_SERVER_DATETIME_FORMAT)).days > 9:
            # write through super to bypass karma; sudo to allow public user to bump any post
            return self.sudo().write({'bump_date': fields.Datetime.now()})
        return False

    @api.multi
    def vote(self, upvote=True):
        Vote = self.env['forum.post.vote']
        vote_ids = Vote.search([('post_id', 'in', self._ids), ('user_id', '=', self._uid)])
        new_vote = '1' if upvote else '-1'
        voted_forum_ids = set()
        if vote_ids:
            for vote in vote_ids:
                if upvote:
                    new_vote = '0' if vote.vote == '-1' else '1'
                else:
                    new_vote = '0' if vote.vote == '1' else '-1'
                vote.vote = new_vote
                voted_forum_ids.add(vote.post_id.id)
        for post_id in set(self._ids) - voted_forum_ids:
            for post_id in self._ids:
                Vote.create({'post_id': post_id, 'vote': new_vote})
        return {'vote_count': self.vote_count, 'user_vote': new_vote}

    @api.one
    def convert_answer_to_comment(self):
        """ Tools to convert an answer (forum.post) to a comment (mail.message).
        The original post is unlinked and a new comment is posted on the question
        using the post create_uid as the comment's author. """
        if not self.parent_id:
            return False

        # karma-based action check: use the post field that computed own/all value
        if not self.can_comment_convert:
            raise KarmaError('Not enough karma to convert an answer to a comment')

        # post the message
        question = self.parent_id
        values = {
            'author_id': self.sudo().create_uid.partner_id.id,  # use sudo here because of access to res.users model
            'body': tools.html2plaintext(self.content),
            'type': 'comment',
            'subtype': 'mail.mt_comment',
            'date': self.create_date,
        }
        new_message = self.browse(question.id).with_context(mail_create_nosubscribe=True).message_post(**values)

        # unlink the original answer, using SUPERUSER_ID to avoid karma issues
        self.sudo().unlink()

        return new_message

    @api.model
    def convert_comment_to_answer(self, message_id, default=None):
        """ Tool to convert a comment (mail.message) into an answer (forum.post).
        The original comment is unlinked and a new answer from the comment's author
        is created. Nothing is done if the comment's author already answered the
        question. """
        comment = self.env['mail.message'].sudo().browse(message_id)
        post = self.browse(comment.res_id)
        if not comment.author_id or not comment.author_id.user_ids:  # only comment posted by users can be converted
            return False

        # karma-based action check: must check the message's author to know if own / all
        karma_convert = comment.author_id.id == self.env.user.partner_id.id and post.forum_id.karma_comment_convert_own or post.forum_id.karma_comment_convert_all
        can_convert = self.env.user.karma >= karma_convert
        if not can_convert:
            raise KarmaError('Not enough karma to convert a comment to an answer')

        # check the message's author has not already an answer
        question = post.parent_id if post.parent_id else post
        post_create_uid = comment.author_id.user_ids[0]
        if any(answer.create_uid.id == post_create_uid.id for answer in question.child_ids):
            return False

        # create the new post
        post_values = {
            'forum_id': question.forum_id.id,
            'content': comment.body,
            'parent_id': question.id,
        }
        # done with the author user to have create_uid correctly set
        new_post = self.sudo(post_create_uid.id).create(post_values)

        # delete comment
        comment.unlink()

        return new_post

    @api.one
    def unlink_comment(self, message_id):
        user = self.env.user
        comment = self.env['mail.message'].sudo().browse(message_id)
        if not comment.model == 'forum.post' or not comment.res_id == self.id:
            return False
        # karma-based action check: must check the message's author to know if own or all
        karma_unlink = comment.author_id.id == user.partner_id.id and self.forum_id.karma_comment_unlink_own or self.forum_id.karma_comment_unlink_all
        can_unlink = user.karma >= karma_unlink
        if not can_unlink:
            raise KarmaError('Not enough karma to unlink a comment')
        return comment.unlink()

    @api.multi
    def set_viewed(self):
        self._cr.execute("""UPDATE forum_post SET views = views+1 WHERE id IN %s""", (self._ids,))
        return True

    @api.model
    def _get_access_link(self, mail, partner):
        post = self.browse(mail.res_id)
        res_id = post.parent_id and "%s#answer-%s" % (post.parent_id.id, post.id) or post.id
        return "/forum/%s/question/%s" % (post.forum_id.id, res_id)

    @api.cr_uid_ids_context
    def message_post(self, cr, uid, thread_id, type='notification', subtype=None, context=None, **kwargs):
        if thread_id and type == 'comment':  # user comments have a restriction on karma
            if isinstance(thread_id, (list, tuple)):
                post_id = thread_id[0]
            else:
                post_id = thread_id
            post = self.browse(cr, uid, post_id, context=context)
            # TDE FIXME: trigger browse because otherwise the function field is not compted - check with RCO
            tmp1, tmp2 = post.karma_comment, post.can_comment
            user = self.pool['res.users'].browse(cr, uid, uid)
            tmp3 = user.karma
            # TDE END FIXME
            if not post.can_comment:
                raise KarmaError('Not enough karma to comment')
        return super(Post, self).message_post(cr, uid, thread_id, type=type, subtype=subtype, context=context, **kwargs)


class PostReason(models.Model):
    _name = "forum.post.reason"
    _description = "Post Closing Reason"
    _order = 'name'

    name = fields.Char(string='Closing Reason', required=True, translate=True)


class Vote(models.Model):
    _name = 'forum.post.vote'
    _description = 'Vote'

    post_id = fields.Many2one('forum.post', string='Post', ondelete='cascade', required=True)
    user_id = fields.Many2one('res.users', string='User', required=True, default=lambda self: self._uid)
    vote = fields.Selection([('1', '1'), ('-1', '-1'), ('0', '0')], string='Vote', required=True, default='1')
    create_date = fields.Datetime('Create Date', select=True, readonly=True)
    forum_id = fields.Many2one('forum.forum', string='Forum', related="post_id.forum_id", store=True)
    recipient_id = fields.Many2one('res.users', string='To', related="post_id.create_uid", store=True)

    def _get_karma_value(self, old_vote, new_vote, up_karma, down_karma):
        _karma_upd = {
            '-1': {'-1': 0, '0': -1 * down_karma, '1': -1 * down_karma + up_karma},
            '0': {'-1': 1 * down_karma, '0': 0, '1': up_karma},
            '1': {'-1': -1 * up_karma + down_karma, '0': -1 * up_karma, '1': 0}
        }
        return _karma_upd[old_vote][new_vote]

    @api.model
    def create(self, vals):
        vote = super(Vote, self).create(vals)

        # own post check
        if vote.user_id.id == vote.post_id.create_uid.id:
            raise UserError(_('Not allowed to vote for its own post'))
        # karma check
        if vote.vote == '1' and not vote.post_id.can_upvote:
            raise KarmaError('Not enough karma to upvote.')
        elif vote.vote == '-1' and not vote.post_id.can_downvote:
            raise KarmaError('Not enough karma to downvote.')

        if vote.post_id.parent_id:
            karma_value = self._get_karma_value('0', vote.vote, vote.forum_id.karma_gen_answer_upvote, vote.forum_id.karma_gen_answer_downvote)
        else:
            karma_value = self._get_karma_value('0', vote.vote, vote.forum_id.karma_gen_question_upvote, vote.forum_id.karma_gen_question_downvote)
        vote.recipient_id.sudo().add_karma(karma_value)
        return vote

    @api.multi
    def write(self, values):
        if 'vote' in values:
            for vote in self:
                # own post check
                if vote.user_id.id == vote.post_id.create_uid.id:
                    raise UserError(_('Not allowed to vote for its own post'))
                # karma check
                if (values['vote'] == '1' or vote.vote == '-1' and values['vote'] == '0') and not vote.post_id.can_upvote:
                    raise KarmaError('Not enough karma to upvote.')
                elif (values['vote'] == '-1' or vote.vote == '1' and values['vote'] == '0') and not vote.post_id.can_downvote:
                    raise KarmaError('Not enough karma to downvote.')

                # karma update
                if vote.post_id.parent_id:
                    karma_value = self._get_karma_value(vote.vote, values['vote'], vote.forum_id.karma_gen_answer_upvote, vote.forum_id.karma_gen_answer_downvote)
                else:
                    karma_value = self._get_karma_value(vote.vote, values['vote'], vote.forum_id.karma_gen_question_upvote, vote.forum_id.karma_gen_question_downvote)
                vote.recipient_id.sudo().add_karma(karma_value)
        res = super(Vote, self).write(values)
        return res


class Tags(models.Model):
    _name = "forum.tag"
    _description = "Forum Tag"
    _inherit = ['website.seo.metadata']

    name = fields.Char('Name', required=True)
    create_uid = fields.Many2one('res.users', string='Created by', readonly=True)
    forum_id = fields.Many2one('forum.forum', string='Forum', required=True)
    post_ids = fields.Many2many('forum.post', 'forum_tag_rel', 'forum_tag_id', 'forum_id', string='Posts')
    posts_count = fields.Integer('Number of Posts', compute='_get_posts_count', store=True)

    @api.multi
    @api.depends("post_ids.tag_ids")
    def _get_posts_count(self):
        for tag in self:
            tag.posts_count = len(tag.post_ids)<|MERGE_RESOLUTION|>--- conflicted
+++ resolved
@@ -366,6 +366,14 @@
         return post
 
     @api.multi
+    def check_mail_message_access(self, operation, model_obj=None):
+        for post in self:
+            # Make sure only author or moderator can edit/delete messages
+            if operation in ('write', 'unlink') and not post.can_edit:
+                raise KarmaError('Not enough karma to edit a post.')
+        return super(Post, self).check_mail_message_access(operation, model_obj=model_obj)
+
+    @api.multi
     @api.depends('name', 'post_type')
     def name_get(self):
         result = []
@@ -376,23 +384,10 @@
                 result.append((post.id, '%s' % (post.name)))
         return result
 
-<<<<<<< HEAD
     @api.multi
     def write(self, vals):
         if 'content' in vals:
             vals['content'] = self._update_content(vals['content'], self.forum_id.id)
-=======
-    def check_mail_message_access(self, cr, uid, mids, operation, model_obj=None, context=None):
-        for post in self.browse(cr, uid, mids, context=context):
-            # Make sure only author or moderator can edit/delete messages
-            if operation in ('write', 'unlink') and not post.can_edit:
-                raise KarmaError('Not enough karma to edit a post.')
-        return super(Post, self).check_mail_message_access(
-            cr, uid, mids, operation, model_obj=model_obj, context=context)
-
-    def write(self, cr, uid, ids, vals, context=None):
-        posts = self.browse(cr, uid, ids, context=context)
->>>>>>> 8ac8281a
         if 'state' in vals:
             if vals['state'] in ['active', 'close'] and any(not post.can_close for post in self):
                 raise KarmaError('Not enough karma to close or reopen a post.')
