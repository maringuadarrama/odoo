# -*- coding: utf-8 -*-

from datetime import datetime
import werkzeug.exceptions
import werkzeug.urls
import werkzeug.wrappers
import simplejson
import lxml
from urllib2 import urlopen, URLError

from openerp import tools
from openerp.addons.web import http
from openerp.addons.web.controllers.main import login_redirect
from openerp.addons.web.http import request
from openerp.addons.website.controllers.main import Website as controllers
from openerp.addons.website.models.website import slug
from openerp.tools.translate import _

controllers = controllers()


class WebsiteForum(http.Controller):
    _post_per_page = 10
    _user_per_page = 30

    def _get_notifications(self):
        badge_subtype = request.env.ref('gamification.mt_badge_granted')
        if badge_subtype:
            msg = request.env['mail.message'].search([('subtype_id', '=', badge_subtype.id), ('to_read', '=', True)])
        else:
            msg = list()
        return msg

    def _prepare_forum_values(self, forum=None, **kwargs):
        values = {
            'user': request.env.user,
            'is_public_user': request.env.user.id == request.website.user_id.id,
            'notifications': self._get_notifications(),
            'header': kwargs.get('header', dict()),
            'searches': kwargs.get('searches', dict()),
            'no_introduction_message': request.httprequest.cookies.get('no_introduction_message', False),
            'validation_email_sent': request.session.get('validation_email_sent', False),
            'validation_email_done': request.session.get('validation_email_done', False),
        }
        if forum:
            values['forum'] = forum
        elif kwargs.get('forum_id'):
            values['forum'] = request.env['forum.forum'].browse(kwargs.pop('forum_id'))
        values.update(kwargs)
        return values

    # User and validation
    # --------------------------------------------------

    @http.route('/forum/send_validation_email', type='json', auth='user', website=True)
    def send_validation_email(self, forum_id=None, **kwargs):
        if request.env.uid != request.website.user_id.id:
            request.env.user.send_forum_validation_email(forum_id=forum_id)
        request.session['validation_email_sent'] = True
        return True

    @http.route('/forum/validate_email', type='http', auth='public', website=True)
    def validate_email(self, token, id, email, forum_id=None, **kwargs):
        if forum_id:
            try:
                forum_id = int(forum_id)
            except ValueError:
                forum_id = None
        done = request.env['res.users'].sudo().browse(int(id)).process_forum_validation_token(token, email, forum_id=forum_id)[0]
        if done:
            request.session['validation_email_done'] = True
        if forum_id:
            return request.redirect("/forum/%s" % int(forum_id))
        return request.redirect('/forum')

    @http.route('/forum/validate_email/close', type='json', auth='public', website=True)
    def validate_email_done(self):
        request.session['validation_email_done'] = False
        return True

    # Forum
    # --------------------------------------------------

    @http.route(['/forum'], type='http', auth="public", website=True)
    def forum(self, **kwargs):
        forums = request.env['forum.forum'].search([])
        return request.website.render("website_forum.forum_all", {'forums': forums})

    @http.route('/forum/new', type='http', auth="user", methods=['POST'], website=True)
    def forum_create(self, forum_name="New Forum", **kwargs):
        forum_id = request.env['forum.forum'].create({'name': forum_name})
        return request.redirect("/forum/%s" % slug(forum_id))

    @http.route('/forum/notification_read', type='json', auth="user", methods=['POST'], website=True)
    def notification_read(self, **kwargs):
        request.env['mail.message'].browse([int(kwargs.get('notification_id'))]).set_message_read(read=True)
        return True

    @http.route(['/forum/<model("forum.forum"):forum>',
                 '/forum/<model("forum.forum"):forum>/page/<int:page>',
                 '''/forum/<model("forum.forum"):forum>/tag/<model("forum.tag", "[('forum_id','=',forum[0])]"):tag>/questions''',
                 '''/forum/<model("forum.forum"):forum>/tag/<model("forum.tag", "[('forum_id','=',forum[0])]"):tag>/questions/page/<int:page>''',
                 ], type='http', auth="public", website=True)
    def questions(self, forum, tag=None, page=1, filters='all', sorting=None, search='', post_type=None, **post):
        Post = request.env['forum.post']

        domain = [('forum_id', '=', forum.id), ('parent_id', '=', False), ('state', '=', 'active')]
        if search:
            domain += ['|', ('name', 'ilike', search), ('content', 'ilike', search)]
        if tag:
            domain += [('tag_ids', 'in', tag.id)]
        if filters == 'unanswered':
            domain += [('child_ids', '=', False)]
        elif filters == 'followed':
            domain += [('message_follower_ids', '=', request.env.user.partner_id.id)]
        if post_type:
            domain += [('post_type', '=', post_type)]

        if sorting:
            # check that sorting is valid
            # retro-compatibily for V8 and google links
            try:
                Post._generate_order_by(sorting, None)
            except ValueError:
                sorting = False

        if not sorting:
            sorting = forum.default_order

        question_count = Post.search_count(domain)

        if tag:
            url = "/forum/%s/tag/%s/questions" % (slug(forum), slug(tag))
        else:
            url = "/forum/%s" % slug(forum)

        url_args = {
            'sorting': sorting
        }
        if search:
            url_args['search'] = search
        if filters:
            url_args['filters'] = filters
        pager = request.website.pager(url=url, total=question_count, page=page,
                                      step=self._post_per_page, scope=self._post_per_page,
                                      url_args=url_args)

        question_ids = Post.search(domain, limit=self._post_per_page, offset=pager['offset'], order=sorting)

        values = self._prepare_forum_values(forum=forum, searches=post)
        values.update({
            'main_object': tag or forum,
            'question_ids': question_ids,
            'question_count': question_count,
            'pager': pager,
            'tag': tag,
            'filters': filters,
            'sorting': sorting,
            'search': search,
            'post_type': post_type,
        })
        return request.website.render("website_forum.forum_index", values)

    @http.route(['/forum/<model("forum.forum"):forum>/faq'], type='http', auth="public", website=True)
    def forum_faq(self, forum, **post):
        values = self._prepare_forum_values(forum=forum, searches=dict(), header={'is_guidelines': True}, **post)
        return request.website.render("website_forum.faq", values)

    @http.route('/forum/get_tags', type='http', auth="public", methods=['GET'], website=True)
    def tag_read(self, q='', l=25, **post):
        data = request.env['forum.tag'].search_read(
            domain=[('name', '=ilike', (q or '') + "%")],
            fields=['id', 'name'],
            limit=int(l),
        )
        return simplejson.dumps(data)

    @http.route(['/forum/<model("forum.forum"):forum>/tag'], type='http', auth="public", website=True)
    def tags(self, forum, page=1, **post):
        tags = request.env['forum.tag'].search([('forum_id', '=', forum.id), ('posts_count', '>', 0)], limit=None, order='posts_count DESC')
        values = self._prepare_forum_values(forum=forum, searches={'tags': True}, **post)
        values.update({
            'tags': tags,
            'main_object': forum,
        })
        return request.website.render("website_forum.tag", values)

    # Questions
    # --------------------------------------------------

    @http.route('/forum/get_url_title', type='json', auth="user", methods=['POST'], website=True)
    def get_url_title(self, **kwargs):
        try:
            arch = lxml.html.parse(urlopen(kwargs.get('url')))
            return arch.find(".//title").text
        except URLError:
            return False

    @http.route(['''/forum/<model("forum.forum"):forum>/question/<model("forum.post", "[('forum_id','=',forum[0]),('parent_id','=',False)]"):question>'''], type='http', auth="public", website=True)
    def question(self, forum, question, **post):

        # Hide posts from abusers (negative karma), except for moderators
        if not question.can_view:
            raise werkzeug.exceptions.NotFound()

        # increment view counter
        question.sudo().set_viewed()
        if question.parent_id:
            redirect_url = "/forum/%s/question/%s" % (slug(forum), slug(question.parent_id))
            return werkzeug.utils.redirect(redirect_url, 301)
        filters = 'question'
        values = self._prepare_forum_values(forum=forum, searches=post)
        values.update({
            'main_object': question,
            'question': question,
            'can_bump': (question.forum_id.allow_bump and not question.child_ids and (datetime.today() - datetime.strptime(question.write_date, tools.DEFAULT_SERVER_DATETIME_FORMAT)).days > 9),
            'header': {'question_data': True},
            'filters': filters,
            'reversed': reversed,
        })
        return request.website.render("website_forum.post_description_full", values)

    @http.route('/forum/<model("forum.forum"):forum>/question/<model("forum.post"):question>/toggle_favourite', type='json', auth="user", methods=['POST'], website=True)
    def question_toggle_favorite(self, forum, question, **post):
        if not request.session.uid:
            return {'error': 'anonymous_user'}
        # TDE: add check for not public
        favourite = False if question.user_favourite else True
        if favourite:
            favourite_ids = [(4, request.uid)]
        else:
            favourite_ids = [(3, request.uid)]
        question.sudo().write({'favourite_ids': favourite_ids})
        return favourite

    @http.route('/forum/<model("forum.forum"):forum>/question/<model("forum.post"):question>/ask_for_close', type='http', auth="user", methods=['POST'], website=True)
    def question_ask_for_close(self, forum, question, **post):
        reasons = request.env['forum.post.reason'].search([])

        values = self._prepare_forum_values(**post)
        values.update({
            'question': question,
            'question': question,
            'forum': forum,
            'reasons': reasons,
        })
        return request.website.render("website_forum.close_post", values)

    @http.route('/forum/<model("forum.forum"):forum>/question/<model("forum.post"):question>/edit_answer', type='http', auth="user", website=True)
    def question_edit_answer(self, forum, question, **kwargs):
        for record in question.child_ids:
            if record.create_uid.id == request.uid:
                answer = record
                break
        return werkzeug.utils.redirect("/forum/%s/post/%s/edit" % (slug(forum), slug(answer)))

    @http.route('/forum/<model("forum.forum"):forum>/question/<model("forum.post"):question>/close', type='http', auth="user", methods=['POST'], website=True)
    def question_close(self, forum, question, **post):
        question.close(reason_id=int(post.get('reason_id', False)))
        return werkzeug.utils.redirect("/forum/%s/question/%s" % (slug(forum), slug(question)))

    @http.route('/forum/<model("forum.forum"):forum>/question/<model("forum.post"):question>/reopen', type='http', auth="user", methods=['POST'], website=True)
    def question_reopen(self, forum, question, **kwarg):
        question.reopen()
        return werkzeug.utils.redirect("/forum/%s/question/%s" % (slug(forum), slug(question)))

    @http.route('/forum/<model("forum.forum"):forum>/question/<model("forum.post"):question>/delete', type='http', auth="user", methods=['POST'], website=True)
    def question_delete(self, forum, question, **kwarg):
        question.active = False
        return werkzeug.utils.redirect("/forum/%s/question/%s" % (slug(forum), slug(question)))

    @http.route('/forum/<model("forum.forum"):forum>/question/<model("forum.post"):question>/undelete', type='http', auth="user", methods=['POST'], website=True)
    def question_undelete(self, forum, question, **kwarg):
        question.active = True
        return werkzeug.utils.redirect("/forum/%s/question/%s" % (slug(forum), slug(question)))

    # Post
    # --------------------------------------------------
    @http.route(['/forum/<model("forum.forum"):forum>/ask'], type='http', auth="public", website=True)
    def forum_post(self, forum, post_type=None, **post):
        if not request.session.uid:
            return login_redirect()
        user = request.env.user
        if post_type not in ['question', 'link', 'discussion']:  # fixme: make dynamic
            return werkzeug.utils.redirect('/forum/%s' % slug(forum))
        if not user.email or not tools.single_email_re.match(user.email):
            return werkzeug.utils.redirect("/forum/%s/user/%s/edit?email_required=1" % (slug(forum), request.session.uid))
        values = self._prepare_forum_values(forum=forum, searches={}, header={'ask_hide': True})
        return request.website.render("website_forum.new_%s" % post_type, values)

    @http.route(['/forum/<model("forum.forum"):forum>/new',
                 '/forum/<model("forum.forum"):forum>/<model("forum.post"):post_parent>/reply'],
                type='http', auth="public", methods=['POST'], website=True)
    def post_create(self, forum, post_parent=None, post_type=None, **post):
        if not request.session.uid:
            return login_redirect()
        if post_type == 'question' and not post.get('post_name', '').strip():
            return request.website.render('website.http_error', {'status_code': _('Bad Request'), 'status_message': _('Title should not be empty.')})
        post_tag_ids = forum._tag_to_write_vals(post.get('post_tags', ''))
        new_question = request.env['forum.post'].create({
            'forum_id': forum.id,
            'name': post.get('post_name', ''),
            'content': post.get('content', False),
            'content_link': post.get('content_link', False),
            'parent_id': post_parent and post_parent.id or False,
            'tag_ids': post_tag_ids,
            'post_type': post_parent and post_parent.post_type or post_type,  # tde check in selection field
        })
        return werkzeug.utils.redirect("/forum/%s/question/%s" % (slug(forum), post_parent and slug(post_parent) or new_question.id))

    @http.route('/forum/<model("forum.forum"):forum>/post/<model("forum.post"):post>/comment', type='http', auth="public", website=True)
    def post_comment(self, forum, post, **kwargs):
        if not request.session.uid:
            return login_redirect()
        question = post.parent_id if post.parent_id else post
        if kwargs.get('comment') and post.forum_id.id == forum.id:
            # TDE FIXME: check that post_id is the question or one of its answers
<<<<<<< HEAD
            post.with_context(mail_create_nosubscribe=True).message_post(
                body=kwargs.get('comment'),
=======
            body = tools.mail.plaintext2html(kwargs['comment'])
            request.registry['forum.post'].message_post(
                cr, uid, post.id,
                body=body,
>>>>>>> 2779d463
                type='comment',
                subtype='mt_comment')
        return werkzeug.utils.redirect("/forum/%s/question/%s" % (slug(forum), slug(question)))

    @http.route('/forum/<model("forum.forum"):forum>/post/<model("forum.post"):post>/toggle_correct', type='json', auth="public", website=True)
    def post_toggle_correct(self, forum, post, **kwargs):
        if post.parent_id is False:
            return request.redirect('/')
        if not request.session.uid:
            return {'error': 'anonymous_user'}

        # set all answers to False, only one can be accepted
        (post.parent_id.child_ids - post).write(dict(is_correct=False))
        post.is_correct = not post.is_correct
        return post.is_correct

    @http.route('/forum/<model("forum.forum"):forum>/post/<model("forum.post"):post>/delete', type='http', auth="user", methods=['POST'], website=True)
    def post_delete(self, forum, post, **kwargs):
        question = post.parent_id
        post.unlink()
        if question:
            werkzeug.utils.redirect("/forum/%s/question/%s" % (slug(forum), slug(question)))
        return werkzeug.utils.redirect("/forum/%s" % slug(forum))

    @http.route('/forum/<model("forum.forum"):forum>/post/<model("forum.post"):post>/edit', type='http', auth="user", website=True)
    def post_edit(self, forum, post, **kwargs):
        tags = [dict(id=tag.id, name=tag.name) for tag in post.tag_ids]
        tags = simplejson.dumps(tags)
        values = self._prepare_forum_values(forum=forum)
        values.update({
            'tags': tags,
            'post': post,
            'is_answer': bool(post.parent_id),
            'searches': kwargs
        })
        return request.website.render("website_forum.edit_post", values)

    @http.route('/forum/<model("forum.forum"):forum>/post/<model("forum.post"):post>/save', type='http', auth="user", methods=['POST'], website=True)
    def post_save(self, forum, post, **kwargs):
        if 'post_name' in kwargs and not kwargs.get('post_name').strip():
            return request.website.render('website.http_error', {'status_code': _('Bad Request'), 'status_message': _('Title should not be empty.')})
        post_tags = forum._tag_to_write_vals(kwargs.get('post_tags', ''))
        vals = {
            'tag_ids': post_tags,
            'name': kwargs.get('post_name'),
            'content': kwargs.get('content'),
        }
        post.write(vals)
        question = post.parent_id if post.parent_id else post
        return werkzeug.utils.redirect("/forum/%s/question/%s" % (slug(forum), slug(question)))

    #  JSON utilities
    # --------------------------------------------------

    @http.route('/forum/<model("forum.forum"):forum>/post/<model("forum.post"):post>/upvote', type='json', auth="public", website=True)
    def post_upvote(self, forum, post, **kwargs):
        if not request.session.uid:
            return {'error': 'anonymous_user'}
        if request.uid == post.create_uid.id:
            return {'error': 'own_post'}
        upvote = True if not post.user_vote > 0 else False
        return post.vote(upvote=upvote)

    @http.route('/forum/<model("forum.forum"):forum>/post/<model("forum.post"):post>/downvote', type='json', auth="public", website=True)
    def post_downvote(self, forum, post, **kwargs):
        if not request.session.uid:
            return {'error': 'anonymous_user'}
        if request.uid == post.create_uid.id:
            return {'error': 'own_post'}
        upvote = True if post.user_vote < 0 else False
        return post.vote(upvote=upvote)

    @http.route('/forum/post/bump', type='json', auth="public", website=True)
    def post_bump(self, post_id, **kwarg):
        post = request.env['forum.post'].browse(int(post_id))
        if not post.exists() or post.parent_id:
            return False
        return post.bump()

    # User
    # --------------------------------------------------

    @http.route(['/forum/<model("forum.forum"):forum>/users',
                 '/forum/<model("forum.forum"):forum>/users/page/<int:page>'],
                type='http', auth="public", website=True)
    def users(self, forum, page=1, **searches):
        User = request.env['res.users']
        step = 30
        tag_count = User.sudo().search_count([('karma', '>', 1), ('website_published', '=', True)])
        pager = request.website.pager(url="/forum/%s/users" % slug(forum), total=tag_count, page=page, step=step, scope=30)
        user_obj = User.sudo().search([('karma', '>', 1), ('website_published', '=', True)], limit=step, offset=pager['offset'], order='karma DESC')
        # put the users in block of 3 to display them as a table
        users = [[] for i in range(len(user_obj) / 3 + 1)]
        for index, user in enumerate(user_obj):
            users[index / 3].append(user)
        searches['users'] = 'True'

        values = self._prepare_forum_values(forum=forum, searches=searches)
        values .update({
            'users': users,
            'main_object': forum,
            'notifications': self._get_notifications(),
            'pager': pager,
        })

        return request.website.render("website_forum.users", values)

    @http.route(['/forum/<model("forum.forum"):forum>/partner/<int:partner_id>'], type='http', auth="public", website=True)
    def open_partner(self, forum, partner_id=0, **post):
        if partner_id:
            partner = request.env['res.partner'].sudo().search([('id', '=', partner_id)])
            if partner and partner.user_ids:
                return werkzeug.utils.redirect("/forum/%s/user/%d" % (slug(forum), partner.user_ids[0].id))
        return werkzeug.utils.redirect("/forum/%s" % slug(forum))

    @http.route(['/forum/user/<int:user_id>/avatar'], type='http', auth="public", website=True)
    def user_avatar(self, user_id=0, **post):
        response = werkzeug.wrappers.Response()
        User = request.env['res.users']
        Website = request.env['website']
        user = User.sudo().search([('id', '=', user_id)])
        if not user.exists() or (user_id != request.session.uid and user.karma < 1):
            return Website._image_placeholder(response)
        return Website._image('res.users', user.id, 'image', response)

    @http.route(['/forum/<model("forum.forum"):forum>/user/<int:user_id>'], type='http', auth="public", website=True)
    def open_user(self, forum, user_id=0, **post):
        User = request.env['res.users']
        Post = request.env['forum.post']
        Vote = request.env['forum.post.vote']
        Activity = request.env['mail.message']
        Followers = request.env['mail.followers']
        Data = request.env["ir.model.data"]

        user = User.sudo().search([('id', '=', user_id)])
        current_user = request.env.user.sudo()

        # Users with high karma can see users with karma <= 0 for
        # moderation purposes, IFF they have posted something (see below)
        if (not user or (user.karma < 1 and current_user.karma < forum.karma_unlink_all)):
            return werkzeug.utils.redirect("/forum/%s" % slug(forum))
        values = self._prepare_forum_values(forum=forum, **post)

        # questions and answers by user
        user_question_ids = Post.search([
            ('parent_id', '=', False),
            ('forum_id', '=', forum.id), ('create_uid', '=', user.id)],
            order='create_date desc')
        count_user_questions = len(user_question_ids)

        if (user_id != request.session.uid and not
                (user.website_published or
                    (count_user_questions and current_user.karma > forum.karma_unlink_all))):
            return request.website.render("website_forum.private_profile", values)

        # limit length of visible posts by default for performance reasons, except for the high
        # karma users (not many of them, and they need it to properly moderate the forum)
        post_display_limit = None
        if current_user.karma < forum.karma_unlink_all:
            post_display_limit = 20

        user_questions = user_question_ids[:post_display_limit]
        user_answer_ids = Post.search([
            ('parent_id', '!=', False),
            ('forum_id', '=', forum.id), ('create_uid', '=', user.id)],
            order='create_date desc')
        count_user_answers = len(user_answer_ids)
        user_answers = user_answer_ids[:post_display_limit]

        # showing questions which user following
        post_ids = [follower.res_id for follower in Followers.sudo().search([('res_model', '=', 'forum.post'), ('partner_id', '=', user.partner_id.id)])]
        followed = Post.search([('id', 'in', post_ids), ('forum_id', '=', forum.id), ('parent_id', '=', False)])

        # showing Favourite questions of user.
        favourite = Post.search([('favourite_ids', '=', user.id), ('forum_id', '=', forum.id), ('parent_id', '=', False)])

        # votes which given on users questions and answers.
        data = Vote.read_group([('forum_id', '=', forum.id), ('recipient_id', '=', user.id)], ["vote"], groupby=["vote"])
        up_votes, down_votes = 0, 0
        for rec in data:
            if rec['vote'] == '1':
                up_votes = rec['vote_count']
            elif rec['vote'] == '-1':
                down_votes = rec['vote_count']

        # Votes which given by users on others questions and answers.
        vote_ids = Vote.search([('user_id', '=', user.id)])

        # activity by user.
        model, comment = Data.get_object_reference('mail', 'mt_comment')
        activities = Activity.search([('res_id', 'in', (user_question_ids + user_answer_ids).ids), ('model', '=', 'forum.post'), ('subtype_id', '!=', comment)],
                                     order='date DESC', limit=100)

        posts = {}
        for act in activities:
            posts[act.res_id] = True
        posts_ids = Post.search([('id', 'in', posts.keys())])
        posts = dict(map(lambda x: (x.id, (x.parent_id or x, x.parent_id and x or False)), posts_ids))

        # TDE CLEANME MASTER: couldn't it be rewritten using a 'menu' key instead of one key for each menu ?
        if user == request.env.user:
            post['my_profile'] = True
        else:
            post['users'] = True

        values.update({
            'uid': request.env.user.id,
            'user': user,
            'main_object': user,
            'searches': post,
            'questions': user_questions,
            'count_questions': count_user_questions,
            'answers': user_answers,
            'count_answers': count_user_answers,
            'followed': followed,
            'favourite': favourite,
            'up_votes': up_votes,
            'down_votes': down_votes,
            'activities': activities,
            'posts': posts,
            'vote_post': vote_ids,
        })
        return request.website.render("website_forum.user_detail_full", values)

    @http.route('/forum/<model("forum.forum"):forum>/user/<model("res.users"):user>/edit', type='http', auth="user", website=True)
    def edit_profile(self, forum, user, **kwargs):
        countries = request.env['res.country'].search([])
        values = self._prepare_forum_values(forum=forum, searches=kwargs)
        values.update({
            'email_required': kwargs.get('email_required'),
            'countries': countries,
            'notifications': self._get_notifications(),
        })
        return request.website.render("website_forum.edit_profile", values)

    @http.route('/forum/<model("forum.forum"):forum>/user/<model("res.users"):user>/save', type='http', auth="user", methods=['POST'], website=True)
    def save_edited_profile(self, forum, user, **kwargs):
        values = {
            'name': kwargs.get('name'),
            'website': kwargs.get('website'),
            'email': kwargs.get('email'),
            'city': kwargs.get('city'),
            'country_id': int(kwargs.get('country')) if kwargs.get('country') else False,
            'website_description': kwargs.get('description'),
        }
        if request.uid == user.id:  # the controller allows to edit only its own privacy settings; use partner management for other cases
            values['website_published'] = kwargs.get('website_published') == 'True'
        user.write(values)
        return werkzeug.utils.redirect("/forum/%s/user/%d" % (slug(forum), user.id))

    # Badges
    # --------------------------------------------------

    @http.route('/forum/<model("forum.forum"):forum>/badge', type='http', auth="public", website=True)
    def badges(self, forum, **searches):
        Badge = request.env['gamification.badge']
        badges = Badge.sudo().search([('challenge_ids.category', '=', 'forum')])
        badges = sorted(badges, key=lambda b: b.stat_count_distinct, reverse=True)
        values = self._prepare_forum_values(forum=forum, searches={'badges': True})
        values.update({
            'badges': badges,
        })
        return request.website.render("website_forum.badge", values)

    @http.route(['''/forum/<model("forum.forum"):forum>/badge/<model("gamification.badge"):badge>'''], type='http', auth="public", website=True)
    def badge_users(self, forum, badge, **kwargs):
        users = [badge_user.user_id for badge_user in badge.sudo().owner_ids]
        values = self._prepare_forum_values(forum=forum, searches={'badges': True})
        values.update({
            'badge': badge,
            'users': users,
        })
        return request.website.render("website_forum.badge_user", values)

    # Messaging
    # --------------------------------------------------

    @http.route('/forum/<model("forum.forum"):forum>/post/<model("forum.post"):post>/comment/<model("mail.message"):comment>/convert_to_answer', type='http', auth="user", methods=['POST'], website=True)
    def convert_comment_to_answer(self, forum, post, comment, **kwarg):
        post = request.env['forum.post'].convert_comment_to_answer(comment.id)
        if not post:
            return werkzeug.utils.redirect("/forum/%s" % slug(forum))
        question = post.parent_id if post.parent_id else post
        return werkzeug.utils.redirect("/forum/%s/question/%s" % (slug(forum), slug(question)))

    @http.route('/forum/<model("forum.forum"):forum>/post/<model("forum.post"):post>/convert_to_comment', type='http', auth="user", methods=['POST'], website=True)
    def convert_answer_to_comment(self, forum, post, **kwarg):
        question = post.parent_id
        new_msg_id = post.convert_answer_to_comment()[0]
        if not new_msg_id:
            return werkzeug.utils.redirect("/forum/%s" % slug(forum))
        return werkzeug.utils.redirect("/forum/%s/question/%s" % (slug(forum), slug(question)))

    @http.route('/forum/<model("forum.forum"):forum>/post/<model("forum.post"):post>/comment/<model("mail.message"):comment>/delete', type='json', auth="user", website=True)
    def delete_comment(self, forum, post, comment, **kwarg):
        if not request.session.uid:
            return {'error': 'anonymous_user'}
        return post.unlink_comment(comment.id)[0]<|MERGE_RESOLUTION|>--- conflicted
+++ resolved
@@ -315,15 +315,9 @@
         question = post.parent_id if post.parent_id else post
         if kwargs.get('comment') and post.forum_id.id == forum.id:
             # TDE FIXME: check that post_id is the question or one of its answers
-<<<<<<< HEAD
+            body = tools.mail.plaintext2html(kwargs['comment'])
             post.with_context(mail_create_nosubscribe=True).message_post(
-                body=kwargs.get('comment'),
-=======
-            body = tools.mail.plaintext2html(kwargs['comment'])
-            request.registry['forum.post'].message_post(
-                cr, uid, post.id,
                 body=body,
->>>>>>> 2779d463
                 type='comment',
                 subtype='mt_comment')
         return werkzeug.utils.redirect("/forum/%s/question/%s" % (slug(forum), slug(question)))
