--- conflicted
+++ resolved
@@ -1,4 +1,3 @@
-<<<<<<< HEAD
 odoo.define('website_forum.share', function (require) {
 'use strict';
 
@@ -6,6 +5,7 @@
 var core = require('web.core');
 var SocialShare = require('website.share');
 var website = require('website.website');
+website.if_dom_contains('.website_forum', function () {
 
 var qweb = core.qweb;
 website.add_template_file('/website_forum/static/src/xml/website_forum_share_templates.xml');
@@ -46,69 +46,6 @@
         var social_data = {};
         social_data['target_type'] = $(this).data('social-target-type');
         sessionStorage.setItem('social_share', JSON.stringify(social_data));
-=======
-(function () {
-    'use strict';
-
-    openerp.website.if_dom_contains('.website_forum', function () {
-
-        var website = openerp.website;
-        var qweb = openerp.qweb;
-
-        website.add_template_file('/website_forum/static/src/xml/website_forum_share_templates.xml');
-
-        website.forum_share = website.social_share.extend({
-            init: function (parent, target_type) {
-                this.target_type = target_type;
-                this._super(parent);
-            },
-            bind_events: function () {
-                this._super.apply(this, arguments);
-                $('.oe_share_bump').click($.proxy(this.post_bump, this));
-            },
-            renderElement: function () {
-                if (! this.target_type) {
-                    this._super();
-                }
-                else if (this.target_type == 'social-alert') {
-                    $('.row .question').before(qweb.render('website.social_alert', {medias: this.social_list}));
-                }
-                else {
-                    this.template = 'website.social_modal';
-                    $('body').append(qweb.render(this.template, {medias: this.social_list, target_type: this.target_type}));
-                    $('#oe_social_share_modal').modal('show');
-                }
-            },
-            post_bump: function () {
-                openerp.jsonRpc('/forum/post/bump', 'call', {
-                    'post_id': this.element.data('id'),
-                });
-            }
-        });
-
-        website.ready().done(function() {
-
-            // Store social share data to display modal on next page
-            $(document.body).on('click', ':not(.karma_required).oe_social_share_call', function() {
-                var social_data = {};
-                social_data['target_type'] = $(this).data('social-target-type');
-                sessionStorage.setItem('social_share', JSON.stringify(social_data));
-            });
-
-            // Retrieve stored social data
-            if(sessionStorage.getItem('social_share')){
-                var social_data = JSON.parse(sessionStorage.getItem('social_share'));
-                new website.forum_share($(this), social_data['target_type']);
-                sessionStorage.removeItem('social_share');
-            }
-
-            // Display an alert if post has no reply and is older than 10 days
-            if ($('.oe_js_bump').length) {
-                var $question_container = $('.oe_js_bump');
-                new website.forum_share($question_container, 'social-alert');
-            }
-        });
->>>>>>> bf1e9996
     });
 
     // Retrieve stored social data
@@ -125,6 +62,7 @@
     }
 });
 
-return ForumShare;
+});
+return {};
 
 });