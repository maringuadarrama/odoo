--- conflicted
+++ resolved
@@ -1,18 +1,3 @@
-<<<<<<< HEAD
-# Chinese (Simplified) translation for openobject-addons
-# Copyright (c) 2014 Rosetta Contributors and Canonical Ltd 2014
-# This file is distributed under the same license as the openobject-addons package.
-# FIRST AUTHOR <EMAIL@ADDRESS>, 2014.
-#
-msgid ""
-msgstr ""
-"Project-Id-Version: openobject-addons\n"
-"Report-Msgid-Bugs-To: FULL NAME <EMAIL@ADDRESS>\n"
-"POT-Creation-Date: 2014-09-23 16:28+0000\n"
-"PO-Revision-Date: 2014-11-10 06:04+0000\n"
-"Last-Translator: Oliver Yuan <Unknown>\n"
-"Language-Team: Chinese (Simplified) <zh_CN@li.org>\n"
-=======
 # Translation of Odoo Server.
 # This file contains the translation of the following modules:
 # * website
@@ -38,12 +23,16 @@
 "PO-Revision-Date: 2015-12-24 07:33+0000\n"
 "Last-Translator: 珠海-老天 <liangjia@qq.com>\n"
 "Language-Team: Chinese (China) (http://www.transifex.com/odoo/odoo-8/language/zh_CN/)\n"
->>>>>>> 6efc3712
 "MIME-Version: 1.0\n"
 "Content-Type: text/plain; charset=UTF-8\n"
-"Content-Transfer-Encoding: 8bit\n"
-"X-Launchpad-Export-Date: 2014-11-11 07:38+0000\n"
-"X-Generator: Launchpad (build 17241)\n"
+"Content-Transfer-Encoding: \n"
+"Language: zh_CN\n"
+"Plural-Forms: nplurals=1; plural=0;\n"
+
+#. module: website
+#: view:website:website.snippets
+msgid "\"OpenERP\""
+msgstr "\"OpenERP\""
 
 #. module: website
 #. openerp-web
@@ -55,40 +44,49 @@
 msgstr "&nbsp;"
 
 #. module: website
-#: view:website:website.info
-#: view:website:website.themes
+#: view:website:website.info view:website:website.themes
 msgid "&times;"
-msgstr ""
+msgstr "&times;"
 
 #. module: website
 #: view:website:website.500
 msgid "' in the box below if you want to confirm."
-msgstr ""
+msgstr "' 请在下面方框中点击以确认。"
 
 #. module: website
 #. openerp-web
 #: code:addons/website/static/src/xml/website.editor.xml:366
 #, python-format
 msgid "(Youtube, Vimeo, Dailymotion)"
-msgstr ""
+msgstr "(Youtube, Vimeo, Dailymotion)"
 
 #. module: website
 #: view:website:website.info
 msgid ""
 ",\n"
 "                            updated:"
-msgstr ""
-",\n"
-"                            更新:"
+msgstr ",\n                            更新:"
 
 #. module: website
 #: view:website:website.layout
 msgid ""
 ",\n"
 "                the #1"
-msgstr ""
+msgstr ",\n                #1"
+
+#. module: website
+#: view:website:website.layout
+msgid ""
 ",\n"
-"                #1"
+"                  an awesome"
+msgstr "，\n                  一个出色的"
+
+#. module: website
+#: view:website:website.layout
+msgid ""
+",\n"
+"            Try the"
+msgstr ",\n试试这个"
 
 #. module: website
 #: view:website:website.info
@@ -117,7 +115,7 @@
 #: code:addons/website/static/src/xml/website.seo.xml:40
 #, python-format
 msgid "2. Reference Your Page"
-msgstr ""
+msgstr "2.引用你的页面"
 
 #. module: website
 #. openerp-web
@@ -139,7 +137,7 @@
 #. module: website
 #: view:website:website.snippets
 msgid "50,000+ companies run Odoo to grow their businesses."
-msgstr ""
+msgstr "有5万多家公司运行Odoo来提高他们的商务."
 
 #. module: website
 #: model:ir.actions.act_window,help:website.action_module_website
@@ -147,80 +145,83 @@
 "<p><b>No website module found!</b></p>\n"
 "              <p>You should try others search criteria.</p>\n"
 "            "
-msgstr ""
+msgstr "<p><b>没有找到网站模块！</b></p>\n              <p>你可以试下其他搜索条件。</p>\n            "
 
 #. module: website
 #: view:website:website.snippets
 msgid "A Great Headline"
-msgstr ""
+msgstr "一个很棒的主标题"
 
 #. module: website
 #: view:website:website.snippets
 msgid "A Punchy Headline"
-msgstr ""
+msgstr "一个简洁明了的主标题"
 
 #. module: website
 #: view:website:website.snippets
 msgid "A Section Subtitle"
-msgstr ""
+msgstr "一个章节小标题"
 
 #. module: website
 #: view:website:website.snippets
 msgid "A Small Subtitle"
-msgstr ""
+msgstr "小标题"
 
 #. module: website
 #: view:website:website.themes
 msgid "A calm blue sky"
-msgstr ""
+msgstr "一个平静的蓝天"
 
 #. module: website
 #: help:ir.actions.server,website_published:0
 msgid ""
 "A code server action can be executed from the website, using a "
-"dedicatedcontroller. The address is <base>/website/action/<website_path>.Set "
-"this field as True to allow users to run this action. If itset to is False "
+"dedicatedcontroller. The address is <base>/website/action/<website_path>.Set"
+" this field as True to allow users to run this action. If itset to is False "
 "the action cannot be run through the website."
-msgstr ""
+msgstr "使用专用控制器可以从网站上执行代码服务器操作。路径为<base>/website/action/<website_path>。设置该字段的值为True以允许用户执行该操作。如果它被设置为False该操作将不能通过网站执行了。"
 
 #. module: website
 #: view:website:website.themes
 msgid "A friendly foundation"
-msgstr ""
+msgstr "慈善基金"
 
 #. module: website
 #: view:website:website.snippets
 msgid "A good subtitle"
-msgstr ""
+msgstr "一个非常棒的副标题"
 
 #. module: website
 #: view:website:website.snippets
 msgid ""
 "A great way to catch your reader's attention is to tell a story.\n"
-"                            Everything you consider writing can be told as a "
-"story."
-msgstr ""
+"                            Everything you consider writing can be told as a story."
+msgstr "一个非常好的抓住读者眼球讲故事的方法。一切你考虑写下来的都被当作一个故事。"
+
+#. module: website
+#: view:website:website.snippets
+msgid ""
+"A great way to catch your reader's attention is to tell a story. Everything "
+"you consider writing can be told as a story."
+msgstr "讲述一个故事是吸引访问者注意力的一个好办法.\n                                    任何你想写的东西都可以作为一个故事来讲述。"
 
 #. module: website
 #: view:website:website.snippets
 msgid "A small explanation of this great"
-msgstr ""
-
-#. module: website
-#: view:website:website.aboutus
-#: view:website:website.layout
+msgstr "一个小的说明很大"
+
+#. module: website
+#: view:website:website.aboutus view:website:website.layout
 msgid "About us"
-msgstr ""
+msgstr "关于我们"
 
 #. module: website
 #: view:website:website.snippets
 msgid ""
 "Adapt these three columns to fit you design need.\n"
-"                            To duplicate, delete or move columns, select "
-"the\n"
-"                            column and use the top icons to perform your "
-"action."
-msgstr ""
+"                            To duplicate, delete or move columns, select the\n"
+"                            column and use the top icons to perform your action."
+msgstr "根据你的设计需要调整这三列。\n要复制、删除或移动列，\n选择该列再使用上面的小图标来实现你的操作。"
 
 #. module: website
 #. openerp-web
@@ -253,12 +254,12 @@
 #. module: website
 #: view:website:website.snippets
 msgid "Add a great slogan"
-msgstr ""
+msgstr "添加一句口号"
 
 #. module: website
 #: view:website:website.layout
 msgid "Add a language..."
-msgstr "添加一个语言..."
+msgstr "添加语言..."
 
 #. module: website
 #. openerp-web
@@ -291,39 +292,39 @@
 #. module: website
 #: view:website:website.snippets
 msgid ""
-"All these icons are licensed under creative commons so that you can use them."
-msgstr ""
+"All these icons are licensed under creative commons so that you can use "
+"them."
+msgstr "所有图标的许可都是以知识共享的方式授权的,所以您可以的使用他们."
 
 #. module: website
 #. openerp-web
 #: code:addons/website/static/src/xml/website.editor.xml:212
 #, python-format
 msgid "Alternate Upload"
-msgstr ""
+msgstr "替代上传"
 
 #. module: website
 #: view:website:website.themes
 msgid "Amelia"
-msgstr ""
+msgstr "Amelia"
 
 #. module: website
 #: view:website:website.500
 msgid "An error occured while rendering the template"
-msgstr ""
+msgstr "当渲染模板时出错"
 
 #. module: website
 #: view:website:website.themes
 msgid "An ode to Metro"
-msgstr ""
+msgstr "一个对于都市的歌颂"
 
 #. module: website
 #: view:website:website.snippets
 msgid "And a great subtitle too"
-msgstr ""
-
-#. module: website
-#: view:website:website.themes
-#: view:website:website.view_website_form
+msgstr "以及一个伟大的小标题"
+
+#. module: website
+#: view:website:website.themes view:website:website.view_website_form
 #: view:website.config.settings:website.view_website_config_settings
 msgid "Apply"
 msgstr "应用"
@@ -331,17 +332,17 @@
 #. module: website
 #: view:website:website.snippet_options
 msgid "Aqua"
-msgstr ""
+msgstr "Aqua"
 
 #. module: website
 #: field:ir.attachment,website_url:0
 msgid "Attachment URL"
-msgstr ""
+msgstr "附件URL"
 
 #. module: website
 #: view:website:website.snippets
 msgid "Author of this quote"
-msgstr ""
+msgstr "引言的作者"
 
 #. module: website
 #. openerp-web
@@ -360,17 +361,17 @@
 #. module: website
 #: field:ir.actions.server,website_published:0
 msgid "Available on the Website"
-msgstr ""
+msgstr "可用于网站"
 
 #. module: website
 #: view:website:website.snippet_options
 msgid "Baby Blue"
-msgstr ""
+msgstr "淡蓝色"
 
 #. module: website
 #: view:website:website.500
 msgid "Back"
-msgstr ""
+msgstr "返回"
 
 #. module: website
 #: view:website:website.snippet_options
@@ -385,7 +386,7 @@
 #. module: website
 #: view:website:website.snippets
 msgid "Banner Odoo Image"
-msgstr ""
+msgstr "Odoo横幅图像"
 
 #. module: website
 #. openerp-web
@@ -397,37 +398,37 @@
 #. module: website
 #: view:website:website.snippets
 msgid "Battery: 12 hours"
-msgstr ""
+msgstr "电量：12小时"
 
 #. module: website
 #: view:website:website.snippets
 msgid "Battery: 20 hours"
-msgstr ""
+msgstr "电量：20小时"
 
 #. module: website
 #: view:website:website.snippets
 msgid "Battery: 8 hours"
-msgstr ""
+msgstr "电量：8小时"
 
 #. module: website
 #: view:website:website.snippets
 msgid "Beginner"
-msgstr ""
+msgstr "入门"
 
 #. module: website
 #: view:website:website.snippets
 msgid "Big Message"
-msgstr ""
+msgstr "劲爆消息"
 
 #. module: website
 #: view:website:website.snippets
 msgid "Big Picture"
-msgstr ""
+msgstr "大图片"
 
 #. module: website
 #: view:website:website.snippet_options
 msgid "Bigger Text"
-msgstr ""
+msgstr "更大的文本"
 
 #. module: website
 #: view:website:website.snippet_options
@@ -439,24 +440,29 @@
 #: code:addons/website/static/src/xml/website.snippets.xml:13
 #, python-format
 msgid "Block style"
-msgstr ""
+msgstr "模块的风格"
 
 #. module: website
 #: view:website:website.snippet_options
 msgid "Box"
-msgstr ""
+msgstr "盒子"
 
 #. module: website
 #. openerp-web
 #: code:addons/website/static/src/js/website.tour.banner.js:8
 #, python-format
 msgid "Build a page"
-msgstr ""
+msgstr "创建一个页面"
 
 #. module: website
 #: view:website:website.snippet_options
 msgid "Business Guy"
-msgstr ""
+msgstr "商人"
+
+#. module: website
+#: view:website:website.snippets
+msgid "But"
+msgstr "但是"
 
 #. module: website
 #: view:website:website.snippets
@@ -466,14 +472,13 @@
 #. module: website
 #: view:website:website.snippets
 msgid "Can I use it to manage projects based on agile methodologies?"
-msgstr ""
+msgstr "我能用它来管理基于敏捷方法的项目吗？"
 
 #. module: website
 #. openerp-web
 #: code:addons/website/static/src/xml/website.editor.xml:310
 #: code:addons/website/static/src/xml/website.translator.xml:46
-#: code:addons/website/static/src/xml/website.xml:74
-#: view:website:website.500
+#: code:addons/website/static/src/xml/website.xml:74 view:website:website.500
 #: view:website:website.view_website_form
 #: view:website.config.settings:website.view_website_config_settings
 #, python-format
@@ -483,14 +488,14 @@
 #. module: website
 #: view:website:website.themes
 msgid "Cerulean"
-msgstr ""
+msgstr "天蓝色"
 
 #. module: website
 #. openerp-web
 #: code:addons/website/static/src/xml/website.editor.xml:318
 #, python-format
 msgid "Change"
-msgstr "修改"
+msgstr "更改"
 
 #. module: website
 #: view:website:website.snippets
@@ -500,14 +505,14 @@
 #. module: website
 #: view:website:website.snippets
 msgid "Change Icons"
-msgstr ""
+msgstr "更改图标"
 
 #. module: website
 #. openerp-web
 #: code:addons/website/static/src/xml/website.editor.xml:325
 #, python-format
 msgid "Change Media"
-msgstr ""
+msgstr "更改媒体"
 
 #. module: website
 #: view:website:website.layout
@@ -529,21 +534,25 @@
 #: code:addons/website/static/src/js/website.tour.banner.js:103
 #, python-format
 msgid "Check Mobile Preview"
-msgstr ""
+msgstr "检查移动版预览"
+
+#. module: website
+#: view:website:website.snippets
+msgid "Check now and discover more today!"
+msgstr "现在就来检验一下并且今天会发现更多！"
 
 #. module: website
 #: field:website.menu,child_id:0
 msgid "Child Menus"
-msgstr ""
+msgstr "子菜单"
 
 #. module: website
 #: view:website:website.snippets
 msgid ""
 "Choose a vibrant image and write an inspiring paragraph\n"
-"                            about it. It does not have to be long, but it "
-"should\n"
+"                            about it. It does not have to be long, but it should\n"
 "                            reinforce your image."
-msgstr ""
+msgstr "选择一个动态图并写一些振奋人心的话，不需要太长，但它应该强化你的图片"
 
 #. module: website
 #: view:website:website.snippet_options
@@ -556,23 +565,28 @@
 msgstr "圆形"
 
 #. module: website
+#: view:website:website.snippets
+msgid "Click Here"
+msgstr "点击这里"
+
+#. module: website
 #. openerp-web
 #: code:addons/website/static/src/js/website.tour.banner.js:28
 #, python-format
 msgid "Click here to insert blocks of content in the page."
-msgstr ""
+msgstr "点击这里在页面中插入块的内容。"
 
 #. module: website
 #. openerp-web
 #: code:addons/website/static/src/js/website.tour.banner.js:43
 #, python-format
 msgid "Click in the text and start editing it."
-msgstr ""
+msgstr "点击文本进行编辑"
 
 #. module: website
 #: view:website:website.snippets
 msgid "Click on the icon to adapt it to your feature"
-msgstr ""
+msgstr "单击图标以适应你的特性"
 
 #. module: website
 #. openerp-web
@@ -580,7 +594,7 @@
 #: view:website:website.snippets
 #, python-format
 msgid "Click to customize this text"
-msgstr ""
+msgstr "单击以自定义文本"
 
 #. module: website
 #. openerp-web
@@ -599,19 +613,19 @@
 #: code:addons/website/static/src/js/website.tour.banner.js:113
 #, python-format
 msgid "Close Tutorial"
-msgstr ""
+msgstr "关闭指南"
 
 #. module: website
 #: view:website:website.snippet_options
 msgid "Color Splash"
-msgstr ""
+msgstr "色彩大师"
 
 #. module: website
 #. openerp-web
 #: code:addons/website/static/src/xml/website.editor.xml:86
 #, python-format
 msgid "Color Style"
-msgstr ""
+msgstr "颜色样式"
 
 #. module: website
 #: model:ir.model,name:website.model_res_company
@@ -631,52 +645,46 @@
 #. module: website
 #: view:website:website.snippets
 msgid "Comparisons"
-msgstr ""
+msgstr "比较"
 
 #. module: website
 #: view:website.config.settings:website.view_website_config_settings
 msgid "Configure Website"
-msgstr ""
+msgstr "配置网站"
 
 #. module: website
 #: view:website.config.settings:website.view_website_config_settings
 msgid "Configure website menus"
-msgstr ""
+msgstr "设置网站菜单"
 
 #. module: website
 #: view:website:website.layout
 msgid "Connect with us"
-msgstr ""
+msgstr "与我们连接"
 
 #. module: website
 #: view:website:website.snippets
 msgid ""
 "Consider telling\n"
-"                            a great story that provides personality. Writing "
-"a story\n"
-"                            with personality for potential clients will "
-"asist with\n"
-"                            making a relationship connection. This shows up "
-"in small\n"
-"                            quirks like word choices or phrases. Write from "
-"your point\n"
+"                            a great story that provides personality. Writing a story\n"
+"                            with personality for potential clients will asist with\n"
+"                            making a relationship connection. This shows up in small\n"
+"                            quirks like word choices or phrases. Write from your point\n"
 "                            of view, not from someone else's experience."
-msgstr ""
-
-#. module: website
-#: view:website:website.403
-#: view:website:website.404
+msgstr ".考虑讲述\n                            一个带有个性的故事。\n                           带个性的故事能够使你跟潜在的客户建立某种联系。\n                           这会在一些小词语中体现出来。\n                           从你的角度写，\n                           而不是别人的经验。"
+
+#. module: website
+#: view:website:website.403 view:website:website.404
 msgid "Contact Us"
 msgstr "联络我们"
 
 #. module: website
 #: view:website:website.snippets
 msgid "Contact Us Now"
-msgstr ""
-
-#. module: website
-#: view:website:website.contactus
-#: view:website:website.layout
+msgstr "现在联络我们"
+
+#. module: website
+#: view:website:website.contactus view:website:website.layout
 #: view:website:website.snippets
 #: model:website.menu,name:website.menu_contactus
 msgid "Contact us"
@@ -685,16 +693,15 @@
 #. module: website
 #: view:website:website.contactus
 msgid "Contact us about anything related to our company or services."
-msgstr ""
+msgstr "任何有关我们公司或服务的问题请联系我们"
 
 #. module: website
 #: view:website:website.snippets
 msgid "Contact us »"
-msgstr ""
-
-#. module: website
-#: view:website:website.layout
-#: view:website:website.snippets
+msgstr "联系我们»"
+
+#. module: website
+#: view:website:website.layout view:website:website.snippets
 msgid "Content"
 msgstr "内容"
 
@@ -703,7 +710,7 @@
 #: code:addons/website/static/src/xml/website.translator.xml:22
 #, python-format
 msgid "Content to translate"
-msgstr ""
+msgstr "要翻译的内容"
 
 #. module: website
 #. openerp-web
@@ -718,47 +725,43 @@
 #. module: website
 #: view:website:website.layout
 msgid "Copyright &copy;"
-msgstr ""
+msgstr "Copyright &copy;"
 
 #. module: website
 #: view:website:website.themes
 msgid "Cosmo"
-msgstr ""
+msgstr "Cosmo"
 
 #. module: website
 #: view:website:website.page_404
 msgid "Create Page"
-msgstr ""
-
-#. module: website
-#. openerp-web
-#: code:addons/website/static/src/js/website.editor.js:987
+msgstr "创建页面"
+
+#. module: website
+#. openerp-web
+#: code:addons/website/static/src/js/website.editor.js:981
 #, python-format
 msgid "Create page '%s'"
-msgstr ""
-
-#. module: website
-#: field:website,create_uid:0
-#: field:website.config.settings,create_uid:0
+msgstr "创建 '%s' 页"
+
+#. module: website
+#: field:website,create_uid:0 field:website.config.settings,create_uid:0
 #: field:website.converter.test.sub,create_uid:0
-#: field:website.menu,create_uid:0
-#: field:website.seo.metadata,create_uid:0
+#: field:website.menu,create_uid:0 field:website.seo.metadata,create_uid:0
 msgid "Created by"
 msgstr "创建者"
 
 #. module: website
-#: field:website,create_date:0
-#: field:website.config.settings,create_date:0
+#: field:website,create_date:0 field:website.config.settings,create_date:0
 #: field:website.converter.test.sub,create_date:0
-#: field:website.menu,create_date:0
-#: field:website.seo.metadata,create_date:0
+#: field:website.menu,create_date:0 field:website.seo.metadata,create_date:0
 msgid "Created on"
 msgstr "创建于"
 
 #. module: website
 #: view:website:website.themes
 msgid "Crisp like a new sheet of paper."
-msgstr ""
+msgstr "脆的像一张崭新的纸。"
 
 #. module: website
 #. openerp-web
@@ -776,48 +779,48 @@
 msgid ""
 "Customize any block through this menu. Try to change the background of the "
 "banner."
-msgstr ""
+msgstr "通过这个菜单定制任何块。尝试改变横幅的背景。"
 
 #. module: website
 #. openerp-web
 #: code:addons/website/static/src/js/website.tour.banner.js:42
 #, python-format
 msgid "Customize banner's text"
-msgstr ""
+msgstr "自定义横幅的文字"
 
 #. module: website
 #. openerp-web
 #: code:addons/website/static/src/js/website.tour.banner.js:59
 #, python-format
 msgid "Customize the banner"
-msgstr ""
+msgstr "定制横幅"
 
 #. module: website
 #: view:website:website.themes
 msgid "Cyborg"
-msgstr ""
+msgstr "Cyborg"
 
 #. module: website
 #. openerp-web
 #: code:addons/website/static/src/xml/website.editor.xml:107
 #, python-format
 msgid "Danger"
-msgstr ""
+msgstr "危险"
 
 #. module: website
 #: view:website:website.snippet_options
 msgid "Dark Blue"
-msgstr ""
+msgstr "深蓝色"
 
 #. module: website
 #: view:website:website.snippet_options
 msgid "Darken"
-msgstr ""
+msgstr "变暗"
 
 #. module: website
 #: field:ir.attachment,datas_checksum:0
 msgid "Datas checksum"
-msgstr ""
+msgstr "数据校验和"
 
 #. module: website
 #. openerp-web
@@ -825,61 +828,59 @@
 #: view:website:website.themes
 #, python-format
 msgid "Default"
-msgstr ""
+msgstr "默认"
 
 #. module: website
 #: view:website:website.themes
 msgid "Default Theme"
-msgstr ""
+msgstr "默认主题"
 
 #. module: website
 #: field:website,default_lang_id:0
 #: field:website.config.settings,default_lang_id:0
 msgid "Default language"
-msgstr ""
+msgstr "默认语言"
 
 #. module: website
 #: field:website,default_lang_code:0
 #: field:website.config.settings,default_lang_code:0
 msgid "Default language code"
-msgstr ""
+msgstr "默认语言代码"
 
 #. module: website
 #: view:website:website.snippets
 msgid "Delete Blocks"
-msgstr ""
+msgstr "删除区块"
 
 #. module: website
 #: view:website:website.snippets
 msgid ""
 "Delete the above image or replace it with a picture\n"
-"                            that illustrates your message. Click on the "
-"picture to\n"
+"                            that illustrates your message. Click on the picture to\n"
 "                            change it's"
-msgstr ""
+msgstr "删除上面的图像或用一张可以说明你的消息的图片。单击图片更改"
 
 #. module: website
 #: view:website:website.snippets
 msgid ""
 "Deploy new stores with just an internet connection: no\n"
-"                    installation, no specific hardware required. It works "
-"with any\n"
+"                    installation, no specific hardware required. It works with any\n"
 "                    iPad, Tablet PC, laptop or industrial POS machine."
-msgstr ""
+msgstr "发布一个商店只需要要给internet链接，不需要安装，不需要特殊硬件支持，兼容ipad,pc平板，笔记本或工业POS"
 
 #. module: website
 #. openerp-web
 #: code:addons/website/static/src/xml/website.seo.xml:49
 #, python-format
 msgid "Description"
-msgstr ""
+msgstr "说明"
 
 #. module: website
 #. openerp-web
 #: code:addons/website/static/src/xml/website.seo.xml:120
 #, python-format
 msgid "Description..."
-msgstr ""
+msgstr "说明..."
 
 #. module: website
 #. openerp-web
@@ -891,103 +892,106 @@
 #: code:addons/website/static/src/xml/website.seo.xml:71
 #, python-format
 msgid "Discard"
-msgstr ""
+msgstr "放弃"
 
 #. module: website
 #. openerp-web
 #: code:addons/website/static/src/xml/website.editor.xml:298
 #, python-format
 msgid "Discard edition"
-msgstr ""
+msgstr "放弃编辑"
+
+#. module: website
+#: view:website:website.snippets
+msgid "Discover more about Odoo"
+msgstr "发现更多关于Odoo的信息"
 
 #. module: website
 #: view:website:website.template_partner_comment
 msgid "Discuss and Comments"
-msgstr ""
+msgstr "讨论和评论"
 
 #. module: website
 #. openerp-web
 #: code:addons/website/static/src/xml/website.translator.xml:41
 #, python-format
 msgid "Do not show this dialog later."
-msgstr ""
+msgstr "以后不再显示此对话框"
 
 #. module: website
 #: view:website:website.snippets
 msgid "Does it works offline?"
-msgstr ""
-
-#. module: website
-#: view:website:website.view_website_form
-#: field:website,name:0
+msgstr "它能断网工作吗？"
+
+#. module: website
+#: view:website:website.view_website_form field:website,name:0
 #: view:website.config.settings:website.view_website_config_settings
 msgid "Domain"
-msgstr ""
+msgstr "域"
 
 #. module: website
 #. openerp-web
 #: code:addons/website/static/src/js/website.tour.banner.js:74
 #, python-format
 msgid "Drag & Drop This Block"
-msgstr ""
+msgstr "拖放这个区块"
 
 #. module: website
 #. openerp-web
 #: code:addons/website/static/src/js/website.tour.banner.js:34
 #, python-format
 msgid "Drag & Drop a Banner"
-msgstr ""
+msgstr "拖放一个横幅"
 
 #. module: website
 #. openerp-web
 #: code:addons/website/static/src/xml/website.contentMenu.xml:34
 #, python-format
 msgid "Drag a menu to the right to create a sub-menu"
-msgstr ""
+msgstr "向右拖动菜单创建子菜单"
 
 #. module: website
 #. openerp-web
 #: code:addons/website/static/src/js/website.tour.banner.js:75
 #, python-format
 msgid "Drag the <em>'Features'</em> block and drop it below the banner."
-msgstr ""
+msgstr "拖动< em >“特性”< / em >块,放在横幅下面。"
 
 #. module: website
 #. openerp-web
 #: code:addons/website/static/src/js/website.tour.banner.js:35
 #, python-format
 msgid "Drag the Banner block and drop it in your page."
-msgstr ""
+msgstr "拖动横幅块,并放在你的页面。"
 
 #. module: website
 #. openerp-web
 #: code:addons/website/static/src/xml/website.snippets.xml:34
 #, python-format
 msgid "Drag to Move"
-msgstr ""
+msgstr "拖动"
 
 #. module: website
 #: view:website:website.snippets
 msgid "Duplicate"
-msgstr ""
+msgstr "复制"
 
 #. module: website
 #. openerp-web
 #: code:addons/website/static/src/xml/website.snippets.xml:35
 #, python-format
 msgid "Duplicate Container"
-msgstr ""
+msgstr "复制的容器"
 
 #. module: website
 #: view:website:website.snippets
 msgid "Duplicate blocks to add more features."
-msgstr ""
-
-#. module: website
-#: view:website:website.layout
-#: view:website:website.publish_management
+msgstr "复制区块以添加更多功能"
+
+#. module: website
+#: view:website:website.layout view:website:website.publish_management
 msgid "Edit"
-msgstr ""
+msgstr "编辑"
 
 #. module: website
 #. openerp-web
@@ -995,65 +999,65 @@
 #: view:website:website.layout
 #, python-format
 msgid "Edit Menu"
-msgstr ""
+msgstr "编辑菜单"
 
 #. module: website
 #. openerp-web
 #: code:addons/website/static/src/xml/website.contentMenu.xml:48
 #, python-format
 msgid "Edit Menu Entry"
-msgstr ""
+msgstr "编辑菜单项"
 
 #. module: website
 #: view:website:website.layout
 msgid "Edit Top Menu"
-msgstr ""
+msgstr "编辑顶层菜单"
 
 #. module: website
 #: view:website:website.publish_management
 msgid "Edit in backend"
-msgstr ""
+msgstr "在后台编辑"
 
 #. module: website
 #: view:website:website.page_404
 msgid ""
 "Edit the content below this line to adapt the default \"page not found\" "
 "page."
-msgstr ""
+msgstr "编辑线下面的内容替换默认的\"page not found\"页面"
 
 #. module: website
 #. openerp-web
 #: code:addons/website/static/src/js/website.tour.banner.js:20
 #, python-format
 msgid "Edit this page"
-msgstr ""
+msgstr "编辑此页面"
 
 #. module: website
 #: view:website:website.snippets
 msgid "Effects"
-msgstr ""
+msgstr "特效"
 
 #. module: website
 #. openerp-web
 #: code:addons/website/static/src/xml/website.editor.xml:378
 #, python-format
 msgid "Embed Video (HTML)"
-msgstr ""
+msgstr "HTML中嵌入视频的代码"
 
 #. module: website
 #: view:website:website.snippets
 msgid "Enterprise package"
-msgstr ""
+msgstr "企业包"
 
 #. module: website
 #: view:website:website.http_error_debug
 msgid "Error"
-msgstr ""
+msgstr "错误"
 
 #. module: website
 #: view:website:website.http_error_debug
 msgid "Error message:"
-msgstr ""
+msgstr "错误消息:"
 
 #. module: website
 #. openerp-web
@@ -1061,127 +1065,138 @@
 #, python-format
 msgid ""
 "Every page of your website can be modified through the <i>Edit</i> button."
-msgstr ""
+msgstr "网站的每个页面都可以通过点击<i>编辑</i>按钮来修改."
 
 #. module: website
 #: view:website:website.snippets
 msgid "Expert"
-msgstr ""
+msgstr "专家"
 
 #. module: website
 #: view:website:website.snippets
 msgid ""
 "Explain the benefits you offer. Don't write about products or\n"
 "            services here, write about solutions."
-msgstr ""
+msgstr "说明一下你提供的优势，这里不要写关于产品或服务的内容，写一些解决方案。"
 
 #. module: website
 #: field:ir.actions.server,xml_id:0
 msgid "External ID"
-msgstr ""
+msgstr "外部ID"
 
 #. module: website
 #. openerp-web
 #: code:addons/website/static/src/xml/website.editor.xml:117
 #, python-format
 msgid "Extra Small"
-msgstr ""
+msgstr "特小"
+
+#. module: website
+#: view:website:website.snippet_options
+msgid "Extra-Large"
+msgstr "特大"
 
 #. module: website
 #: view:website:website.snippets
 msgid "FAQ"
-msgstr ""
+msgstr "FAQ"
 
 #. module: website
 #: field:website,social_facebook:0
 #: field:website.config.settings,social_facebook:0
 msgid "Facebook Account"
-msgstr ""
+msgstr "Facebook 账号"
 
 #. module: website
 #: view:website:website.snippet_options
 msgid "Fast"
-msgstr ""
+msgstr "快速"
 
 #. module: website
 #: view:website:website.snippets
 msgid "Feature Grid"
-msgstr ""
+msgstr "功能网格"
 
 #. module: website
 #: view:website:website.snippets
 msgid "Feature One"
-msgstr ""
+msgstr "特性一"
 
 #. module: website
 #: view:website:website.snippets
 msgid "Feature Three"
-msgstr ""
+msgstr "特性三"
 
 #. module: website
 #: view:website:website.snippets
 msgid "Feature Title"
-msgstr ""
+msgstr "功能标题"
 
 #. module: website
 #: view:website:website.snippets
 msgid "Feature Two"
-msgstr ""
+msgstr "特性二"
 
 #. module: website
 #: view:website:website.snippets
 msgid "Features"
-msgstr ""
+msgstr "特性"
 
 #. module: website
 #: view:website:website.snippets
 msgid "First Feature"
-msgstr ""
+msgstr "第一特性"
 
 #. module: website
 #: view:website:website.snippet_options
 msgid "Fixed"
-msgstr ""
+msgstr "固定的"
 
 #. module: website
 #: view:website:website.themes
 msgid "Flat and modern"
-msgstr ""
+msgstr "平面和现代"
 
 #. module: website
 #: view:website:website.themes
 msgid "Flatly"
-msgstr ""
+msgstr "断然"
+
+#. module: website
+#: view:website:website.snippet_options
+msgid "Float"
+msgstr "浮点数"
 
 #. module: website
 #: view:website:website.snippet_options
 msgid "Flowers Field"
-msgstr ""
+msgstr "Flowers 字段"
 
 #. module: website
 #. openerp-web
 #: code:addons/website/static/src/xml/website.ace.xml:10
 #, python-format
 msgid "Format"
-msgstr ""
+msgstr "格式化"
 
 #. module: website
 #: view:website:website.snippets
 msgid "Free shipping, satisfied or reimbursed."
-msgstr ""
-
-#. module: website
-#: view:website:website.snippets
-msgid ""
-"From the main container, you can change the background to highlight features."
-msgstr ""
+msgstr "免费送货,满足或补偿"
+
+#. module: website
+#: view:website:website.snippets
+msgid ""
+"From the main container, you can change the background to highlight "
+"features."
+msgstr "通过主容器，你可以将背景改成高亮的特性"
 
 #. module: website
 #. openerp-web
 #: code:addons/website/static/src/js/website.tour.banner.js:52
 #, python-format
 msgid "Get banner properties"
-msgstr ""
+msgstr "获取横幅属性"
 
 #. module: website
 #. openerp-web
@@ -1189,188 +1204,190 @@
 #, python-format
 msgid ""
 "Get this page efficiently referenced in Google to attract more visitors."
-msgstr ""
-
-#. module: website
-#: field:website,social_github:0
-#: field:website.config.settings,social_github:0
+msgstr "使该页面有效的被引用到Google上，以便带来更多的访问流量。"
+
+#. module: website
+#: field:website,social_github:0 field:website.config.settings,social_github:0
 msgid "GitHub Account"
-msgstr ""
+msgstr "GitHub账号"
 
 #. module: website
 #. openerp-web
 #: code:addons/website/static/src/js/website.tour.banner.js:88
 #, python-format
 msgid "Good Job!"
-msgstr ""
+msgstr "干得好!"
 
 #. module: website
 #: field:website,google_analytics_key:0
 #: field:website.config.settings,google_analytics_key:0
 msgid "Google Analytics Key"
-msgstr ""
+msgstr "Google Analytics Key"
 
 #. module: website
 #: field:website,social_googleplus:0
 #: field:website.config.settings,social_googleplus:0
 msgid "Google+ Account"
-msgstr ""
+msgstr "Google+ 账号"
 
 #. module: website
 #: view:website:website.snippets
 msgid "Great Value"
-msgstr ""
+msgstr "伟大的价值"
 
 #. module: website
 #: view:website:website.aboutus
 msgid "Great products for great people"
-msgstr ""
+msgstr "伟大的产品给伟大的人"
 
 #. module: website
 #: view:website:website.snippets
 msgid ""
 "Great stories are for everyone even when only written for\n"
 "                            just one person."
-msgstr ""
+msgstr "伟大的故事总是适合所有人，即便这个故事\n                           是为一个人写的。"
 
 #. module: website
 #: view:website:website.snippets
 msgid "Great stories have personality."
-msgstr ""
+msgstr "伟大的故事都是有个性的。"
 
 #. module: website
 #: view:website:website.snippet_options
 msgid "Green"
-msgstr ""
+msgstr "绿色"
 
 #. module: website
 #: view:website:website.snippet_options
 msgid "Greenfields"
-msgstr ""
+msgstr "Green字段"
 
 #. module: website
 #: view:website:website.layout
 msgid "HELP & TUTORIALS"
-msgstr ""
+msgstr "帮助&导航"
 
 #. module: website
 #: view:website:website.layout
 msgid "HTML Editor"
-msgstr ""
+msgstr "HTML编辑器"
 
 #. module: website
 #: model:ir.model,name:website.model_ir_http
 msgid "HTTP routing"
-msgstr ""
+msgstr "HTTP路由"
 
 #. module: website
 #: view:website:website.themes
 msgid "Have a look at"
-msgstr ""
+msgstr "看一下"
 
 #. module: website
 #: view:website:website.layout
 msgid "Help"
-msgstr ""
+msgstr "帮助"
 
 #. module: website
 #. openerp-web
 #: code:addons/website/static/src/xml/website.translator.xml:19
 #, python-format
 msgid "Here are the visuals used to help you translate efficiently:"
-msgstr ""
-
-#. module: website
-#: view:website:website.500
-#: view:website:website.layout
+msgstr "这是用来帮助你提高翻译效率的可视化工具"
+
+#. module: website
+#: view:website:website.snippet_options
+msgid "Hide link"
+msgstr "隐藏链接"
+
+#. module: website
+#: view:website:website.500 view:website:website.layout
 #: model:website.menu,name:website.menu_homepage
 msgid "Home"
-msgstr ""
-
-#. module: website
-#: view:website:website.403
-#: view:website:website.404
+msgstr "首页"
+
+#. module: website
+#: view:website:website.403 view:website:website.404
 #: view:website:website.layout
 msgid "Homepage"
-msgstr ""
+msgstr "主页"
 
 #. module: website
 #. openerp-web
 #: code:addons/website/static/src/xml/website.editor.xml:331
 #, python-format
 msgid "Horizontal flip"
-msgstr ""
-
-#. module: website
-#: field:website,id:0
-#: field:website.config.settings,id:0
-#: field:website.converter.test.sub,id:0
-#: field:website.menu,id:0
-#: field:website.qweb,id:0
-#: field:website.qweb.field,id:0
-#: field:website.qweb.field.contact,id:0
-#: field:website.qweb.field.date,id:0
+msgstr "水平翻转"
+
+#. module: website
+#: field:website,id:0 field:website.config.settings,id:0
+#: field:website.converter.test.sub,id:0 field:website.menu,id:0
+#: field:website.qweb,id:0 field:website.qweb.field,id:0
+#: field:website.qweb.field.contact,id:0 field:website.qweb.field.date,id:0
 #: field:website.qweb.field.datetime,id:0
-#: field:website.qweb.field.duration,id:0
-#: field:website.qweb.field.float,id:0
-#: field:website.qweb.field.html,id:0
-#: field:website.qweb.field.image,id:0
+#: field:website.qweb.field.duration,id:0 field:website.qweb.field.float,id:0
+#: field:website.qweb.field.html,id:0 field:website.qweb.field.image,id:0
 #: field:website.qweb.field.integer,id:0
 #: field:website.qweb.field.many2one,id:0
-#: field:website.qweb.field.monetary,id:0
-#: field:website.qweb.field.qweb,id:0
+#: field:website.qweb.field.monetary,id:0 field:website.qweb.field.qweb,id:0
 #: field:website.qweb.field.relative,id:0
-#: field:website.qweb.field.selection,id:0
-#: field:website.qweb.field.text,id:0
+#: field:website.qweb.field.selection,id:0 field:website.qweb.field.text,id:0
 #: field:website.seo.metadata,id:0
 msgid "ID"
-msgstr ""
+msgstr "ID"
 
 #. module: website
 #: help:ir.actions.server,xml_id:0
 msgid "ID of the action if defined in a XML file"
-msgstr ""
+msgstr "如果在 XML 文件定义ID的动作"
 
 #. module: website
 #: view:website:website.500
 msgid ""
 "If this error is caused by a change of yours in the templates, you have the "
 "possibility to reset one or more templates to their"
-msgstr ""
+msgstr "如果次错误是因为你的改动模板而引起的，你就又责任将一个或多个模板重置"
 
 #. module: website
 #. openerp-web
 #: code:addons/website/static/src/xml/website.editor.xml:301
 #, python-format
 msgid "If you discard the current edition,"
-msgstr ""
+msgstr "如果你放弃当前已编辑的内容"
 
 #. module: website
 #: view:website:website.snippets
 msgid ""
 "If you try to write with a wide general\n"
-"                            audience in mind, your story will ring false and "
-"be bland.\n"
-"                            No one will be interested. Write for one person. "
-"If it’s genuine for the one, it’s genuine for the rest."
-msgstr ""
+"                            audience in mind, your story will ring false and be bland.\n"
+"                            No one will be interested. Write for one person. If it’s genuine for the one, it’s genuine for the rest."
+msgstr ". 如果你试图写一个针对广泛听众的通用故事，\n                            那将听起来很不可靠，而且还会很平淡，没有人会感兴趣。\n                            只为一个人写，如果对一个人来说很棒，那么其他人也会觉得很棒。"
 
 #. module: website
 #. openerp-web
 #: code:addons/website/static/src/xml/website.editor.xml:156
 #, python-format
 msgid "Image"
-msgstr ""
+msgstr "图像"
+
+#. module: website
+#: view:website:website.snippets
+msgid "Image Floating"
+msgstr "图像浮动"
 
 #. module: website
 #: view:website:website.snippets
 msgid "Image Gallery"
-msgstr ""
+msgstr "图像画廊"
+
+#. module: website
+#: view:website:website.snippets
+msgid "Image-Floating"
+msgstr "图像-浮动"
 
 #. module: website
 #: view:website:website.snippets
 msgid "Image-Text"
-msgstr ""
+msgstr "图像-文本"
 
 #. module: website
 #. openerp-web
@@ -1378,64 +1395,62 @@
 #, python-format
 msgid ""
 "In this mode, you can only translate texts.  To\n"
-"                            change the structure of the page, you must edit "
-"the\n"
-"                            master page. Each modification on the master "
-"page\n"
+"                            change the structure of the page, you must edit the\n"
+"                            master page. Each modification on the master page\n"
 "                            is automatically applied to all translated\n"
 "                            versions."
-msgstr ""
+msgstr "在此模式下，你只能翻译文本.要改动也页面的结构，你需要编辑母板页。母版页的每个改动将自动应用到所有已翻译的版本。"
 
 #. module: website
 #. openerp-web
 #: code:addons/website/static/src/xml/website.editor.xml:101
 #, python-format
 msgid "Info"
-msgstr ""
+msgstr "信息"
 
 #. module: website
 #: view:website:website.info
 msgid "Information about the"
-msgstr ""
+msgstr "信息关于"
 
 #. module: website
 #. openerp-web
 #: code:addons/website/static/src/xml/website.snippets.xml:7
 #, python-format
 msgid "Insert Blocks"
-msgstr ""
+msgstr "插入区块"
 
 #. module: website
 #. openerp-web
 #: code:addons/website/static/src/js/website.tour.banner.js:27
 #, python-format
 msgid "Insert building blocks"
-msgstr ""
+msgstr "插入构建区块"
 
 #. module: website
 #: view:website:website.layout
 msgid "Install Apps"
-msgstr ""
+msgstr "安装应用"
 
 #. module: website
 #: model:ir.model,name:website.model_base_language_install
 msgid "Install Language"
-msgstr ""
+msgstr "安装语言"
 
 #. module: website
 #: view:website:website.info
 msgid "Installed Applications"
-msgstr ""
+msgstr "已安装的应用程序"
 
 #. module: website
 #: view:website:website.info
 msgid "Installed Modules"
-msgstr ""
+msgstr "已安装的模块"
 
 #. module: website
 #: view:website:website.500
 msgid "Internal Server Error"
-msgstr ""
+msgstr "服务器内部错误"
 
 #. module: website
 #. openerp-web
@@ -1444,179 +1459,185 @@
 msgid ""
 "It might be possible to edit the relevant items\n"
 "                                or fix the issue in"
-msgstr ""
+msgstr "编辑相关条目或修复问题是可能的"
 
 #. module: website
 #: view:website:website.themes
 msgid "Jet black and electric blue"
-msgstr ""
+msgstr "乌黑色和电蓝色"
 
 #. module: website
 #: view:website:website.snippets
 msgid "John Doe, CEO"
-msgstr ""
+msgstr "John Doe, CEO"
 
 #. module: website
 #: view:website:website.snippets
 msgid "Join us and make your company a better place."
-msgstr ""
+msgstr "加入我们，让你的公司能够名列前茅。"
 
 #. module: website
 #: view:website:website.themes
 msgid "Journal"
-msgstr ""
+msgstr "日记"
 
 #. module: website
 #: view:website:website.snippet_options
 msgid "Landscape"
-<<<<<<< HEAD
-msgstr ""
-=======
 msgstr "横向"
->>>>>>> 6efc3712
 
 #. module: website
 #: view:website.config.settings:website.view_website_config_settings
 msgid "Language"
-msgstr ""
-
-#. module: website
-#: field:website,language_ids:0
-#: field:website.config.settings,language_ids:0
+msgstr "语言"
+
+#. module: website
+#: field:website,language_ids:0 field:website.config.settings,language_ids:0
 msgid "Languages"
-msgstr ""
+msgstr "语言"
 
 #. module: website
 #. openerp-web
 #: code:addons/website/static/src/xml/website.editor.xml:126
+#: view:website:website.snippet_options
 #, python-format
 msgid "Large"
-msgstr ""
-
-#. module: website
-#: field:website,write_uid:0
-#: field:website.config.settings,write_uid:0
-#: field:website.converter.test.sub,write_uid:0
-#: field:website.menu,write_uid:0
+msgstr "大的"
+
+#. module: website
+#: field:website,write_uid:0 field:website.config.settings,write_uid:0
+#: field:website.converter.test.sub,write_uid:0 field:website.menu,write_uid:0
 #: field:website.seo.metadata,write_uid:0
 msgid "Last Updated by"
-msgstr ""
-
-#. module: website
-#: field:website,write_date:0
-#: field:website.config.settings,write_date:0
+msgstr "最后更新"
+
+#. module: website
+#: field:website,write_date:0 field:website.config.settings,write_date:0
 #: field:website.converter.test.sub,write_date:0
-#: field:website.menu,write_date:0
-#: field:website.seo.metadata,write_date:0
+#: field:website.menu,write_date:0 field:website.seo.metadata,write_date:0
 msgid "Last Updated on"
-msgstr ""
+msgstr "最后一次更新"
+
+#. module: website
+#: view:website:website.snippet_options
+msgid "Left"
+msgstr "左"
 
 #. module: website
 #. openerp-web
 #: code:addons/website/static/src/js/website.tour.banner.js:68
 #, python-format
 msgid "Let's add another building block to your page."
-msgstr ""
+msgstr "让我们在页面添加另一个构件。"
 
 #. module: website
 #. openerp-web
 #: code:addons/website/static/src/js/website.tour.banner.js:97
 #, python-format
 msgid "Let's check how your homepage looks like on mobile devices."
-msgstr ""
+msgstr "让我们查看在移动设备上你的主页是怎样显示的。"
 
 #. module: website
 #: view:website:website.snippets
 msgid "Limited support"
-msgstr ""
+msgstr "有限的帮助"
 
 #. module: website
 #. openerp-web
 #: code:addons/website/static/src/xml/website.editor.xml:89
 #, python-format
 msgid "Link"
-msgstr ""
+msgstr "链接"
 
 #. module: website
 #. openerp-web
 #: code:addons/website/static/src/xml/website.editor.xml:71
 #, python-format
 msgid "Link text"
-msgstr ""
+msgstr "链接文本"
 
 #. module: website
 #. openerp-web
 #: code:addons/website/static/src/xml/website.editor.xml:41
 #, python-format
 msgid "Link to"
-msgstr ""
+msgstr "链接到"
 
 #. module: website
 #: field:website,social_linkedin:0
 #: field:website.config.settings,social_linkedin:0
 msgid "LinkedIn Account"
-msgstr ""
+msgstr "LinkedIn 账号"
 
 #. module: website
 #: view:website:website.snippets
 msgid "List of Features"
-msgstr ""
+msgstr "特性列表"
 
 #. module: website
 #: view:website:website.layout
 msgid "Logout"
-msgstr ""
+msgstr "注销"
 
 #. module: website
 #: field:website,menu_id:0
 msgid "Main Menu"
-msgstr ""
+msgstr "主菜单"
 
 #. module: website
 #: view:website:website.snippet_options
 msgid "Mango"
-msgstr ""
+msgstr "芒果"
+
+#. module: website
+#: view:website:website.snippet_options
+msgid "Margin"
+msgstr "毛利"
 
 #. module: website
 #. openerp-web
 #: code:addons/website/static/src/xml/website.snippets.xml:60
 #, python-format
 msgid "Margin resize"
-msgstr ""
-
-#. module: website
-#: view:website:website.403
-#: view:website:website.404
+msgstr "重设边距"
+
+#. module: website
+#: view:website:website.403 view:website:website.404
 msgid "Maybe you were looking for one of these popular pages ?"
-msgstr ""
+msgstr "也许你正在寻找其中很流行的一页"
+
+#. module: website
+#: view:website:website.snippet_options
+msgid "Medium"
+msgstr "普通"
 
 #. module: website
 #: view:website.config.settings:website.view_website_config_settings
 #: field:website.menu,name:0
 msgid "Menu"
-msgstr ""
+msgstr "菜单"
 
 #. module: website
 #. openerp-web
 #: code:addons/website/static/src/xml/website.contentMenu.xml:55
 #, python-format
 msgid "Menu Label"
-msgstr ""
+msgstr "菜单标签"
 
 #. module: website
 #: view:website:website.template_partner_comment
 msgid "Message"
-msgstr ""
+msgstr "消息"
 
 #. module: website
 #: field:ir.attachment,mimetype:0
 msgid "Mime Type"
-msgstr ""
+msgstr "MIME 类型"
 
 #. module: website
 #: view:website:website.themes
 msgid "Mini and minimalist."
-msgstr ""
+msgstr "小型和极简主义"
 
 #. module: website
 #. openerp-web
@@ -1624,39 +1645,39 @@
 #: view:website:website.layout
 #, python-format
 msgid "Mobile preview"
-msgstr ""
+msgstr "移动版预览"
 
 #. module: website
 #: view:website:website.snippets
 msgid "More than 500 happy customers."
-msgstr ""
+msgstr "500多个满意的客户。"
 
 #. module: website
 #: view:website:website.snippets
 msgid "More than 500 successful projects"
-msgstr ""
+msgstr "500多个成功的项目"
 
 #. module: website
 #. openerp-web
 #: code:addons/website/static/src/xml/website.seo.xml:36
 #, python-format
 msgid "Most searched topics related to your keywords, ordered by importance:"
-msgstr ""
+msgstr "大部分搜索主题与你的关键字相关，按重要性排列"
 
 #. module: website
 #: view:website:website.snippet_options
 msgid "Mountains"
-msgstr ""
+msgstr "Mountains"
 
 #. module: website
 #: view:website:website.layout
 msgid "My Account"
-msgstr ""
+msgstr "我的账户"
 
 #. module: website
 #: view:website:website.snippet_options
 msgid "Narrow"
-msgstr ""
+msgstr "变窄"
 
 #. module: website
 #. openerp-web
@@ -1664,281 +1685,298 @@
 #: view:website:website.layout
 #, python-format
 msgid "New Page"
-msgstr ""
+msgstr "新页面"
 
 #. module: website
 #: field:website.menu,new_window:0
 msgid "New Window"
-msgstr ""
-
-#. module: website
-#. openerp-web
-#: code:addons/website/static/src/js/website.editor.js:972
+msgstr "新窗口"
+
+#. module: website
+#. openerp-web
+#: code:addons/website/static/src/js/website.editor.js:966
 #, python-format
 msgid "New or existing page"
-msgstr ""
-
-#. module: website
-#: view:website:website.kanban_contain
-#: view:website:website.pager
+msgstr "新建或已存在的页面"
+
+#. module: website
+#: view:website:website.kanban_contain view:website:website.pager
 msgid "Next"
-msgstr ""
+msgstr "下一个"
 
 #. module: website
 #. openerp-web
 #: code:addons/website/static/src/xml/website.editor.xml:162
 #, python-format
 msgid "Next →"
-msgstr ""
+msgstr "下一页→"
 
 #. module: website
 #: view:website:website.snippets
 msgid "No support"
-msgstr ""
+msgstr "不支持"
 
 #. module: website
 #: view:website:website.snippet_options
 msgid "None"
-msgstr ""
+msgstr "无"
 
 #. module: website
 #. openerp-web
 #: code:addons/website/static/src/xml/website.backend.xml:10
-#: view:website:website.publish_management
-#: view:website:website.publish_short
+#: view:website:website.publish_management view:website:website.publish_short
 #, python-format
 msgid "Not Published"
-msgstr ""
+msgstr "未发布"
 
 #. module: website
 #: view:website:website.info
 msgid "Note: To hide this page, uncheck it from the top Customize menu."
-msgstr ""
-
-#. module: website
-#: view:website:website.layout
+msgstr "注意：要隐藏此页面，从顶部定制菜单取消勾选"
+
+#. module: website
+#: view:website:website.layout view:website:website.snippets
 msgid "Odoo"
-msgstr ""
+msgstr "Odoo"
 
 #. module: website
 #: view:website:website.info
 msgid "Odoo Version"
-msgstr ""
+msgstr "Odoo版本"
 
 #. module: website
 #: view:website:website.snippets
 msgid ""
 "Odoo provides essential platform for our project management.\n"
-"                                                    Things are better "
-"organized and more visible with it."
-msgstr ""
+"                                                    Things are better organized and more visible with it."
+msgstr "Odoo为我们的项目管理提供了一个重要的平台。在此平台上事情变得更好组织和可视化。"
 
 #. module: website
 #: view:website:website.snippets
 msgid ""
 "Odoo provides essential platform for our project management.\n"
-"                                            Things are better organized and "
-"more visible with it."
-msgstr ""
+"                                            Things are better organized and more visible with it."
+msgstr "Odoo为我们的项目管理提供了一个重要的平台。在此平台上事情变得更好组织和可视化。"
 
 #. module: website
 #: view:website:website.snippets
 msgid ""
 "Odoo provides essential platform for our project management.\n"
-"                                Things are better organized and more visible "
-"with it."
-msgstr ""
+"                                Things are better organized and more visible with it."
+msgstr "Odoo为我们的项目管理提供了一个重要的平台。在此平台上事情变得更好组织和可视化。"
 
 #. module: website
 #: view:website:website.snippets
 msgid ""
 "Odoo's POS is a web application that can run on any device that\n"
 "                    can display websites with little to no setup required."
-msgstr ""
+msgstr "Odoo的POS是一个可以运行在任何可以显示网站的设备上的功能并且该功能不需要很多的安装步骤。"
 
 #. module: website
 #. openerp-web
 #: code:addons/website/static/src/xml/website.translator.xml:44
 #, python-format
 msgid "Ok"
-msgstr ""
+msgstr "确定"
 
 #. module: website
 #: view:website:website.info
 msgid "Open Source ERP"
-msgstr ""
+msgstr "开源ERP"
 
 #. module: website
 #: view:website:website.layout
 msgid "Open Source eCommerce"
-msgstr ""
+msgstr "开源电商"
+
+#. module: website
+#: view:website:website.layout
+msgid "Open Source CRM"
+msgstr "开源客户关系管理软件"
+
+#. module: website
+#: view:website:website.layout
+msgid "open source website builder"
+msgstr "开源的建站系统"
 
 #. module: website
 #. openerp-web
 #: code:addons/website/static/src/xml/website.editor.xml:56
 #, python-format
 msgid "Open in new window"
-msgstr ""
+msgstr "在新窗口中打开"
 
 #. module: website
 #: view:website:website.themes
 msgid "Optimized for legibility"
-msgstr ""
+msgstr "优化了易读性"
 
 #. module: website
 #: view:website:website.snippet_options
 msgid "Orange"
-msgstr ""
+msgstr "橙"
 
 #. module: website
 #: view:website:website.snippet_options
 msgid "Orange Red"
-msgstr ""
+msgstr "橘红色"
 
 #. module: website
 #: view:website:website.snippets
 msgid "Order now"
-msgstr ""
+msgstr "立即订购"
 
 #. module: website
 #: view:website:website.view_website_form
 msgid "Other Info"
-msgstr ""
+msgstr "其它信息"
 
 #. module: website
 #: view:website:website.snippets
 msgid "Our Customer References"
-msgstr ""
+msgstr "我们客户的引用"
 
 #. module: website
 #: view:website:website.snippets
 msgid "Our Offers"
-msgstr ""
+msgstr "我们提供的"
 
 #. module: website
 #: view:website:website.snippets
 msgid "Our References"
-msgstr ""
+msgstr "内部编号"
 
 #. module: website
 #: view:website:website.aboutus
 msgid "Our Team"
-msgstr ""
+msgstr "我们的团队"
 
 #. module: website
 #: view:website:website.layout
 msgid "Our products & Services"
-msgstr ""
+msgstr "我们的产品和服务"
 
 #. module: website
 #: view:website:website.aboutus
 msgid ""
-"Our products are designed for small to medium size companies willing to "
-"optimize\n"
+"Our products are designed for small to medium size companies willing to optimize\n"
 "                                      their performance."
-msgstr ""
-
-#. module: website
-#: view:website:website.layout
-msgid ""
-"Our products are designed for small to medium size companies willing to "
-"optimize\n"
+msgstr "我们的产品面向那些希望有更好表现的中小型企业。"
+
+#. module: website
+#: view:website:website.layout
+msgid ""
+"Our products are designed for small to medium size companies willing to optimize\n"
 "                            their performance."
-msgstr ""
+msgstr "我们的产品面向那些希望有更好表现的中小型企业。"
 
 #. module: website
 #. openerp-web
 #: code:addons/website/static/src/xml/website.editor.xml:46
 #, python-format
 msgid "Page"
-msgstr ""
+msgstr "页面"
 
 #. module: website
 #. openerp-web
 #: code:addons/website/static/src/js/website.contentMenu.js:39
 #, python-format
 msgid "Page Title"
-msgstr ""
+msgstr "页面标题"
 
 #. module: website
 #: view:website:website.snippets
 msgid "Panel"
-msgstr ""
+msgstr "面板"
 
 #. module: website
 #: view:website:website.snippets
 msgid ""
 "Panels are a great tool to compare offers or to emphasize on\n"
 "                key features. To compare products, use the inside columns."
-msgstr ""
+msgstr "仪表盘是一个很棒的工具，它可以用来比较价格或突出关键指标。可以使用柱状图来进行产品比较。"
 
 #. module: website
 #: view:website:website.snippets
 msgid "Parallax"
-msgstr ""
+msgstr "视差"
 
 #. module: website
 #: view:website:website.snippets
 msgid "Parallax Slider"
-msgstr ""
+msgstr "视差滑块"
 
 #. module: website
 #: field:website.menu,parent_left:0
 msgid "Parent Left"
-msgstr ""
+msgstr "上级左"
 
 #. module: website
 #: field:website.menu,parent_id:0
 msgid "Parent Menu"
-msgstr ""
+msgstr "上级菜单"
 
 #. module: website
 #: field:website.menu,parent_right:0
 msgid "Parent Right"
-msgstr ""
+msgstr "上级右"
 
 #. module: website
 #: model:ir.model,name:website.model_res_partner
 msgid "Partner"
-msgstr ""
+msgstr "业务伙伴"
 
 #. module: website
 #: view:website:website.template_partner_post
 msgid "Partner Detail"
-msgstr ""
+msgstr "业务伙伴详情"
 
 #. module: website
 #: view:website:website.template_partner_comment
 msgid "Partners"
-msgstr ""
+msgstr "业务伙伴"
 
 #. module: website
 #: view:website:website.snippet_options
 msgid "People"
-msgstr ""
+msgstr "用户"
 
 #. module: website
 #. openerp-web
 #: code:addons/website/static/src/xml/website.editor.xml:157
 #, python-format
 msgid "Pictogram"
-msgstr ""
+msgstr "小图片"
 
 #. module: website
 #: view:website:website.snippets
 msgid "Point of Sale Questions"
-msgstr ""
+msgstr "销售问题的要点"
+
+#. module: website
+#: view:website:website.layout
+msgid "Create a"
+msgstr "创建一个"
+
+#. module: website
+#: view:website:website.layout
+msgid "free website"
+msgstr "免费的网站"
+
+#. module: website
+#: view:website:website.layout
+msgid "with"
+msgstr "使用"
 
 #. module: website
 #: view:website:website.layout
 msgid "Powered by"
-msgstr ""
-
-#. module: website
-#: view:website:website.kanban_contain
-#: view:website:website.pager
+msgstr "选择自由，选择"
+
+#. module: website
+#: view:website:website.kanban_contain view:website:website.pager
 msgid "Prev"
-msgstr ""
+msgstr "前一个"
 
 #. module: website
 #. openerp-web
@@ -1947,24 +1985,24 @@
 #: code:addons/website/static/src/xml/website.editor.xml:386
 #, python-format
 msgid "Preview"
-msgstr ""
+msgstr "预览"
 
 #. module: website
 #. openerp-web
 #: code:addons/website/static/src/xml/website.editor.xml:98
 #, python-format
 msgid "Primary"
-msgstr ""
+msgstr "首要的"
 
 #. module: website
 #: view:website:website.snippets
 msgid "Professional"
-msgstr ""
+msgstr "专业的"
 
 #. module: website
 #: view:website:website.snippets
 msgid "Project Management Questions"
-msgstr ""
+msgstr "项目管理问题"
 
 #. module: website
 #. openerp-web
@@ -1972,14 +2010,14 @@
 #: view:website:website.layout
 #, python-format
 msgid "Promote"
-msgstr ""
+msgstr "推广"
 
 #. module: website
 #. openerp-web
 #: code:addons/website/static/src/xml/website.seo.xml:14
 #, python-format
 msgid "Promote This Page"
-msgstr ""
+msgstr "推广此页面"
 
 #. module: website
 #. openerp-web
@@ -1987,152 +2025,155 @@
 #: view:website:website.layout
 #, python-format
 msgid "Promote page on the web"
-msgstr ""
+msgstr "在web页面推广"
 
 #. module: website
 #: field:website,partner_id:0
 msgid "Public Partner"
-msgstr ""
+msgstr "公共合作伙伴"
 
 #. module: website
 #: field:website,user_id:0
 msgid "Public User"
-msgstr ""
+msgstr "公共用户"
 
 #. module: website
 #: view:website:website.publish_management
 msgid "Publish"
-msgstr ""
+msgstr "发布"
 
 #. module: website
 #. openerp-web
 #: code:addons/website/static/src/js/website.tour.banner.js:83
 #, python-format
 msgid "Publish your page by clicking on the <em>'Save'</em> button."
-msgstr ""
+msgstr "点击 <em>'保存'</em> 按钮来发布页面."
 
 #. module: website
 #. openerp-web
 #: code:addons/website/static/src/xml/website.backend.xml:11
-#: view:website:website.publish_management
-#: view:website:website.publish_short
+#: view:website:website.publish_management view:website:website.publish_short
 #, python-format
 msgid "Published"
-msgstr ""
+msgstr "已发布"
 
 #. module: website
 #: view:website:website.themes
 msgid "Pure Bootstrap"
-msgstr ""
+msgstr "纯Bootstrap"
 
 #. module: website
 #: view:website:website.snippet_options
 msgid "Purple"
-msgstr ""
+msgstr "紫色"
 
 #. module: website
 #: view:website:website.http_error_debug
 msgid "QWeb"
-msgstr ""
-
-#. module: website
-#: view:website:website.snippet_options
-#: view:website:website.snippets
+msgstr "QWeb"
+
+#. module: website
+#: view:website:website.snippet_options view:website:website.snippets
 msgid "Quote"
-msgstr ""
+msgstr "引用"
 
 #. module: website
 #: view:website:website.snippets
 msgid "Quotes Slider"
-msgstr ""
+msgstr "引用滑块"
 
 #. module: website
 #: view:website:website.themes
 msgid "Readable"
-msgstr ""
+msgstr "可读的"
 
 #. module: website
 #: view:website:website.template_partner_comment
 msgid "Recipient"
-msgstr ""
+msgstr "Recipient"
 
 #. module: website
 #: view:website:website.snippet_options
 msgid "Red"
-msgstr ""
+msgstr "红色"
 
 #. module: website
 #: view:website:website.snippets
 msgid "References"
-msgstr ""
+msgstr "参考"
 
 #. module: website
 #. openerp-web
 #: code:addons/website/static/src/xml/website.snippets.xml:36
 #, python-format
 msgid "Remove Block"
-msgstr ""
+msgstr "删除块"
 
 #. module: website
 #. openerp-web
 #: code:addons/website/static/src/xml/website.editor.xml:37
 #, python-format
 msgid "Remove Link"
-msgstr ""
+msgstr "删除链接"
 
 #. module: website
 #: view:website:website.snippet_options
 msgid "Remove Slide"
-msgstr ""
+msgstr "删除幻灯片"
 
 #. module: website
 #: view:website:website.snippet_options
 msgid "Reset Transformation"
-msgstr ""
+msgstr "重置旋转"
 
 #. module: website
 #: view:website:website.500
 msgid "Reset selected templates"
-msgstr ""
+msgstr "重新选择模板"
 
 #. module: website
 #: view:website:website.500
 msgid "Reset templates"
-msgstr ""
+msgstr "重置模板"
 
 #. module: website
 #. openerp-web
 #: code:addons/website/static/src/xml/website.snippets.xml:45
 #, python-format
 msgid "Resize"
-msgstr ""
+msgstr "重设大小"
 
 #. module: website
 #: field:ir.attachment,datas_big:0
 msgid "Resized file content"
-msgstr ""
+msgstr "调整文件内容"
+
+#. module: website
+#: view:website:website.snippet_options
+msgid "Right"
+msgstr "右"
 
 #. module: website
 #. openerp-web
 #: code:addons/website/static/src/xml/website.editor.xml:328
 #, python-format
 msgid "Rotation"
-msgstr ""
+msgstr "旋转角度"
 
 #. module: website
 #: view:website:website.snippet_options
 msgid "Rounded corners"
-msgstr ""
+msgstr "圆角"
 
 #. module: website
 #: model:ir.model,name:website.model_website_seo_metadata
 msgid "SEO metadata"
-msgstr ""
+msgstr "SEO 关键词"
 
 #. module: website
 #: view:website:website.snippets
 msgid "Sample images"
-msgstr ""
+msgstr "示例图片"
 
 #. module: website
 #. openerp-web
@@ -2143,197 +2184,194 @@
 #: code:addons/website/static/src/xml/website.seo.xml:69
 #, python-format
 msgid "Save"
-msgstr ""
+msgstr "保存"
 
 #. module: website
 #. openerp-web
 #: code:addons/website/static/src/js/website.tour.banner.js:82
 #, python-format
 msgid "Save your modifications"
-msgstr ""
+msgstr "保存修改"
 
 #. module: website
 #: view:website:website.snippets
 msgid "Screen: 2.5 inch"
-msgstr ""
+msgstr "屏幕：2.5英寸"
 
 #. module: website
 #: view:website:website.snippets
 msgid "Screen: 2.8 inch"
-msgstr ""
+msgstr "屏幕：2.8英寸"
 
 #. module: website
 #: view:website:website.snippet_options
 msgid "Scroll Speed"
-msgstr ""
+msgstr "滚动速度"
 
 #. module: website
 #. openerp-web
 #: code:addons/website/static/src/js/website.tour.banner.js:104
 #, python-format
 msgid "Scroll to check rendering and then close the mobile preview."
-msgstr ""
+msgstr "滚动来查看渲染效果，然后关闭移动版预览。"
 
 #. module: website
 #: view:website:website.snippets
 msgid "Second Feature"
-msgstr ""
+msgstr "第二个特性"
 
 #. module: website
 #: view:website:website.snippets
 msgid "Second List"
-msgstr ""
+msgstr "第二列表"
 
 #. module: website
 #. openerp-web
 #: code:addons/website/static/src/xml/website.snippets.xml:29
 #, python-format
 msgid "Select Container Block"
-msgstr ""
+msgstr "选择容器块"
 
 #. module: website
 #. openerp-web
 #: code:addons/website/static/src/xml/website.editor.xml:152
 #, python-format
 msgid "Select a Media"
-msgstr ""
+msgstr "选择一个媒体"
 
 #. module: website
 #. openerp-web
 #: code:addons/website/static/src/xml/website.editor.xml:242
 #, python-format
 msgid "Select a Picture"
-msgstr ""
+msgstr "选择一个图片"
 
 #. module: website
 #: view:website:website.snippets
 msgid "Select and delete blocks to remove some features."
-msgstr ""
+msgstr "选择并删除块以删除某些特性"
 
 #. module: website
 #. openerp-web
 #: code:addons/website/static/src/js/website.tour.banner.js:53
 #, python-format
 msgid "Select the parent container to get the global options of the banner."
-msgstr ""
+msgstr "选择父容器去获取横幅的全局选项。"
 
 #. module: website
 #: view:website:website.snippets
 msgid "Sell Online. Easily."
-msgstr ""
+msgstr "轻松在线销售"
 
 #. module: website
 #: view:website:website.template_partner_comment
 msgid "Send"
-msgstr ""
+msgstr "发送"
 
 #. module: website
 #: view:website:website.template_partner_comment
 msgid "Send a Message to our Partners"
-msgstr ""
+msgstr "发送消息给我们的业务伙伴"
 
 #. module: website
 #: view:website:website.contactus
 msgid "Send us an email"
-msgstr ""
+msgstr "给我们发邮件"
 
 #. module: website
 #: view:website:website.snippets
 msgid "Separator"
-msgstr ""
+msgstr "分隔符"
 
 #. module: website
 #: field:website.menu,sequence:0
 msgid "Sequence"
-msgstr ""
+msgstr "序列"
 
 #. module: website
 #. openerp-web
 #: code:addons/website/static/src/xml/website.editor.xml:367
 #, python-format
 msgid "Set a video URL"
-msgstr ""
+msgstr "设置一个视频网址"
 
 #. module: website
 #: view:website:website.themes
 msgid "Shades of gunmetal gray"
-msgstr ""
+msgstr "铜灰色的阴影"
 
 #. module: website
 #: view:website:website.snippet_options
 msgid "Shadow"
-msgstr ""
+msgstr "阴影"
 
 #. module: website
 #: view:website:website.snippets
 msgid "Share"
-msgstr ""
+msgstr "共享"
 
 #. module: website
 #: field:ir.ui.view,customize_show:0
 msgid "Show As Optional Inherit"
-msgstr ""
+msgstr "作为可选继承显示"
 
 #. module: website
 #: view:website:website.layout
 msgid "Sign in"
-<<<<<<< HEAD
-msgstr ""
-=======
 msgstr "登入"
->>>>>>> 6efc3712
 
 #. module: website
 #: view:website:website.themes
 msgid "Silvery and sleek."
-msgstr ""
+msgstr "银色的和光滑的"
 
 #. module: website
 #: view:website:website.themes
 msgid "Simplex"
-msgstr ""
+msgstr "单一的"
 
 #. module: website
 #. openerp-web
 #: code:addons/website/static/src/xml/website.editor.xml:114
 #, python-format
 msgid "Size"
-msgstr ""
+msgstr "大小"
 
 #. module: website
 #. openerp-web
 #: code:addons/website/static/src/js/website.tour.banner.js:14
 #, python-format
 msgid "Skip It"
-msgstr ""
+msgstr "跳过"
 
 #. module: website
 #: view:website:website.themes
 msgid "Slate"
-msgstr ""
+msgstr "石板"
 
 #. module: website
 #: view:website:website.snippet_options
 msgid "Slow"
-msgstr ""
+msgstr "慢"
 
 #. module: website
 #. openerp-web
 #: code:addons/website/static/src/xml/website.editor.xml:120
+#: view:website:website.snippet_options
 #, python-format
 msgid "Small"
-msgstr ""
+msgstr "小"
 
 #. module: website
 #: view:website:website.view_website_form
 #: view:website.config.settings:website.view_website_config_settings
 msgid "Social Media"
-msgstr ""
+msgstr "社交媒体"
 
 #. module: website
 #: view:website:website.themes
 msgid "Spacelab"
-msgstr ""
+msgstr "太空实验室"
 
 #. module: website
 #. openerp-web
@@ -2341,36 +2379,36 @@
 #: view:website:website.snippet_options
 #, python-format
 msgid "Spin"
-msgstr ""
+msgstr "自动旋转"
 
 #. module: website
 #. openerp-web
 #: code:addons/website/static/src/js/website.tour.banner.js:14
 #, python-format
 msgid "Start Tutorial"
-msgstr ""
+msgstr "开始教程"
 
 #. module: website
 #: view:website:website.snippets
 msgid ""
 "Start with the customer – find out what they want\n"
 "                            and give it to them."
-msgstr ""
+msgstr "从客户开始——找到他们的需求并满足他们"
 
 #. module: website
 #: view:website:website.snippets
 msgid "Starter package"
-msgstr ""
+msgstr "基础包"
 
 #. module: website
 #: view:website:website.snippet_options
 msgid "Static"
-msgstr ""
+msgstr "静态目录"
 
 #. module: website
 #: view:website:website.snippets
 msgid "Structure"
-msgstr ""
+msgstr "结构"
 
 #. module: website
 #. openerp-web
@@ -2379,120 +2417,119 @@
 #: view:website:website.snippet_options
 #, python-format
 msgid "Style"
-msgstr ""
+msgstr "风格"
 
 #. module: website
 #: view:website:website.layout
 msgid "Subtitle"
-msgstr ""
+msgstr "字幕"
 
 #. module: website
 #: view:website:website.layout
 msgid "Subtitle 2"
-msgstr ""
+msgstr "字幕2"
 
 #. module: website
 #: view:website:website.layout
 msgid "Subtitle 3"
-msgstr ""
+msgstr "字幕3"
 
 #. module: website
 #. openerp-web
 #: code:addons/website/static/src/xml/website.editor.xml:95
 #, python-format
 msgid "Success"
-msgstr ""
+msgstr "成功"
 
 #. module: website
 #: view:website:website.snippet_options
 msgid "Sunflower"
-msgstr ""
+msgstr "向日葵"
 
 #. module: website
 #: view:website:website.themes
 msgid "Sweet and cheery"
-msgstr ""
+msgstr "甜蜜和愉快的"
 
 #. module: website
 #: view:website:website.info
 msgid "Technical name:"
-msgstr ""
+msgstr "技术名称："
 
 #. module: website
 #: view:website:website.snippets
 msgid ""
 "Tell features the visitor would like to know, not what you'd like to say."
-msgstr ""
+msgstr "告诉来访者希望知道的特性，而不是你想说的"
 
 #. module: website
 #: view:website:website.snippets
 msgid "Tell what's the value for the"
-msgstr ""
+msgstr "告诉客户此特性对他们有什么价值"
 
 #. module: website
 #. openerp-web
 #: code:addons/website/static/src/js/website.ace.js:234
 #, python-format
 msgid "Template ID: %s"
-msgstr ""
+msgstr "模板ID： %s"
 
 #. module: website
 #: view:website:website.500
 msgid "Template fallback"
-msgstr ""
+msgstr "模板回滚"
 
 #. module: website
 #. openerp-web
 #: code:addons/website/static/src/js/website.tour.banner.js:96
 #, python-format
 msgid "Test Your Mobile Version"
-msgstr ""
+msgstr "测试你的移动版本"
 
 #. module: website
 #: view:website:website.snippets
 msgid "Text Block"
-msgstr ""
+msgstr "文本块"
 
 #. module: website
 #: view:website:website.snippets
 msgid "Text-Image"
-msgstr ""
+msgstr "文本-图像"
 
 #. module: website
 #: view:website:website.template_partner_post
 msgid "Thank you for posting a message !"
-msgstr ""
+msgstr "谢谢您发布消息！"
 
 #. module: website
 #. openerp-web
 #: code:addons/website/static/src/js/website.tour.banner.js:112
 #, python-format
 msgid "The 'Content' menu allows you to add pages or add the top menu."
-msgstr ""
+msgstr "“内容”菜单允许您添加或添加顶部菜单页面。"
 
 #. module: website
 #: view:website:website.snippets
 msgid ""
 "The Point of Sale works perfectly on any kind of touch enabled\n"
-"                    device, whether it's multi-touch tablets like an iPad "
-"or\n"
+"                    device, whether it's multi-touch tablets like an iPad or\n"
 "                    keyboardless resistive touchscreen terminals."
-msgstr ""
+msgstr "售卖功能可以完美运行在任何有用的设备，不管是例如ipad的多触点平板还是无键盘的电阻屏终端。"
 
 #. module: website
 #: view:website:website.http_error_debug
 msgid "The error occured while rendering the template"
-msgstr ""
+msgstr "这些错误可能在展示模板的时候发生"
 
 #. module: website
 #: view:website:website.http_error_debug
 msgid "The following error was raised in the website controller"
-msgstr ""
+msgstr "下面的错误是由网站控制器引发的"
 
 #. module: website
 #: help:ir.actions.server,website_url:0
 msgid "The full URL to access the server action through the website."
-msgstr ""
+msgstr "通过网站完整的URL来访问操作服务器。"
 
 #. module: website
 #. openerp-web
@@ -2501,55 +2538,54 @@
 msgid ""
 "The image could not be deleted because it is used in the\n"
 "               following pages or views:"
-msgstr ""
+msgstr "图片不能被删除,因为已经用于\n               页面或视图:"
 
 #. module: website
 #: view:website:website.403
 msgid "The page you were looking for could not be authorized."
-msgstr ""
+msgstr "你正在查找的此页可能未被授权"
 
 #. module: website
 #: view:website:website.404
 msgid ""
 "The page you were looking for could not be found; it is possible you have\n"
-"                        typed the address incorrectly, but it has most "
-"probably been removed due\n"
+"                        typed the address incorrectly, but it has most probably been removed due\n"
 "                        to the recent website reorganisation."
-msgstr ""
+msgstr "页面不可用，可能是你输错了地址，也可能是最近网站重构导致的页面已被删除。"
 
 #. module: website
 #: view:website:website.500
 msgid "The selected templates will be reset to their factory settings."
-msgstr ""
+msgstr "选择的模板将会重置为出厂模式。"
 
 #. module: website
 #: view:website:website.snippets
 msgid "The top of the top"
-msgstr ""
+msgstr "顶层的顶层"
 
 #. module: website
 #. openerp-web
 #: code:addons/website/static/src/xml/website.xml:34
 #, python-format
 msgid "The web site has encountered an error."
-msgstr ""
+msgstr "此网站发生错误"
 
 #. module: website
 #: view:website:website.themes
 msgid "Theme Changed!"
-msgstr ""
+msgstr "主题已更改"
 
 #. module: website
 #: view:website:website.snippets
 msgid "Third Feature"
-msgstr ""
+msgstr "第三特性"
 
 #. module: website
 #: view:website:website.page_404
 msgid ""
-"This page does not exists, but you can create it as you are administrator of "
-"this site."
-msgstr ""
+"This page does not exists, but you can create it as you are administrator of"
+" this site."
+msgstr "页面未找到，如果你是管理员你可以创建它"
 
 #. module: website
 #. openerp-web
@@ -2558,12 +2594,12 @@
 msgid ""
 "This tutorial will guide you to build your home page. We will start by "
 "adding a banner."
-msgstr ""
+msgstr "本教程将引导您建立自己的主页。我们将开始添加一个横幅。"
 
 #. module: website
 #: view:website:website.snippets
 msgid "Three Columns"
-msgstr ""
+msgstr "三列"
 
 #. module: website
 #. openerp-web
@@ -2571,208 +2607,204 @@
 #: view:website:website.snippets
 #, python-format
 msgid "Title"
-msgstr ""
+msgstr "称谓"
 
 #. module: website
 #: view:website:website.snippets
 msgid ""
 "To add a fourth column, reduce the size of these\n"
-"                            three columns using the right icon of each "
-"block.\n"
-"                            Then, duplicate one of the column to create a "
-"new\n"
+"                            three columns using the right icon of each block.\n"
+"                            Then, duplicate one of the column to create a new\n"
 "                            one as a copy."
-msgstr ""
+msgstr "为了添加第四列，用每个块右侧的图标缩小他们的块大小，然后复制其中的一列来创建一个新列作为它的副本"
 
 #. module: website
 #: view:website:website.layout
 msgid "Toggle navigation"
-msgstr ""
+msgstr "切换导航"
 
 #. module: website
 #: model:website.menu,name:website.main_menu
 msgid "Top Menu"
-msgstr ""
+msgstr "顶层菜单"
 
 #. module: website
 #: view:website:website.http_error_debug
 msgid "Traceback"
-msgstr ""
+msgstr "Traceback"
 
 #. module: website
 #: view:website:website.snippet_options
 msgid "Transform"
-msgstr ""
+msgstr "旋转"
 
 #. module: website
 #. openerp-web
 #: code:addons/website/static/src/xml/website.translator.xml:12
 #, python-format
 msgid "Translate this page"
-msgstr ""
+msgstr "翻译此页"
 
 #. module: website
 #. openerp-web
 #: code:addons/website/static/src/xml/website.translator.xml:25
 #, python-format
 msgid "Translated content"
-msgstr ""
+msgstr "已翻译的内容"
 
 #. module: website
 #: view:website:website.themes
 msgid "Try a New Theme"
-msgstr ""
+msgstr "预览新主题"
 
 #. module: website
 #: view:website:website.snippet_options
 msgid "Turquoise"
-msgstr ""
+msgstr "宝石绿"
 
 #. module: website
 #: field:website,social_twitter:0
 #: field:website.config.settings,social_twitter:0
 msgid "Twitter Account"
-msgstr ""
+msgstr "Twitter账号"
 
 #. module: website
 #: view:website:website.500
 msgid "Type '"
-msgstr ""
+msgstr "类型"
 
 #. module: website
 #: view:website:website.view_website_form
 #: view:website.config.settings:website.view_website_config_settings
 msgid "UA-XXXXXXXX-Y"
-msgstr ""
+msgstr "UA-XXXXXXXX-Y"
 
 #. module: website
 #. openerp-web
 #: code:addons/website/static/src/xml/website.editor.xml:61
 #, python-format
 msgid "URL or Email Address"
-msgstr ""
+msgstr "URL或电子邮件地址"
 
 #. module: website
 #: view:website:website.themes
 msgid "Ubuntu orange and unique font"
-msgstr ""
+msgstr "Ubuntu 橘色和独特字体"
 
 #. module: website
 #: view:website:website.snippet_options
 msgid "Uniform Color"
-msgstr ""
+msgstr "统一颜色"
 
 #. module: website
 #: view:website:website.themes
 msgid "United"
-msgstr ""
+msgstr "联合的"
 
 #. module: website
 #: view:website:website.snippets
 msgid "Unlimited support"
-msgstr ""
+msgstr "无限制的支持"
 
 #. module: website
 #: view:website:website.publish_management
 msgid "Unpublish"
-msgstr ""
+msgstr "取消发布"
 
 #. module: website
 #. openerp-web
 #: code:addons/website/static/src/xml/website.editor.xml:209
 #, python-format
 msgid "Upload an image from your computer"
-msgstr ""
+msgstr "从你电脑上上传一张图"
 
 #. module: website
 #. openerp-web
 #: code:addons/website/static/src/xml/website.editor.xml:215
 #, python-format
 msgid "Upload image without optimization"
-msgstr ""
+msgstr "上传图片时不进行优化"
 
 #. module: website
 #. openerp-web
 #: code:addons/website/static/src/xml/website.editor.xml:218
 #, python-format
 msgid "Uploading..."
-msgstr ""
+msgstr "正在上传..."
 
 #. module: website
 #: field:website.menu,url:0
 msgid "Url"
-msgstr ""
+msgstr "Url"
 
 #. module: website
 #: view:website:website.snippet_options
 msgid "Various"
-msgstr ""
+msgstr "各种各样的"
 
 #. module: website
 #: view:website:website.snippet_options
 msgid "Velour"
-msgstr ""
+msgstr "丝绒"
 
 #. module: website
 #. openerp-web
 #: code:addons/website/static/src/xml/website.editor.xml:332
 #, python-format
 msgid "Vertical flip"
-msgstr ""
+msgstr "垂直翻转"
 
 #. module: website
 #: view:website:website.snippet_options
 msgid "Very Fast"
-msgstr ""
+msgstr "迅速"
 
 #. module: website
 #: view:website:website.snippet_options
 msgid "Very Slow"
-msgstr ""
+msgstr "龟爬"
 
 #. module: website
 #. openerp-web
 #: code:addons/website/static/src/xml/website.editor.xml:158
 #, python-format
 msgid "Video"
-msgstr ""
+msgstr "视频"
 
 #. module: website
 #. openerp-web
 #: code:addons/website/static/src/xml/website.backend.xml:18
 #, python-format
 msgid "View in frontend"
-msgstr ""
+msgstr "在前台显示"
 
 #. module: website
 #. openerp-web
 #: code:addons/website/static/src/xml/website.editor.xml:104
 #, python-format
 msgid "Warning"
-msgstr ""
+msgstr "警告"
 
 #. module: website
 #: view:website:website.aboutus
 msgid ""
 "We are a team of passionate people whose goal is to improve everyone's\n"
-"                                      life through disruptive products. We "
-"build great products to solve your\n"
+"                                      life through disruptive products. We build great products to solve your\n"
 "                                      business problems."
-msgstr ""
+msgstr "我们团队试图通过开发一款，具有颠覆性意义软件系统的产品，以此来提高诸位生活质量。我们构建了一个伟大的产品来解决你们商业中出现的诸多问题。"
 
 #. module: website
 #: view:website:website.layout
 msgid ""
 "We are a team of passionate people whose goal is to improve everyone's\n"
-"                            life through disruptive products. We build great "
-"products to solve your\n"
+"                            life through disruptive products. We build great products to solve your\n"
 "                            business problems."
-msgstr ""
+msgstr "我们是一支充满激情朝气磅礴的团队！我们的愿景是试图通过构建一个具有颠覆意义的软件系统，这样一个具有颠覆意义的产品！\n                          以此提升各位在座的每一位女士先生们的生活品质，\n                          来解决各位在商业活动中遇到的诸多问题！"
 
 #. module: website
 #: view:website:website.contactus
 msgid "We'll do our best to get back to you as soon as possible."
-msgstr ""
+msgstr "我们将尽快回复你"
 
 #. module: website
 #. openerp-web
@@ -2780,243 +2812,250 @@
 #: model:ir.actions.act_url,name:website.action_website
 #: view:ir.actions.server:website.view_server_action_search_website
 #: model:ir.model,name:website.model_website
-#: model:ir.ui.menu,name:website.menu_website
-#: view:website:website.layout
+#: model:ir.ui.menu,name:website.menu_website view:website:website.layout
 #: field:website.menu,website_id:0
 #, python-format
 msgid "Website"
-msgstr ""
+msgstr "网站"
 
 #. module: website
 #: model:ir.actions.act_window,name:website.action_module_website
 msgid "Website Apps"
-msgstr ""
+msgstr "网站Apps"
 
 #. module: website
 #: model:ir.actions.act_url,name:website.action_website_homepage
 msgid "Website Homepage"
-msgstr ""
+msgstr "网站主页"
 
 #. module: website
 #: model:ir.actions.act_window,name:website.action_website_menu
 #: model:ir.model,name:website.model_website_menu
 msgid "Website Menu"
-msgstr ""
+msgstr "网站菜单"
+
+#. module: website
+#: field:website.config.settings,website_name:0
+msgid "Website Name"
+msgstr "网站名称"
 
 #. module: website
 #: model:ir.actions.server,name:website.action_partner_post
 msgid "Website Partner Post and Thanks Demo"
-msgstr ""
+msgstr "网站业务伙伴发布和感谢演示"
 
 #. module: website
 #: model:ir.actions.server,name:website.action_partner_comment
 msgid "Website Partners Comment Form"
-msgstr ""
+msgstr "网站业务伙伴评论表单"
 
 #. module: website
 #: field:ir.actions.server,website_path:0
 msgid "Website Path"
-msgstr ""
+msgstr "网站路径"
 
 #. module: website
 #: model:crm.case.section,name:website.salesteam_website_sales
 msgid "Website Sales"
-msgstr ""
+msgstr "网站销售"
 
 #. module: website
 #: model:ir.actions.act_window,name:website.action_website_configuration
 #: model:ir.ui.menu,name:website.menu_website_configuration
 #: view:website:website.view_website_form
 msgid "Website Settings"
-msgstr ""
+msgstr "网站设置"
 
 #. module: website
 #: field:ir.actions.server,website_url:0
 msgid "Website URL"
-msgstr ""
+msgstr "网站地址"
 
 #. module: website
 #: model:ir.actions.act_url,name:website.action_website_tutorial
 msgid "Website With Tutorial"
-msgstr ""
+msgstr "带教程的网站"
 
 #. module: website
 #: view:website.menu:website.menu_tree
 msgid "Website menu"
-msgstr ""
+msgstr "网站菜单"
 
 #. module: website
 #: field:ir.ui.view,website_meta_description:0
 #: field:website.seo.metadata,website_meta_description:0
 msgid "Website meta description"
-msgstr ""
+msgstr "网站meta描述"
 
 #. module: website
 #: field:ir.ui.view,website_meta_keywords:0
 #: field:website.seo.metadata,website_meta_keywords:0
 msgid "Website meta keywords"
-msgstr ""
+msgstr "网站meta关键词"
 
 #. module: website
 #: field:ir.ui.view,website_meta_title:0
 #: field:website.seo.metadata,website_meta_title:0
 msgid "Website meta title"
-msgstr ""
+msgstr "网站meta标题"
 
 #. module: website
 #: view:website:website.view_website_tree
 msgid "Websites"
-msgstr ""
+msgstr "网站"
 
 #. module: website
 #: field:base.language.install,website_ids:0
 msgid "Websites to translate"
-msgstr ""
+msgstr "要翻译的网站"
 
 #. module: website
 #: view:website:website.snippets
 msgid "Weight: 1.1 ounces"
-msgstr ""
+msgstr "重量：1.1盎司"
 
 #. module: website
 #: view:website:website.snippets
 msgid "Weight: 1.2 ounces"
-msgstr ""
+msgstr "重: 1.2 盎司"
 
 #. module: website
 #. openerp-web
 #: code:addons/website/static/src/js/website.tour.banner.js:12
 #, python-format
 msgid "Welcome to your website!"
-msgstr ""
+msgstr "欢迎光临您的网站！"
 
 #. module: website
 #: view:website:website.snippets
 msgid "Well"
-msgstr ""
+msgstr "优势"
 
 #. module: website
 #. openerp-web
 #: code:addons/website/static/src/js/website.tour.banner.js:89
 #, python-format
 msgid "Well done, you created your homepage."
-msgstr ""
+msgstr "干得好,你成功创建了自己的主页。"
 
 #. module: website
 #: field:ir.ui.view,page:0
 msgid "Whether this view is a web page template (complete)"
-msgstr ""
+msgstr "此视图是否是一个新的Web页面模板（完成）"
 
 #. module: website
 #: view:website:website.snippets
 msgid "Which hardware does Odoo POS support?"
-msgstr ""
+msgstr "Odoo销售点支持哪些硬件？"
 
 #. module: website
 #: view:website:website.snippets
 msgid ""
 "While an internet connection is required to start the Point of\n"
-"                    Sale, it will stay operational even after a complete "
-"disconnection."
-msgstr ""
+"                    Sale, it will stay operational even after a complete disconnection."
+msgstr "销售只是在开始需要联网，之后即便网络完全断掉仍然可以操作。"
+
+#. module: website
+#: view:website:website.snippets
+msgid ""
+"With Odoo's fully integrated software, you can easily manage your\n"
+"                            meetings, schedule business calls, create recurring meetings,\n"
+"                            synchronize your agenda and easily keep in touch with your colleagues,\n"
+"                            partners and other people involved in projects or business discussions."
+msgstr "使用Odoo内部集成的软件，你能够轻松管理你的会议，\n安排业务联系电话，创建可循环的会议，\n同步你的日程并且轻松与同事，\n合作伙伴和其他项目中提到的人或者业务讨论组保持联系。"
 
 #. module: website
 #: view:website:website.snippet_options
 msgid "Wood"
-msgstr ""
+msgstr "木头"
 
 #. module: website
 #: view:website:website.snippets
 msgid ""
 "Write a quote here from one of your customers. Quotes are a\n"
-"                                                    great way to build "
-"confidence in your products or services."
-msgstr ""
+"                                                    great way to build confidence in your products or services."
+msgstr "在这引用一些来自你的客户的评价。引述是让客户对你的产品和服务建立信心的一个非常好的方法。"
 
 #. module: website
 #: view:website:website.snippets
 msgid ""
 "Write a quote here from one of your customers. Quotes are a\n"
-"                                            great way to build confidence in "
-"your products or services."
-msgstr ""
+"                                            great way to build confidence in your products or services."
+msgstr "在这写些源自你客户的引文。引文是一个对你的产品和服务建立信心的非常好的方法。"
 
 #. module: website
 #: view:website:website.snippets
 msgid ""
 "Write a quote here from one of your customers. Quotes are a\n"
-"                                great way to build confidence in your "
-"products or services."
-msgstr ""
+"                                great way to build confidence in your products or services."
+msgstr "在这写些源自你客户的引文。引文是一个对你的产品和服务建立信心的非常好的方法。"
 
 #. module: website
 #: view:website:website.snippets
 msgid ""
 "Write a quote here from one of your customers. Quotes are a\n"
 "                great way to build confidence in your products or services."
-msgstr ""
+msgstr "在这写些源自你客户的引文。引文是一个对你的产品和服务建立信心的非常好的方法。"
 
 #. module: website
 #: view:website:website.snippets
 msgid ""
 "Write one or two paragraphs describing your product or\n"
-"                            services. To be successful your content needs to "
-"be\n"
+"                            services. To be successful your content needs to be\n"
 "                            useful to your readers."
-msgstr ""
+msgstr "写一两段描述你产品或服务的文字。你的内容必须对读者有用才会使你成功。"
 
 #. module: website
 #: view:website:website.snippets
 msgid ""
 "Write one or two paragraphs describing your product,\n"
-"                            services or a specific feature. To be "
-"successful\n"
+"                            services or a specific feature. To be successful\n"
 "                            your content needs to be useful to your readers."
-msgstr ""
+msgstr "写一到二段来描述你的产品或服务，你的内容要对读者有用才会成"
 
 #. module: website
 #: view:website:website.snippets
 msgid "Write one sentence to convince visitor about your message."
-msgstr ""
+msgstr "写一个消息来劝服你网站的访问者"
 
 #. module: website
 #: view:website:website.snippets
 msgid "Write what the customer would like to know,"
-msgstr ""
+msgstr "写一些客户最想知道的事情，"
 
 #. module: website
 #: view:website:website.snippet_options
 msgid "Yellow Green"
-msgstr ""
+msgstr "黄绿"
 
 #. module: website
 #: view:website:website.snippets
 msgid "Yes."
-msgstr ""
+msgstr "是."
 
 #. module: website
 #: view:website:website.themes
 msgid "Yeti"
-msgstr ""
+msgstr "Yeti"
 
 #. module: website
 #. openerp-web
 #: code:addons/website/static/src/xml/website.translator.xml:16
 #, python-format
 msgid "You are about to enter the translation mode."
-msgstr ""
+msgstr "你将进入翻译模式"
 
 #. module: website
 #. openerp-web
 #: code:addons/website/static/src/xml/website.editor.xml:305
 #, python-format
 msgid "You can cancel to return to the edition mode."
-msgstr ""
+msgstr "你可以取消后返回到编辑模式"
 
 #. module: website
 #: view:website:website.themes
 msgid "You'll be able to change the theme at anytime"
-msgstr ""
+msgstr "你可以在任何时间更改主题"
 
 #. module: website
 #. openerp-web
@@ -3024,146 +3063,151 @@
 #: view:website:website.snippets
 #, python-format
 msgid "Your Banner Title"
-msgstr ""
+msgstr "你的横幅标题"
 
 #. module: website
 #: view:website:website.snippets
 msgid "Your Website Title"
-msgstr ""
+msgstr "你的网站标题"
 
 #. module: website
 #: field:website,social_youtube:0
 #: field:website.config.settings,social_youtube:0
 msgid "Youtube Account"
-msgstr ""
+msgstr "Youtube 账号"
 
 #. module: website
 #. openerp-web
 #: code:addons/website/static/src/xml/website.editor.xml:302
 #, python-format
 msgid "all"
-msgstr ""
+msgstr "全部"
 
 #. module: website
 #: view:website:website.http_error_debug
 msgid "and evaluating the following expression:"
-msgstr ""
+msgstr "以及评估表达式"
 
 #. module: website
 #. openerp-web
 #: code:addons/website/static/src/xml/website.editor.xml:335
 #, python-format
 msgid "border"
-msgstr ""
+msgstr "边界"
 
 #. module: website
 #: view:website:website.snippets
 msgid "customer for this feature."
-msgstr ""
+msgstr "为这个特性定制"
 
 #. module: website
 #. openerp-web
 #: code:addons/website/static/src/xml/website.seo.xml:22
 #, python-format
 msgid "describing your page content"
-msgstr ""
+msgstr "显示你的页面内容"
+
+#. module: website
+#: view:website:website.snippets
+msgid "don't worry"
+msgstr "不要担心"
 
 #. module: website
 #: view:website:website.500
 msgid "factory settings"
-msgstr ""
+msgstr "出厂设置"
 
 #. module: website
 #: view:website:website.snippets
 msgid "feature, in clear words."
-msgstr ""
+msgstr "功能，清晰的文字。"
 
 #. module: website
 #. openerp-web
 #: code:addons/website/static/src/xml/website.seo.xml:57
 #, python-format
 msgid "how your page will be listed on Google"
-msgstr ""
+msgstr "谷歌上是怎样列出你的页面的"
 
 #. module: website
 #. openerp-web
 #: code:addons/website/static/src/xml/website.editor.xml:66
 #, python-format
 msgid "http://openerp.com"
-msgstr ""
+msgstr "http://openerp.com"
 
 #. module: website
 #. openerp-web
 #: code:addons/website/static/src/xml/website.editor.xml:224
 #, python-format
 msgid "http://openerp.com/logo.png"
-msgstr ""
+msgstr "http://openerp.com/logo.png"
 
 #. module: website
 #: view:website:website.view_website_form
 msgid "http://www.linkedin.com/company/odoo"
-msgstr ""
+msgstr "http://www.linkedin.com/company/odoo"
 
 #. module: website
 #: view:website.config.settings:website.view_website_config_settings
 msgid "http://www.linkedin.com/company/openerp"
-msgstr ""
+msgstr "http://www.linkedin.com/company/openerp"
 
 #. module: website
 #: view:website.config.settings:website.view_website_config_settings
 msgid "http://www.youtube.com/channel/HCU842OHPPNrQ"
-msgstr ""
+msgstr "http://www.youtube.com/channel/HCU842OHPPNrQ"
 
 #. module: website
 #: view:website:website.view_website_form
 msgid "https://facebook.com/odoo"
-msgstr ""
+msgstr "https://facebook.com/odoo"
 
 #. module: website
 #: view:website.config.settings:website.view_website_config_settings
 msgid "https://facebook.com/openerp"
-msgstr ""
+msgstr "https://facebook.com/openerp"
 
 #. module: website
 #: view:website:website.view_website_form
 msgid "https://plus.google.com/+Odooapps"
-msgstr ""
+msgstr "https://plus.google.com/+Odooapps"
 
 #. module: website
 #: view:website.config.settings:website.view_website_config_settings
 msgid "https://plus.google.com/+openerp"
-msgstr ""
+msgstr "https://plus.google.com/+openerp"
 
 #. module: website
 #: view:website:website.view_website_form
 msgid "https://twitter.com/odooapps"
-msgstr ""
+msgstr "https://twitter.com/odooapps"
 
 #. module: website
 #: view:website.config.settings:website.view_website_config_settings
 msgid "https://twitter.com/openerp"
-msgstr ""
+msgstr "https://twitter.com/openerp"
 
 #. module: website
 #: view:website:website.view_website_form
 msgid "https://www.youtube.com/channel/UCkQPikELWZFLgQNHd73jkdg"
-msgstr ""
+msgstr "https://www.youtube.com/channel/UCkQPikELWZFLgQNHd73jkdg"
 
 #. module: website
 #: view:website:website.view_website_form
 #: view:website.config.settings:website.view_website_config_settings
 msgid "https://youraccount.github.io"
-msgstr ""
+msgstr "https://youraccount.github.io"
 
 #. module: website
 #: view:website:website.info
 msgid "instance of Odoo, the"
-msgstr ""
+msgstr "Odoo实例，这个"
 
 #. module: website
 #: view:website:website.snippets
 msgid "not what you want to show."
-msgstr ""
+msgstr "不是你想要展示的。"
 
 #. module: website
 #. openerp-web
@@ -3173,87 +3217,89 @@
 #: code:addons/website/static/src/xml/website.editor.xml:308
 #: code:addons/website/static/src/xml/website.seo.xml:69
 #: code:addons/website/static/src/xml/website.translator.xml:44
+#: view:website:website.view_website_form
+#: view:website.config.settings:website.view_website_config_settings
 #, python-format
 msgid "or"
-msgstr ""
+msgstr "or"
 
 #. module: website
 #. openerp-web
 #: code:addons/website/static/src/xml/website.translator.xml:4
 #, python-format
 msgid "or Edit Master"
-msgstr ""
+msgstr "或编辑主页面"
 
 #. module: website
 #: view:website:website.themes
 msgid "or try another theme below."
-msgstr ""
+msgstr "或者试试下面的主题"
 
 #. module: website
 #: view:website:website.snippets
 msgid "per month"
-msgstr ""
+msgstr "每月"
 
 #. module: website
 #: view:website:website.snippets
 msgid "rounded corner"
-msgstr ""
+msgstr "圆角"
 
 #. module: website
 #: view:website:website.sitemap_index_xml
 msgid "sitemap-"
-msgstr ""
+msgstr "网站地图-"
 
 #. module: website
 #: view:website:website.robots
 msgid "sitemap.xml"
-msgstr ""
+msgstr "sitemap.xml"
 
 #. module: website
 #: view:website:website.snippets
 msgid "style."
-msgstr ""
+msgstr "样式."
 
 #. module: website
 #. openerp-web
 #: code:addons/website/static/src/xml/website.xml:37
 #, python-format
 msgid "the classic Odoo interface"
-msgstr ""
+msgstr "经典的Odoo界面"
 
 #. module: website
 #: field:website.converter.test.sub,name:0
 msgid "unknown"
-msgstr ""
+msgstr "未知"
 
 #. module: website
 #. openerp-web
 #: code:addons/website/static/src/xml/website.editor.xml:302
 #, python-format
 msgid "unsaved changes will be lost."
-msgstr ""
+msgstr "未保存的更改将会丢失"
 
 #. module: website
 #. openerp-web
 #: code:addons/website/static/src/xml/website.seo.xml:40
 #, python-format
 msgid "using above suggested keywords"
-msgstr ""
+msgstr "用上面建议的关键字"
 
 #. module: website
 #: field:website.config.settings,website_id:0
 msgid "website"
-msgstr ""
+msgstr "网站"
 
 #. module: website
 #: view:website:website.500
 msgid "yes"
-msgstr ""
+msgstr "是"
 
 #. module: website
 #: view:website:website.themes
 msgid "your homepage"
-msgstr ""
+msgstr "你的首页"
 
 #. module: website
 #. openerp-web
@@ -3261,11 +3307,11 @@
 #: code:addons/website/static/src/xml/website.editor.xml:378
 #, python-format
 msgid "— or —"
-msgstr ""
+msgstr "— 或者 —"
 
 #. module: website
 #. openerp-web
 #: code:addons/website/static/src/xml/website.editor.xml:161
 #, python-format
 msgid "← Previous"
-msgstr ""+msgstr "←上一页"