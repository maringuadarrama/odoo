odoo.define('website.tour.rte', function (require) {
'use strict';

var core = require('web.core');
var Tour = require('web.Tour');

var _t = core._t;

<<<<<<< HEAD
var click_event = function(el, type) {
    var evt = document.createEvent("MouseEvents");
    evt.initMouseEvent(type, true, true, window, 0, 0, 0, 0, 0, false, false, false, false, 0, el);
    el.dispatchEvent(evt);
};

Tour.register({
    id:   'website_rte',
    name: "Test website RTE",
    path: '/page/homepage',
    mode: 'test',
    steps: [
        {
            element:   'button[data-action=edit]',
            title:     "Edit this page",
            wait:      250
        },
        {
            snippet:   '#snippet_structure .oe_snippet:has(.s_text_image)',
            title:     "Drag & Drop a Text-Image Block",
        },
        {
            element:   '.oe_overlay_options:visible .oe_options a:first',
            title:     "Customize",
            onload: function () {
                $(".oe_overlay_options:visible .snippet-option-background > ul").show();
            }
        },
        {
            element:   '.oe_overlay_options:visible .snippet-option-background > ul li[data-background*="quote"]:first a',
            title:     "Chose a background image",
        },
        {
            title:     "Change html for this test",
            waitFor:   '#wrapwrap > main > div > section:first[style*="background-image"]',
            element:   '#wrapwrap > main > div > section .row > div:first',
            onload: function () {
                var $el = $(this.element);
                var html = '<h1 id="text_title_id">Batnae municipium in Anthemusia</h1>     '+
                    '\n     <p>Batnae municipium in Anthemusia conditum Macedonum manu priscorum ab Euphrate flumine brevi spatio disparatur, refertum mercatoribus opulentis, ubi annua sollemnitate prope Septembris initium mensis ad.</p>'+
                    '\n     <p>    Quam <img style="width: 25%" src="/website/static/src/img/text_image.png"/> quidem <span class="fa fa-flag fa-2x"></span> partem accusationis admiratus sum et moleste tuli potissimum esse Atratino datam. Neque enim decebat neque aetas.</p>'+
                    '\n     <p>Et hanc quidem praeter oppida multa duae civitates exornant Seleucia opus Seleuci regis, et Claudiopolis quam deduxit coloniam Claudius Caesar. Isaura enim antehac nimium potens, olim subversa ut rebellatrix.</p>'+
                    '<p>Harum trium sententiarum nulli prorsus assentior.</p>';
                $el.html(html);
            }
        },
        {
            element:   '#wrapwrap > main > div > section .row > div:first',
            title:     "simulate triple click and change text bg-color",
            onload: function () {
                var $el = $(this.element);
                var $h1 = $('h1', $el);
                $.summernote.core.range.create($h1[0].firstChild, 0, $('p', $el)[0], 0).select();
                click_event($h1[0], 'mouseup');
            }
        },
        {
            waitFor:   '#wrapwrap > main > div > section .row > div:first',
            element:   '.note-popover button[data-event="color"]:visible',
            title:     "change text bg-color after triple click",
        },
        {
            waitFor:   '#wrapwrap > main > div > section .row > div:first:not(:has(p font)) h1 font',
            element:   '.note-color button.dropdown-toggle:visible',
            title:     "change selection to change text color",
            onload: function () {
                var $el = $('#wrapwrap > main > div > section .row > div:first:not(:has(p font)) h1 font');
                $.summernote.core.range.create($el[0].firstChild, 5, $el[0].firstChild, 10).select();
                click_event($el[0], 'mouseup');
            }
        },
        {
            element:   'div[data-target-event="foreColor"]:visible .note-color-row:eq(1) button[data-event="foreColor"]:first',
            title:     "change text color",
        },
        {
            waitFor:   '#wrapwrap > main > div > section .row > div:first h1 font:eq(2)',
            element:   '.note-color button.dropdown-toggle:visible',
            title:     "change selection to change text bg-color again",
            onload: function () {
                var $el = $('#wrapwrap > main > div > section .row > div:first h1 font:eq(2)');
                $.summernote.core.range.create($el.prev()[0].firstChild, 3, $el[0].firstChild, 10).select();
                click_event($el.prev()[0], 'mouseup');
            }
        },
        {
            element:   'div[data-target-event="backColor"] .colorpicker button[data-event="backColor"]:first',
            title:     "change text backColor again",
        },
        {
            waitFor:   '#wrapwrap > main > div > section .row > div:first h1 font:eq(4)',
            element:   '.note-color button.dropdown-toggle:visible',
            title:     "change selection (h1 and p) to change text color with class",
            onload: function () {
                var $el = $('#wrapwrap > main > div > section .row > div:first h1 font:eq(4)');
                $.summernote.core.range.create($el.prev()[0].firstChild, 3, $el.parent("h1").next("p")[0].firstChild, 30).select();
                click_event($el.prev()[0], 'mouseup');
            }
        },
        {
            element:   'div[data-target-event="foreColor"]:visible button[data-event="foreColor"][data-value^="text-"]:first',
            title:     "change text foreColor again",
        },
        {
            waitFor:   '#wrapwrap > main > div > section .row > div:first p font',
            element:   '.o_editable.note-editable.o_dirty',
            title:     "delete selection",
            keydown:   46 // delete
        },
        {
            waitFor:   '#wrapwrap > main > div > section .row > div:first:not(:has(p font)) h1',
            element:   '.o_editable.note-editable.o_dirty',
            title:     "clean and delete (backspace) an other selection",
            onload: function () {
                var $el = $(this.waitFor);
                $.summernote.core.range.createFromNode($el.next("p")[0]).clean();
                $.summernote.core.range.create($el.find('font:containsExact(ici)')[0].firstChild, 1, $el.next().next()[0].firstChild, 5).select();
                click_event($el.find('font:last')[0], 'mouseup');
            },
            keydown:   8 // backspace
        },
        {
            waitFor:   '#wrapwrap > main > div > section .row > div:first:has( font:last:containsExact(i) ):has( p:first:containsRegex(/^uam/) ) h1',
            element:   '.o_editable.note-editable.o_dirty',
            title:     "delete an other selection",
            onload: function () {
                var $el = $(this.waitFor);
                $.summernote.core.range.create($el.find('font:first')[0].firstChild, 3, $el.next("p")[0].childNodes[2], 8).select();
                click_event($el.find('font:first')[0], 'mouseup');
            },
            keydown:   46
        },
        {
            waitFor:   '#wrapwrap > main > div > section .row > div:first:has( font:last:containsExact(Bat) )',
            element:   '.note-air-popover button[data-event="undo"]',
            title:     "undo",
        },
        {
            waitFor:   '#wrapwrap > main > div > section .row > div:first:has( font:last:containsExact(i) )',
            element:   '.note-air-popover button[data-event="undo"]',
            title:     "undo adain",
        },
        {
            waitFor:   '#wrapwrap > main > div > section .row > div:first:not(:has(p font)) h1',
            element:   '.o_editable.note-editable.o_dirty',
            title:     "delete (backspace) after undo",
            keydown:   8 // backspace
        },
        {
            waitFor:   '#wrapwrap > main > div > section .row > div:first:has( font:last:containsExact(i) ):has( p:first:containsRegex(/^uam/) )',
            element:   '#wrapwrap > main > div > section .row > div:first img[style*="25%"]',
            title:     "click on image",
        },
        {
            element:   '.note-image-popover:visible button[data-event="resize"][data-value="0.5"]',
            title:     "Click on resize half",
        },
        {
            waitFor:   '#wrapwrap > main > div > section .row > div:first img[style*="50%"]',
            element:   '.note-image-popover:visible button[data-event="showImageDialog"]',
            title:     "Click on edit picture",
        },
        {
            waitFor:   '.modal #editor-media-image',
            element:   '.modal a[data-toggle="tab"]:contains(Pictogram)',
            title:     "Click on pictogram tab",
        },
        {
            element:   '#editor-media-icon.active span.fa:first',
            title:     "select a pictogram",
        },
        {
            waitFor:   '#editor-media-icon.active span.font-icons-selected',
            element:   '.modal button.save',
            title:     "save pictogram",
        },
        {
            element:   '.note-image-popover button[data-event="resizefa"][data-value="3"]',
            title:     "select a size for the pictogram",
        },
        {
            waitFor:   '#wrapwrap span.fa-3x',
            element:   '.note-image-popover:visible button[data-event="floatMe"][data-value="right"]',
            title:     "click on float right",
        },
        {
            waitFor:   '#wrapwrap > main > div > section .row > div:first span.fa.pull-right',
            element:   '.note-image-popover:visible button[data-event="showLinkDialog"]',
            title:     "click on create link",
        },
        {
            waitFor:   '.modal a#link-preview:containsRegex(/^<span [^>]+><\\/span>$/) > span.fa.fa-3x.pull-right',
            element:   '.modal .dropdown:has(.link-style) a[data-toggle="dropdown"]',
            title:     "click on color style",
        },
        {
            element:   '.modal .dropdown ul label.btn-success',
            title:     "choose success style",
        },
        {
            waitFor:   '.modal a#link-preview.btn:containsRegex(/^<span [^>]+><\\/span>$/)',
            element:   '.modal .select2-container.url-source a.select2-choice',
            title:     "click to choose an internal page",
        },
        {
            element:   '.select2-drop:visible .select2-search input',
            title:     "search 'contact'",
            sampleText: "contact",
        },
        {
            element:   '.select2-drop:visible .select2-results .select2-result div:contains(/page/)',
            title:     "select /page/contactus",
        },
        {
            waitNot:   '.select2-drop:visible',
            element:   '#link-text',
            title:     "change text label",
            sampleText: "ABC[IMG] DEF",
        },
        {
            waitFor:   '.modal a#link-preview.btn:containsRegex(/^ABC<span [^>]+><\\/span> DEF$/)',
            element:   '.modal button.save',
            title:     "save link",
        },
        {
            waitNot:   '#link-preview',
            waitFor:   'a.btn[href^="/"]:has(span.fa.fa-3x.pull-right)',
            element:   '#wrapwrap > main > div > section .row > div:last img',
            title:     "click on other picture",
        },
        {
            waitFor:   '#wrapwrap > main > div > section .row > div:first span.fa.pull-right',
            element:   '.note-image-popover:visible button[data-event="showLinkDialog"]',
            title:     "click on create link again",
        },
        {
            waitFor:   '.modal a#link-preview:containsRegex(/^<img [^>]+>$/)',
            element:   '.modal .dropdown:has(.link-style) a[data-toggle="dropdown"]',
            title:     "click on color style again",
        },
        {
            element:   '.modal .dropdown ul label.btn-success',
            title:     "choose success style",
        },
        {
            waitFor:   '.modal a#link-preview.btn',
            element:   '#link-external',
            sampleText: "test@test.test",
            title:     "insert an email",
        },
        {
            waitFor:   '.modal a#link-preview.btn[href="mailto:test@test.test"]',
            element:   '.modal button.save',
            title:     "save link",
        },
        {
            waitNot:   '#link-preview',
            waitFor:   '#wrapwrap > main > div > section .row > div:eq(1) > a > img',
            element:   '#wrapwrap > main > div > section .row > div:first p:eq(2)',
            title:     "triple enter then double backspace",
            keydown:   [66, 13, 66, 13, 13, 8, 8], // B enter B enter enter backspace backspace
            onload: function () {
                var p = $(this.element)[0].firstChild;
                $.summernote.core.range.create(p, p.textContent.length, p, p.textContent.length).select();
                click_event(p, 'mouseup');
            },
        },
        {
            waitNot:   '#wrapwrap > main > div > section .row > div:first p:eq(4), #wrapwrap > main > div > section .row > div:eq(3)',
            waitFor:   '#wrapwrap > main > div > section .row > div:first p:eq(3)',
            title:     "add ul content",
            onload: function () {
                var $el = $('#wrapwrap > main > div > section .row > div:first');
                var html = '  <ul>     '+
                    '\n     <li>   <p>Batnae municipium.  </p></li>'+
                    '\n     <li>    Seleucia praeter.</li>'+
                    '\n     <li><p>Et hanc quidem.</p></li>'+
                    '\n    </ul>';
                $el.append(html);
                var node = $el.find('ul li p:last')[0].firstChild;
                $.summernote.core.range.create(node, 6).select();
                click_event(node, 'mouseup');
            }
        },
        {
            waitFor:   '#wrapwrap > main > div > section .row > div:first ul li p:first',
            element:   '.note-air-popover .note-style button.dropdown-toggle',
            title:     "click on style dropdown",
        },
        {
            element:   '.note-air-popover .note-style ul:visible a[data-value="h3"]',
            title:     "select h3",
            onload: function () {
                var node = $('#wrapwrap > main > div > section .row > div:first ul li p:last')[0].firstChild;
                $.summernote.core.range.create(node, 0).select();
                click_event(node, 'mouseup');
            }
        },
        {
            element:   '#wrapwrap > main > div > section .row > div:first > ul > li > h3',
            title:     "double tabulation",
            keydown:   [9, 9] // tabulation
        },
        {
            waitFor:   '#wrapwrap > main > div > section .row > div:first ul > li > ul > li > ul > li > h3',
            element:   '.note-air-popover button[data-event="insertOrderedList"]',
            title:     "click on order list",
        },
        {
            waitFor:   '#wrapwrap > main > div > section .row > div:first ul > li > ul > li > ol > li > h3',
            element:   '#wrapwrap > main > div > section .row > div:first ul li > p:last',
            title:     "enter in ul",
            keydown:   [66, 13], // enter
            onload: function () {
                $(this.element)[0].firstChild.textContent += "";
                $.summernote.core.range.create($(this.element)[0].firstChild, 7).select();
                click_event($(this.element)[0], 'mouseup');
            }
        },
        {
            element:   '#wrapwrap > main > div > section .row > div:first ul li > p:eq(1):containsRegex(/^municipium./)',
            title:     "backspace in list",
            keydown:   8
        },
        {
            waitFor:   '#wrapwrap > main > div > section .row > div:first ul li p:eq(1)',
            title:     "end",
        },
    ]
});
=======
    openerp.Tour.register({
        id:   'website_rte',
        name: "Test website RTE",
        path: '/page/homepage',
        mode: 'test',
        steps: [
            {
                element:   'button[data-action=edit]',
                title:     "Edit this page",
                wait:      250
            },
            {
                snippet:   '#snippet_structure .oe_snippet:has(.s_text_image)',
                title:     "Drag & Drop a Text-Image Block",
            },
            {
                element:   '.oe_overlay_options:visible .oe_options a:first',
                title:     "Customize",
                onload: function () {
                    $(".oe_overlay_options:visible .snippet-option-background > ul").show();
                }
            },
            {
                element:   '.oe_overlay_options:visible .snippet-option-background > ul li[data-background*="quote"]:first a',
                title:     "Chose a background image",
            },
            {
                title:     "Change html for this test",
                waitFor:   '#wrapwrap > main > div > section:first[style*="background-image"]',
                element:   '#wrapwrap > main > div > section .row > div:first',
                onload: function () {
                    var $el = $(this.element);
                    var html = '<h1 id="text_title_id">Batnae municipium in Anthemusia</h1>     '+
                        '\n     <p>Batnae municipium in Anthemusia conditum Macedonum manu priscorum ab Euphrate flumine brevi spatio disparatur, refertum mercatoribus opulentis, ubi annua sollemnitate prope Septembris initium mensis ad.</p>'+
                        '\n     <p>    Quam <img style="width: 25%" src="/website/static/src/img/text_image.png"/> quidem <span class="fa fa-flag fa-2x"></span> partem accusationis admiratus sum et moleste tuli potissimum esse Atratino datam. Neque enim decebat neque aetas.</p>'+
                        '\n     <p>Et hanc quidem praeter oppida multa duae civitates exornant Seleucia opus Seleuci regis, et Claudiopolis quam deduxit coloniam Claudius Caesar. Isaura enim antehac nimium potens, olim subversa ut rebellatrix.</p>'+
                        '<p>Harum trium sententiarum nulli prorsus assentior.</p>';
                    $el.html(html);
                }
            },
            {
                element:   '#wrapwrap > main > div > section .row > div:first',
                title:     "simulate triple click and change text bg-color",
                onload: function () {
                    var $el = $(this.element);
                    var $h1 = $('h1', $el);
                    $.summernote.core.range.create($h1[0].firstChild, 0, $('p', $el)[0], 0).select();
                    click_event($h1[0], 'mouseup');
                }
            },
            {
                waitFor:   '#wrapwrap > main > div > section .row > div:first',
                element:   '.note-popover button[data-event="color"]:visible',
                title:     "change text bg-color after triple click",
            },
            {
                waitFor:   '#wrapwrap > main > div > section .row > div:first:not(:has(p font)) h1 font',
                element:   '.note-color button.dropdown-toggle:visible',
                title:     "change selection to change text color",
                onload: function () {
                    var $el = $('#wrapwrap > main > div > section .row > div:first:not(:has(p font)) h1 font');
                    $.summernote.core.range.create($el[0].firstChild, 5, $el[0].firstChild, 10).select();
                    click_event($el[0], 'mouseup');
                }
            },
            {
                element:   'div[data-target-event="foreColor"]:visible .note-color-row:eq(1) button[data-event="foreColor"]:first',
                title:     "change text color",
            },
            {
                waitFor:   '#wrapwrap > main > div > section .row > div:first h1 font:eq(2)',
                element:   '.note-color button.dropdown-toggle:visible',
                title:     "change selection to change text bg-color again",
                onload: function () {
                    var $el = $('#wrapwrap > main > div > section .row > div:first h1 font:eq(2)');
                    $.summernote.core.range.create($el.prev()[0].firstChild, 3, $el[0].firstChild, 10).select();
                    click_event($el.prev()[0], 'mouseup');
                }
            },
            {
                element:   'div[data-target-event="backColor"] .colorpicker button[data-event="backColor"]:first',
                title:     "change text backColor again",
            },
            {
                waitFor:   '#wrapwrap > main > div > section .row > div:first h1 font:eq(4)',
                element:   '.note-color button.dropdown-toggle:visible',
                title:     "change selection (h1 and p) to change text color with class",
                onload: function () {
                    var $el = $('#wrapwrap > main > div > section .row > div:first h1 font:eq(4)');
                    $.summernote.core.range.create($el.prev()[0].firstChild, 3, $el.parent("h1").next("p")[0].firstChild, 30).select();
                    click_event($el.prev()[0], 'mouseup');
                }
            },
            {
                element:   'div[data-target-event="foreColor"]:visible button[data-event="foreColor"][data-value^="text-"]:first',
                title:     "change text foreColor again",
            },
            {
                waitFor:   '#wrapwrap > main > div > section .row > div:first p font',
                element:   '.o_editable.note-editable.o_dirty',
                title:     "delete selection",
                keydown:   46 // delete
            },
            {
                waitFor:   '#wrapwrap > main > div > section .row > div:first:not(:has(p font)) h1',
                element:   '.o_editable.note-editable.o_dirty',
                title:     "clean and delete (backspace) an other selection",
                onload: function () {
                    var $el = $(this.waitFor);
                    $.summernote.core.range.createFromNode($el.next("p")[0]).clean();
                    $.summernote.core.range.create($el.find('font:containsExact(ici)')[0].firstChild, 1, $el.next().next()[0].firstChild, 5).select();
                    click_event($el.find('font:last')[0], 'mouseup');
                },
                keydown:   8 // backspace
            },
            {
                waitFor:   '#wrapwrap > main > div > section .row > div:first:has( font:last:containsExact(i) ):has( p:first:containsRegex(/^uam/) ) h1',
                element:   '.o_editable.note-editable.o_dirty',
                title:     "delete an other selection",
                onload: function () {
                    var $el = $(this.waitFor);
                    $.summernote.core.range.create($el.find('font:first')[0].firstChild, 3, $el.next("p")[0].childNodes[2], 8).select();
                    click_event($el.find('font:first')[0], 'mouseup');
                },
                keydown:   46
            },
            {
                waitFor:   '#wrapwrap > main > div > section .row > div:first:has( font:last:containsExact(Bat) )',
                element:   '.note-image-popover button[data-event="undo"]',
                title:     "undo",
            },
            {
                waitFor:   '#wrapwrap > main > div > section .row > div:first:has( font:last:containsExact(i) )',
                element:   '.note-air-popover button[data-event="undo"]',
                title:     "undo adain",
            },
            {
                waitFor:   '#wrapwrap > main > div > section .row > div:first:not(:has(p font)) h1',
                element:   '.o_editable.note-editable.o_dirty',
                title:     "delete (backspace) after undo",
                keydown:   8 // backspace
            },
            {
                waitFor:   '#wrapwrap > main > div > section .row > div:first:has( font:last:containsExact(i) ):has( p:first:containsRegex(/^uam/) )',
                element:   '#wrapwrap > main > div > section .row > div:first img[style*="25%"]',
                title:     "click on image",
            },
            {
                element:   '.note-image-popover:visible button[data-event="resize"][data-value="0.5"]',
                title:     "Click on resize half",
            },
            {
                waitFor:   '#wrapwrap > main > div > section .row > div:first img[style*="50%"]',
                element:   '.note-image-popover:visible button[data-event="showImageDialog"]',
                title:     "Click on edit picture",
            },
            {
                waitFor:   '.modal #editor-media-image',
                element:   '.modal a[data-toggle="tab"]:contains(Pictogram)',
                title:     "Click on pictogram tab",
            },
            {
                element:   '#editor-media-icon.active span.fa:first',
                title:     "select a pictogram",
            },
            {
                waitFor:   '#editor-media-icon.active span.font-icons-selected',
                element:   '.modal button.save',
                title:     "save pictogram",
            },
            {
                element:   '.note-image-popover button[data-event="resizefa"][data-value="3"]',
                title:     "select a size for the pictogram",
            },
            {
                waitFor:   '#wrapwrap span.fa-3x',
                element:   '.note-image-popover:visible button[data-event="floatMe"][data-value="right"]',
                title:     "click on float right",
            },
            {
                waitFor:   '#wrapwrap > main > div > section .row > div:first span.fa.pull-right',
                element:   '.note-image-popover:visible button[data-event="showLinkDialog"]',
                title:     "click on create link",
            },
            {
                waitFor:   '.modal a#link-preview:containsRegex(/^<span [^>]+><\\/span>$/) > span.fa.fa-3x.pull-right',
                element:   '.modal .dropdown:has(.link-style) a[data-toggle="dropdown"]',
                title:     "click on color style",
            },
            {
                element:   '.modal .dropdown ul label.btn-success',
                title:     "choose success style",
            },
            {
                waitFor:   '.modal a#link-preview.btn:containsRegex(/^<span [^>]+><\\/span>$/)',
                element:   '.modal .select2-container.url-source a.select2-choice',
                title:     "click to choose an internal page",
            },
            {
                element:   '.select2-drop:visible .select2-search input',
                title:     "search 'contact'",
                sampleText: "contact",
            },
            {
                element:   '.select2-drop:visible .select2-results .select2-result div:contains(/page/)',
                title:     "select /page/contactus",
            },
            {
                waitNot:   '.select2-drop:visible',
                element:   '#link-text',
                title:     "change text label",
                sampleText: "ABC[IMG] DEF",
            },
            {
                waitFor:   '.modal a#link-preview.btn:containsRegex(/^ABC<span [^>]+><\\/span> DEF$/)',
                element:   '.modal button.save',
                title:     "save link",
            },
            {
                waitNot:   '#link-preview',
                waitFor:   'a.btn[href^="/"]:has(span.fa.fa-3x.pull-right)',
                element:   '#wrapwrap > main > div > section .row > div:last img',
                title:     "click on other picture",
            },
            {
                waitFor:   '#wrapwrap > main > div > section .row > div:first span.fa.pull-right',
                element:   '.note-image-popover:visible button[data-event="showLinkDialog"]',
                title:     "click on create link again",
            },
            {
                waitFor:   '.modal a#link-preview:containsRegex(/^<img [^>]+>$/)',
                element:   '.modal .dropdown:has(.link-style) a[data-toggle="dropdown"]',
                title:     "click on color style again",
            },
            {
                element:   '.modal .dropdown ul label.btn-success',
                title:     "choose success style",
            },
            {
                waitFor:   '.modal a#link-preview.btn',
                element:   '#link-external',
                sampleText: "test@test.test",
                title:     "insert an email",
            },
            {
                waitFor:   '.modal a#link-preview.btn[href="mailto:test@test.test"]',
                element:   '.modal button.save',
                title:     "save link",
            },
            {
                waitNot:   '#link-preview',
                waitFor:   '#wrapwrap > main > div > section .row > div:eq(1) > a > img',
                element:   '#wrapwrap > main > div > section .row > div:first p:eq(2)',
                title:     "triple enter then double backspace",
                keydown:   [66, 13, 66, 13, 13, 8, 8], // B enter B enter enter backspace backspace
                onload: function () {
                    var p = $(this.element)[0].firstChild;
                    $.summernote.core.range.create(p, p.textContent.length, p, p.textContent.length).select();
                    click_event(p, 'mouseup');
                },
            },
            {
                waitNot:   '#wrapwrap > main > div > section .row > div:first p:eq(4), #wrapwrap > main > div > section .row > div:eq(3)',
                waitFor:   '#wrapwrap > main > div > section .row > div:first p:eq(3)',
                title:     "add ul content",
                onload: function () {
                    var $el = $('#wrapwrap > main > div > section .row > div:first');
                    var html = '  <ul>     '+
                        '\n     <li>   <p>Batnae municipium.  </p></li>'+
                        '\n     <li>    Seleucia praeter.</li>'+
                        '\n     <li><p>Et hanc quidem.</p></li>'+
                        '\n    </ul>';
                    $el.append(html);
                    var node = $el.find('ul li p:last')[0].firstChild;
                    $.summernote.core.range.create(node, 6).select();
                    click_event(node, 'mouseup');
                }
            },
            {
                waitFor:   '#wrapwrap > main > div > section .row > div:first ul li p:first',
                element:   '.note-air-popover .note-style button.dropdown-toggle',
                title:     "click on style dropdown",
            },
            {
                element:   '.note-air-popover .note-style ul:visible a[data-value="h3"]',
                title:     "select h3",
                onload: function () {
                    var node = $('#wrapwrap > main > div > section .row > div:first ul li p:last')[0].firstChild;
                    $.summernote.core.range.create(node, 0).select();
                    click_event(node, 'mouseup');
                }
            },
            {
                element:   '#wrapwrap > main > div > section .row > div:first > ul > li > h3',
                title:     "double tabulation",
                keydown:   [9, 9] // tabulation
            },
            {
                waitFor:   '#wrapwrap > main > div > section .row > div:first ul > li > ul > li > ul > li > h3',
                element:   '.note-air-popover button[data-event="insertOrderedList"]',
                title:     "click on order list",
            },
            {
                waitFor:   '#wrapwrap > main > div > section .row > div:first ul > li > ul > li > ol > li > h3',
                element:   '#wrapwrap > main > div > section .row > div:first ul li > p:last',
                title:     "enter in ul",
                keydown:   [66, 13], // enter
                onload: function () {
                    $(this.element)[0].firstChild.textContent += "";
                    $.summernote.core.range.create($(this.element)[0].firstChild, 7).select();
                    click_event($(this.element)[0], 'mouseup');
                }
            },
            {
                element:   '#wrapwrap > main > div > section .row > div:first ul li > p:eq(1):containsRegex(/^municipium./)',
                title:     "backspace in list",
                keydown:   8
            },
            {
                waitFor:   '#wrapwrap > main > div > section .row > div:first ul li p:eq(1)',
                title:     "end",
            },
        ]
    });
>>>>>>> c2b47668

});<|MERGE_RESOLUTION|>--- conflicted
+++ resolved
@@ -6,7 +6,6 @@
 
 var _t = core._t;
 
-<<<<<<< HEAD
 var click_event = function(el, type) {
     var evt = document.createEvent("MouseEvents");
     evt.initMouseEvent(type, true, true, window, 0, 0, 0, 0, 0, false, false, false, false, 0, el);
@@ -141,7 +140,7 @@
         },
         {
             waitFor:   '#wrapwrap > main > div > section .row > div:first:has( font:last:containsExact(Bat) )',
-            element:   '.note-air-popover button[data-event="undo"]',
+            element:   '.note-image-popover button[data-event="undo"]',
             title:     "undo",
         },
         {
@@ -337,331 +336,5 @@
         },
     ]
 });
-=======
-    openerp.Tour.register({
-        id:   'website_rte',
-        name: "Test website RTE",
-        path: '/page/homepage',
-        mode: 'test',
-        steps: [
-            {
-                element:   'button[data-action=edit]',
-                title:     "Edit this page",
-                wait:      250
-            },
-            {
-                snippet:   '#snippet_structure .oe_snippet:has(.s_text_image)',
-                title:     "Drag & Drop a Text-Image Block",
-            },
-            {
-                element:   '.oe_overlay_options:visible .oe_options a:first',
-                title:     "Customize",
-                onload: function () {
-                    $(".oe_overlay_options:visible .snippet-option-background > ul").show();
-                }
-            },
-            {
-                element:   '.oe_overlay_options:visible .snippet-option-background > ul li[data-background*="quote"]:first a',
-                title:     "Chose a background image",
-            },
-            {
-                title:     "Change html for this test",
-                waitFor:   '#wrapwrap > main > div > section:first[style*="background-image"]',
-                element:   '#wrapwrap > main > div > section .row > div:first',
-                onload: function () {
-                    var $el = $(this.element);
-                    var html = '<h1 id="text_title_id">Batnae municipium in Anthemusia</h1>     '+
-                        '\n     <p>Batnae municipium in Anthemusia conditum Macedonum manu priscorum ab Euphrate flumine brevi spatio disparatur, refertum mercatoribus opulentis, ubi annua sollemnitate prope Septembris initium mensis ad.</p>'+
-                        '\n     <p>    Quam <img style="width: 25%" src="/website/static/src/img/text_image.png"/> quidem <span class="fa fa-flag fa-2x"></span> partem accusationis admiratus sum et moleste tuli potissimum esse Atratino datam. Neque enim decebat neque aetas.</p>'+
-                        '\n     <p>Et hanc quidem praeter oppida multa duae civitates exornant Seleucia opus Seleuci regis, et Claudiopolis quam deduxit coloniam Claudius Caesar. Isaura enim antehac nimium potens, olim subversa ut rebellatrix.</p>'+
-                        '<p>Harum trium sententiarum nulli prorsus assentior.</p>';
-                    $el.html(html);
-                }
-            },
-            {
-                element:   '#wrapwrap > main > div > section .row > div:first',
-                title:     "simulate triple click and change text bg-color",
-                onload: function () {
-                    var $el = $(this.element);
-                    var $h1 = $('h1', $el);
-                    $.summernote.core.range.create($h1[0].firstChild, 0, $('p', $el)[0], 0).select();
-                    click_event($h1[0], 'mouseup');
-                }
-            },
-            {
-                waitFor:   '#wrapwrap > main > div > section .row > div:first',
-                element:   '.note-popover button[data-event="color"]:visible',
-                title:     "change text bg-color after triple click",
-            },
-            {
-                waitFor:   '#wrapwrap > main > div > section .row > div:first:not(:has(p font)) h1 font',
-                element:   '.note-color button.dropdown-toggle:visible',
-                title:     "change selection to change text color",
-                onload: function () {
-                    var $el = $('#wrapwrap > main > div > section .row > div:first:not(:has(p font)) h1 font');
-                    $.summernote.core.range.create($el[0].firstChild, 5, $el[0].firstChild, 10).select();
-                    click_event($el[0], 'mouseup');
-                }
-            },
-            {
-                element:   'div[data-target-event="foreColor"]:visible .note-color-row:eq(1) button[data-event="foreColor"]:first',
-                title:     "change text color",
-            },
-            {
-                waitFor:   '#wrapwrap > main > div > section .row > div:first h1 font:eq(2)',
-                element:   '.note-color button.dropdown-toggle:visible',
-                title:     "change selection to change text bg-color again",
-                onload: function () {
-                    var $el = $('#wrapwrap > main > div > section .row > div:first h1 font:eq(2)');
-                    $.summernote.core.range.create($el.prev()[0].firstChild, 3, $el[0].firstChild, 10).select();
-                    click_event($el.prev()[0], 'mouseup');
-                }
-            },
-            {
-                element:   'div[data-target-event="backColor"] .colorpicker button[data-event="backColor"]:first',
-                title:     "change text backColor again",
-            },
-            {
-                waitFor:   '#wrapwrap > main > div > section .row > div:first h1 font:eq(4)',
-                element:   '.note-color button.dropdown-toggle:visible',
-                title:     "change selection (h1 and p) to change text color with class",
-                onload: function () {
-                    var $el = $('#wrapwrap > main > div > section .row > div:first h1 font:eq(4)');
-                    $.summernote.core.range.create($el.prev()[0].firstChild, 3, $el.parent("h1").next("p")[0].firstChild, 30).select();
-                    click_event($el.prev()[0], 'mouseup');
-                }
-            },
-            {
-                element:   'div[data-target-event="foreColor"]:visible button[data-event="foreColor"][data-value^="text-"]:first',
-                title:     "change text foreColor again",
-            },
-            {
-                waitFor:   '#wrapwrap > main > div > section .row > div:first p font',
-                element:   '.o_editable.note-editable.o_dirty',
-                title:     "delete selection",
-                keydown:   46 // delete
-            },
-            {
-                waitFor:   '#wrapwrap > main > div > section .row > div:first:not(:has(p font)) h1',
-                element:   '.o_editable.note-editable.o_dirty',
-                title:     "clean and delete (backspace) an other selection",
-                onload: function () {
-                    var $el = $(this.waitFor);
-                    $.summernote.core.range.createFromNode($el.next("p")[0]).clean();
-                    $.summernote.core.range.create($el.find('font:containsExact(ici)')[0].firstChild, 1, $el.next().next()[0].firstChild, 5).select();
-                    click_event($el.find('font:last')[0], 'mouseup');
-                },
-                keydown:   8 // backspace
-            },
-            {
-                waitFor:   '#wrapwrap > main > div > section .row > div:first:has( font:last:containsExact(i) ):has( p:first:containsRegex(/^uam/) ) h1',
-                element:   '.o_editable.note-editable.o_dirty',
-                title:     "delete an other selection",
-                onload: function () {
-                    var $el = $(this.waitFor);
-                    $.summernote.core.range.create($el.find('font:first')[0].firstChild, 3, $el.next("p")[0].childNodes[2], 8).select();
-                    click_event($el.find('font:first')[0], 'mouseup');
-                },
-                keydown:   46
-            },
-            {
-                waitFor:   '#wrapwrap > main > div > section .row > div:first:has( font:last:containsExact(Bat) )',
-                element:   '.note-image-popover button[data-event="undo"]',
-                title:     "undo",
-            },
-            {
-                waitFor:   '#wrapwrap > main > div > section .row > div:first:has( font:last:containsExact(i) )',
-                element:   '.note-air-popover button[data-event="undo"]',
-                title:     "undo adain",
-            },
-            {
-                waitFor:   '#wrapwrap > main > div > section .row > div:first:not(:has(p font)) h1',
-                element:   '.o_editable.note-editable.o_dirty',
-                title:     "delete (backspace) after undo",
-                keydown:   8 // backspace
-            },
-            {
-                waitFor:   '#wrapwrap > main > div > section .row > div:first:has( font:last:containsExact(i) ):has( p:first:containsRegex(/^uam/) )',
-                element:   '#wrapwrap > main > div > section .row > div:first img[style*="25%"]',
-                title:     "click on image",
-            },
-            {
-                element:   '.note-image-popover:visible button[data-event="resize"][data-value="0.5"]',
-                title:     "Click on resize half",
-            },
-            {
-                waitFor:   '#wrapwrap > main > div > section .row > div:first img[style*="50%"]',
-                element:   '.note-image-popover:visible button[data-event="showImageDialog"]',
-                title:     "Click on edit picture",
-            },
-            {
-                waitFor:   '.modal #editor-media-image',
-                element:   '.modal a[data-toggle="tab"]:contains(Pictogram)',
-                title:     "Click on pictogram tab",
-            },
-            {
-                element:   '#editor-media-icon.active span.fa:first',
-                title:     "select a pictogram",
-            },
-            {
-                waitFor:   '#editor-media-icon.active span.font-icons-selected',
-                element:   '.modal button.save',
-                title:     "save pictogram",
-            },
-            {
-                element:   '.note-image-popover button[data-event="resizefa"][data-value="3"]',
-                title:     "select a size for the pictogram",
-            },
-            {
-                waitFor:   '#wrapwrap span.fa-3x',
-                element:   '.note-image-popover:visible button[data-event="floatMe"][data-value="right"]',
-                title:     "click on float right",
-            },
-            {
-                waitFor:   '#wrapwrap > main > div > section .row > div:first span.fa.pull-right',
-                element:   '.note-image-popover:visible button[data-event="showLinkDialog"]',
-                title:     "click on create link",
-            },
-            {
-                waitFor:   '.modal a#link-preview:containsRegex(/^<span [^>]+><\\/span>$/) > span.fa.fa-3x.pull-right',
-                element:   '.modal .dropdown:has(.link-style) a[data-toggle="dropdown"]',
-                title:     "click on color style",
-            },
-            {
-                element:   '.modal .dropdown ul label.btn-success',
-                title:     "choose success style",
-            },
-            {
-                waitFor:   '.modal a#link-preview.btn:containsRegex(/^<span [^>]+><\\/span>$/)',
-                element:   '.modal .select2-container.url-source a.select2-choice',
-                title:     "click to choose an internal page",
-            },
-            {
-                element:   '.select2-drop:visible .select2-search input',
-                title:     "search 'contact'",
-                sampleText: "contact",
-            },
-            {
-                element:   '.select2-drop:visible .select2-results .select2-result div:contains(/page/)',
-                title:     "select /page/contactus",
-            },
-            {
-                waitNot:   '.select2-drop:visible',
-                element:   '#link-text',
-                title:     "change text label",
-                sampleText: "ABC[IMG] DEF",
-            },
-            {
-                waitFor:   '.modal a#link-preview.btn:containsRegex(/^ABC<span [^>]+><\\/span> DEF$/)',
-                element:   '.modal button.save',
-                title:     "save link",
-            },
-            {
-                waitNot:   '#link-preview',
-                waitFor:   'a.btn[href^="/"]:has(span.fa.fa-3x.pull-right)',
-                element:   '#wrapwrap > main > div > section .row > div:last img',
-                title:     "click on other picture",
-            },
-            {
-                waitFor:   '#wrapwrap > main > div > section .row > div:first span.fa.pull-right',
-                element:   '.note-image-popover:visible button[data-event="showLinkDialog"]',
-                title:     "click on create link again",
-            },
-            {
-                waitFor:   '.modal a#link-preview:containsRegex(/^<img [^>]+>$/)',
-                element:   '.modal .dropdown:has(.link-style) a[data-toggle="dropdown"]',
-                title:     "click on color style again",
-            },
-            {
-                element:   '.modal .dropdown ul label.btn-success',
-                title:     "choose success style",
-            },
-            {
-                waitFor:   '.modal a#link-preview.btn',
-                element:   '#link-external',
-                sampleText: "test@test.test",
-                title:     "insert an email",
-            },
-            {
-                waitFor:   '.modal a#link-preview.btn[href="mailto:test@test.test"]',
-                element:   '.modal button.save',
-                title:     "save link",
-            },
-            {
-                waitNot:   '#link-preview',
-                waitFor:   '#wrapwrap > main > div > section .row > div:eq(1) > a > img',
-                element:   '#wrapwrap > main > div > section .row > div:first p:eq(2)',
-                title:     "triple enter then double backspace",
-                keydown:   [66, 13, 66, 13, 13, 8, 8], // B enter B enter enter backspace backspace
-                onload: function () {
-                    var p = $(this.element)[0].firstChild;
-                    $.summernote.core.range.create(p, p.textContent.length, p, p.textContent.length).select();
-                    click_event(p, 'mouseup');
-                },
-            },
-            {
-                waitNot:   '#wrapwrap > main > div > section .row > div:first p:eq(4), #wrapwrap > main > div > section .row > div:eq(3)',
-                waitFor:   '#wrapwrap > main > div > section .row > div:first p:eq(3)',
-                title:     "add ul content",
-                onload: function () {
-                    var $el = $('#wrapwrap > main > div > section .row > div:first');
-                    var html = '  <ul>     '+
-                        '\n     <li>   <p>Batnae municipium.  </p></li>'+
-                        '\n     <li>    Seleucia praeter.</li>'+
-                        '\n     <li><p>Et hanc quidem.</p></li>'+
-                        '\n    </ul>';
-                    $el.append(html);
-                    var node = $el.find('ul li p:last')[0].firstChild;
-                    $.summernote.core.range.create(node, 6).select();
-                    click_event(node, 'mouseup');
-                }
-            },
-            {
-                waitFor:   '#wrapwrap > main > div > section .row > div:first ul li p:first',
-                element:   '.note-air-popover .note-style button.dropdown-toggle',
-                title:     "click on style dropdown",
-            },
-            {
-                element:   '.note-air-popover .note-style ul:visible a[data-value="h3"]',
-                title:     "select h3",
-                onload: function () {
-                    var node = $('#wrapwrap > main > div > section .row > div:first ul li p:last')[0].firstChild;
-                    $.summernote.core.range.create(node, 0).select();
-                    click_event(node, 'mouseup');
-                }
-            },
-            {
-                element:   '#wrapwrap > main > div > section .row > div:first > ul > li > h3',
-                title:     "double tabulation",
-                keydown:   [9, 9] // tabulation
-            },
-            {
-                waitFor:   '#wrapwrap > main > div > section .row > div:first ul > li > ul > li > ul > li > h3',
-                element:   '.note-air-popover button[data-event="insertOrderedList"]',
-                title:     "click on order list",
-            },
-            {
-                waitFor:   '#wrapwrap > main > div > section .row > div:first ul > li > ul > li > ol > li > h3',
-                element:   '#wrapwrap > main > div > section .row > div:first ul li > p:last',
-                title:     "enter in ul",
-                keydown:   [66, 13], // enter
-                onload: function () {
-                    $(this.element)[0].firstChild.textContent += "";
-                    $.summernote.core.range.create($(this.element)[0].firstChild, 7).select();
-                    click_event($(this.element)[0], 'mouseup');
-                }
-            },
-            {
-                element:   '#wrapwrap > main > div > section .row > div:first ul li > p:eq(1):containsRegex(/^municipium./)',
-                title:     "backspace in list",
-                keydown:   8
-            },
-            {
-                waitFor:   '#wrapwrap > main > div > section .row > div:first ul li p:eq(1)',
-                title:     "end",
-            },
-        ]
-    });
->>>>>>> c2b47668
 
 });