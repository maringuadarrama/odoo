--- conflicted
+++ resolved
@@ -752,7 +752,10 @@
   margin-right: 0 !important;
 }
 
-<<<<<<< HEAD
+/* ---- footer style ---- {{{ */
+#footer div.row {
+  word-wrap: break-word;
+}
 .container nav#oe_main_menu_navbar {
   position: inherit;
 }
@@ -789,9 +792,4 @@
 .tour .popover-navigation {
   margin-left: 13px;
   margin-bottom: 8px;
-=======
-/* ---- footer style ---- {{{ */
-#footer div.row {
-  word-wrap: break-word;
->>>>>>> e9f1ee4d
 }