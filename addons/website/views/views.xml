<?xml version="1.0" encoding="utf-8"?>
<!-- vim:fdn=3:
-->
<openerp>
    <data>
        <!--
            Files used in the generic theme, mostly bootstrap and a few OpenERP tags
        -->
        <template id="website.theme" name="Theme">
            <link id="bootstrap_css" rel='stylesheet' href='/website/static/lib/bootstrap/css/bootstrap.css' t-ignore="true"/>
            <link id="website_css" rel='stylesheet' href='/website/static/src/css/website.css' t-ignore="true"/>
        </template>

        <template id="layout">
                &lt;!DOCTYPE html&gt;
                <html t-att-data-editable="'1' if editable else '0'" t-att-data-view-xmlid="str(__stack__[0])">
                    <head>
                        <title><t t-esc="title or res_company.name"/></title>
                        <meta name="openerp.company" t-att-value="res_company.name" />
                        <script type="text/javascript" src="/web/static/lib/underscore/underscore.js"></script>
                        <script type="text/javascript" src="/web/static/lib/underscore.string/lib/underscore.string.js"></script>
                        <script type="text/javascript" src="/web/static/lib/jquery/jquery.js"></script>
<<<<<<< HEAD
                        <script type="text/javascript" src="/website/static/lib/ckeditor/ckeditor.js"></script>
                        <script type="text/javascript" src="/website/static/lib/ckeditor.sharedspace/plugin.js"></script>
                        <script type="text/javascript">
                            CKEDITOR.disableAutoInline = true;
                            CKEDITOR.dtd.$editable.li = 1;
                        </script>
=======
                        <script type="text/javascript" src="/website/static/lib/bootstrap/js/bootstrap.js"></script>

                        <script type="text/javascript" src="/web/static/lib/qweb/qweb2.js"></script>
                        <script type="text/javascript" src="/web/static/src/js/openerpframework.js"></script>
>>>>>>> e980e1c7

                        <t t-if="editable">
                            <link rel='stylesheet' href='/website/static/src/css/snippets.css'/>
                            <link rel='stylesheet' href='/website/static/src/css/editor.css'/>

                            <script type="text/javascript" src="//cdnjs.cloudflare.com/ajax/libs/ckeditor/4.2/ckeditor.js"></script>
                            <script type="text/javascript" src="/website/static/lib/ckeditor.sharedspace/plugin.js"></script>
                            <script type="text/javascript">
                                CKEDITOR.disableAutoInline = true;
                                // EDIT ALL THE THINGS
                                CKEDITOR.dtd.$editable = $.extend( {}, CKEDITOR.dtd.$block, CKEDITOR.dtd.$inline);
                            </script>
                            <script type="text/javascript" src="/web/static/lib/jquery.ui/js/jquery-ui-1.9.1.custom.js"></script>
                            <!-- mutation observers shim backed by mutation events (8 < IE < 11, Safari < 6, FF < 14, Chrome < 17) -->
                            <script type="text/javascript" src="/website/static/lib/MutationObservers/test/sidetable.js"></script>
                            <script type="text/javascript" src="/website/static/lib/MutationObservers/MutationObserver.js"></script>
                        </t>

                        <script type="text/javascript" src="/website/static/src/js/website.js"></script>
                        <script type="text/javascript" src="/website/static/src/js/website.editor.js"></script>
                        <script type="text/javascript" src="/website/static/src/js/website.mobile.js"></script>
                        <script type="text/javascript" src="/website/static/src/js/website.seo.js"></script>
                        <script type="text/javascript" src="/website/static/src/js/website.snippets.js"></script>
                        <t t-raw="head or ''"/>
                        <t t-call="website.theme"/>

                        <link rel='stylesheet' href='/web/static/lib/fontawesome/css/font-awesome.css'/>
                    </head>
                    <body>
                        <header>
                            <div class="navbar navbar-default navbar-static-top">
                                <div class="container">
                                    <div class="navbar-header">
                                        <button type="button" class="navbar-toggle" data-toggle="collapse" data-target=".navbar-top-collapse">
                                            <span class="sr-only">Toggle navigation</span>
                                            <span class="icon-bar"></span>
                                            <span class="icon-bar"></span>
                                            <span class="icon-bar"></span>
                                        </button>
                                        <a class="navbar-brand" href="/page/website.homepage"><em>Open</em><b>ERP</b></a>
                                    </div>
                                    <div class="collapse navbar-collapse navbar-top-collapse">
                                        <ul class="nav navbar-nav navbar-right" id="top_menu">
                                            <li><a href="/page/website.contactus">Contact us</a></li>
                                            <li><a href="/admin">Sign in</a></li>
                                            <li t-if="len(lang_list) &gt; 1" class="dropdown">
                                                <a class="dropdown-toggle" data-toggle="dropdown" href="#">
                                                    <t t-esc="lang_selected['name']"/> <span class="caret"></span>
                                                </a>
                                                <ul class="dropdown-menu" role="menu">
                                                    <li t-foreach="lang_list" t-as="lg">
                                                        <a href="#" role="menuitem">
                                                            <strong t-att-class="'icon-check' if lg['code'] == lang_selected['code']
                                                                else 'icon-check-empty'"></strong>
                                                            <t t-esc="lg['name']"/>
                                                        </a>
                                                    </li>
                                                </ul>
                                            </li>
                                        </ul>
                                    </div>
                                </div>
                            </div>
                        </header>
                        <div t-raw="0" id="wrap">
                            <div class="container">
                                <h1>Main Layout</h1>
                            </div>
                        </div>
                        <footer>
                            <div class="container" id="footer_container">
                                <div class="row">
                                    <div class="col-md-3" name="product">
                                        <h4>Our products &amp; Services</h4>
                                        <ul class="list-unstyled" name="products">
                                            <li><a href="/">Home</a></li>
                                        </ul>
                                    </div>
                                    <div class="col-md-3" name="info">
                                        <h4 name="info_title">Connect with us</h4>
                                        <ul class="list-unstyled">
                                            <li><a href="/page/website.contactus">Contact us</a></li>
                                        </ul>
                                        <ul class="list-unstyled">
                                            <li><i class="icon-phone"></i> <span t-field="res_company.phone"></span></li>
                                            <li><i class="icon-envelope"></i>  <span t-field="res_company.email"></span></li>
                                        </ul>
                                        <h1>
                                            <a href="http://twitter.com/openerp"><i class="icon-twitter-sign"></i></a>
                                            <a href="http://facebook.com/OpenERP"><i class="icon-facebook-sign"></i></a>
                                            <a href="https://plus.google.com/+openerp/posts"><i class="icon-google-plus-sign"></i></a>
                                        </h1>
                                    </div>
                                    <div class="col-md-5 col-lg-offset-1" name="about_us">
                                        <h4 t-field="res_company.name">About us</h4>
                                        <ul class="list-unstyled">
                                            <li><a href="/page/website.aboutus">About us</a></li>
                                        </ul>
                                        <p>
                                            We are a team of passionated people whose goal is to improve everyone's
                                            life through disruptive products. We build great products to solve your
                                            business problems.
                                        </p>
                                        <p>
                                            Our products are designed for small to medium companies willing to optimize
                                            their performance.
                                        </p>
                                    </div>
                                </div>
                            </div>
                            <div class="container mt16">
                                <div class="pull-right" t-ignore="1">
                                    Create a <a href="http://openerp.com/apps/website">free website</a> with
                                    <a class="label label-danger" href="https://openerp.com/apps/website">OpenERP</a>
                                </div>
                                <div class="pull-left text-muted">
                                    Copyright &amp;copy; <span t-field="res_company.name">Company name</span> - <a href="/sitemap">Sitemap</a>
                                </div>
                            </div>
                        </footer>
                    </body>
                </html>
        </template>

        <template id="footer_custom" inherit_option_id="website.layout" name="Custom Footer">
            <xpath expr="//div[@id='footer_container']" position="attributes">
                <attribute name="style">display: none</attribute>
            </xpath>
        </template>

        <template id="homepage" page="True">
            <t t-call="website.layout">
                <section>
                    <div id="myCarousel" class="carousel slide" data-interval="1000000">
                        <div class="oe_carousel_options js_carousel_options" t-ignore="1" t-if="editable">
                            <span class="label label-default js_add"><i class="icon-plus-sign"></i></span>
                            <span class="label label-default js_remove"><i class="icon-minus-sign"></i></span>
                            <select name="carousel-background" class="form-control">
                                <option value="">Chose an other background</option>
                                <option value="/website/static/src/img/greenfields.jpg">greenfields</option>
                                <option value="/website/static/src/img/landscape.png">landscape</option>
                                <option value="/website/static/src/img/aqua.jpg">aqua</option>
                            </select>
                            <select name="carousel-style" class="form-control">
                                <option value="">Chose an other style</option>
                                <option value="no_image">No image</option>
                                <option value="image_left">Image left</option>
                                <option value="image_right">Image right</option>
                            </select>
                        </div>
                        <!-- Carousel items -->
                        <div class="carousel-inner">
                            <div class="item active" style="background-image: url(/website/static/src/img/greenfields.jpg); background-size: cover;">
                                <div class="container">
                                    <div class="content" style="padding-top: 90px; padding-bottom:45px;">
                                        <h1>Create Awesome Websites</h1>
                                        <h3>Super easy, fully flexible</h3>
                                        <a href="/page/website.contactus" class="btn btn-success btn-large mt16">Contact us</a>
                                    </div>
                                </div>
                            </div>
                        </div>
                        <!-- Carousel nav -->
                        <a class="carousel-control left" href="#myCarousel" data-slide="prev"></a>
                        <a class="carousel-control right" href="#myCarousel" data-slide="next"></a>
                    </div>
                </section>

                <div>
                    <section class="container">
                        <div class="row">
                            <div class="col-md-12 text-center">
                                 <h1>Welcome To Your New Homepage,</h1>
                                 <h2>where <b>everything</b> can be <em>customized</em></h2>
                            </div>
                        </div>
                    </section>

                    <div class="dark mt64">
                        <section class="container">
                            <div class="row">
                                <div class="col-md-5">
                                    <img class="img-rounded img-responsive" src="/website/static/src/img/island.jpg" />
                                </div>
                                <div class="col-md-6 col-lg-offset-1">
                                    <p class="mt16">
                                        Lorem ipsum dolor sit amet, consectetur adipisicing elit, sed do eiusmod
                                        tempor incididunt ut labore et dolore magna aliqua. Ut enim ad minim veniam,
                                        quis nostrud exercitation ullamco laboris nisi ut aliquip ex ea commodo
                                        consequat.
                                    </p>
                                    <p>
                                        Duis aute irure dolor in reprehenderit in voluptate velit esse cillum
                                        dolore eu fugiat nulla pariatur. Excepteur sint occaecat cupidatat non
                                        proident, sunt in culpa qui officia deserunt mollit anim id est laborum
                                    </p>
                                    <div class="text-center"> <a href="http://www.openerp.com/start" class="btn mt16 btn-lg btn-primary">Call To <em>Action</em></a></div>
                                </div>
                            </div>
                        </section>
                    </div>

                    <section class="container">
                        <div class="row">
                            <div class="col-md-12 text-center">
                                 <h2 class="mt48">Ut enim ad minim veniam</h2>
                            </div>
                        </div>
                        <div class="row mt32">
                            <div class="col-md-4">
                                <img class="img-rounded img-responsive" src="/website/static/src/img/china_thumb.jpg" />
                                <h4 class="mt16">Cillum Dolore</h4>
                                <p>
                                    Lorem ipsum dolor sit amet, consectetur adipisicing elit, sed do eiusmod
                                    tempor incididunt ut labore et dolore magna aliqua. Ut enim ad minim veniam,
                                    quis nostrud exercitation ullamco laboris nisi ut aliquip ex ea commodo
                                    consequat.
                                </p>
                            </div>
                            <div class="col-md-4">
                                <img class="img-rounded img-responsive" src="/website/static/src/img/desert_thumb.jpg"/>
                                <h4 class="mt16">Mollit Anim</h4>
                                <p>
                                    Duis aute irure dolor in reprehenderit in voluptate velit esse cillum
                                    dolore eu fugiat nulla pariatur. Excepteur sint occaecat cupidatat non
                                    proident, sunt in culpa qui officia deserunt mollit anim id est laborum
                                </p>
                            </div>
                            <div class="col-md-4">
                                <img class="img-rounded img-responsive" src="/website/static/src/img/deers_thumb.jpg"/>
                                <h4 class="mt16">Nemo Enim Ipsam</h4>
                                <p>
                                    Sed ut perspiciatis unde omnis iste natus error sit voluptatem accusantium
                                    doloremque laudantium, totam rem aperiam, eaque ipsa quae ab illo inventore
                                    veritatis et quasi architecto beatae vitae dicta sunt explicabo. Nemo enim
                                    ipsam voluptatem quia voluptas
                                </p>
                            </div>
                        </div>
                    </section>
                </div>
            </t>
        </template>

        <template id="default_page">
            <t t-call="website.layout">
                <div class="container">
                    <div class="row">
                        <div class="col-md-12">
                            <h1>New Page</h1>
                            <p>Write your text here...</p>
                        </div>
                    </div>
                </div>
            </t>
        </template>


        <template id="404">
            <t t-call="website.layout">
                <div class="container" t-if="editable and path">
                    <div class="well mt32">
                        <p>This page does not exists, but you can create it as you are administrator of this site.</p>
                        <a class="btn btn-primary" t-att-href="'/pagenew/'+path">Create Page</a>
                        <span class="text-muted">or</span> <a href="/sitemap">Search a Page</a>
                    </div>
                    <div class="text-center text-muted">Edit the content bellow this line to adapt the default "page not found" page.</div>
                </div>
                <hr />
                <div class="container">
                    <h1 class="mt32">404: Page not found!</h1>
                    <p>
                        The page you were looking for could not be found; it is possible you have
                        typed the address incorrectly, but it has most probably been removed due
                        to the recent website reorganisation.
                    </p>
                    <p>Maybe you were looking for one of these popular pages ?</p>
                    <ul>
                        <li><a href="/">Homepage</a></li>
                        <li><a href="/">Contact Us</a></li>
                    </ul>
                </div>
            </t>
        </template>

        <template id="500">
            <t t-call="website.layout">
<<<<<<< HEAD
                <t t-set="title">Contact us - <span t-record="res_company" t-field="name"/></t>
=======
>>>>>>> e980e1c7
                <div class="container">
                    <h1 class="mt32">500: Internal Server Error!</h1>
                    <pre t-if="editable" t-esc="traceback"/>
                </div>
            </t>
        </template>

        <template id="401">
            <t t-call="website.layout">
                <div class="container">
                    <h1 class="mt32">401: Unauthorized Access!</h1>

                    <p>
                        The page you were looking for could not be
                        authorized.
                    </p><p>
                        Maybe you were looking for one of these
                        popular pages ?
                    </p>
                    <pre t-if="editable" t-esc="error"/>
                    <ul>
                        <li><a href="/">Homepage</a></li>
                        <li><a href="/">Contact Us</a></li>
                    </ul>
                </div>
            </t>
        </template>


        <template id="contactus" name="Contact us" page="True">
            <t t-call="website.layout">
                <t t-set="title">Contact us -
                    <t t-raw="res_company.name"></t>
                </t>
                <div class="container">
                    <h1>Contact us</h1>
                    <div class="row">
                        <div class="col-md-8">
                            <div>
                                <p>Contact us about anything related to our company or services.</p>
                                <p>We'll do our best to get back to you as soon as possible.</p>
                            </div>
                            <div class="text-center mt64" name="mail_button">
                                <a t-att-href="'mailto:'+res_company.email" class="btn btn-primary">Send us an email</a>
                            </div>
                        </div>
                        <div class="col-md-4">
                            <address>
                                <strong t-field="res_company.name">Name</strong><br />
                                <span t-field="res_company.street"></span> <span t-field="res_company.state_id"></span><br />
                                <span t-field="res_company.zip"></span> <span t-field="res_company.city"></span><br />
                                <span t-field="res_company.country_id"> </span><br />
                                <br />
                                <span>&amp;#x2706; <span t-field="res_company.phone"></span></span><br />
                                <i class="icon-envelope"></i> <span t-field="res_company.email"></span>
                            </address>
                             <a t-att-href="res_company.partner_id.google_map_link()" target="_BLANK">
                                <img class="thumbnail img-responsive" t-att-src="res_company.partner_id.google_map_img()" />
                            </a>
                        </div>
                    </div>
                </div>
            </t>
        </template>

        <template id="aboutus" page="True">
            <t t-call="website.layout">
                <t t-set="title">About us -
                    <t t-raw="res_company.name"></t>
                </t>
                <div class="container">
                    <h2>About us</h2>
                    <div class="row">
                        <div class="col-md-4">
                            <h3>Our vision</h3>
                            <p>Contact us about anything related to our company or services.</p>
                            <p>We'll do our best to get back to you as soon as possible.</p>
                        </div>
                        <div class="col-md-8"></div>
                    </div>
                </div>
            </t>
        </template>

        <template id="pager">
            <ul t-if="pager['page_count'] > 1" t-attf-class="#{ classname or '' } pagination">
                <li t-att-class=" 'disabled' if pager['page']['num'] == 1 else '' ">
                     <a t-att-href=" pager['page_start']['url'] if pager['page']['num'] != 1 else '' ">Prev</a>
                </li>
                <t t-foreach="pager['pages']" t-as="page">
                    <li t-att-class=" 'active' if page['num'] == pager['page']['num'] else '' "> <a t-att-href="page['url']" t-raw="page['num']"></a></li>
                </t>
                <li t-att-class=" 'disabled' if pager['page']['num'] == pager['page_count'] else '' ">
                    <a t-att-href=" pager['page_end']['url'] if pager['page']['num'] != pager['page_count'] else '' ">Next</a>
                </li>
            </ul>
        </template>

        <template id="publish">
            <a href="#" t-att-data-id="object.id" t-att-data-object="object._name" t-att-data-publish="object.id and object.website_published and 'on' or 'off'" class="pull-right js_publish" t-if="editable" t-ignore="true">
                <span t-attf-class="label label-success css_publish">Publish</span>
                <span t-attf-class="label label-danger css_unpublish">Unpublish</span>
                <span t-attf-class="label label-success css_published">Published</span>
                <span t-attf-class="label label-danger css_unpublished">Unpublished</span>
            </a>
        </template>

        <template id="snippets">
            <div class='oe_snippet' data-snippet-id='darken' data-action='mutate' data-selector='#wrap .container' data-action-function='openerp.website.mutations.darken'>
                <div class='oe_snippet_thumbnail oe_label'>Darken</div>
            </div>

            <div class='oe_snippet' data-snippet-id='surprise' data-action='mutate' data-selector='#wrap .container' data-action-function='openerp.website.mutations.vomify'>
                <div class='oe_snippet_thumbnail oe_label' style='background-image:radial-gradient(red,orange,yellow,green,blue);'>Surprise!</div>
            </div>

            <div class='oe_snippet' data-snippet-id='spacer' data-action='insert' data-selector-siblings='#wrap .container'>
                <div class='oe_snippet_thumbnail oe_label'>Spacer</div>
                <div class="oe_snippet_body container mt32"></div>
            </div>

            <div class='oe_snippet' data-snippet-id='title' data-action='insert' data-selector-siblings='#wrap .container'>
                <div class='oe_snippet_thumbnail oe_label'>
                    Main Title
                </div>
                <section class="oe_snippet_body container">
                    <div class="row">
                        <div class="col-md-12 text-center">
                            <h1 class="mt64">Welcome To Your New Homepage,</h1>
                            <h2 class="mt32 subheader">where <b><em>everything</em></b> can be customized </h2>
                        </div>
                    </div>
                </section>
            </div>

            <div class='oe_snippet' data-snippet-id='' data-action='insert' data-selector-siblings='#wrap .container'>
                <section class="oe_snippet_body container">
                    <div class="row">
                        <div class="col-md-12 text-center">
                            <h2 class="mt48">Ut enim ad minim veniam</h2>
                        </div>
                    </div>
                    <div class="row mt32">
                        <div class="col-md-4">
                            <img class="img-rounded img-responsive" src="/website/static/src/img/china_thumb.jpg"/>
                            <h4 class="mt16">Cillum Dolore</h4>
                            <p>Lorem ipsum dolor sit amet, consectetur adipisicing elit, sed do eiusmod
                                tempor incididunt ut labore et dolore magna aliqua. Ut enim ad minim veniam,
                                quis nostrud exercitation ullamco laboris nisi ut aliquip ex ea commodo
                                consequat.</p>
                        </div>
                        <div class="col-md-4">
                            <img class="img-rounded img-responsive" src="/website/static/src/img/desert_thumb.jpg"/>
                            <h4 class="mt16">Mollit Anim</h4>
                            <p>Duis aute irure dolor in reprehenderit in voluptate velit esse cillum
                                dolore eu fugiat nulla pariatur. Excepteur sint occaecat cupidatat non
                                proident, sunt in culpa qui officia deserunt mollit anim id est laborum</p>
                        </div>
                        <div class="col-md-4">
                            <img class="img-rounded img-responsive" src="/website/static/src/img/deers_thumb.jpg"/>
                            <h4 class="mt16">Nemo Enim Ipsam</h4>
                            <p>Sed ut perspiciatis unde omnis iste natus error sit voluptatem accusantium
                                doloremque laudantium, totam rem aperiam, eaque ipsa quae ab illo inventore
                                veritatis et quasi architecto beatae vitae dicta sunt explicabo. Nemo enim
                                ipsam voluptatem quia voluptas</p>
                        </div>
                    </div>
                </section>
            </div>

            <div class='oe_snippet' name='Header' data-action='insert' data-selector-siblings='#wrap .container'>
                <section class="container oe_snippet_body">
                    <div class="row">
                        <div class="col-md-5">
                            <img class="img-rounded img-responsive" src="/website/static/src/img/island.jpg"/>
                        </div>
                        <div class="col-md-6 col-lg-offset-1">
                            <p class="mt16">Lorem ipsum dolor sit amet, consectetur adipisicing elit, sed do eiusmod
                                tempor incididunt ut labore et dolore magna aliqua. Ut enim ad minim veniam,
                                quis nostrud exercitation ullamco laboris nisi ut aliquip ex ea commodo
                                consequat.</p>
                            <p>Duis aute irure dolor in reprehenderit in voluptate velit esse cillum
                                dolore eu fugiat nulla pariatur. Excepteur sint occaecat cupidatat non
                                proident, sunt in culpa qui officia deserunt mollit anim id est laborum</p>
                            <div class="text-center">
                                <a href="http://www.openerp.com/start" class="btn btn-default mt16 btn-lg btn-primary">Call To  <em>Action</em></a>
                            </div>
                        </div>
                    </div>
                </section>
            </div>

        </template>


        <template id="kanban">
            <t t-set="step"><t t-esc="step or 0"/></t>
            <t t-set="scope"><t t-esc="scope or 0"/></t>
            <t t-set="orderby"><t t-esc="orderby or 'name'"/></t>
            <t t-raw="snipped['kanban'](model, domain, column, template, step=step, scope=scope, orderby=orderby)"/>
        </template>

        <template id="kanban_contain">
            <table class="table js_kanban">
                <thead>
                    <tr>
                        <t t-set="width" t-value="str(round(100.0 / len(objects), 2)) + '%'"/>
                        <t t-foreach="objects">
                            <th t-att-width="width">
                                <div t-field="column_id.name" class="text-center"></div>
                            </th>
                        </t>
                    </tr>
                </thead>
                <tbody>
                    <tr>
                        <t t-foreach="objects">
                            <td class="js_kanban_col" t-att-data-template="template" t-att-data-domain="domain" t-att-data-page_count="page_count" t-att-data-model="model" t-att-data-step="step" t-att-data-orderby="orderby">
                                <t t-foreach="object_ids" t-as="object_id">
                                    <t t-call="#{ template }"></t>
                                </t>
                                <!-- pager -->
                                <div t-if="1 != page_end" class="pagination pagination-centered">
                                    <ul>
                                        <li t-attf-class="prev #{'active' if page == 1 else '' }"> <a t-att-href=" '%s,%s-%s' % (kanban_url, column_id.id, (page &gt; 1 and page-1 or 1)) ">Prev</a></li>
                                        <t t-foreach="range(page_start, page_end+1)" t-as="p">
                                            <li t-att-class=" 'active' if page == p else '' "> <a t-att-href=" '%s,%s-%s' % (kanban_url, column_id.id, p)" t-esc="p"></a></li>
                                        </t>
                                        <li t-attf-class="next #{'active' if page == page_end else '' }"> <a t-att-href=" '%s,%s-%s' % (kanban_url, column_id.id, (page &lt; page_end and page+1 or page_end) )">Next</a></li>
                                    </ul>
                                </div>
                            </td>
                        </t>
                    </tr>
                </tbody>
            </table>
        </template>
     </data>
</openerp><|MERGE_RESOLUTION|>--- conflicted
+++ resolved
@@ -20,25 +20,16 @@
                         <script type="text/javascript" src="/web/static/lib/underscore/underscore.js"></script>
                         <script type="text/javascript" src="/web/static/lib/underscore.string/lib/underscore.string.js"></script>
                         <script type="text/javascript" src="/web/static/lib/jquery/jquery.js"></script>
-<<<<<<< HEAD
-                        <script type="text/javascript" src="/website/static/lib/ckeditor/ckeditor.js"></script>
-                        <script type="text/javascript" src="/website/static/lib/ckeditor.sharedspace/plugin.js"></script>
-                        <script type="text/javascript">
-                            CKEDITOR.disableAutoInline = true;
-                            CKEDITOR.dtd.$editable.li = 1;
-                        </script>
-=======
                         <script type="text/javascript" src="/website/static/lib/bootstrap/js/bootstrap.js"></script>
 
                         <script type="text/javascript" src="/web/static/lib/qweb/qweb2.js"></script>
                         <script type="text/javascript" src="/web/static/src/js/openerpframework.js"></script>
->>>>>>> e980e1c7
 
                         <t t-if="editable">
                             <link rel='stylesheet' href='/website/static/src/css/snippets.css'/>
                             <link rel='stylesheet' href='/website/static/src/css/editor.css'/>
 
-                            <script type="text/javascript" src="//cdnjs.cloudflare.com/ajax/libs/ckeditor/4.2/ckeditor.js"></script>
+                            <script type="text/javascript" src="/website/static/lib/ckeditor/ckeditor.js"></script>
                             <script type="text/javascript" src="/website/static/lib/ckeditor.sharedspace/plugin.js"></script>
                             <script type="text/javascript">
                                 CKEDITOR.disableAutoInline = true;
@@ -320,10 +311,6 @@
 
         <template id="500">
             <t t-call="website.layout">
-<<<<<<< HEAD
-                <t t-set="title">Contact us - <span t-record="res_company" t-field="name"/></t>
-=======
->>>>>>> e980e1c7
                 <div class="container">
                     <h1 class="mt32">500: Internal Server Error!</h1>
                     <pre t-if="editable" t-esc="traceback"/>
