# -*- coding: utf-8 -*-
# Part of Odoo. See LICENSE file for full copyright and licensing details.

import logging
import os
import re
import traceback

import werkzeug
import werkzeug.routing
import werkzeug.utils

import odoo
from odoo import api, models
from odoo import SUPERUSER_ID
from odoo.http import request
from odoo.tools import config
from odoo.exceptions import QWebException
from odoo.tools.safe_eval import safe_eval

from odoo.addons.base import ir
from odoo.addons.website.models.website import slug, url_for, _UNSLUG_RE


logger = logging.getLogger(__name__)


class RequestUID(object):
    def __init__(self, **kw):
        self.__dict__.update(kw)


class Http(models.AbstractModel):
    _inherit = 'ir.http'

    rerouting_limit = 10
    _geoip_resolver = None

    @classmethod
    def _get_converters(cls):
        """ Get the converters list for custom url pattern werkzeug need to
            match Rule. This override adds the website ones.
        """
        return dict(
            super(Http, cls)._get_converters(),
            model=ModelConverter,
            page=PageConverter,
        )

    @classmethod
    def _auth_method_public(cls):
        """ If no user logged, set the public user of current website, or default
            public user as request uid.
            After this method `request.env` can be called, since the `request.uid` is
            set. The `env` lazy property of `request` will be correct.
        """
        if not request.session.uid:
            env = api.Environment(request.cr, SUPERUSER_ID, request.context)
            website = env['website'].get_current_website()
            if website:
                request.uid = website.user_id.id
            else:
                request.uid = env.ref('base.public_user').id
        else:
            request.uid = request.session.uid

    bots = "bot|crawl|slurp|spider|curl|wget|facebookexternalhit".split("|")

    @classmethod
    def is_a_bot(cls):
        # We don't use regexp and ustr voluntarily
        # timeit has been done to check the optimum method
        user_agent = request.httprequest.environ.get('HTTP_USER_AGENT', '').lower()
        try:
            return any(bot in user_agent for bot in cls.bots)
        except UnicodeDecodeError:
            return any(bot in user_agent.encode('ascii', 'ignore') for bot in cls.bots)

    @classmethod
    def get_nearest_lang(cls, lang):
        # Try to find a similar lang. Eg: fr_BE and fr_FR
        short = lang.partition('_')[0]
        short_match = False
        for code, dummy in request.website.get_languages():
            if code == lang:
                return lang
            if not short_match and code.startswith(short):
                short_match = code
        return short_match

    @classmethod
    def _geoip_setup_resolver(cls):
        if cls._geoip_resolver is None:
            try:
                import GeoIP
                # updated database can be downloaded on MaxMind website
                # http://dev.maxmind.com/geoip/legacy/install/city/
                geofile = config.get('geoip_database')
                if os.path.exists(geofile):
                    cls._geoip_resolver = GeoIP.open(geofile, GeoIP.GEOIP_STANDARD)
                else:
                    cls._geoip_resolver = False
                    logger.warning('GeoIP database file %r does not exists, apt-get install geoip-database-contrib or download it from http://dev.maxmind.com/geoip/legacy/install/city/', geofile)
            except ImportError:
                cls._geoip_resolver = False

    @classmethod
    def _geoip_resolve(cls):
        if 'geoip' not in request.session:
            record = {}
            if cls._geoip_resolver and request.httprequest.remote_addr:
                record = cls._geoip_resolver.record_by_addr(request.httprequest.remote_addr) or {}
            request.session['geoip'] = record

    @classmethod
    def get_page_key(cls):
        return (cls._name, "cache", request.uid, request.lang, request.httprequest.full_path)

    @classmethod
    def _dispatch(cls):
        """ Before executing the endpoint method, add website params on request, such as
                - current website (record)
                - multilang support (set on cookies)
                - geoip dict data are added in the session
            Then follow the parent dispatching.
            Reminder :  Do not use `request.env` before authentication phase, otherwise the env
                        set on request will be created with uid=None (and it is a lazy property)
        """
        first_pass = not hasattr(request, 'website')
        request.website = None
        func = None
        try:
            if request.httprequest.method == 'GET' and '//' in request.httprequest.path:
                new_url = request.httprequest.path.replace('//', '/') + '?' + request.httprequest.query_string
                return werkzeug.utils.redirect(new_url, 301)
            func, arguments = cls._find_handler()
            request.website_enabled = func.routing.get('website', False)
        except werkzeug.exceptions.NotFound:
            # either we have a language prefixed route, either a real 404
            # in all cases, website processes them
            request.website_enabled = True

        request.website_multilang = (
            request.website_enabled and
            func and func.routing.get('multilang', func.routing['type'] == 'http')
        )

        cls._geoip_setup_resolver()
        cls._geoip_resolve()

        # For website routes (only), add website params on `request`
        cook_lang = request.httprequest.cookies.get('website_lang')
        if request.website_enabled:
            try:
                if func:
                    cls._authenticate(func.routing['auth'])
                elif request.uid is None:
                    cls._auth_method_public()
            except Exception as e:
                return cls._handle_exception(e)

            request.redirect = lambda url, code=302: werkzeug.utils.redirect(url_for(url), code)
            request.website = request.env['website'].get_current_website()  # can use `request.env` since auth methods are called
            context = dict(request.context)
            context['website_id'] = request.website.id
            langs = [lg[0] for lg in request.website.get_languages()]
            path = request.httprequest.path.split('/')
            if first_pass:
                is_a_bot = cls.is_a_bot()
                nearest_lang = not func and cls.get_nearest_lang(path[1])
                url_lang = nearest_lang and path[1]
                preferred_lang = ((cook_lang if cook_lang in langs else False)
                                  or (not is_a_bot and cls.get_nearest_lang(request.lang))
                                  or request.website.default_lang_code)

                request.lang = context['lang'] = nearest_lang or preferred_lang
                # if lang in url but not the displayed or default language --> change or remove
                # or no lang in url, and lang to dispay not the default language --> add lang
                # and not a POST request
                # and not a bot or bot but default lang in url
                if ((url_lang and (url_lang != request.lang or url_lang == request.website.default_lang_code))
                        or (not url_lang and request.website_multilang and request.lang != request.website.default_lang_code)
                        and request.httprequest.method != 'POST') \
                        and (not is_a_bot or (url_lang and url_lang == request.website.default_lang_code)):
                    if url_lang:
                        path.pop(1)
                    if request.lang != request.website.default_lang_code:
                        path.insert(1, request.lang)
                    path = '/'.join(path) or '/'
                    redirect = request.redirect(path + '?' + request.httprequest.query_string)
                    redirect.set_cookie('website_lang', request.lang)
                    request.context = context
                    return redirect
                elif url_lang:
                    request.uid = None
                    path.pop(1)
                    request.context = context
                    return cls.reroute('/'.join(path) or '/')
            if path[1] == request.website.default_lang_code:
                context['edit_translations'] = False
            if not context.get('tz'):
                context['tz'] = request.session.get('geoip', {}).get('time_zone')
            # bind modified context
            request.context = context
            request.website = request.website.with_context(context)

        # removed cache for auth public
        request.cache_save = False
        resp = super(Http, cls)._dispatch()

        if request.website_enabled and cook_lang != request.lang and hasattr(resp, 'set_cookie'):
            resp.set_cookie('website_lang', request.lang)
        return resp

    @classmethod
    def reroute(cls, path):
        if not hasattr(request, 'rerouting'):
            request.rerouting = [request.httprequest.path]
        if path in request.rerouting:
            raise Exception("Rerouting loop is forbidden")
        request.rerouting.append(path)
        if len(request.rerouting) > cls.rerouting_limit:
            raise Exception("Rerouting limit exceeded")
        request.httprequest.environ['PATH_INFO'] = path
        # void werkzeug cached_property. TODO: find a proper way to do this
        for key in ('path', 'full_path', 'url', 'base_url'):
            request.httprequest.__dict__.pop(key, None)

        return cls._dispatch()

    @classmethod
    def _postprocess_args(cls, arguments, rule):
        super(Http, cls)._postprocess_args(arguments, rule)

        for key, val in arguments.items():
            # Replace uid placeholder by the current request.uid
            if isinstance(val, models.BaseModel) and isinstance(val._uid, RequestUID):
                arguments[key] = val.sudo(request.uid)

        try:
            _, path = rule.build(arguments)
            assert path is not None
        except Exception, e:
            return cls._handle_exception(e, code=404)

        if getattr(request, 'website_multilang', False) and request.httprequest.method in ('GET', 'HEAD'):
            generated_path = werkzeug.url_unquote_plus(path)
            current_path = werkzeug.url_unquote_plus(request.httprequest.path)
            if generated_path != current_path:
                if request.lang != request.website.default_lang_code:
                    path = '/' + request.lang + path
                if request.httprequest.query_string:
                    path += '?' + request.httprequest.query_string
                return werkzeug.utils.redirect(path, code=301)

    @classmethod
    def _handle_exception(cls, exception, code=500):
        is_website_request = bool(getattr(request, 'website_enabled', False) and request.website)
        if not is_website_request:
            # Don't touch non website requests exception handling
            return super(Http, cls)._handle_exception(exception)
        else:
            try:
                response = super(Http, cls)._handle_exception(exception)
                if isinstance(response, Exception):
                    exception = response
                else:
                    # if parent excplicitely returns a plain response, then we don't touch it
                    return response
            except Exception, e:
                if 'werkzeug' in config['dev_mode'] and (not isinstance(exception, QWebException) or not exception.qweb.get('cause')):
                    raise
                exception = e

            values = dict(
                exception=exception,
                traceback=traceback.format_exc(exception),
            )

            if isinstance(exception, werkzeug.exceptions.HTTPException):
                if exception.code is None:
                    # Hand-crafted HTTPException likely coming from abort(),
                    # usually for a redirect response -> return it directly
                    return exception
                else:
                    code = exception.code

            if isinstance(exception, odoo.exceptions.AccessError):
                code = 403

            if isinstance(exception, QWebException):
                values.update(qweb_exception=exception)
                if isinstance(exception.qweb.get('cause'), odoo.exceptions.AccessError):
                    code = 403

            if code == 500:
                logger.error("500 Internal Server Error:\n\n%s", values['traceback'])
                if 'qweb_exception' in values:
                    view = request.env["ir.ui.view"]
                    views = view._views_get(exception.qweb['template'])
                    to_reset = views.filtered(lambda view: view.model_data_id.noupdate is True and not view.page)
                    values['views'] = to_reset
            elif code == 403:
                logger.warn("403 Forbidden:\n\n%s", values['traceback'])

            values.update(
                status_message=werkzeug.http.HTTP_STATUS_CODES[code],
                status_code=code,
            )

            if not request.uid:
                cls._auth_method_public()

            try:
                html = request.env['ir.ui.view'].render_template('website.%s' % code, values)
            except Exception:
                html = request.env['ir.ui.view'].render_template('website.http_error', values)
            return werkzeug.wrappers.Response(html, status=code, content_type='text/html;charset=utf-8')

    @classmethod
    def binary_content(cls, xmlid=None, model='ir.attachment', id=None, field='datas', unique=False, filename=None, filename_field='datas_fname', download=False, mimetype=None, default_mimetype='application/octet-stream', env=None):
        env = env or request.env
        obj = None
        if xmlid:
            obj = env.ref(xmlid, False)
        elif id and model in env:
            obj = env[model].browse(int(id))
        if obj and 'website_published' in obj._fields:
            if env[obj._name].sudo().search([('id', '=', obj.id), ('website_published', '=', True)]):
                env = env(user=SUPERUSER_ID)
        return super(Http, cls).binary_content(xmlid=xmlid, model=model, id=id, field=field, unique=unique, filename=filename, filename_field=filename_field, download=download, mimetype=mimetype, default_mimetype=default_mimetype, env=env)


class ModelConverter(ir.ir_http.ModelConverter):

    def __init__(self, url_map, model=False, domain='[]'):
        super(ModelConverter, self).__init__(url_map, model)
        self.domain = domain
        self.regex = _UNSLUG_RE.pattern

    def to_url(self, value):
        return slug(value)

    def to_python(self, value):
        matching = re.match(self.regex, value)
        _uid = RequestUID(value=value, match=matching, converter=self)
        record_id = int(matching.group(2))
        env = api.Environment(request.cr, _uid, request.context)
        if record_id < 0:
            # limited support for negative IDs due to our slug pattern, assume abs() if not found
            if not env[self.model].browse(record_id).exists():
                record_id = abs(record_id)
        return env[self.model].browse(record_id)

    def generate(self, query=None, args=None):
        Model = request.env[self.model]
        domain = safe_eval(self.domain, (args or {}).copy())
        if query:
            domain.append((Model._rec_name, 'ilike', '%' + query + '%'))
        for record in Model.search_read(domain=domain, fields=['write_date', Model._rec_name]):
            if record.get(Model._rec_name, False):
                yield {'loc': (record['id'], record[Model._rec_name])}


class PageConverter(werkzeug.routing.PathConverter):
    """ Only point of this converter is to bundle pages enumeration logic """

    def generate(self, query=None, args={}):
        View = request.env['ir.ui.view']
        domain = [('page', '=', True)]
        query = query and query.startswith('website.') and query[8:] or query
        if query:
            domain += [('key', 'like', query)]
        domain += ['|', ('website_id', '=', request.website.id), ('website_id', '=', False)]

        views = View.search_read(domain, fields=['key', 'priority', 'write_date'], order='name')
        for view in views:
            xid = view['key'].startswith('website.') and view['key'][8:] or view['key']
            # the 'page/homepage' url is indexed as '/', avoid aving the same page referenced twice
            # when we will have an url mapping mechanism, replace this by a rule: page/homepage --> /
            if xid == 'homepage':
                continue
            record = {'loc': xid}
            if view['priority'] != 16:
<<<<<<< HEAD
                record['__priority'] = min(round(view['priority'] / 32.0, 1), 1)
=======
                record['__priority'] = min(round(view['priority'] / 32.0,1), 1)
>>>>>>> 345755e2
            if view['write_date']:
                record['__lastmod'] = view['write_date'][:10]
            yield record<|MERGE_RESOLUTION|>--- conflicted
+++ resolved
@@ -382,11 +382,7 @@
                 continue
             record = {'loc': xid}
             if view['priority'] != 16:
-<<<<<<< HEAD
                 record['__priority'] = min(round(view['priority'] / 32.0, 1), 1)
-=======
-                record['__priority'] = min(round(view['priority'] / 32.0,1), 1)
->>>>>>> 345755e2
             if view['write_date']:
                 record['__lastmod'] = view['write_date'][:10]
             yield record