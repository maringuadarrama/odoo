--- conflicted
+++ resolved
@@ -59,14 +59,9 @@
             set. The `env` lazy property of `request` will be correct.
         """
         if not request.session.uid:
-<<<<<<< HEAD
             env = api.Environment(request.cr, SUPERUSER_ID, request.context)
             website = env['website'].get_current_website()
-            if website:
-=======
-            website = self.pool['website'].get_current_website(request.cr, openerp.SUPERUSER_ID, context=request.context)
             if website and website.user_id:
->>>>>>> 330f84f2
                 request.uid = website.user_id.id
             else:
                 request.uid = env.ref('base.public_user').id
