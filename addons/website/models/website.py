--- conflicted
+++ resolved
@@ -814,538 +814,4 @@
         if not self.domain:
             return ''
         res = urls.url_parse(self.domain)
-<<<<<<< HEAD
-        return 'http://' + self.domain if not res.scheme else self.domain
-=======
-        return 'http://' + self.domain if not res.scheme else self.domain
-
-
-class SeoMetadata(models.AbstractModel):
-
-    _name = 'website.seo.metadata'
-    _description = 'SEO metadata'
-
-    is_seo_optimized = fields.Boolean("SEO optimized", compute='_compute_is_seo_optimized')
-    website_meta_title = fields.Char("Website meta title", translate=True)
-    website_meta_description = fields.Text("Website meta description", translate=True)
-    website_meta_keywords = fields.Char("Website meta keywords", translate=True)
-    website_meta_og_img = fields.Char("Website opengraph image")
-
-    @api.multi
-    def _compute_is_seo_optimized(self):
-        for record in self:
-            record.is_seo_optimized = record.website_meta_title and record.website_meta_description and record.website_meta_keywords
-
-    def _default_website_meta(self):
-        """ This method will return default meta information. It return the dict
-            contains meta property as a key and meta content as a value.
-            e.g. 'og:type': 'website'.
-
-            Override this method in case you want to change default value
-            from any model. e.g. change value of og:image to product specific
-            images instead of default images
-        """
-        self.ensure_one()
-        company = request.website.company_id.sudo()
-        title = (request.website or company).name
-        if 'name' in self:
-            title = '%s | %s' % (self.name, title)
-        if request.website.social_default_image:
-            img = '/web/image/website/%s/social_default_image' % request.website.id
-        else:
-            img = '/web/image/res.company/%s/logo' % company.id
-        # Default meta for OpenGraph
-        default_opengraph = {
-            'og:type': 'website',
-            'og:title': title,
-            'og:site_name': company.name,
-            'og:url': request.httprequest.url,
-            'og:image': img,
-        }
-        # Default meta for Twitter
-        default_twitter = {
-            'twitter:card': 'summary_large_image',
-            'twitter:title': title,
-            'twitter:image': img + '/300x300',
-        }
-        if company.social_twitter:
-            default_twitter['twitter:site'] = "@%s" % company.social_twitter.split('/')[-1]
-
-        return {
-            'default_opengraph': default_opengraph,
-            'default_twitter': default_twitter
-        }
-
-    def get_website_meta(self):
-        """ This method will return final meta information. It will replace
-            default values with user's custom value (if user modified it from
-            the seo popup of fronted)
-
-            This method is not meant for overridden. To customize meta values
-            override `_default_website_meta` method instead of this method. This
-            method only replaces user custom values in defaults.
-        """
-        root_url = request.httprequest.url_root.strip('/')
-        default_meta = self._default_website_meta()
-        opengraph_meta, twitter_meta = default_meta['default_opengraph'], default_meta['default_twitter']
-        if self.website_meta_title:
-            opengraph_meta['og:title'] = self.website_meta_title
-            twitter_meta['twitter:title'] = self.website_meta_title
-        if self.website_meta_description:
-            opengraph_meta['og:description'] = self.website_meta_description
-            twitter_meta['twitter:description'] = self.website_meta_description
-        meta_image = self.website_meta_og_img or opengraph_meta['og:image']
-        if meta_image.startswith('/'):
-            meta_image = "%s%s" % (root_url, meta_image)
-        opengraph_meta['og:image'] = meta_image
-        twitter_meta['twitter:image'] = meta_image
-        return {
-            'opengraph_meta': opengraph_meta,
-            'twitter_meta': twitter_meta
-        }
-
-
-class WebsiteMultiMixin(models.AbstractModel):
-
-    _name = 'website.multi.mixin'
-    _description = 'Multi Website Mixin'
-
-    website_id = fields.Many2one('website', string='Website', ondelete='restrict', help='Restrict publishing to this website.')
-
-    @api.multi
-    def can_access_from_current_website(self, website_id=False):
-        can_access = True
-        for record in self:
-            if (website_id or record.website_id.id) not in (False, request.website.id):
-                can_access = False
-                continue
-        return can_access
-
-
-class WebsitePublishedMixin(models.AbstractModel):
-
-    _name = "website.published.mixin"
-    _description = 'Website Published Mixin'
-
-    website_published = fields.Boolean('Visible on current website', related='is_published', readonly=False)
-    is_published = fields.Boolean('Is published', copy=False)
-    website_url = fields.Char('Website URL', compute='_compute_website_url', help='The full URL to access the document through the website.')
-
-    @api.multi
-    def _compute_website_url(self):
-        for record in self:
-            record.website_url = '#'
-
-    @api.multi
-    def website_publish_button(self):
-        self.ensure_one()
-        if self.env.user.has_group('website.group_website_publisher') and self.website_url != '#':
-            # Force website to land on record's website to publish/unpublish it
-            if 'website_id' in self and self.env.user.has_group('website.group_multi_website'):
-                self.website_id._force()
-            return self.open_website_url()
-        return self.write({'website_published': not self.website_published})
-
-    def open_website_url(self):
-        return {
-            'type': 'ir.actions.act_url',
-            'url': self.website_url,
-            'target': 'self',
-        }
-
-    def create_and_get_website_url(self, **kwargs):
-        return self.create(kwargs).website_url
-
-
-class WebsitePublishedMultiMixin(WebsitePublishedMixin):
-
-    _name = 'website.published.multi.mixin'
-    _inherit = ['website.published.mixin', 'website.multi.mixin']
-    _description = 'Multi Website Published Mixin'
-
-    website_published = fields.Boolean(compute='_compute_website_published',
-                                       inverse='_inverse_website_published',
-                                       search='_search_website_published',
-                                       related=False, readonly=False)
-
-    @api.multi
-    @api.depends('is_published', 'website_id')
-    def _compute_website_published(self):
-        current_website_id = self._context.get('website_id')
-        for record in self:
-            if current_website_id:
-                record.website_published = record.is_published and (not record.website_id or record.website_id.id == current_website_id)
-            else:
-                record.website_published = record.is_published
-
-    @api.multi
-    def _inverse_website_published(self):
-        for record in self:
-            record.is_published = record.website_published
-
-    def _search_website_published(self, operator, value):
-        if not isinstance(value, bool) or operator not in ('=', '!='):
-            logger.warning('unsupported search on website_published: %s, %s', operator, value)
-            return [()]
-
-        if operator in expression.NEGATIVE_TERM_OPERATORS:
-            value = not value
-
-        current_website_id = self._context.get('website_id')
-        is_published = [('is_published', '=', value)]
-        if current_website_id:
-            on_current_website = self.env['website'].website_domain(current_website_id)
-            return (['!'] if value is False else []) + expression.AND([is_published, on_current_website])
-        else:  # should be in the backend, return things that are published anywhere
-            return is_published
-
-
-class Page(models.Model):
-    _name = 'website.page'
-    _inherits = {'ir.ui.view': 'view_id'}
-    _inherit = 'website.published.multi.mixin'
-    _description = 'Page'
-    _order = 'website_id'
-
-    url = fields.Char('Page URL')
-    view_id = fields.Many2one('ir.ui.view', string='View', required=True, ondelete="cascade")
-    website_indexed = fields.Boolean('Page Indexed', default=True)
-    date_publish = fields.Datetime('Publishing Date')
-    # This is needed to be able to display if page is a menu in /website/pages
-    menu_ids = fields.One2many('website.menu', 'page_id', 'Related Menus')
-    is_homepage = fields.Boolean(compute='_compute_homepage', inverse='_set_homepage', string='Homepage')
-    is_visible = fields.Boolean(compute='_compute_visible', string='Is Visible')
-
-    # Page options
-    header_overlay = fields.Boolean()
-    header_color = fields.Char()
-
-    # don't use mixin website_id but use website_id on ir.ui.view instead
-    website_id = fields.Many2one(related='view_id.website_id', store=True, readonly=False)
-
-    @api.one
-    def _compute_homepage(self):
-        self.is_homepage = self == self.env['website'].get_current_website().homepage_id
-
-    @api.one
-    def _set_homepage(self):
-        website = self.env['website'].get_current_website()
-        if self.is_homepage:
-            if website.homepage_id != self:
-                website.write({'homepage_id': self.id})
-        else:
-            if website.homepage_id == self:
-                website.write({'homepage_id': None})
-
-    @api.one
-    def _compute_visible(self):
-        self.is_visible = self.website_published and (not self.date_publish or self.date_publish < fields.Datetime.now())
-
-    @api.multi
-    def _is_most_specific_page(self, page_to_test):
-        '''This will test if page_to_test is the most specific page in self.'''
-        pages_for_url = self.sorted(key=lambda p: not p.website_id).filtered(lambda page: page.url == page_to_test.url)
-
-        # this works because pages are _order'ed by website_id
-        most_specific_page = pages_for_url[0]
-
-        return most_specific_page == page_to_test
-
-    @api.model
-    def get_page_info(self, id):
-        return self.browse(id).read(
-            ['id', 'name', 'url', 'website_published', 'website_indexed', 'date_publish', 'menu_ids', 'is_homepage', 'website_id'],
-        )
-
-    @api.multi
-    def get_view_identifier(self):
-        """ Get identifier of this page view that may be used to render it """
-        return self.view_id.id
-
-    @api.model
-    def save_page_info(self, website_id, data):
-        website = self.env['website'].browse(website_id)
-        page = self.browse(int(data['id']))
-
-        # If URL has been edited, slug it
-        original_url = page.url
-        url = data['url']
-        if not url.startswith('/'):
-            url = '/' + url
-        if page.url != url:
-            url = '/' + slugify(url, max_length=1024, path=True)
-            url = self.env['website'].get_unique_path(url)
-
-        # If name has changed, check for key uniqueness
-        if page.name != data['name']:
-            page_key = self.env['website'].get_unique_key(slugify(data['name']))
-        else:
-            page_key = page.key
-
-        menu = self.env['website.menu'].search([('page_id', '=', int(data['id']))])
-        if not data['is_menu']:
-            # If the page is no longer in menu, we should remove its website_menu
-            if menu:
-                menu.unlink()
-        else:
-            # The page is now a menu, check if has already one
-            if menu:
-                menu.write({'url': url})
-            else:
-                self.env['website.menu'].create({
-                    'name': data['name'],
-                    'url': url,
-                    'page_id': data['id'],
-                    'parent_id': website.menu_id.id,
-                    'website_id': website.id,
-                })
-
-        # Edits via the page manager shouldn't trigger the COW
-        # mechanism and generate new pages. The user manages page
-        # visibility manually with is_published here.
-        w_vals = {
-            'key': page_key,
-            'name': data['name'],
-            'url': url,
-            'is_published': data['website_published'],
-            'website_indexed': data['website_indexed'],
-            'date_publish': data['date_publish'] or None,
-            'is_homepage': data['is_homepage'],
-        }
-        page.with_context(no_cow=True).write(w_vals)
-
-        # Create redirect if needed
-        if data['create_redirect']:
-            self.env['website.redirect'].create({
-                'type': data['redirect_type'],
-                'url_from': original_url,
-                'url_to': url,
-                'website_id': website.id,
-            })
-
-        return url
-
-    @api.multi
-    @api.returns('self', lambda value: value.id)
-    def copy(self, default=None):
-        if default:
-            if not default.get('view_id'):
-                view = self.env['ir.ui.view'].browse(self.view_id.id)
-                new_view = view.copy({'website_id': default.get('website_id')})
-                default['view_id'] = new_view.id
-
-            default['url'] = default.get('url', self.env['website'].get_unique_path(self.url))
-        return super(Page, self).copy(default=default)
-
-    @api.model
-    def clone_page(self, page_id, clone_menu=True):
-        """ Clone a page, given its identifier
-            :param page_id : website.page identifier
-        """
-        page = self.browse(int(page_id))
-        new_page = page.copy(dict(name=page.name, website_id=self.env['website'].get_current_website().id))
-        # Should not clone menu if the page was cloned from one website to another
-        # Eg: Cloning a generic page (no website) will create a page with a website, we can't clone menu (not same container)
-        if clone_menu and new_page.website_id == page.website_id:
-            menu = self.env['website.menu'].search([('page_id', '=', page_id)], limit=1)
-            if menu:
-                # If the page being cloned has a menu, clone it too
-                menu.copy({'url': new_page.url, 'name': menu.name, 'page_id': new_page.id})
-
-        return new_page.url + '?enable_editor=1'
-
-    @api.multi
-    def unlink(self):
-        # When a website_page is deleted, the ORM does not delete its
-        # ir_ui_view. So we got to delete it ourself, but only if the
-        # ir_ui_view is not used by another website_page.
-        for page in self:
-            # Other pages linked to the ir_ui_view of the page being deleted (will it even be possible?)
-            pages_linked_to_iruiview = self.search(
-                [('view_id', '=', page.view_id.id), ('id', '!=', page.id)]
-            )
-            if not pages_linked_to_iruiview and not page.view_id.inherit_children_ids:
-                # If there is no other pages linked to that ir_ui_view, we can delete the ir_ui_view
-                page.view_id.unlink()
-        return super(Page, self).unlink()
-
-    @api.multi
-    def write(self, vals):
-        if 'url' in vals and not vals['url'].startswith('/'):
-            vals['url'] = '/' + vals['url']
-        return super(Page, self).write(vals)
-
-    def get_website_meta(self):
-        self.ensure_one()
-        return self.view_id.get_website_meta()
-
-
-class Menu(models.Model):
-
-    _name = "website.menu"
-    _description = "Website Menu"
-
-    _parent_store = True
-    _order = "sequence, id"
-
-    def _default_sequence(self):
-        menu = self.search([], limit=1, order="sequence DESC")
-        return menu.sequence or 0
-
-    name = fields.Char('Menu', required=True, translate=True)
-    url = fields.Char('Url', default='')
-    page_id = fields.Many2one('website.page', 'Related Page', ondelete='cascade')
-    new_window = fields.Boolean('New Window')
-    sequence = fields.Integer(default=_default_sequence)
-    website_id = fields.Many2one('website', 'Website', ondelete='cascade')
-    parent_id = fields.Many2one('website.menu', 'Parent Menu', index=True, ondelete="cascade")
-    child_id = fields.One2many('website.menu', 'parent_id', string='Child Menus')
-    parent_path = fields.Char(index=True)
-    is_visible = fields.Boolean(compute='_compute_visible', string='Is Visible')
-
-    @api.multi
-    def name_get(self):
-        res = []
-        for menu in self:
-            website_suffix = '%s - %s' % (menu.name, menu.website_id.name)
-            res.append((menu.id, website_suffix if menu.website_id and self.env.user.has_group('website.group_multi_website') else menu.name))
-        return res
-
-    @api.model
-    def create(self, vals):
-        ''' In case a menu without a website_id is trying to be created, we duplicate
-            it for every website.
-            Note: Particulary useful when installing a module that adds a menu like
-                  /shop. So every website has the shop menu.
-                  Be careful to return correct record for ir.model.data xml_id in case
-                  of default main menus creation.
-        '''
-        # Only used when creating website_data.xml default menu
-        if vals.get('url') == '/default-main-menu':
-            return super(Menu, self).create(vals)
-
-        if 'website_id' in vals:
-            return super(Menu, self).create(vals)
-        elif self._context.get('website_id'):
-            vals['website_id'] = self._context.get('website_id')
-            return super(Menu, self).create(vals)
-        else:
-            # create for every site
-            for website in self.env['website'].search([]):
-                w_vals = dict(vals, **{
-                    'website_id': website.id,
-                    'parent_id': website.menu_id.id,
-                })
-                res = super(Menu, self).create(w_vals)
-            # if creating a default menu, we should also save it as such
-            default_menu = self.env.ref('website.main_menu', raise_if_not_found=False)
-            if default_menu and vals.get('parent_id') == default_menu.id:
-                res = super(Menu, self).create(vals)
-        return res  # Only one record is returned but multiple could have been created
-
-    @api.multi
-    def unlink(self):
-        default_menu = self.env.ref('website.main_menu', raise_if_not_found=False)
-        menus_to_remove = self
-        for menu in self.filtered(lambda m: default_menu and m.parent_id.id == default_menu.id):
-            menus_to_remove |= self.env['website.menu'].search([('url', '=', menu.url),
-                                                                ('website_id', '!=', False),
-                                                                ('id', '!=', menu.id)])
-        return super(Menu, menus_to_remove).unlink()
-
-    @api.one
-    def _compute_visible(self):
-        visible = True
-        if self.page_id and not self.page_id.sudo().is_visible and not self.user_has_groups('base.group_user'):
-            visible = False
-        self.is_visible = visible
-
-    @api.model
-    def clean_url(self):
-        # clean the url with heuristic
-        if self.page_id:
-            url = self.page_id.sudo().url
-        else:
-            url = self.url
-            if url and not self.url.startswith('/'):
-                if '@' in self.url:
-                    if not self.url.startswith('mailto'):
-                        url = 'mailto:%s' % self.url
-                elif not self.url.startswith('http'):
-                    url = '/%s' % self.url
-        return url
-
-    # would be better to take a menu_id as argument
-    @api.model
-    def get_tree(self, website_id, menu_id=None):
-        def make_tree(node):
-            page_id = node.page_id.id if node.page_id else None
-            is_homepage = page_id and self.env['website'].browse(website_id).homepage_id.id == page_id
-            menu_node = dict(
-                id=node.id,
-                name=node.name,
-                url=node.page_id.url if page_id else node.url,
-                new_window=node.new_window,
-                sequence=node.sequence,
-                parent_id=node.parent_id.id,
-                children=[],
-                is_homepage=is_homepage,
-            )
-            for child in node.child_id:
-                menu_node['children'].append(make_tree(child))
-            return menu_node
-        if menu_id:
-            menu = self.browse(menu_id)
-        else:
-            menu = self.env['website'].browse(website_id).menu_id
-        return make_tree(menu)
-
-    @api.model
-    def save(self, website_id, data):
-        def replace_id(old_id, new_id):
-            for menu in data['data']:
-                if menu['id'] == old_id:
-                    menu['id'] = new_id
-                if menu['parent_id'] == old_id:
-                    menu['parent_id'] = new_id
-        to_delete = data['to_delete']
-        if to_delete:
-            self.browse(to_delete).unlink()
-        for menu in data['data']:
-            mid = menu['id']
-            # new menu are prefixed by new-
-            if isinstance(mid, pycompat.string_types):
-                new_menu = self.create({'name': menu['name'], 'website_id': website_id})
-                replace_id(mid, new_menu.id)
-        for menu in data['data']:
-            menu_id = self.browse(menu['id'])
-            # if the url match a website.page, set the m2o relation
-            # except if the menu url is '#', meaning it will be used as a menu container, most likely for a dropdown
-            if menu['url'] == '#':
-                if menu_id.page_id:
-                    menu_id.page_id = None
-            else:
-                page = self.env['website.page'].search(self.env["website"].website_domain(website_id) + ['|', ('url', '=', menu['url']), ('url', '=', '/' + menu['url'])], limit=1)
-                if page:
-                    menu['page_id'] = page.id
-                    menu['url'] = page.url
-                elif menu_id.page_id:
-                    menu_id.page_id.write({'url': menu['url']})
-            menu_id.write(menu)
-
-        return True
-
-
-class WebsiteRedirect(models.Model):
-    _name = "website.redirect"
-    _description = "Website Redirect"
-    _order = "sequence, id"
-    _rec_name = 'url_from'
-
-    type = fields.Selection([('301', 'Moved permanently (301)'), ('302', 'Moved temporarily (302)')], string='Redirection Type', required=True, default='301')
-    url_from = fields.Char('Redirect From', required=True)
-    url_to = fields.Char('Redirect To', required=True)
-    website_id = fields.Many2one('website', 'Website', ondelete='cascade')
-    active = fields.Boolean(default=True)
-    sequence = fields.Integer()
->>>>>>> 32039b2a
+        return 'http://' + self.domain if not res.scheme else self.domain