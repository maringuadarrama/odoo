--- conflicted
+++ resolved
@@ -9,11 +9,7 @@
 msgstr ""
 "Project-Id-Version: Odoo 9.0\n"
 "Report-Msgid-Bugs-To: \n"
-<<<<<<< HEAD
-"POT-Creation-Date: 2016-08-19 10:26+0000\n"
-=======
 "POT-Creation-Date: 2016-08-18 14:08+0000\n"
->>>>>>> bc1a0a32
 "PO-Revision-Date: 2016-02-01 14:39+0000\n"
 "Last-Translator: Antonio Trueba\n"
 "Language-Team: Spanish (http://www.transifex.com/odoo/odoo-9/language/es/)\n"
@@ -31,17 +27,6 @@
 msgstr ""
 "<span class=\"col-xs-6 text-right text-muted\" title=\"Delivery will be "
 "updated after choosing a new delivery method\"> Entrega:</span>"
-<<<<<<< HEAD
-
-#. module: website_sale_delivery
-#: model:ir.model.fields,help:website_sale_delivery.field_delivery_carrier_website_description
-msgid ""
-"A description of the Product that you want to communicate to your customers. "
-"This description will be copied to every Sale Order, Delivery Order and "
-"Customer Invoice/Refund"
-msgstr ""
-=======
->>>>>>> bc1a0a32
 
 #. module: website_sale_delivery
 #: model:ir.model.fields,field_description:website_sale_delivery.field_delivery_carrier_accessory_product_ids
@@ -102,29 +87,14 @@
 msgstr "Gastos de envío"
 
 #. module: website_sale_delivery
-<<<<<<< HEAD
-#: model:ir.ui.menu,name:website_sale_delivery.menu_ecommerce_delivery
-#, fuzzy
-msgid "Delivery Methods"
-msgstr "Escoja su método de envío"
-
-#. module: website_sale_delivery
-=======
->>>>>>> bc1a0a32
 #: model:ir.ui.view,arch_db:website_sale_delivery.view_delivery_carrier_form_website_delivery
 msgid "Description"
 msgstr "Descripción"
 
 #. module: website_sale_delivery
 #: model:ir.ui.view,arch_db:website_sale_delivery.view_delivery_carrier_form_website_delivery
-<<<<<<< HEAD
-#, fuzzy
-msgid "Description displayed on the eCommerce and on online quotations."
-msgstr "Descripción para los pedidos online"
-=======
 msgid "Description displayed on the eCommerce and on the Online Quotations."
 msgstr ""
->>>>>>> bc1a0a32
 
 #. module: website_sale_delivery
 #: model:ir.model.fields,field_description:website_sale_delivery.field_delivery_carrier_website_description
@@ -178,9 +148,6 @@
 msgstr "Costes en destino"
 
 #. module: website_sale_delivery
-<<<<<<< HEAD
-#: code:addons/website_sale_delivery/models/sale_order.py:104
-=======
 #: model:ir.model.fields,field_description:website_sale_delivery.field_delivery_carrier_purchase_line_warn_msg
 msgid "Message for Purchase Order Line"
 msgstr "Mensaje para la línea del pedido de compra"
@@ -192,7 +159,6 @@
 
 #. module: website_sale_delivery
 #: code:addons/website_sale_delivery/models/sale_order.py:138
->>>>>>> bc1a0a32
 #, python-format
 msgid ""
 "No shipping method is available for your current order and shipping address. "
@@ -220,8 +186,6 @@
 #: model:ir.model.fields,help:website_sale_delivery.field_delivery_carrier_optional_product_ids
 msgid "Products to propose when add to cart."
 msgstr ""
-<<<<<<< HEAD
-=======
 
 #. module: website_sale_delivery
 #: model:ir.model.fields,field_description:website_sale_delivery.field_delivery_carrier_project_id
@@ -232,7 +196,6 @@
 #: model:ir.model.fields,field_description:website_sale_delivery.field_delivery_carrier_purchase_line_warn
 msgid "Purchase Order Line"
 msgstr "Línea pedido de compra"
->>>>>>> bc1a0a32
 
 #. module: website_sale_delivery
 #: model:ir.model.fields,field_description:website_sale_delivery.field_delivery_carrier_rating_ids
@@ -245,13 +208,16 @@
 msgstr "Aviso para pedido de venta"
 
 #. module: website_sale_delivery
+#: model:ir.model.fields,field_description:website_sale_delivery.field_delivery_carrier_sale_line_warn
+msgid "Sales Order Line"
+msgstr "Línea pedido de venta"
+
+#. module: website_sale_delivery
 #: model:ir.ui.view,arch_db:website_sale_delivery.country_state_shipping
 msgid "Select..."
 msgstr ""
 
 #. module: website_sale_delivery
-<<<<<<< HEAD
-=======
 #: model:ir.model.fields,help:website_sale_delivery.field_delivery_carrier_purchase_line_warn
 #: model:ir.model.fields,help:website_sale_delivery.field_delivery_carrier_sale_line_warn
 msgid ""
@@ -265,7 +231,6 @@
 "siguiente campo."
 
 #. module: website_sale_delivery
->>>>>>> bc1a0a32
 #: model:ir.model.fields,field_description:website_sale_delivery.field_delivery_carrier_website_sequence
 msgid "Sequence"
 msgstr "Secuencia"
@@ -281,11 +246,7 @@
 msgstr "Tamaño Y"
 
 #. module: website_sale_delivery
-<<<<<<< HEAD
-#: code:addons/website_sale_delivery/models/sale_order.py:103
-=======
 #: code:addons/website_sale_delivery/models/sale_order.py:137
->>>>>>> bc1a0a32
 #, python-format
 msgid "Sorry, we are unable to ship your order"
 msgstr "Lo sentimos, no es posible enviar su pedido"
@@ -331,19 +292,6 @@
 #: model:ir.ui.view,arch_db:website_sale_delivery.shipping_tracking
 msgid "Tracking:"
 msgstr ""
-<<<<<<< HEAD
-
-#. module: website_sale_delivery
-#: model:ir.model.fields,field_description:website_sale_delivery.field_delivery_carrier_website_published
-msgid "Visible in Website"
-msgstr "Visible en el sitio web"
-
-#. module: website_sale_delivery
-#: model:ir.model.fields,field_description:website_sale_delivery.field_delivery_carrier_website_message_ids
-msgid "Website Comments"
-msgstr "Comentarios del sitio web"
-=======
->>>>>>> bc1a0a32
 
 #. module: website_sale_delivery
 #: model:ir.model.fields,field_description:website_sale_delivery.field_delivery_carrier_public_categ_ids
@@ -372,45 +320,14 @@
 #~ "Marque esta casilla para generar una Licitación en vez de generar una "
 #~ "solicitud de cotización desde abastecimiento."
 
-<<<<<<< HEAD
-#~ msgid "Message for Purchase Order Line"
-#~ msgstr "Mensaje para la línea del pedido de compra"
-
-#~ msgid "Message for Sales Order Line"
-#~ msgstr "Mensaje para la línea de pedido de venta"
-
-#~ msgid "Project"
-#~ msgstr "Proyecto"
-
-#~ msgid "Purchase Order Line"
-#~ msgstr "Línea pedido de compra"
-
-#~ msgid "Sales Order Line"
-#~ msgstr "Línea pedido de venta"
-
-#~ msgid ""
-#~ "Selecting the \"Warning\" option will notify user with the message, "
-#~ "Selecting \"Blocking Message\" will throw an exception with the message "
-#~ "and block the flow. The Message has to be written in the next field."
-#~ msgstr ""
-#~ "Si selecciona la opción \"Aviso\" se notificará a los usuarios con el "
-#~ "mensaje, si selecciona \"Mensaje de bloqueo\" se lanzará una excepción "
-#~ "con el mensaje y se bloqueará el flujo. El mensaje debe escribirse en el "
-#~ "siguiente campo."
-
 #~ msgid "The full URL to access the document through the website."
 #~ msgstr "La URL completa para acceder al documento a través de la web."
 
-=======
-#~ msgid "The full URL to access the document through the website."
-#~ msgstr "La URL completa para acceder al documento a través de la web."
-
 #~ msgid "Visible in Website"
 #~ msgstr "Visible en el sitio web"
 
 #~ msgid "Website Comments"
 #~ msgstr "Comentarios del sitio web"
 
->>>>>>> bc1a0a32
 #~ msgid "Website URL"
 #~ msgstr "URL del sitio web"