--- conflicted
+++ resolved
@@ -2512,14 +2512,11 @@
 
 // Internet Explorer 9+ specifics {{{
 .openerp_ie
-<<<<<<< HEAD
     .placeholder
         color: $tag-border !important
         font-style: italic !important
-=======
     .oe_form_binary_file
         width: 80px
->>>>>>> f0700b44
     .oe_form_field_boolean input
         background: #fff
     .db_option_table .oe_form_field_selection
