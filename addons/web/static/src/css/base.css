@charset "utf-8";
@font-face {
  font-family: "mnmliconsRegular";
  src: url("/web/static/src/font/mnmliconsv21-webfont.eot") format("eot");
  src: url("/web/static/src/font/mnmliconsv21-webfont.woff") format("woff");
  src: url("/web/static/src/font/mnmliconsv21-webfont.ttf") format("truetype");
  src: url("/web/static/src/font/mnmliconsv21-webfont.svg") format("svg") active;
  font-weight: normal;
  font-style: normal;
}

@font-face {
  font-family: "EntypoRegular";
  src: url("/web/static/src/font/entypo-webfont.eot") format("eot");
  src: url("/web/static/src/font/entypo-webfont.eot?#iefix") format("embedded-opentype");
  src: url("/web/static/src/font/entypo-webfont.woff") format("woff");
  src: url("/web/static/src/font/entypo-webfont.ttf") format("truetype");
  src: url("/web/static/src/font/entypo-webfont.svg") format("svg") active;
  font-weight: normal;
  font-style: normal;
}

.openerp {
  padding: 0;
  margin: 0;
  font-family: "Lucida Grande", Helvetica, Verdana, Arial, sans-serif;
  color: #4c4c4c;
  font-size: 13px;
  background: white;
  /* http://www.quirksmode.org/dom/inputfile.html
   * http://stackoverflow.com/questions/2855589/replace-input-type-file-by-an-image
   */
}
.openerp.openerp_webclient_container {
  height: 100%;
}
.openerp :-moz-placeholder {
  color: #afafb6 !important;
  font-style: italic !important;
}
.openerp ::-webkit-input-placeholder {
  color: #afafb6 !important;
  font-style: italic !important;
}
.openerp :-ms-input-placeholder {
  color: #afafb6 !important;
  font-style: italic !important;
}
.openerp a {
  text-decoration: none;
  cursor: pointer !important;
}
.openerp table {
  padding: 0;
  border-collapse: collapse;
}
.openerp thead {
  font-weight: bold;
  background-color: #f0f0f0;
}
.openerp thead th {
  border-left: 1px solid #dfdfdf;
}
.openerp thead th:first-child {
  border-left: none;
}
.openerp thead th.null {
  border-left: none;
}
.openerp th, .openerp td {
  padding: 0;
  text-align: left;
}
.openerp th {
  font-weight: bold;
  vertical-align: middle;
}
.openerp td {
  vertical-align: top;
}
.openerp .oe_title {
  width: 50%;
  float: left;
}
.openerp .oe_title:after {
  content: ".";
  display: block;
  height: 0;
  clear: both;
  visibility: hidden;
}
.openerp .oe_form_group {
  clear: both;
}
.openerp .zebra tbody tr:nth-child(odd) td {
  background-color: #f0f0fa;
  background-color: #efeff8;
  background-image: -webkit-gradient(linear, left top, left bottom, from(#f0f0fa), to(#eeeef6));
  background-image: -webkit-linear-gradient(top, #f0f0fa, #eeeef6);
  background-image: -moz-linear-gradient(top, #f0f0fa, #eeeef6);
  background-image: -ms-linear-gradient(top, #f0f0fa, #eeeef6);
  background-image: -o-linear-gradient(top, #f0f0fa, #eeeef6);
  background-image: linear-gradient(to bottom, #f0f0fa, #eeeef6);
}
.openerp .zebra tbody tr:hover td {
  background-color: #e6e6e6;
  background-image: -webkit-gradient(linear, left top, left bottom, from(#eeeeee), to(#dedede));
  background-image: -webkit-linear-gradient(top, #eeeeee, #dedede);
  background-image: -moz-linear-gradient(top, #eeeeee, #dedede);
  background-image: -ms-linear-gradient(top, #eeeeee, #dedede);
  background-image: -o-linear-gradient(top, #eeeeee, #dedede);
  background-image: linear-gradient(to bottom, #eeeeee, #dedede);
}
.openerp input, .openerp textarea, .openerp select {
  padding: 2px 4px;
  border: 1px solid #cccccc;
  -moz-border-radius: 3px;
  -webkit-border-radius: 3px;
  border-radius: 3px;
  background: white;
}
.openerp img {
  vertical-align: middle;
}
.openerp h4 {
  margin: 4px 0;
  font-weight: bold;
  font-size: inherit;
}
.openerp a.button:link, .openerp a.button:visited, .openerp button, .openerp .oe_button, .openerp input[type='submit'] {
  display: inline-block;
  border: 1px solid rgba(0, 0, 0, 0.4);
  color: #4c4c4c;
  margin: 0;
  padding: 3px 12px;
  font-size: 13px;
  text-align: center;
  background-color: #e3e3e3;
  background-image: -webkit-gradient(linear, left top, left bottom, from(#efefef), to(#d8d8d8));
  background-image: -webkit-linear-gradient(top, #efefef, #d8d8d8);
  background-image: -moz-linear-gradient(top, #efefef, #d8d8d8);
  background-image: -ms-linear-gradient(top, #efefef, #d8d8d8);
  background-image: -o-linear-gradient(top, #efefef, #d8d8d8);
  background-image: linear-gradient(to bottom, #efefef, #d8d8d8);
  -moz-border-radius: 3px;
  -webkit-border-radius: 3px;
  border-radius: 3px;
  -moz-box-shadow: 0 1px 2px rgba(0, 0, 0, 0.1), 0 1px 1px rgba(255, 255, 255, 0.8) inset;
  -webkit-box-shadow: 0 1px 2px rgba(0, 0, 0, 0.1), 0 1px 1px rgba(255, 255, 255, 0.8) inset;
  box-shadow: 0 1px 2px rgba(0, 0, 0, 0.1), 0 1px 1px rgba(255, 255, 255, 0.8) inset;
  text-shadow: 0 1px 1px rgba(255, 255, 255, 0.5);
  -webkit-font-smoothing: antialiased;
  outline: none;
}
.openerp a.button:hover, .openerp button:hover, .openerp .oe_button:hover, .openerp input[type='submit']:hover {
  background-color: #ececec;
  background-image: -webkit-gradient(linear, left top, left bottom, from(#f6f6f6), to(#e3e3e3));
  background-image: -webkit-linear-gradient(top, #f6f6f6, #e3e3e3);
  background-image: -moz-linear-gradient(top, #f6f6f6, #e3e3e3);
  background-image: -ms-linear-gradient(top, #f6f6f6, #e3e3e3);
  background-image: -o-linear-gradient(top, #f6f6f6, #e3e3e3);
  background-image: linear-gradient(to bottom, #f6f6f6, #e3e3e3);
  cursor: pointer;
  background-position: 0;
}
.openerp a.button:focus, .openerp button:focus, .openerp .oe_button:focus, .openerp input[type='submit']:focus {
  border: 1px solid #80bfff;
  background-position: 0;
  background-color: #ececec;
  background-image: -webkit-gradient(linear, left top, left bottom, from(#f6f6f6), to(#e3e3e3));
  background-image: -webkit-linear-gradient(top, #f6f6f6, #e3e3e3);
  background-image: -moz-linear-gradient(top, #f6f6f6, #e3e3e3);
  background-image: -ms-linear-gradient(top, #f6f6f6, #e3e3e3);
  background-image: -o-linear-gradient(top, #f6f6f6, #e3e3e3);
  background-image: linear-gradient(to bottom, #f6f6f6, #e3e3e3);
  -moz-box-shadow: 0 0 3px #80bfff, 0 1px 1px rgba(255, 255, 255, 0.8) inset;
  -webkit-box-shadow: 0 0 3px #80bfff, 0 1px 1px rgba(255, 255, 255, 0.8) inset;
  box-shadow: 0 0 3px #80bfff, 0 1px 1px rgba(255, 255, 255, 0.8) inset;
}
.openerp a.button:active, .openerp a.button.active, .openerp button:active, .openerp .oe_button:active, .openerp .oe_button.active, .openerp input[type='submit']:active, .openerp input[type='submit'].active {
  background-color: #ececec;
  background-image: -webkit-gradient(linear, left top, left bottom, from(#e3e3e3), to(#f6f6f6));
  background-image: -webkit-linear-gradient(top, #e3e3e3, #f6f6f6);
  background-image: -moz-linear-gradient(top, #e3e3e3, #f6f6f6);
  background-image: -ms-linear-gradient(top, #e3e3e3, #f6f6f6);
  background-image: -o-linear-gradient(top, #e3e3e3, #f6f6f6);
  background-image: linear-gradient(to bottom, #e3e3e3, #f6f6f6);
  -moz-box-shadow: none;
  -webkit-box-shadow: none;
  box-shadow: none;
}
.openerp a.button.disabled, .openerp button:disabled, .openerp .oe_button:disabled, .openerp input[type='submit']:disabled {
  background: #efefef !important;
  border: 1px solid #d1d1d1 !important;
  -moz-box-shadow: none !important;
  -webkit-box-shadow: none !important;
  box-shadow: none !important;
  color: #aaaaaa !important;
  cursor: default;
  text-shadow: 0 1px 1px white !important;
}
.openerp .ui-widget-content a {
  color: #7c7bad;
}
.openerp .oe_bounce_container {
  display: inline-block;
}
.openerp .text-tag .text-button {
  height: auto !important;
  min-height: 16px;
}
.openerp .ui-tabs {
  position: static;
}
.openerp .oe_i {
  font-family: "mnmliconsRegular" !important;
  font-size: 21px;
  font-weight: 300 !important;
}
.openerp .oe_e {
  font-family: "entypoRegular" !important;
  font-size: 34px;
  font-weight: 300 !important;
  line-height: 100%;
}
.openerp .oe_left {
  float: left;
  margin-right: 8px;
  width: 305px;
}
.openerp .oe_right {
  float: right;
  margin-left: 8px;
}
.openerp .oe_text_center {
  text-align: center;
}
.openerp .oe_text_left {
  text-align: left;
}
.openerp .oe_text_right {
  text-align: right;
}
.openerp .oe_clear {
  clear: both;
}
.openerp .oe_wait {
  cursor: wait;
}
.openerp .oe_fade {
  color: #888888;
  font-weight: normal;
}
.openerp .oe_bold {
  font-weight: bold;
}
.openerp .oe_inline {
  width: auto !important;
}
.openerp .oe_highlight {
  color: white;
  background: #dc5f59;
}
.openerp button.oe_highlight {
  background-color: #c02c2c;
  background-image: -webkit-gradient(linear, left top, left bottom, from(#df3f3f), to(#a21a1a));
  background-image: -webkit-linear-gradient(top, #df3f3f, #a21a1a);
  background-image: -moz-linear-gradient(top, #df3f3f, #a21a1a);
  background-image: -ms-linear-gradient(top, #df3f3f, #a21a1a);
  background-image: -o-linear-gradient(top, #df3f3f, #a21a1a);
  background-image: linear-gradient(to bottom, #df3f3f, #a21a1a);
  -moz-box-shadow: 0 1px 2px rgba(0, 0, 0, 0.1), 0 1px 1px rgba(155, 155, 155, 0.4) inset;
  -webkit-box-shadow: 0 1px 2px rgba(0, 0, 0, 0.1), 0 1px 1px rgba(155, 155, 155, 0.4) inset;
  box-shadow: 0 1px 2px rgba(0, 0, 0, 0.1), 0 1px 1px rgba(155, 155, 155, 0.4) inset;
}
.openerp button.oe_highlight:hover {
  background-color: #c63939;
  background-image: -webkit-gradient(linear, left top, left bottom, from(#e25858), to(#ab1b1b));
  background-image: -webkit-linear-gradient(top, #e25858, #ab1b1b);
  background-image: -moz-linear-gradient(top, #e25858, #ab1b1b);
  background-image: -ms-linear-gradient(top, #e25858, #ab1b1b);
  background-image: -o-linear-gradient(top, #e25858, #ab1b1b);
  background-image: linear-gradient(to bottom, #e25858, #ab1b1b);
}
.openerp button.oe_highlight:active {
  background-color: #cb2121;
  background-image: -webkit-gradient(linear, left top, left bottom, from(#c52020), to(#d22323));
  background-image: -webkit-linear-gradient(top, #c52020, #d22323);
  background-image: -moz-linear-gradient(top, #c52020, #d22323);
  background-image: -ms-linear-gradient(top, #c52020, #d22323);
  background-image: -o-linear-gradient(top, #c52020, #d22323);
  background-image: linear-gradient(to bottom, #c52020, #d22323);
}
.openerp .oe_background_grey {
  background: #eeeeee !important;
}
.openerp .oe_form_dirty .oe_highlight_on_dirty {
  color: white;
  background: #dc5f59;
  font-weight: bold;
}
.openerp .oe_form_dirty button.oe_highlight_on_dirty {
  background-color: #c74a44;
  background-image: -webkit-gradient(linear, left top, left bottom, from(#dc5f59), to(#b33630));
  background-image: -webkit-linear-gradient(top, #dc5f59, #b33630);
  background-image: -moz-linear-gradient(top, #dc5f59, #b33630);
  background-image: -ms-linear-gradient(top, #dc5f59, #b33630);
  background-image: -o-linear-gradient(top, #dc5f59, #b33630);
  background-image: linear-gradient(to bottom, #dc5f59, #b33630);
  -moz-box-shadow: none;
  -webkit-box-shadow: none;
  box-shadow: none;
}
.openerp .oe_form_dirty button.oe_highlight_on_dirty:hover {
  background: #ed6f6a;
}
.openerp .oe_button_box {
  width: 400px;
  text-align: left;
}
.openerp .oe_button_box .oe_stat_button:hover {
  background: #7c7bad;
  color: white;
}
.openerp .oe_button_box .oe_stat_button:hover .fa {
  color: white;
}
.openerp .oe_button_box .oe_stat_button {
  font-weight: normal;
  display: inline-table;
  width: 33% !important;
  height: 42px;
  margin: 0px -1px -1px 0px;
  padding: 0;
  color: #666666;
  border: 1px solid #dddddd;
  border-radius: 0;
  box-shadow: none;
  background: white;
}
.openerp .oe_button_box .oe_stat_button > div {
  display: table-cell;
  vertical-align: middle;
  text-align: left;
  padding: 0;
  line-height: 120%;
}
.openerp .oe_button_box .oe_stat_button .stat_button_icon {
  color: #7c7bad;
  font-size: 24px;
  padding: 0px 3px;
  width: 37px;
  text-align: center;
}
.openerp .oe_button_box .oe_stat_button .oe_form_field_percent_pie {
  width: 42px;
}
.openerp .oe_button_box .oe_stat_button .oe_form_field_bar_chart {
  width: 42px;
}
.openerp .oe_button_box .oe_stat_button svg {
  width: 38px;
  height: 38px;
  display: inline;
  vertical-align: middle;
}
.openerp .oe_avatar > img {
  max-height: 90px;
  max-width: 90px;
  -moz-border-radius: 3px;
  -webkit-border-radius: 3px;
  border-radius: 3px;
  -moz-box-shadow: 0 1px 4px rgba(0, 0, 0, 0.4);
  -webkit-box-shadow: 0 1px 4px rgba(0, 0, 0, 0.4);
  box-shadow: 0 1px 4px rgba(0, 0, 0, 0.4);
  border: none;
  margin-bottom: 10px;
}
.openerp .oe_avatar + div {
  margin-left: 5px;
}
.openerp .oe_image_small > img {
  max-width: 50px;
  max-height: 50px;
}
.openerp .oe_image_medium > img {
  max-width: 180px;
  max-height: 180px;
}
.openerp .oe_button.oe_link {
  border: none;
  padding: 0;
  margin: 0;
  background: none;
  -moz-border-radius: 0;
  -webkit-border-radius: 0;
  border-radius: 0;
  -moz-box-shadow: none;
  -webkit-box-shadow: none;
  box-shadow: none;
}
.openerp .oe_button.oe_link img {
  display: inline-block;
}
.openerp .oe_button.oe_link span {
  border: none;
  padding: 0;
  margin: 0;
  background: none;
  -moz-border-radius: 0;
  -webkit-border-radius: 0;
  border-radius: 0;
  -moz-box-shadow: none;
  -webkit-box-shadow: none;
  box-shadow: none;
  color: #7c7bad;
  font-weight: bold;
}
.openerp .oe_button.oe_link span:hover {
  text-decoration: underline;
}
.openerp .oe_webclient .oe_star_on, .openerp .oe_webclient .oe_star_off {
  color: #cccccc;
  text-shadow: 0 0 2px black;
  vertical-align: top;
  position: relative;
  top: -5px;
}
.openerp .oe_webclient .oe_star_on:hover, .openerp .oe_webclient .oe_star_off:hover {
  text-decoration: none;
}
.openerp .oe_webclient .oe_star_on {
  color: gold;
}
.openerp p.oe_grey {
  max-width: 650px;
}
.openerp .oe_grey {
  color: #aaaaaa;
}
.openerp .oe_error_detail hr {
  display: block;
  -webkit-margin-before: 0.5em;
  -webkit-margin-after: 0.5em;
  -webkit-margin-start: auto;
  -webkit-margin-end: auto;
  border-style: inset;
  border-width: 1px;
}
.openerp .oe_tag {
  border: 1px solid #afafb6;
  font-size: 11px;
  padding: 2px 4px;
  margin: 0 2px 2px 0;
  -moz-border-radius: 3px;
  -webkit-border-radius: 3px;
  border-radius: 3px;
  background: #f0f0fa;
  color: #4c4c4c;
}
.openerp .oe_tag_dark {
  background: #7c7bad;
  color: #eeeeee;
}
.openerp .oe_form_field_radio.oe_horizontal {
  white-space: nowrap;
}
.openerp .oe_form_field_radio.oe_horizontal label {
  display: inline-block;
  text-align: center;
  height: 16px;
}
.openerp .oe_form_field_radio.oe_vertical label {
  margin-left: 4px;
}
.openerp .oe_form_field_radio.oe_form_required .oe_radio_input {
  border: 2px solid transparent;
  display: inline-block;
  height: 12px;
  width: 12px;
  vertical-align: bottom;
  border-radius: 10px;
  margin: 1px 0;
}
.openerp .oe_form_field_radio.oe_form_required.oe_form_invalid .oe_radio_input {
  border-color: red;
}
.openerp .oe_tags {
  margin-bottom: 1px;
}
.openerp .oe_tags.oe_inline {
  min-width: 250px;
}
.openerp .oe_tags .text-wrap {
  width: 100% !important;
}
.openerp .oe_tags .text-wrap textarea {
  width: 100% !important;
}
.openerp .oe_tags .text-core {
  min-height: 22px;
}
.openerp .oe_tags .text-core .text-wrap .text-dropdown .text-list .text-suggestion em {
  font-style: italic;
  text-decoration: none;
}
.openerp.oe_tooltip {
  font-size: 12px;
}
.openerp.oe_tooltip .oe_tooltip_string {
  color: #ffdd55;
  font-weight: bold;
  font-size: 13px;
}
.openerp.oe_tooltip .oe_tooltip_help {
  white-space: pre-wrap;
}
.openerp.oe_tooltip .oe_tooltip_technical {
  padding: 0 0 4px 0;
  margin: 5px 0 0 15px;
}
.openerp.oe_tooltip .oe_tooltip_technical li {
  list-style: circle;
}
.openerp.oe_tooltip .oe_tooltip_technical_title {
  font-weight: bold;
}
.openerp.oe_tooltip .oe_tooltip_close {
  margin: -5px 0 0 2px;
  cursor: default;
  float: right;
  color: white;
}
.openerp.oe_tooltip .oe_tooltip_close:hover {
  color: #999999;
  cursor: pointer;
}
.openerp.oe_tooltip .oe_tooltip_message {
  max-width: 310px;
}
.openerp .oe_notebook {
  margin: 8px 0;
  padding: 0 16px;
  list-style: none;
  zoom: 1;
}
.openerp .oe_notebook.ui-corner-all {
  -moz-border-radius: 0;
  -webkit-border-radius: 0;
  border-radius: 0;
}
.openerp .oe_notebook:before, .openerp .oe_notebook:after {
  display: table;
  content: "";
  zoom: 1;
}
.openerp .oe_notebook:after {
  clear: both;
}
.openerp .oe_notebook > li {
  float: left;
}
.openerp .oe_notebook > li > a {
  display: block;
  color: gray;
}
.openerp .oe_notebook > li.ui-tabs-active > a {
  color: #4c4c4c;
}
.openerp .oe_notebook {
  border-color: #dddddd;
  border-style: solid;
  border-width: 0 0 1px;
}
.openerp .oe_notebook > li {
  position: relative;
}
.openerp .oe_notebook > li > a {
  padding: 0 12px;
  margin-right: 2px;
  line-height: 30px;
  border: 1px solid transparent;
  -moz-border-radius: 4px 4px 0 0;
  -webkit-border-radius: 4px 4px 0 0;
  border-radius: 4px 4px 0 0;
}
.openerp .oe_notebook > li > a:hover {
  text-decoration: none;
  background-color: #eeeeee;
  border-color: #eeeeee #eeeeee #dddddd;
}
.openerp .ui-tabs .oe_notebook.ui-tabs-nav li.ui-tabs-active {
  border-bottom: none;
  padding-bottom: 1px;
}
.openerp .oe_notebook > li.ui-state-active > a, .openerp .oe_notebook > li.ui-state-active > a:hover {
  background-color: white;
  border: 1px solid #dddddd;
  border-bottom-color: transparent;
  cursor: default;
}
.openerp .oe_notebook_page {
  padding: 0;
}
.openerp .oe_notebook_page > label:not([for]) {
  font-weight: normal !important;
}
.openerp div.ui-tabs {
  padding: 3px 0px 3px 0px;
}
.openerp .ui-tabs-hide {
  display: none;
}
.openerp .oe_dropdown, .openerp .oe_dropdown_hover, .openerp .oe_dropdown_toggle {
  position: relative;
  cursor: pointer;
}
.openerp .oe_dropdown_toggle {
  color: #2b2b2b;
  font-weight: normal;
}
.openerp .oe_dropdown_hover:hover .oe_dropdown_menu, .openerp .oe_dropdown_menu.oe_opened {
  display: block;
}
.openerp .oe_dropdown_menu {
  display: none;
  position: absolute;
  z-index: 3;
  margin: 0;
  border: 1px solid #afafb6;
  background: white;
  padding: 4px 0;
  min-width: 140px;
  text-align: left;
  -moz-border-radius: 3px;
  -webkit-border-radius: 3px;
  border-radius: 3px;
  -moz-box-shadow: 0 1px 4px rgba(0, 0, 0, 0.3);
  -webkit-box-shadow: 0 1px 4px rgba(0, 0, 0, 0.3);
  box-shadow: 0 1px 4px rgba(0, 0, 0, 0.3);
}
.openerp .oe_dropdown_menu > li {
  list-style-type: none;
  float: none;
  display: block;
  position: relative;
  margin: 0;
  padding: 2px 8px;
}
.openerp .oe_dropdown_menu > li:hover {
  background-color: #efeff8;
  background-image: -webkit-gradient(linear, left top, left bottom, from(#f0f0fa), to(#eeeef6));
  background-image: -webkit-linear-gradient(top, #f0f0fa, #eeeef6);
  background-image: -moz-linear-gradient(top, #f0f0fa, #eeeef6);
  background-image: -ms-linear-gradient(top, #f0f0fa, #eeeef6);
  background-image: -o-linear-gradient(top, #f0f0fa, #eeeef6);
  background-image: linear-gradient(to bottom, #f0f0fa, #eeeef6);
  -moz-box-shadow: none;
  -webkit-box-shadow: none;
  box-shadow: none;
}
.openerp .oe_dropdown_menu > li > a {
  white-space: nowrap;
  display: block;
  color: #4c4c4c;
  text-decoration: none;
}
.openerp .oe_dropdown_menu > li > a:hover {
  text-decoration: none;
}
.openerp .oe_dropdown_arrow:after {
  width: 0;
  height: 0;
  display: inline-block;
  content: "&darr";
  text-indent: -99999px;
  vertical-align: top;
  margin-top: 8px;
  margin-left: 3px;
  border-left: 4px solid transparent;
  border-right: 4px solid transparent;
  border-top: 4px solid #404040;
  filter: alpha(opacity=50);
  opacity: 0.5;
}
.openerp .oe_sidebar {
  white-space: nowrap;
}
.openerp .oe_sidebar .oe_dropdown_menu .oe_sidebar_add_attachment {
  height: 20px;
  cursor: pointer;
  padding-left: 6px;
  margin-top: 6px;
}
.openerp .oe_sidebar .oe_dropdown_menu .oe_sidebar_add_attachment span {
  font-weight: bold;
}
.openerp .oe_sidebar .oe_dropdown_menu .oe_sidebar_add_attachment .oe_hidden_input_file {
  width: 200px;
}
.openerp .oe_sidebar .oe_dropdown_menu .oe_sidebar_add_attachment:hover {
  background-color: #efeff8;
  background-image: -webkit-gradient(linear, left top, left bottom, from(#f0f0fa), to(#eeeef6));
  background-image: -webkit-linear-gradient(top, #f0f0fa, #eeeef6);
  background-image: -moz-linear-gradient(top, #f0f0fa, #eeeef6);
  background-image: -ms-linear-gradient(top, #f0f0fa, #eeeef6);
  background-image: -o-linear-gradient(top, #f0f0fa, #eeeef6);
  background-image: linear-gradient(to bottom, #f0f0fa, #eeeef6);
  -moz-box-shadow: none;
  -webkit-box-shadow: none;
  box-shadow: none;
}
.openerp .oe_sidebar .oe_dropdown_menu li .oe_sidebar_delete_item {
  position: absolute;
  top: 4px;
  right: 4px;
  display: none;
  width: 12px;
  height: 12px;
  padding: 1px;
  color: #8786b7;
  line-height: 8px;
  text-align: center;
  font-weight: bold;
  text-shadow: 0 1px 1px white;
}
.openerp .oe_sidebar .oe_dropdown_menu li .oe_sidebar_delete_item:hover {
  text-decoration: none;
  color: white;
  background: #8786b7;
  text-shadow: 0 1px 1px rgba(0, 0, 0, 0.4);
  -moz-border-radius: 2px;
  -webkit-border-radius: 2px;
  border-radius: 2px;
}
.openerp .oe_sidebar .oe_dropdown_menu li:hover .oe_sidebar_delete_item {
  display: inline-block;
}
.openerp .oe_loading {
  display: none;
  z-index: 100;
  position: fixed;
  top: 0;
  right: 50%;
  padding: 4px 12px;
  background: #a61300;
  color: white;
  text-align: center;
  border: 1px solid #990000;
  border-top: none;
  -moz-border-radius-bottomright: 8px;
  -moz-border-radius-bottomleft: 8px;
  border-bottom-right-radius: 8px;
  border-bottom-left-radius: 8px;
}
.openerp .oe_notification {
  z-index: 1500;
}
.openerp .oe_webclient_timezone_notification a {
  color: white;
  text-decoration: underline;
}
.openerp .oe_webclient_timezone_notification p {
  margin-top: 1em;
}
.openerp .oe_webclient_timezone_notification dt {
  font-weight: bold;
}
.openerp .oe_timezone_systray span {
  margin-top: 1px;
  background-color: #f6cf3b;
}
.openerp .oe_dialog_warning {
  width: 100%;
}
.openerp .oe_dialog_warning p {
  text-align: center;
}
.openerp .oe_dialog_icon {
  padding: 5px;
  width: 32px;
}
.openerp .oe_database_manager {
  background: white;
  color: black;
  text-align: left;
}
.openerp .oe_database_manager .oe_database_manager_menu {
  color: black;
}
.openerp .oe_webclient {
  width: 100%;
  height: 100%;
  border-spacing: 0px;
}
.openerp .oe_content_full_screen .oe_application {
  top: 0;
  left: 0;
}
.openerp .oe_content_full_screen .oe_topbar, .openerp .oe_content_full_screen .oe_leftbar {
  display: none;
}
.openerp .navbar .oe_topbar_anonymous_login {
  background-color: #dc5f59;
  color: #eeeeee;
  background-color: #be4343;
  background-image: -webkit-gradient(linear, left top, left bottom, from(#fc8787), to(maroon));
  background-image: -webkit-linear-gradient(top, #fc8787, maroon);
  background-image: -moz-linear-gradient(top, #fc8787, maroon);
  background-image: -ms-linear-gradient(top, #fc8787, maroon);
  background-image: -o-linear-gradient(top, #fc8787, maroon);
  background-image: linear-gradient(to bottom, #fc8787, #800000);
}
.openerp .navbar .oe_topbar_anonymous_login a {
  display: block;
  padding: 5px 10px 7px;
  line-height: 20px;
  height: 30px;
  text-decoration: none;
  color: white;
  background: transparent;
  -webkit-transition: all 0.2s ease-out;
  -moz-transition: all 0.2s ease-out;
  -ms-transition: all 0.2s ease-out;
  -o-transition: all 0.2s ease-out;
  transition: all 0.2s ease-out;
}
.openerp .navbar .oe_topbar_anonymous_login a:hover {
  background: rgba(0, 0, 0, 0.1);
  color: white;
  text-shadow: 0px 0px 3px rgba(0, 0, 0, 0.2);
  -moz-box-shadow: 0 1px 2px rgba(0, 0, 0, 0.2) inset;
  -webkit-box-shadow: 0 1px 2px rgba(0, 0, 0, 0.2) inset;
  box-shadow: 0 1px 2px rgba(0, 0, 0, 0.2) inset;
}
.openerp .navbar .oe_topbar_item {
  display: block;
  padding: 5px 10px 26px;
  line-height: 20px;
  height: 20px;
  text-decoration: none;
  color: #eeeeee;
  vertical-align: top;
  text-shadow: 0 1px 1px rgba(0, 0, 0, 0.2);
  -webkit-transition: all 0.2s ease-out;
  -moz-transition: all 0.2s ease-out;
  -ms-transition: all 0.2s ease-out;
  -o-transition: all 0.2s ease-out;
  transition: all 0.2s ease-out;
}
.openerp .navbar .oe_topbar_item:hover {
  background: rgba(0, 0, 0, 0.2);
  text-shadow: black 0px 0px 3px;
  color: white;
  -moz-box-shadow: 0 1px 2px rgba(0, 0, 0, 0.4) inset;
  -webkit-box-shadow: 0 1px 2px rgba(0, 0, 0, 0.4) inset;
  box-shadow: 0 1px 2px rgba(0, 0, 0, 0.4) inset;
}
.openerp .navbar .oe_topbar_avatar {
  width: 24px;
  height: 24px;
  margin: -2px 2px 0 0;
  -moz-border-radius: 3px;
  -webkit-border-radius: 3px;
  border-radius: 3px;
}
.openerp .navbar .oe_topbar_avatar {
  vertical-align: top;
}
.openerp .navbar .oe_dropdown_arrow:after {
  border-top: 4px solid white;
}
.openerp .navbar .dropdown_menu {
  top: 32px;
  background: #333333;
  background: rgba(37, 37, 37, 0.9);
  border-color: #999999;
  border-color: rgba(0, 0, 0, 0.2);
  border-style: solid;
  border-width: 0 2px 1px;
  -moz-border-radius: 0 0 6px 6px;
  -webkit-border-radius: 0 0 6px 6px;
  border-radius: 0 0 6px 6px;
  -webkit-background-clip: padding-box;
  -moz-background-clip: padding-box;
  background-clip: padding-box;
}
.openerp .navbar .dropdown_menu li {
  float: none;
  padding: 3px 12px;
}
.openerp .navbar .dropdown_menu li a {
  color: #eeeeee;
}
.openerp .navbar .dropdown_menu li:hover {
  background-color: #212121;
  background-image: -webkit-gradient(linear, left top, left bottom, from(#292929), to(#191919));
  background-image: -webkit-linear-gradient(top, #292929, #191919);
  background-image: -moz-linear-gradient(top, #292929, #191919);
  background-image: -ms-linear-gradient(top, #292929, #191919);
  background-image: -o-linear-gradient(top, #292929, #191919);
  background-image: linear-gradient(to bottom, #292929, #191919);
  -moz-box-shadow: none;
  -webkit-box-shadow: none;
  box-shadow: none;
}
.openerp .navbar .oe_topbar_name {
  max-width: 150px;
  display: inline-block;
  height: 15px;
  text-overflow: ellipsis;
  white-space: nowrap;
  overflow: hidden;
}
.openerp .navbar-nav {
  float: left;
  padding: 0;
  margin: 0;
  font-size: 13px;
}
.openerp .navbar-nav > li {
  list-style-type: none;
  padding: 0;
  margin: 0;
  float: left;
  display: block;
  color: #eeeeee;
}
.openerp .navbar-nav > li > a {
  display: block;
  padding: 5px 10px 26px !important;
  line-height: 20px;
  height: 20px;
  text-decoration: none;
  color: #eeeeee !important;
  vertical-align: top;
  text-shadow: 0 1px 1px rgba(0, 0, 0, 0.2);
  -webkit-transition: all 0.2s ease-out;
  -moz-transition: all 0.2s ease-out;
  -ms-transition: all 0.2s ease-out;
  -o-transition: all 0.2s ease-out;
  transition: all 0.2s ease-out;
}
.openerp .navbar-nav > li > a:hover {
  background: rgba(0, 0, 0, 0.2);
  text-shadow: black 0px 0px 3px;
  color: white;
  -moz-box-shadow: 0 1px 2px rgba(0, 0, 0, 0.4) inset;
  -webkit-box-shadow: 0 1px 2px rgba(0, 0, 0, 0.4) inset;
  box-shadow: 0 1px 2px rgba(0, 0, 0, 0.4) inset;
}
.openerp .navbar-nav > li > .active {
  background: rgba(0, 0, 0, 0.3);
  text-shadow: black 0px 0px 3px;
  -moz-box-shadow: 0 1px 2px rgba(0, 0, 0, 0.4) inset;
  -webkit-box-shadow: 0 1px 2px rgba(0, 0, 0, 0.4) inset;
  box-shadow: 0 1px 2px rgba(0, 0, 0, 0.4) inset;
}
.openerp .oe_user_menu {
  float: right;
  padding: 0;
  margin: 0;
}
.openerp .oe_user_menu li {
  list-style-type: none;
  float: left;
}
.openerp .oe_user_menu .oe_dropdown_menu {
  right: -1px;
}
.openerp .oe_systray > div {
  float: left;
  padding: 0 4px 0 4px;
}
.openerp .oe_systray {
  float: right;
}
.openerp .oe_leftbar {
  display: none;
  width: 220px;
  background: #f0eeee;
  border-right: 1px solid #afafb6;
  text-shadow: none;
  padding-bottom: 16px;
}
.openerp a.oe_logo {
  position: relative;
  width: 220px;
  display: block;
  text-align: center;
}
.openerp a.oe_logo img {
  margin: 14px 0;
  border: 0;
}
.openerp a.oe_logo .oe_logo_edit {
  margin: 14px 0;
  position: absolute;
  top: 1px;
  padding: 4px;
  width: 100%;
  display: none;
  text-align: center;
  color: #eeeeee;
  background: rgba(37, 37, 37, 0.9);
  -webkit-box-sizing: border-box;
  -moz-box-sizing: border-box;
  -ms-box-sizing: border-box;
  box-sizing: border-box;
}
.openerp a.oe_logo:hover .oe_logo_edit_admin {
  display: block;
}
.openerp .oe_footer {
  position: fixed;
  bottom: 0;
  padding: 4px 0;
  background: #f0eeee;
  width: 220px;
  text-align: center;
}
.openerp .oe_footer a {
  font-weight: bold;
  color: black;
}
.openerp .oe_footer a span {
  color: #c81010;
}
.openerp .oe_secondary_menu_section {
  font-weight: bold;
  margin-left: 8px;
  color: #7c7bad;
}
.openerp .oe_secondary_submenu {
  margin-bottom: 10px !important;
  line-height: 1.1em;
  margin-top: 3px;
}
.openerp .oe_secondary_submenu .oe_menu_text {
  white-space: nowrap;
  overflow: hidden;
  display: inline-block;
  text-overflow: ellipsis;
  max-width: 85%;
  margin-top: 1px;
}
.openerp .oe_secondary_submenu .badge:hover {
  cursor: pointer;
  -webkit-transform: scale(1.1);
  -moz-transform: scale(1.1);
  -ms-transform: scale(1.1);
  -o-transform: scale(1.1);
  transform: scale(1.1);
}
.openerp .oe_secondary_submenu .oe_menu_toggler:before {
  width: 0;
  height: 0;
  display: inline-block;
  content: "&darr";
  text-indent: -99999px;
  vertical-align: top;
  margin-left: -12px;
  margin-top: 4px;
  margin-right: 4px;
  border-top: 4px solid transparent;
  border-bottom: 4px solid transparent;
  border-left: 4px solid #4c4c4c;
  filter: alpha(opacity=50);
  opacity: 0.5;
}
.openerp .oe_secondary_submenu .oe_menu_opened:before {
  margin-top: 6px;
  margin-left: -16px;
  margin-right: 4px;
  border-left: 4px solid transparent;
  border-right: 4px solid transparent;
  border-top: 4px solid #4c4c4c;
}
.openerp .oe_secondary_submenu .oe_secondary_submenu li {
  margin-left: 20px;
}
.openerp .oe_about {
  background-color: white;
  background-image: url(data:image/png;base64,iVBORw0KGgoAAAANSUhEUgAAAAYAAAAGCAYAAADgzO9IAAAAKUlEQVQIHWO8e/fufwYsgAUkJigoiCIF5DMyoYggcUiXgNnBiGQKmAkARpcEQeriln4AAAAASUVORK5CYII=);
  -moz-border-radius: 0 0 2px 2px;
  -webkit-border-radius: 0 0 2px 2px;
  border-radius: 0 0 2px 2px;
}
.openerp .oe_about a {
  color: #7c7bad;
}
.openerp .oe_about a:hover {
  text-decoration: underline;
}
.openerp .oe_about a:focus {
  outline: none;
}
.openerp .oe_about .oe_logo {
  margin-left: -6px;
}
.openerp .oe_about .oe_bottom {
  text-shadow: 0 1px 1px #999999;
  background-color: #8a0e0e;
  background-image: -webkit-gradient(linear, left top, left bottom, from(#b41616), to(#600606));
  background-image: -webkit-linear-gradient(top, #b41616, #600606);
  background-image: -moz-linear-gradient(top, #b41616, #600606);
  background-image: -ms-linear-gradient(top, #b41616, #600606);
  background-image: -o-linear-gradient(top, #b41616, #600606);
  background-image: linear-gradient(to bottom, #b41616, #600606);
  color: #eeeeee;
  padding: 0 16px;
  -moz-border-radius: 0 0 2px 2px;
  -webkit-border-radius: 0 0 2px 2px;
  border-radius: 0 0 2px 2px;
}
.openerp .oe_about .oe_bottom a {
  color: #eeeeee;
}
.openerp a.oe_form_uri:hover {
  text-decoration: underline;
}
.openerp .oe_application {
  width: 100%;
  height: 100%;
}
.openerp .oe_application a {
  color: #7c7bad;
}
.openerp .oe_application > div {
  height: 100%;
}
.openerp .oe_application .oe_breadcrumb_item:not(:last-child) {
  max-width: 7em;
  white-space: nowrap;
  text-overflow: ellipsis;
}
.openerp .oe_application .oe_breadcrumb_title > * {
  display: inline-block;
  overflow: hidden;
  font-weight: bold;
}
.openerp .oe_view_manager {
  display: table;
  height: inherit;
  width: 100%;
}
.openerp .oe_view_manager .oe_view_manager_body {
  height: inherit;
}
.openerp .oe_view_manager .oe_view_manager_view_kanban:not(:empty) {
  height: inherit;
}
.openerp .oe_view_manager[data-view-type=kanban] .oe_view_manager_body {
  display: table-row;
}
.openerp .oe_view_manager table.oe_view_manager_header {
  border-collapse: separate;
  width: 100%;
  table-layout: fixed;
}
.openerp .oe_view_manager table.oe_view_manager_header .oe_header_row {
  clear: both;
  text-shadow: 0 1px 1px white;
}
.openerp .oe_view_manager table.oe_view_manager_header .oe_header_row:last-child td {
  padding-top: 0;
}
.openerp .oe_view_manager table.oe_view_manager_header .oe_header_row:first-child td {
  padding-top: 8px;
}
.openerp .oe_view_manager table.oe_view_manager_header .oe_view_manager_sidebar {
  margin: 0px auto;
  text-align: center;
}
.openerp .oe_view_manager table.oe_view_manager_header .oe_view_manager_sidebar .oe_dropdown_arrow:after {
  opacity: 0.9;
}
.openerp .oe_view_manager table.oe_view_manager_header td {
  line-height: 26px;
}
.openerp .oe_view_manager table.oe_view_manager_header h2 {
  font-size: 18px;
  margin: 0;
  float: left;
  line-height: 30px;
}
.openerp .oe_view_manager table.oe_view_manager_header h2 a {
  color: #7c7bad;
}
.openerp .oe_view_manager table.oe_view_manager_header .oe_dropdown_menu {
  line-height: normal;
}
.openerp .oe_view_manager table.oe_view_manager_header .oe_button_group {
  display: inline-block;
  border: 1px solid #ababab;
  -moz-border-radius: 5px;
  -webkit-border-radius: 5px;
  border-radius: 5px;
}
.openerp .oe_view_manager table.oe_view_manager_header .oe_button_group li {
  float: left;
  border-right: 1px solid #ababab;
}
.openerp .oe_view_manager table.oe_view_manager_header .oe_button_group li:last-child {
  border: none;
}
.openerp .oe_view_manager table.oe_view_manager_header .oe_button_group a {
  color: #4c4c4c;
}
.openerp .oe_view_manager table.oe_view_manager_header .oe_button_group a:hover {
  text-decoration: none;
}
.openerp .oe_view_manager table.oe_view_manager_header .oe_button_group .active {
  background: #999999;
  -moz-box-shadow: 0 1px 4px rgba(0, 0, 0, 0.3) inset;
  -webkit-box-shadow: 0 1px 4px rgba(0, 0, 0, 0.3) inset;
  box-shadow: 0 1px 4px rgba(0, 0, 0, 0.3) inset;
}
.openerp .oe_view_manager table.oe_view_manager_header .oe_button_group .active a {
  color: white;
  text-shadow: 0 1px 2px rgba(0, 0, 0, 0.4);
}
.openerp .oe_view_manager table.oe_view_manager_header .oe_view_manager_buttons {
  white-space: nowrap;
}
.openerp .oe_view_manager .oe_view_manager_switch {
  padding: 0;
  margin: 0 0 0 8px;
}
.openerp .oe_view_manager .oe_view_manager_switch li {
  margin: 0;
  width: 24px;
  height: 24px;
  line-height: 16px;
  padding: 0;
  text-align: center;
  list-style-type: none;
}
.openerp .oe_view_manager .oe_view_manager_switch li a {
  position: relative;
}
.openerp .oe_view_manager .oe_view_manager_switch .oe_vm_switch_list:after, .openerp .oe_view_manager .oe_view_manager_switch .oe_vm_switch_tree:after {
  padding: 2px;
  content: "i";
}
.openerp .oe_view_manager .oe_view_manager_switch .oe_vm_switch_form:after {
  content: "m";
}
.openerp .oe_view_manager .oe_view_manager_switch .oe_vm_switch_graph:after {
  font-family: "mnmliconsRegular" !important;
  font-size: 21px;
  font-weight: 300 !important;
  content: "}";
  top: -2px;
  position: relative;
}
.openerp .oe_view_manager .oe_view_manager_switch .oe_vm_switch_gantt:after {
  font-family: "mnmliconsRegular" !important;
  font-size: 21px;
  font-weight: 300 !important;
  content: "y";
  top: -2px;
  position: relative;
}
.openerp .oe_view_manager .oe_view_manager_switch .oe_vm_switch_calendar:after {
  content: "P";
}
.openerp .oe_view_manager .oe_view_manager_switch .oe_vm_switch_kanban:after {
  content: "k";
}
.openerp .oe_view_manager .oe_view_manager_switch .oe_vm_switch_diagram:after {
  content: "f";
}
.openerp .oe_list_pager {
  line-height: 26px;
}
.openerp .oe_pager_value {
  float: left;
  margin-right: 8px;
}
.openerp ul.oe_pager_group {
  padding: 0;
  margin: 0;
}
.openerp .oe_pager_group {
  float: left;
  height: 24px;
  line-height: 24px;
  display: inline-block;
  border: 1px solid #ababab;
  cursor: pointer;
  -moz-border-radius: 5px;
  -webkit-border-radius: 5px;
  border-radius: 5px;
}
.openerp .oe_pager_group li {
  height: 24px;
  line-height: 24px;
  padding: 0;
  margin: 0;
  list-style-type: none;
  float: left;
  border-right: 1px solid #ababab;
}
.openerp .oe_pager_group li:last-child {
  border: none;
}
.openerp .oe_pager_group a {
  color: #4c4c4c;
  padding: 0 8px;
}
.openerp .oe_pager_group a:hover {
  text-decoration: none;
}
.openerp .oe_pager_group .active {
  background: #999999;
  -moz-box-shadow: 0 1px 4px rgba(0, 0, 0, 0.3) inset;
  -webkit-box-shadow: 0 1px 4px rgba(0, 0, 0, 0.3) inset;
  box-shadow: 0 1px 4px rgba(0, 0, 0, 0.3) inset;
}
.openerp .oe_pager_group .active a {
  color: white;
  text-shadow: 0 1px 2px rgba(0, 0, 0, 0.4);
}
.openerp .oe_list_pager.oe_list_pager_single_page .oe_pager_group {
  display: none;
}
.openerp .oe_view_manager_current {
  height: 100%;
}
.openerp .oe_view_manager_current > .oe_view_manager_header {
  border-bottom: 1px solid #cacaca;
  background-color: #ededed;
  background-image: -webkit-gradient(linear, left top, left bottom, from(#fcfcfc), to(#dedede));
  background-image: -webkit-linear-gradient(top, #fcfcfc, #dedede);
  background-image: -moz-linear-gradient(top, #fcfcfc, #dedede);
  background-image: -ms-linear-gradient(top, #fcfcfc, #dedede);
  background-image: -o-linear-gradient(top, #fcfcfc, #dedede);
  background-image: linear-gradient(to bottom, #fcfcfc, #dedede);
  -moz-box-shadow: 0 1px 0 rgba(255, 255, 255, 0.4), 0 0 9px rgba(0, 0, 0, 0.1);
  -webkit-box-shadow: 0 1px 0 rgba(255, 255, 255, 0.4), 0 0 9px rgba(0, 0, 0, 0.1);
  box-shadow: 0 1px 0 rgba(255, 255, 255, 0.4), 0 0 9px rgba(0, 0, 0, 0.1);
}
.openerp .oe_view_manager_current > .oe_view_manager_header .oe_header_row td {
  padding: 8px;
}
.openerp .oe_view_manager_current > .oe_view_manager_header .oe_header_row:first-child td {
  padding-top: 8px;
}
.openerp .oe_view_manager_inline, .openerp .oe_view_manager_inlineview {
  height: 100%;
}
.openerp .oe_view_manager_inline > .oe_view_manager_header, .openerp .oe_view_manager_inlineview > .oe_view_manager_header {
  display: none;
}
.openerp .oe_popup_form .oe_formview .oe_form_pager {
  display: none !important;
}
.openerp .oe_popup_form table label {
  font-weight: normal;
}
.openerp .oe_popup_list_pager {
  float: right;
}
.openerp .oe_searchview {
  cursor: text;
  position: relative;
  float: right;
  padding: 1px 0;
  line-height: 18px;
  width: 400px;
  border: 1px solid #ababab;
  background: white;
  -moz-border-radius: 13px;
  -webkit-border-radius: 13px;
  border-radius: 13px;
  -moz-box-shadow: 0 1px 2px rgba(0, 0, 0, 0.2) inset;
  -webkit-box-shadow: 0 1px 2px rgba(0, 0, 0, 0.2) inset;
  box-shadow: 0 1px 2px rgba(0, 0, 0, 0.2) inset;
}
.openerp .oe_searchview input, .openerp .oe_searchview textarea {
  padding: 3px;
  height: 14px;
  font-size: 12px;
  line-height: 18px;
}
.openerp .oe_searchview input:not([type]), .openerp .oe_searchview input[type="text"], .openerp .oe_searchview input[type="number"] {
  width: 156px;
  height: 22px;
}
.openerp .oe_searchview input[type="checkbox"] {
  margin: 3px 3px 3px 4px;
}
.openerp .oe_searchview select {
  margin: 2px 4px 2px 0;
}
.openerp .oe_searchview.oe_focused {
  border-color: #a6a6fe;
  -moz-box-shadow: 0 1px 2px #a6a6fe inset;
  -webkit-box-shadow: 0 1px 2px #a6a6fe inset;
  box-shadow: 0 1px 2px #a6a6fe inset;
}
.openerp .oe_searchview .oe_searchview_clear {
  cursor: pointer;
  position: absolute;
  top: 0;
  right: 18px;
  width: 15px;
  height: 24px;
  background: url(../img/search_reset.gif) center center no-repeat;
}
.openerp .oe_searchview .oe_searchview_unfold_drawer {
  position: absolute;
  top: 0;
  right: 0;
  height: 24px;
  padding: 0 7px 0 4px;
  color: #cccccc;
  cursor: pointer;
}
.openerp .oe_searchview .oe_searchview_unfold_drawer:hover {
  color: #999999;
}
.openerp .oe_searchview .oe_searchview_unfold_drawer:before {
  position: absolute;
  top: 10px;
  right: 7px;
  width: 0;
  height: 0;
  display: inline-block;
  content: "";
  vertical-align: top;
  border-top: 5px solid #4c4c4c;
  border-left: 5px solid transparent;
  border-right: 5px solid transparent;
  filter: alpha(opacity=50);
  opacity: 0.5;
}
.openerp .oe_searchview .oe_searchview_search {
  font-size: 1px;
  letter-spacing: -1px;
  color: transparent;
  text-shadow: none;
  font-weight: normal;
  -moz-box-shadow: none;
  -webkit-box-shadow: none;
  box-shadow: none;
  -moz-border-radius: 0;
  -webkit-border-radius: 0;
  border-radius: 0;
  position: absolute;
  left: 3px;
  top: 1px;
  padding: 0;
  border: none;
  background: transparent;
}
.openerp .oe_searchview .oe_searchview_search:before {
  font: 21px "mnmliconsRegular";
  content: "r";
  color: #a3a3a3;
}
.openerp .oe_searchview .oe_searchview_facets {
  min-height: 22px;
  margin: 0 35px 0 15px;
}
.openerp .oe_searchview .oe_searchview_facets * {
  vertical-align: top;
  display: inline-block;
  line-height: 17px;
}
.openerp .oe_searchview .oe_searchview_facets .oe_searchview_facet {
  margin: 1px 0;
  font-size: 11px;
}
.openerp .oe_searchview .oe_searchview_facets .oe_searchview_facet:focus {
  outline: none;
}
.openerp .oe_searchview .oe_searchview_facets .oe_searchview_input {
  padding: 0 0 0 6px;
  font-size: 12px;
  height: 16px;
  margin-top: 3px;
}
.openerp .oe_searchview .oe_searchview_facets .oe_searchview_input:focus {
  outline: none;
}
.openerp .oe_searchview .oe_searchview_facets .oe_searchview_facet {
  position: relative;
  cursor: pointer;
  padding: 0;
  -webkit-font-smoothing: auto;
}
.openerp .oe_searchview .oe_searchview_facets .oe_searchview_facet:focus {
  border-color: #a6a6fe;
  -moz-box-shadow: 0 0 3px 1px #a6a6fe;
  -webkit-box-shadow: 0 0 3px 1px #a6a6fe;
  box-shadow: 0 0 3px 1px #a6a6fe;
}
.openerp .oe_searchview .oe_searchview_facets .oe_searchview_facet .oe_facet_values {
  background: #f0f0fa;
  -moz-border-radius: 0 3px 3px 0;
  -webkit-border-radius: 0 3px 3px 0;
  border-radius: 0 3px 3px 0;
}
.openerp .oe_searchview .oe_searchview_facets .oe_searchview_facet .oe_facet_category, .openerp .oe_searchview .oe_searchview_facets .oe_searchview_facet .oe_facet_value {
  padding: 0 4px;
}
.openerp .oe_searchview .oe_searchview_facets .oe_searchview_facet .oe_facet_category {
  color: white;
  text-shadow: 0 1px 1px rgba(0, 0, 0, 0.4);
}
.openerp .oe_searchview .oe_searchview_facets .oe_searchview_facet .oe_facet_category.oe_i {
  font-size: 16px;
}
.openerp .oe_searchview .oe_searchview_facets .oe_searchview_facet .oe_facet_value {
  border-left: 1px solid #afafb6;
  text-shadow: 0 1px 1px white;
  color: #4c4c4c;
}
.openerp .oe_searchview .oe_searchview_facets .oe_searchview_facet .oe_facet_value:last-child {
  padding-right: 16px;
}
.openerp .oe_searchview .oe_searchview_facets .oe_searchview_facet .oe_facet_remove {
  position: absolute;
  top: 3px;
  right: 3px;
  color: #8786b7;
  line-height: 8px;
  width: 12px;
  height: 12px;
  padding-top: 1px;
  text-align: center;
  font-weight: bold;
  cursor: pointer;
  text-shadow: 0 1px 1px white;
}
.openerp .oe_searchview .oe_searchview_facets .oe_searchview_facet .oe_facet_remove:hover {
  color: white;
  background: #8786b7;
  text-shadow: 0 1px 1px rgba(0, 0, 0, 0.4);
  -moz-border-radius: 2px;
  -webkit-border-radius: 2px;
  border-radius: 2px;
}
.openerp .oe_searchview.oe_searchview_open_drawer .oe_searchview_drawer {
  display: block;
}
.openerp .oe_searchview .oe_searchview_drawer {
  cursor: default;
  position: absolute;
  z-index: 2;
  margin-top: 4px;
  top: 100%;
  right: -1px;
  background-color: white;
  min-width: 100%;
  display: none;
  border: 1px solid #afafb6;
  text-align: left;
  -moz-border-radius: 4px;
  -webkit-border-radius: 4px;
  border-radius: 4px;
  -moz-box-shadow: 0 1px 4px rgba(0, 0, 0, 0.3);
  -webkit-box-shadow: 0 1px 4px rgba(0, 0, 0, 0.3);
  box-shadow: 0 1px 4px rgba(0, 0, 0, 0.3);
}
.openerp .oe_searchview .oe_searchview_drawer > div {
  border-top: 1px solid #cccccc;
  margin: 0;
  padding: 8px;
}
.openerp .oe_searchview .oe_searchview_drawer > div:first-child {
  border-top: none;
  margin: 0;
}
.openerp .oe_searchview .oe_searchview_drawer h3 {
  margin: 8px 4px 4px 0px;
  color: #7c7bad;
  font-size: 13px;
}
.openerp .oe_searchview .oe_searchview_drawer h4, .openerp .oe_searchview .oe_searchview_drawer h4 * {
  margin: 0 0 0 2px;
  cursor: pointer;
  font-weight: normal;
  display: inline-block;
}
.openerp .oe_searchview .oe_searchview_drawer h4:hover, .openerp .oe_searchview .oe_searchview_drawer h4 *:hover {
  background-color: #f0f0fa;
}
.openerp .oe_searchview .oe_searchview_drawer h4:before {
  content: "▸ ";
  color: #a3a3a3;
}
.openerp .oe_searchview .oe_searchview_drawer button {
  margin: 4px 0;
}
.openerp .oe_searchview .oe_searchview_drawer .button {
  border: none;
  background: transparent;
  padding: 0 2px;
  -moz-box-shadow: none;
  -webkit-box-shadow: none;
  box-shadow: none;
  -moz-border-radius: 0;
  -webkit-border-radius: 0;
  border-radius: 0;
}
.openerp .oe_searchview .oe_searchview_drawer .oe_searchview_section {
  display: table;
  width: 100%;
}
.openerp .oe_searchview .oe_searchview_drawer .oe_searchview_section > div {
  -webkit-box-sizing: border-box;
  -moz-box-sizing: border-box;
  -ms-box-sizing: border-box;
  box-sizing: border-box;
  display: table-cell;
  width: 50%;
  padding-left: 2px;
}
.openerp .oe_searchview .oe_searchview_drawer .oe_searchview_section ul {
  margin: 0 8px 8px;
  padding: 0;
  list-style: none;
}
.openerp .oe_searchview .oe_searchview_drawer .oe_searchview_section li {
  list-style: none;
  padding: 2px 4px 2px 20px;
  line-height: 14px;
  color: inherit;
  cursor: pointer;
  position: relative;
}
.openerp .oe_searchview .oe_searchview_drawer .oe_searchview_section li.oe_selected:before {
  content: "W";
  font-family: "entypoRegular" !important;
  font-size: 24px;
  font-weight: 300 !important;
  color: #a3a3a3;
  position: absolute;
  left: 4px;
  top: -2px;
}
.openerp .oe_searchview .oe_searchview_drawer .oe_searchview_section li:hover {
  background-color: #f0f0fa;
}
.openerp .oe_searchview .oe_searchview_drawer form {
  margin-left: 12px;
}
.openerp .oe_searchview .oe_searchview_drawer form p {
  margin: 4px 0;
  line-height: 18px;
}
.openerp .oe_searchview .oe_searchview_drawer form button {
  margin: 0 0 8px -3px;
}
.openerp .oe_searchview .oe_searchview_drawer .oe_searchview_custom {
  padding: 0 8px 8px 8px;
}
.openerp .oe_searchview .oe_searchview_drawer .oe_searchview_custom div {
  padding: 0;
}
.openerp .oe_searchview .oe_searchview_drawer .oe_searchview_custom div h4 {
  margin: 0;
}
.openerp .oe_searchview .oe_searchview_drawer .oe_searchview_custom form {
  display: none;
}
.openerp .oe_searchview .oe_searchview_drawer .oe_searchview_custom li {
  cursor: pointer;
  position: relative;
  line-height: 14px;
  padding: 2px 4px 2px 20px;
}
.openerp .oe_searchview .oe_searchview_drawer .oe_searchview_custom li:hover {
  background-color: #f0f0fa;
}
.openerp .oe_searchview .oe_searchview_drawer .oe_searchview_custom li button {
  position: absolute;
  top: 0;
  right: 5px;
}
.openerp .oe_searchview .oe_searchview_drawer .oe_searchview_custom label {
  font-weight: normal;
}
.openerp .oe_searchview .oe_searchview_drawer .oe_searchview_dashboard form {
  display: none;
  margin-top: 2px;
}
.openerp .oe_searchview .oe_searchview_drawer .oe_searchview_advanced form {
  display: none;
  margin-top: 8px;
}
.openerp .oe_searchview .oe_searchview_drawer .oe_searchview_advanced button.oe_add_condition:before {
  content: "Z";
  font-family: "entypoRegular" !important;
  font-size: 24px;
  font-weight: 300 !important;
  margin-right: 4px;
}
.openerp .oe_searchview .oe_searchview_drawer .oe_searchview_advanced ul {
  list-style: none;
  padding: 0;
}
.openerp .oe_searchview .oe_searchview_drawer .oe_searchview_advanced li {
  position: relative;
  list-style: none;
  margin: 0;
  white-space: nowrap;
}
.openerp .oe_searchview .oe_searchview_drawer .oe_searchview_advanced li:first-child .searchview_extended_prop_or {
  visibility: hidden;
  margin-left: -14px;
}
.openerp .oe_searchview .oe_searchview_drawer .oe_searchview_advanced .searchview_extended_prop_or {
  opacity: 0.5;
  margin-left: -14px;
}
.openerp .oe_searchview .oe_searchview_drawer .oe_opened h4:before {
  content: "▾ ";
  position: relative;
  top: -1px;
}
.openerp .oe_searchview .oe_searchview_drawer .oe_opened form {
  display: block;
}
.openerp .oe_searchview .oe_searchview_drawer .oe_searchview_custom_delete, .openerp .oe_searchview .oe_searchview_drawer .searchview_extended_delete_prop {
  display: inline-block;
  width: 12px;
  height: 12px;
  line-height: 12px;
  padding: 1px;
  color: #8786b7;
  line-height: 8px;
  text-align: center;
  font-weight: bold;
  text-shadow: 0 1px 1px white;
}
.openerp .oe_searchview .oe_searchview_drawer .oe_searchview_custom_delete:hover, .openerp .oe_searchview .oe_searchview_drawer .searchview_extended_delete_prop:hover {
  text-decoration: none;
  color: white;
  background: #8786b7;
  text-shadow: 0 1px 1px rgba(0, 0, 0, 0.4);
  -moz-border-radius: 2px;
  -webkit-border-radius: 2px;
  border-radius: 2px;
}
.openerp .oe_searchview .oe_searchview_drawer .oe_searchview_custom_delete {
  display: none;
  position: absolute;
  bottom: 1px;
  right: 4px;
}
.openerp .oe_searchview .oe_searchview_drawer .oe_searchview_custom_private:hover .oe_searchview_custom_delete, .openerp .oe_searchview .oe_searchview_drawer .oe_searchview_custom_public:hover .oe_searchview_custom_delete {
  display: inline-block;
}
.openerp .oe_searchview .oe_searchview_drawer .oe_searchview_custom_public:after {
  content: ",";
  font-family: "entypoRegular" !important;
  font-size: 22px;
  font-weight: 300 !important;
  margin: 0 0 0 4px;
  padding: 0;
}
.openerp .oe_view_nocontent {
  padding: 15px;
  margin-top: 0;
  color: #777777;
  font-size: 125%;
  max-width: 700px;
}
.openerp .oe_view_nocontent .oe_view_nocontent_create {
  margin-top: 0;
  padding-top: 35px;
  color: #4c4c4c;
}
.openerp .oe_view_nocontent .oe_view_nocontent_create:before {
  content: "";
  display: inline-block;
  position: absolute;
  width: 70px;
  height: 80px;
  margin-left: -70px;
  margin-top: -50px;
  background: transparent url(/web/static/src/img/view_empty_arrow.png) no-repeat 0px 0px;
}
.openerp .oe_view_nocontent > p {
  padding-left: 78px;
}
.openerp .oe_view_nocontent .oe_empty_custom_dashboard {
  background: transparent url(/web/static/src/img/graph_background.png) no-repeat 0 0;
  margin-top: -15px;
  padding: 100px 0 0 137px;
  min-height: 327px;
  margin-left: -15px;
}
.openerp .oe_view.oe_cannot_create .oe_view_nocontent_create {
  display: none;
}
.openerp .oe_formview {
  background: white;
}
.openerp .oe_form_dropdown_section {
  position: relative;
  display: inline-block;
}
.openerp .oe_form_invalid input, .openerp .oe_form_invalid select, .openerp .oe_form_invalid textarea {
  background-color: #ff6666 !important;
  border: 1px solid #dd0000 !important;
}
.openerp .oe_view_manager_current .oe_form_editable .oe_highlight {
  color: #404040;
  background: none;
}
.openerp .oe_view_manager_current .oe_form_editable button.oe_highlight {
  background-color: #e3e3e3;
  background-image: -webkit-gradient(linear, left top, left bottom, from(#efefef), to(#d8d8d8));
  background-image: -webkit-linear-gradient(top, #efefef, #d8d8d8);
  background-image: -moz-linear-gradient(top, #efefef, #d8d8d8);
  background-image: -ms-linear-gradient(top, #efefef, #d8d8d8);
  background-image: -o-linear-gradient(top, #efefef, #d8d8d8);
  background-image: linear-gradient(to bottom, #efefef, #d8d8d8);
  -moz-box-shadow: 0 1px 2px rgba(0, 0, 0, 0.1), 0 1px 1px rgba(255, 255, 255, 0.8) inset;
  -webkit-box-shadow: 0 1px 2px rgba(0, 0, 0, 0.1), 0 1px 1px rgba(255, 255, 255, 0.8) inset;
  box-shadow: 0 1px 2px rgba(0, 0, 0, 0.1), 0 1px 1px rgba(255, 255, 255, 0.8) inset;
}
.openerp .oe_view_manager_current .oe_form_editable button.oe_highlight:active {
  background-color: #ececec;
  background-image: -webkit-gradient(linear, left top, left bottom, from(#e3e3e3), to(#f6f6f6));
  background-image: -webkit-linear-gradient(top, #e3e3e3, #f6f6f6);
  background-image: -moz-linear-gradient(top, #e3e3e3, #f6f6f6);
  background-image: -ms-linear-gradient(top, #e3e3e3, #f6f6f6);
  background-image: -o-linear-gradient(top, #e3e3e3, #f6f6f6);
  background-image: linear-gradient(to bottom, #e3e3e3, #f6f6f6);
  -moz-box-shadow: none;
  -webkit-box-shadow: none;
  box-shadow: none;
}
.openerp .oe_view_manager_current .oe_form_editable button.oe_highlight:hover {
  background-color: #ececec;
  background-image: -webkit-gradient(linear, left top, left bottom, from(#f6f6f6), to(#e3e3e3));
  background-image: -webkit-linear-gradient(top, #f6f6f6, #e3e3e3);
  background-image: -moz-linear-gradient(top, #f6f6f6, #e3e3e3);
  background-image: -ms-linear-gradient(top, #f6f6f6, #e3e3e3);
  background-image: -o-linear-gradient(top, #f6f6f6, #e3e3e3);
  background-image: linear-gradient(to bottom, #f6f6f6, #e3e3e3);
  -moz-box-shadow: 0 1px 2px rgba(0, 0, 0, 0.1), 0 1px 1px rgba(255, 255, 255, 0.8) inset;
  -webkit-box-shadow: 0 1px 2px rgba(0, 0, 0, 0.1), 0 1px 1px rgba(255, 255, 255, 0.8) inset;
  box-shadow: 0 1px 2px rgba(0, 0, 0, 0.1), 0 1px 1px rgba(255, 255, 255, 0.8) inset;
}
.openerp .oe_form_invisible {
  display: none !important;
}
.openerp .oe_form_editable .oe_read_only {
  display: none !important;
}
.openerp .oe_form_readonly .oe_edit_only, .openerp .oe_form_readonly .oe_form_field:empty {
  display: none !important;
}
.openerp .oe_form_readonly .oe_form .oe_form_field_date {
  width: auto;
}
.openerp .oe_form_readonly .oe_form_field_boolean.boolean {
  position: relative;
  top: -20px;
  width: 14px;
  height: 14px;
  z-index: 10000;
  backgroundColor: "#fff";
  opacity: 0;
}
.openerp .oe_form_nosheet {
  margin: 16px;
}
.openerp .oe_form_nosheet > header {
  margin: -16px -16px 0 -16px;
  padding: 0;
}
.openerp .oe_form_nosheet.oe_form_nomargin {
  margin: 0;
}
.openerp .oe_form_nosheet.oe_form_nomargin > header {
  margin: 0;
}
.openerp .oe_form_sheetbg {
  padding: 16px 0;
}
.openerp .oe_form_sheet_width {
  min-width: 650px;
  max-width: 860px;
  margin: 0 auto;
}
.openerp .oe_form_sheet {
  background: white;
  min-height: 330px;
  padding: 16px;
}
.openerp .oe_form_sheet .oe_list {
  overflow-x: auto;
}
.openerp .oe_application .oe_form_sheetbg {
  background: url(/web/static/src/img/form_sheetbg.png);
  border-bottom: 1px solid #dddddd;
}
.openerp .oe_application .oe_form_sheetbg .oe_subtotal_footer label {
  font-weight: bold;
}
.openerp .oe_application .oe_form_sheetbg table label {
  font-weight: normal;
}
.openerp .oe_application .oe_form_sheet {
  border: 1px solid #c8c8d3;
  -moz-box-shadow: 0 4px 20px rgba(0, 0, 0, 0.15);
  -webkit-box-shadow: 0 4px 20px rgba(0, 0, 0, 0.15);
  box-shadow: 0 4px 20px rgba(0, 0, 0, 0.15);
}
.openerp .oe_application .oe_form_sheet .ui-tabs {
  margin: 0 -16px;
}
.openerp .oe_application .oe_form_sheet .oe_notebook_page {
  padding: 0 16px;
}
.openerp .oe_form > :not(.oe_form_nosheet) header {
  padding-left: 2px;
}
.openerp .oe_form > :not(.oe_form_nosheet) header ul {
  display: inline-block;
  float: right;
}
.openerp .oe_form > :not(.oe_form_nosheet) header .oe_button {
  margin: 3px 2px 1px;
}
.openerp .oe_form > :not(.oe_form_nosheet) header .oe_button:first-child {
  margin-left: 6px;
}
.openerp .oe_form header {
  border-bottom: 1px solid #cacaca;
  padding-left: 2px;
  background-color: #ededed;
  background-image: -webkit-gradient(linear, left top, left bottom, from(#fcfcfc), to(#dedede));
  background-image: -webkit-linear-gradient(top, #fcfcfc, #dedede);
  background-image: -moz-linear-gradient(top, #fcfcfc, #dedede);
  background-image: -ms-linear-gradient(top, #fcfcfc, #dedede);
  background-image: -o-linear-gradient(top, #fcfcfc, #dedede);
  background-image: linear-gradient(to bottom, #fcfcfc, #dedede);
}
.openerp .oe_form header > span {
  margin-left: 4px;
}
.openerp .oe_form header .oe_tags {
  margin: 5px 0 0 5px;
  width: 400px;
  padding-bottom: 0;
}
.openerp .oe_form div.oe_chatter {
  box-sizing: border-box;
  min-width: 682px;
  max-width: 892px;
  margin: 0 auto;
  padding: 16px 16px 48px;
}
.openerp .oe_form div.oe_form_configuration p, .openerp .oe_form div.oe_form_configuration ul, .openerp .oe_form div.oe_form_configuration ol {
  color: #aaaaaa;
  max-width: 650px;
}
.openerp .oe_form div.oe_form_configuration label {
  min-width: 150px;
}
.openerp .oe_form div.oe_form_configuration .oe_form_group_cell_label {
  padding: 1px 0;
}
.openerp .oe_form div.oe_form_configuration .oe_form_group_cell div div {
  padding: 1px 0;
}
.openerp .oe_form .oe_subtotal_footer {
  width: 1% !important;
}
.openerp .oe_form .oe_subtotal_footer td.oe_form_group_cell {
  text-align: right;
  padding: 0 !important;
}
.openerp .oe_form .oe_subtotal_footer td.oe_form_group_cell_label {
  border-right: none;
}
.openerp .oe_form .oe_subtotal_footer .oe_subtotal_footer_separator {
  width: 108px;
  border-top: 1px solid #cacaca;
  margin-top: 4px;
  padding-top: 4px;
  font-weight: bold;
  font-size: 18px;
}
.openerp .oe_form .oe_subtotal_footer label:after {
  content: ":";
}
.openerp .oe_form .oe_subtotal_footer label.oe_subtotal_footer_separator {
  font-weight: bold !important;
  padding: 2px 11px 2px 0px !important;
}
.openerp .oe_form .oe_subtotal_footer label.oe_form_label_help {
  font-weight: normal !important;
}
.openerp .oe_form .oe_form_box_info {
  background: #ffee99;
  border-bottom: 1px solid #ccbb66;
  padding: 4px;
}
.openerp .oe_form .oe_form_box_info > p {
  margin: auto;
}
.openerp .oe_form .oe_form_box_warning {
  background: #bd362f;
  border-bottom: 1px solid #990000;
  padding: 4px;
}
.openerp .oe_form .oe_form_box_warning * {
  color: white;
  text-shadow: none;
}
.openerp .oe_form .oe_form_box_warning > p {
  margin: auto;
}
.openerp .oe_form .oe_form_button {
  margin: 2px;
}
.openerp .oe_form td.oe_form_group_cell_label {
  border-right: 1px solid #dddddd;
  padding: 2px 0px;
}
.openerp .oe_form td.oe_form_group_cell_label label {
  line-height: 18px;
  display: block;
  min-width: 150px;
  font-weight: bold !important;
}
.openerp .oe_form td.oe_form_group_cell + .oe_form_group_cell {
  padding: 2px 0 2px 8px;
}
.openerp .oe_form .oe_form_group {
  width: 100%;
  margin: 9px 0 9px 0;
}
.openerp .oe_form .oe_form_group .oe_form_group_cell.oe_group_right {
  padding-left: 20px;
}
.openerp .oe_form .oe_form_label_help[for], .openerp .oe_form .oe_form_label[for] {
  white-space: nowrap;
  padding-right: 8px;
}
.openerp .oe_form .oe_form_label_help[for] span, .openerp .oe_form .oe_form_label[for] span {
  font-size: 80%;
  color: darkgreen;
  vertical-align: top;
  position: relative;
  top: -4px;
  padding: 0 2px;
}
.openerp .oe_horizontal_border {
  border-bottom: 1px solid black;
}
.openerp .oe_horizontal_separator {
  font-weight: bold;
  font-size: 20px;
  margin: 15px 0px 10px 0px;
  color: #7c7bad;
}
.openerp .oe_horizontal_separator:empty {
  height: 5px;
}
.openerp .oe_vertical_separator {
  border-left: 1px solid #666666;
  padding: 0 4px 0 4px;
}
.openerp .oe_form_field_progressbar {
  display: inline-block;
  min-width: 70px;
}
.openerp .oe_form_field_progressbar.ui-progressbar {
  height: 22px;
  font-size: 10px;
  -webkit-box-sizing: border-box;
  -moz-box-sizing: border-box;
  -ms-box-sizing: border-box;
  box-sizing: border-box;
  border: 1px solid #999999;
  -moz-border-radius: 3px;
  -webkit-border-radius: 3px;
  border-radius: 3px;
  background: white;
  min-width: 50px;
}
.openerp .oe_form_field_progressbar.ui-progressbar span {
  position: absolute;
  margin-left: 10px;
  font-weight: bold;
}
.openerp .oe_form_field_progressbar.ui-progressbar .ui-widget-header {
  background: #cccccc url(/web/static/lib/jquery.ui/css/smoothness/images/ui-bg_highlight-soft_75_cccccc_1x100.png) 50% 50% repeat-x;
}
.openerp .oe_form .oe_form_field_text {
  width: 100%;
}
.openerp .oe_form .oe_form_field_text .oe_form_text_content {
  text-overflow: ellipsis;
  display: inline-block;
  white-space: pre-wrap;
  overflow-x: hidden;
  width: 100%;
}
.openerp .oe_form .oe_form_field_char input,
.openerp .oe_form .oe_form_field_url input,
.openerp .oe_form .oe_form_field_email input,
.openerp .oe_form .oe_form_field_text textarea,
.openerp .oe_form .oe_form_field_selection select {
  width: 100%;
}
.openerp .oe_form .oe_notebook_page .oe_form_field_text textarea {
  min-height: 96px;
}
.openerp .oe_form .oe_form_field_text.oe_inline, .openerp .oe_form .oe_form_field_text.oe_inline > textarea {
  width: 500px;
}
.openerp .oe_form h1, .openerp .oe_form h2, .openerp .oe_form h3, .openerp .oe_form h4, .openerp .oe_form h5, .openerp .oe_form h6 {
  margin: 0 0 4px 0;
}
.openerp .oe_form h1 input, .openerp .oe_form h2 input, .openerp .oe_form h3 input, .openerp .oe_form h4 input, .openerp .oe_form h5 input, .openerp .oe_form h6 input {
  height: inherit !important;
  font-size: inherit;
}
.openerp .oe_form .oe_title h1, .openerp .oe_form h1 {
  font-weight: bold;
  font-size: 2em;
}
.openerp .oe_form h2 {
  font-size: 1.5em;
}
.openerp .oe_form label {
  font-weight: bold;
  margin-bottom: 0px;
  display: inline;
}
.openerp .oe_form .oe_form_field {
  width: 100%;
  display: inline-block;
  padding: 2px 2px 2px 0px;
  vertical-align: top;
}
.openerp .oe_form .oe_form_field input {
  margin: 0px;
}
.openerp .oe_form input[type="text"], .openerp .oe_form input[type="password"], .openerp .oe_form input[type="file"], .openerp .oe_form select {
  height: 22px;
  padding-top: 2px;
}
.openerp .oe_form input[type="text"], .openerp .oe_form input[type="password"], .openerp .oe_form input[type="file"], .openerp .oe_form select, .openerp .oe_form textarea {
  -webkit-box-sizing: border-box;
  -moz-box-sizing: border-box;
  -ms-box-sizing: border-box;
  box-sizing: border-box;
  background: white;
  min-width: 60px;
  color: #1f1f1f;
  font-family: "Lucida Grande", Helvetica, Verdana, Arial, sans-serif;
}
.openerp .oe_form input[readonly], .openerp .oe_form select[readonly], .openerp .oe_form textarea[readonly], .openerp .oe_form input[disabled], .openerp .oe_form select[disabled] {
  background: #e5e5e5 !important;
  color: #666666;
}
.openerp .oe_form textarea[disabled] {
  border: none;
  padding-left: 8px;
  -moz-box-shadow: none;
  -webkit-box-shadow: none;
  box-shadow: none;
  -moz-border-radius: 0px;
  -webkit-border-radius: 0px;
  border-radius: 0px;
  color: #4c4c4c;
}
.openerp .oe_form textarea.oe_inline[disabled] {
  border-left: 8px solid #eeeeee;
}
.openerp .oe_form .oe_form_field_url button img {
  vertical-align: top;
}
.openerp .oe_form .oe_form_field_monetary,
.openerp .oe_form .oe_form_field_date,
.openerp .oe_form .oe_form_field_datetime {
  white-space: nowrap;
}
.openerp .oe_form .oe_form_field_boolean {
  width: auto;
}
.openerp .oe_form .oe_datepicker_container {
  display: none;
}
.openerp .oe_form .oe_datepicker_root {
  display: inline-block;
}
.openerp .oe_form .oe_form_required input:not([disabled]):not([readonly]), .openerp .oe_form .oe_form_required select:not([disabled]):not([readonly]), .openerp .oe_form .oe_form_required textarea:not([disabled]):not([readonly]) {
  background-color: #d2d2ff !important;
}
.openerp .oe_form .oe_form_invalid input, .openerp .oe_form .oe_form_invalid select, .openerp .oe_form .oe_form_invalid textarea {
  background-color: #ff6666 !important;
  border: 1px solid #dd0000 !important;
}
.openerp .oe_form .oe_input_icon {
  cursor: pointer;
  margin: 3px 0 0 -21px;
  vertical-align: top;
}
.openerp .oe_form .oe_input_icon_disabled {
  position: absolute;
  cursor: default;
  opacity: 0.5;
  filter: alpha(opacity=50);
  right: 5px;
  top: 3px;
}
.openerp .oe_form .oe_form_field_with_button.oe_no_button > .oe_button {
  display: none;
}
.openerp .oe_form .oe_form_field_with_button:not(.oe_no_button) > .oe_button {
  float: right;
  -moz-border-radius: 0;
  -webkit-border-radius: 0;
  border-radius: 0;
  border-bottom-left-radius: 0px;
  height: 22px;
}
.openerp .oe_form .oe_form_field_with_button input {
  width: 100%;
}
.openerp .oe_form .oe_form_field_with_button > div {
  position: relative;
  overflow: hidden;
}
.openerp .oe_form .oe_form_embedded_html {
  position: relative;
  width: 100%;
  margin: auto;
  overflow: auto;
  text-align: justify;
}
.openerp .oe_form .oe_form_field_html .oe_input_icon {
  float: right;
  margin: 4px 7px;
}
.openerp .oe_form_editable .oe_form .oe_form_field_integer input {
  width: 6em;
}
.openerp .oe_form_editable .oe_form .oe_form_field_float input {
  width: 7em;
}
.openerp .oe_form_editable .oe_form .oe_form_field_date input {
  width: 100px;
}
.openerp .oe_form_editable .oe_form .oe_form_field_datetime input {
  width: 150px;
}
.openerp .oe_hidden_input_file {
  position: relative;
}
.openerp .oe_hidden_input_file input.oe_form_binary_file {
  z-index: 0;
  line-height: 0;
  font-size: 12px;
  position: absolute;
  top: 1px;
  left: 0;
  right: 0;
  opacity: 0;
  filter: alpha(opacity=0);
  -ms-filter: "alpha(opacity=0)";
  margin: 0;
  padding: 0;
}
.openerp .oe_form .oe_form_field_binary {
  display: inline-block;
}
.openerp .oe_form .oe_form_field_image {
  padding: 0;
  position: relative;
  display: inline-block;
  width: auto;
  vertical-align: top;
}
.openerp .oe_form .oe_form_field_image .oe_form_field_image_controls {
  position: absolute;
  top: 1px;
  padding: 4px 0;
  width: 100%;
  display: none;
  text-align: center;
  color: #eeeeee;
  background: rgba(37, 37, 37, 0.9);
  -moz-border-radius: 3px 3px 0 0;
  -webkit-border-radius: 3px 3px 0 0;
  border-radius: 3px 3px 0 0;
  -webkit-box-sizing: border-box;
  -moz-box-sizing: border-box;
  -ms-box-sizing: border-box;
  box-sizing: border-box;
}
.openerp .oe_form .oe_form_field_image:hover .oe_form_field_image_controls {
  display: block;
}
.openerp .oe_fileupload {
  display: inline-block;
  clear: both;
  width: 100%;
  margin-bottom: -15px;
}
.openerp .oe_fileupload .oe_add {
  float: left;
  position: relative;
  width: 100%;
  left: 2px;
  margin: 9px 0;
  overflow: hidden;
}
.openerp .oe_fileupload .oe_add button {
  display: inline;
  height: 24px;
  font-size: 12px;
  line-height: 12px;
  vertical-align: middle;
}
.openerp .oe_fileupload .oe_add button.oe_attach {
  width: 24px;
  background: transparent;
  color: #7c7bad;
  box-shadow: none;
  border: none;
  text-shadow: none;
}
.openerp .oe_fileupload .oe_add button.oe_attach .oe_e {
  position: relative;
  top: -10px;
  left: -9px;
}
.openerp .oe_fileupload .oe_add input.oe_form_binary_file {
  display: inline-block;
  margin-left: -85px;
  height: 22px;
  width: 152px;
  margin-top: -24px;
  cursor: pointer;
}
.openerp .oe_fileupload .oe_add .oe_attach_label {
  color: #7c7bad;
  margin-left: -3px;
}
.openerp .oe_fileupload .oe_attachments {
  margin-bottom: 4px;
  margin-right: 0px;
  font-size: 12px;
  border-radius: 2px;
  border: solid 1px rgba(124, 123, 173, 0.14);
}
.openerp .oe_fileupload .oe_attachments .oe_attachment {
  padding: 2px;
  padding-left: 4px;
  padding-right: 4px;
}
.openerp .oe_fileupload .oe_attachments .oe_attachment .oe_e {
  font-size: 23px;
  margin-top: -5px;
}
.openerp .oe_fileupload .oe_attachments .oe_attachment .oe_e:hover {
  text-decoration: none;
}
.openerp .oe_fileupload .oe_attachments .oe_attachment:nth-child(odd) {
  background: white;
}
.openerp .oe_fileupload .oe_attachments .oe_attachment:nth-child(even) {
  background: #f4f5fa;
}
.openerp .oe_form_field_many2one {
  display: inline-block;
}
.openerp .oe_form_field_many2one td:first-child {
  position: relative;
}
.openerp .oe_form_field_many2one span.oe_m2o_drop_down_button {
  position: absolute;
  top: 2px;
  right: 0px;
}
.openerp .oe_form_field_many2one .oe_m2o_cm_button {
  line-height: 14px;
  float: right;
  padding-left: 2px;
}
.openerp .oe_form_field_many2one input {
  padding-right: 13px;
}
.openerp.ui-autocomplete li.oe_m2o_dropdown_option a {
  font-style: italic;
  padding-left: 2em;
}
.openerp.ui-autocomplete li:not(.oe_m2o_dropdown_option) + li.oe_m2o_dropdown_option {
  margin-top: 10px;
}
.openerp ul.oe_form_status, .openerp ul.oe_form_status_clickable {
  display: inline-block;
  margin: 0;
  padding: 0 18px 0 0;
}
.openerp ul.oe_form_status li, .openerp ul.oe_form_status_clickable li {
  display: inline-block;
  list-style-type: none;
  margin: 0 -18px 0 0;
  padding: 0;
  background-color: #ededed;
  background-image: -webkit-gradient(linear, left top, left bottom, from(#fcfcfc), to(#dedede));
  background-image: -webkit-linear-gradient(top, #fcfcfc, #dedede);
  background-image: -moz-linear-gradient(top, #fcfcfc, #dedede);
  background-image: -ms-linear-gradient(top, #fcfcfc, #dedede);
  background-image: -o-linear-gradient(top, #fcfcfc, #dedede);
  background-image: linear-gradient(to bottom, #fcfcfc, #dedede);
}
.openerp ul.oe_form_status li:first-child > .label, .openerp ul.oe_form_status_clickable li:first-child > .label {
  border-left: 1px solid #cacaca;
  padding-left: 14px;
}
.openerp ul.oe_form_status li:last-child, .openerp ul.oe_form_status_clickable li:last-child {
  border-right: 1px solid #cacaca;
}
.openerp ul.oe_form_status li:last-child > .label, .openerp ul.oe_form_status_clickable li:last-child > .label {
  padding-right: 14px;
}
.openerp ul.oe_form_status li:last-child > .arrow, .openerp ul.oe_form_status_clickable li:last-child > .arrow {
  display: none;
}
.openerp ul.oe_form_status li > .label, .openerp ul.oe_form_status_clickable li > .label {
  color: #4c4c4c;
  text-shadow: 0 1px 1px #fcfcfc, 0 -1px 1px #dedede;
  padding: 7px;
  display: inline-block;
  padding-left: 24px;
  margin: 0;
  position: relative;
  line-height: normal;
  font-size: 100%;
  font-weight: normal;
}
.openerp ul.oe_form_status li > .arrow, .openerp ul.oe_form_status_clickable li > .arrow {
  width: 17px;
  height: 30px;
  display: inline-block;
  vertical-align: top;
  overflow: hidden;
  margin-left: -5px;
}
.openerp ul.oe_form_status li > .arrow span, .openerp ul.oe_form_status_clickable li > .arrow span {
  position: relative;
  width: 24px;
  height: 24px;
  display: inline-block;
  margin-left: -12px;
  margin-top: 3px;
  box-shadow: -1px 1px 2px rgba(255, 255, 255, 0.2), inset -1px 1px 1px rgba(0, 0, 0, 0.2);
  background-color: #dedede;
  background: -moz-linear-gradient(135deg, #dedede, #fcfcfc);
  background: -o-linear-gradient(135deg, #fcfcfc, #dedede);
  background: -webkit-gradient(linear, left top, right bottom, from(#fcfcfc), to(#dedede));
  background: -ms-linear-gradient(top, #fcfcfc, #dedede);
  -moz-border-radius: 3px;
  -webkit-border-radius: 3px;
  border-radius: 3px;
  -webkit-transform: rotate(45deg);
  -moz-transform: rotate(45deg);
  -ms-transform: rotate(45deg);
  -o-transform: rotate(45deg);
  transform: rotate(45deg);
}
.openerp ul.oe_form_status ul.oe_dropdown_menu, .openerp ul.oe_form_status_clickable ul.oe_dropdown_menu {
  display: none;
  padding: 0;
  min-width: 0;
}
.openerp ul.oe_form_status ul.oe_dropdown_menu.oe_opened, .openerp ul.oe_form_status_clickable ul.oe_dropdown_menu.oe_opened {
  display: block;
}
.openerp ul.oe_form_status ul.oe_dropdown_menu li, .openerp ul.oe_form_status_clickable ul.oe_dropdown_menu li {
  margin: 0;
  width: 100%;
}
.openerp ul.oe_form_status ul.oe_dropdown_menu li span.label, .openerp ul.oe_form_status_clickable ul.oe_dropdown_menu li span.label {
  padding-left: 14px;
}
.openerp ul.oe_form_status li.oe_active, .openerp ul.oe_form_status_clickable li.oe_active {
  background-color: #5382b9;
  background-image: -webkit-gradient(linear, left top, left bottom, from(#729fcf), to(#3465a4));
  background-image: -webkit-linear-gradient(top, #729fcf, #3465a4);
  background-image: -moz-linear-gradient(top, #729fcf, #3465a4);
  background-image: -ms-linear-gradient(top, #729fcf, #3465a4);
  background-image: -o-linear-gradient(top, #729fcf, #3465a4);
  background-image: linear-gradient(to bottom, #729fcf, #3465a4);
}
.openerp ul.oe_form_status li.oe_active > .arrow span, .openerp ul.oe_form_status_clickable li.oe_active > .arrow span {
  background-color: #3465a4;
  background: -moz-linear-gradient(135deg, #3465a4, #729fcf);
  background: -o-linear-gradient(135deg, #729fcf, #3465a4);
  background: -webkit-gradient(linear, left top, right bottom, from(#729fcf), to(#3465a4));
  background: -ms-linear-gradient(top, #729fcf, #3465a4);
}
.openerp ul.oe_form_status li.oe_active > .label, .openerp ul.oe_form_status_clickable li.oe_active > .label {
  color: white;
  text-shadow: 0 1px 1px #729fcf, 0 -1px 1px #3465a4;
}
.openerp ul.oe_form_status_clickable li {
  cursor: pointer;
}
.openerp ul.oe_form_status_clickable li:hover {
  background-color: #d9d9d9;
  background-image: -webkit-gradient(linear, left top, left bottom, from(#e8e8e8), to(#cacaca));
  background-image: -webkit-linear-gradient(top, #e8e8e8, #cacaca);
  background-image: -moz-linear-gradient(top, #e8e8e8, #cacaca);
  background-image: -ms-linear-gradient(top, #e8e8e8, #cacaca);
  background-image: -o-linear-gradient(top, #e8e8e8, #cacaca);
  background-image: linear-gradient(to bottom, #e8e8e8, #cacaca);
}
.openerp ul.oe_form_status_clickable li:hover > .label {
  text-shadow: 0 -1px 1px #fcfcfc, 0 1px 1px #dedede;
}
.openerp ul.oe_form_status_clickable li:hover > .arrow span {
  background-color: #d9d9d9;
  background-image: -webkit-gradient(linear, left top, left bottom, from(#e8e8e8), to(#cacaca));
  background-image: -webkit-linear-gradient(top, #e8e8e8, #cacaca);
  background-image: -moz-linear-gradient(top, #e8e8e8, #cacaca);
  background-image: -ms-linear-gradient(top, #e8e8e8, #cacaca);
  background-image: -o-linear-gradient(top, #e8e8e8, #cacaca);
  background-image: linear-gradient(to bottom, #e8e8e8, #cacaca);
}
.openerp ul.oe_form_status_clickable li > .label {
  color: #7c7bad;
}
.openerp ul.oe_form_status_clickable li.oe_active:hover {
  background-color: #3a699f;
  background-image: -webkit-gradient(linear, left top, left bottom, from(#4c85c2), to(#284d7d));
  background-image: -webkit-linear-gradient(top, #4c85c2, #284d7d);
  background-image: -moz-linear-gradient(top, #4c85c2, #284d7d);
  background-image: -ms-linear-gradient(top, #4c85c2, #284d7d);
  background-image: -o-linear-gradient(top, #4c85c2, #284d7d);
  background-image: linear-gradient(to bottom, #4c85c2, #284d7d);
}
.openerp ul.oe_form_status_clickable li.oe_active:hover > .label {
  text-shadow: 0 -1px 1px #729fcf, 0 1px 1px #3465a4;
}
.openerp ul.oe_form_status_clickable li.oe_active:hover > .arrow span {
  background-color: #284d7d;
  background: -moz-linear-gradient(135deg, #284d7d, #4c85c2);
  background: -o-linear-gradient(135deg, #4c85c2, #284d7d);
  background: -webkit-gradient(linear, left top, right bottom, from(#4c85c2), to(#284d7d));
  background: -ms-linear-gradient(top, #4c85c2, #284d7d);
}
.openerp .oe_form .oe_form_field_one2many > .oe_view_manager .oe_list_pager_single_page {
  display: none;
}
.openerp .oe_form_field_one2many > .oe_view_manager .oe_list_pager_single_page, .openerp .oe_form_field_many2many > .oe_view_manager .oe_list_pager_single_page {
  display: none !important;
}
.openerp .oe_form_field_one2many > .oe_view_manager .oe_view_manager_view_list, .openerp .oe_form_field_many2many > .oe_view_manager .oe_view_manager_view_list {
  min-height: 132px;
}
.openerp .oe_form_field_one2many .oe_form_field_one2many_list_row_add, .openerp .oe_form_field_many2many .oe_form_field_one2many_list_row_add {
  font-weight: bold;
}
.openerp .oe_form_field_one2many .oe_list_content > thead, .openerp .oe_form_field_many2many .oe_list_content > thead {
  border-bottom: 1px;
}
.openerp .oe_form_field_one2many .oe_list_content > tbody tr:nth-child(odd), .openerp .oe_form_field_many2many .oe_list_content > tbody tr:nth-child(odd) {
  background: transparent;
}
.openerp .oe_form_field_one2many .oe_list .oe_list_edit_row_save, .openerp .oe_form_field_many2many .oe_list .oe_list_edit_row_save {
  background: url(/web/static/src/img/iconset-b-remove.png) 50% 50% no-repeat;
}
.openerp .oe_form_field_one2many .oe_list .oe_list_edit_row_save:before, .openerp .oe_form_field_many2many .oe_list .oe_list_edit_row_save:before {
  visibility: hidden;
}
.openerp .oe_form_field_one2many > .oe_view_manager .oe_header_row_top, .openerp .oe_form_field_many2many > .oe_view_manager .oe_header_row_top {
  display: none;
}
.openerp .oe_form_field_one2many > .oe_view_manager .oe_view_manager_header2 td, .openerp .oe_form_field_many2many > .oe_view_manager .oe_view_manager_header2 td {
  padding: 0px 8px;
  line-height: 16px;
}
.openerp .oe_form_field_one2many > .oe_view_manager .oe_view_manager_header2 td .oe_i, .openerp .oe_form_field_many2many > .oe_view_manager .oe_view_manager_header2 td .oe_i {
  font-size: 13px;
}
.openerp .oe_form_field_one2many > .oe_view_manager .oe_view_manager_header2 td .oe_pager_group, .openerp .oe_form_field_many2many > .oe_view_manager .oe_view_manager_header2 td .oe_pager_group {
  height: auto;
  line-height: 16px;
}
.openerp .oe_form_field_one2many > .oe_view_manager .oe_view_manager_header2 td .oe_pager_group li, .openerp .oe_form_field_many2many > .oe_view_manager .oe_view_manager_header2 td .oe_pager_group li {
  height: auto;
  line-height: 16px;
}
.openerp .oe_form_field_one2many .oe_list_buttons.oe_editing .oe_list_save, .openerp .oe_form_field_many2many .oe_list_buttons.oe_editing .oe_list_save {
  visibility: hidden;
}
.openerp .oe_form_editable .oe_list_editable .oe_list_content td.oe_required {
  background-color: #d2d2ff;
}
.openerp .oe_form_editable .oe_list_editable .oe_list_content td.oe_readonly {
  background-color: #eeeeee;
}
.openerp .oe_list_editable .oe_list_content td.oe_list_field_cell {
  padding: 4px 6px 3px;
}
.openerp .oe_list.oe_list_editable.oe_editing .oe_edition .oe_list_field_cell:not(.oe_readonly) {
  color: transparent;
  text-shadow: none;
}
.openerp .oe_list.oe_list_editable.oe_editing .oe_edition .oe_list_field_cell:not(.oe_readonly) * {
  visibility: hidden;
}
.openerp .oe_list.oe_list_editable.oe_editing .oe_m2o_drop_down_button {
  top: 5px;
}
.openerp .oe_list.oe_list_editable.oe_editing .oe_m2o_cm_button {
  line-height: 19px;
}
.openerp .oe_list.oe_list_editable.oe_editing .oe_input_icon {
  margin-top: 5px;
}
.openerp .oe_list.oe_list_editable.oe_editing .oe_form_field {
  min-width: 0;
  max-width: none;
}
.openerp .oe_list.oe_list_editable.oe_editing .oe_form_field input, .openerp .oe_list.oe_list_editable.oe_editing .oe_form_field textarea {
  height: 27px;
  -moz-border-radius: 0;
  -webkit-border-radius: 0;
  border-radius: 0;
  border: 1px solid #aaaaff;
  margin: 0;
}
.openerp .oe_list.oe_list_editable.oe_editing .oe_form_field input, .openerp .oe_list.oe_list_editable.oe_editing .oe_form_field textarea, .openerp .oe_list.oe_list_editable.oe_editing .oe_form_field select {
  min-width: 0;
}
.openerp .oe_list.oe_list_editable.oe_editing .oe_form_field.oe_form_field_float input, .openerp .oe_list.oe_list_editable.oe_editing .oe_form_field.oe_form_view_integer input {
  text-align: right;
  width: 100% !important;
}
.openerp .oe_list.oe_list_editable.oe_editing .oe_form_field.oe_form_field_datetime input.oe_datepicker_master, .openerp .oe_list.oe_list_editable.oe_editing .oe_form_field.oe_form_field_date input.oe_datepicker_master {
  width: 100% !important;
}
.openerp .oe_list.oe_list_editable.oe_editing .oe_form_field.oe_form_field_reference {
  display: table;
}
.openerp .oe_list_group_name {
  white-space: nowrap;
}
.openerp .oe_form .oe_form_field_many2many > .oe_list .oe_list_pager_single_page {
  display: none;
}
.openerp .oe_list_buttons .oe_alternative {
  visibility: hidden;
}
.openerp .oe_list_buttons .oe_list_save, .openerp .oe_list_buttons .oe_list_discard {
  display: none;
}
.openerp .oe_list_buttons.oe_editing .oe_list_add {
  display: none;
}
.openerp .oe_list_buttons.oe_editing .oe_list_save {
  display: inline-block;
}
.openerp .oe_list_buttons.oe_editing .oe_list_discard {
  display: inline;
}
.openerp .oe_list_buttons.oe_editing .oe_alternative {
  visibility: visible;
}
.openerp .oe_list.oe_cannot_edit .oe_list_header_handle, .openerp .oe_list.oe_cannot_edit .oe_list_field_handle {
  display: none !important;
  padding: 0 !important;
}
.openerp .oe_list.oe_cannot_delete .oe_list_record_delete {
  display: none !important;
}
.openerp .oe_list .oe_form .oe_form_nosheet {
  margin: 0;
  padding: 0;
  border: none;
}
.openerp .oe_list .oe_form .oe_form_field {
  width: auto;
  position: absolute;
  margin: 0 !important;
  padding: 0;
}
.openerp .oe_list .oe_form .oe_form_field_boolean input {
  margin: 1px 0 0 10px !important;
}
.openerp .oe_list .oe_list_content .oe_group_header {
  background-color: #ededed;
  background-image: -webkit-gradient(linear, left top, left bottom, from(#fcfcfc), to(#dedede));
  background-image: -webkit-linear-gradient(top, #fcfcfc, #dedede);
  background-image: -moz-linear-gradient(top, #fcfcfc, #dedede);
  background-image: -ms-linear-gradient(top, #fcfcfc, #dedede);
  background-image: -o-linear-gradient(top, #fcfcfc, #dedede);
  background-image: linear-gradient(to bottom, #fcfcfc, #dedede);
}
.openerp .oe_list_content {
  width: 100%;
}
.openerp .oe_list_content td:first-child:after, .openerp .oe_list_content th:first-child:after {
  border-width: 0;
}
.openerp .oe_list_content td.oe_number {
  text-align: right !important;
  max-width: 100px;
}
.openerp .oe_list_content td.oe_list_field_date, .openerp .oe_list_content th.oe_list_header_date {
  min-width: 6em;
}
.openerp .oe_list_content > thead {
  border-bottom: 2px solid #cacaca;
  background: #eeeeee;
  vertical-align: top;
}
.openerp .oe_list_content td, .openerp .oe_list_content th {
  padding: 3px 6px;
  line-height: 18px;
}
.openerp .oe_list_content th.oe_sortable, .openerp .oe_list_content th.oe_sortable div {
  cursor: pointer;
}
.openerp .oe_list_content th.oe_sortable div {
  position: relative;
}
.openerp .oe_list_content th.oe_sortable div:after {
  margin-right: 6px;
  content: "";
  margin-top: 7px;
  border-width: 0 4px 4px;
  border-style: solid;
  border-color: black transparent;
  visibility: hidden;
}
.openerp .oe_list_content th.sortup div:after {
  float: right;
  visibility: visible;
  filter: alpha(opacity=60);
  opacity: 0.6;
}
.openerp .oe_list_content .oe_list_header_many2many_tags {
  min-width: 70px;
}
.openerp .oe_list_content th.sortdown div:after {
  float: right;
  border-bottom: none;
  border-left: 4px solid transparent;
  border-right: 4px solid transparent;
  border-top: 4px solid black;
  visibility: visible;
  -moz-box-shadow: none;
  -webkit-box-shadow: none;
  box-shadow: none;
  filter: alpha(opacity=60);
  opacity: 0.6;
}
.openerp .oe_list_content > tbody {
  cursor: pointer;
}
.openerp .oe_list_content > tbody > tr {
  height: 27px;
  border-top: 1px solid #dddddd;
}
.openerp .oe_list_content > tbody > tr > td.oe_list_field_cell {
  padding: 3px 6px;
  white-space: pre-line;
}
.openerp .oe_list_content > tbody > tr > td > button, .openerp .oe_list_content > tbody > tr > th > button {
  border: none;
  background: transparent;
  padding: 0;
}
.openerp .oe_list_content > tbody > tr > td > button.btn_txt, .openerp .oe_list_content > tbody > tr > th > button.btn_txt {
  border: 1px solid rgba(0, 0, 0, 0.4);
  background: #e3e3e3;
  padding: 3px 12px;
}
.openerp .oe_list_content > tbody > tr > td.oe_list_checkbox:first-child, .openerp .oe_list_content > tbody > tr th.oe_list_checkbox:first-child {
  width: 17px;
}
.openerp .oe_list_content > tbody > tr > td.oe_list_checkbox:first-child:after, .openerp .oe_list_content > tbody > tr th.oe_list_checkbox:first-child:after {
  border-width: 0;
}
.openerp .oe_list_content > tbody > tr > td.oe_list_field_boolean input {
  filter: alpha(opacity=50);
  opacity: 0.5;
}
.openerp .oe_list_content > tbody > tr:nth-child(odd) {
  background-color: #f0f0fa;
  background-color: #efeff8;
  background-image: -webkit-gradient(linear, left top, left bottom, from(#f0f0fa), to(#eeeef6));
  background-image: -webkit-linear-gradient(top, #f0f0fa, #eeeef6);
  background-image: -moz-linear-gradient(top, #f0f0fa, #eeeef6);
  background-image: -ms-linear-gradient(top, #f0f0fa, #eeeef6);
  background-image: -o-linear-gradient(top, #f0f0fa, #eeeef6);
  background-image: linear-gradient(to bottom, #f0f0fa, #eeeef6);
}
.openerp .oe_list_content > tfoot {
  border-top: 2px solid #cacaca;
  border-bottom: 1px solid #cacaca;
  background: #eeeeee;
  font-weight: bold;
}
.openerp .oe_list_content .numeric {
  text-align: right;
  width: 82px;
}
.openerp .oe_list_content .numeric input {
  text-align: right;
}
.openerp .oe_list_content th.oe_list_header_handle {
  font-size: 1px;
  overflow: hidden;
  text-indent: -9001px;
}
.openerp .oe_list_content td.oe_list_field_handle {
  width: 1em;
  padding: 0 !important;
  cursor: ns-resize;
}
.openerp .oe_list_content td.oe_list_field_handle .oe_list_handle {
  font-size: 1px;
  letter-spacing: -1px;
  color: transparent;
  text-shadow: none;
  font-weight: normal;
  margin-right: 7px;
}
.openerp .oe_list_content td.oe_list_field_handle .oe_list_handle:before {
  font: 18px "entypoRegular";
  content: "}";
  color: #e0e0e0;
}
.openerp .oe_list_content .oe_list_field_progressbar progress {
  width: 100%;
}
.openerp .tree_header {
  background-color: #f0f0f0;
  border-bottom: 1px solid #cacaca;
  color: #4c4c4c;
  padding: 5px;
  height: 25px;
}
.openerp .tree_header button {
  float: right;
  height: 27px;
  margin-right: 5px;
}
.openerp .oe-treeview-table {
  width: 100%;
  background-color: white;
  border-spacing: 0;
  color: #4c4c4c;
}
.openerp .oe-treeview-table th {
  padding: 10px;
  font-weight: bold;
  background-color: #f0f0f0;
  border-bottom: 2px solid #cacaca;
}
.openerp .oe-treeview-table td {
  cursor: pointer;
  vertical-align: middle;
  text-align: left;
  vertical-align: middle;
  height: 20px;
  padding-left: 4px;
  padding-right: 4px;
  border-right: 1px solid #e7e7e7;
}
.openerp .oe-treeview-table td.oe_number {
  text-align: right !important;
}
.openerp .oe-treeview-table tr {
  border-bottom: 1px solid #d6d6d6;
}
.openerp .oe-treeview-table tr:hover {
  background-color: #e7e7e7;
}
.openerp .oe-treeview-table span {
  font-size: 90%;
  font-weight: normal;
  white-space: nowrap;
  display: block;
}
.openerp .oe-treeview-table .treeview-tr.oe-treeview-first {
  background: transparent url(/web/static/src/img/expand.gif) 0 50% no-repeat;
}
.openerp .oe-treeview-table .oe_open .treeview-tr.oe-treeview-first {
  background-image: url(/web/static/src/img/collapse.gif);
}
.openerp .oe-treeview-table .treeview-tr.oe-treeview-first span, .openerp .oe-treeview-table .treeview-td.oe-treeview-first span {
  margin-left: 16px;
}
.openerp .oe_layout_debugging .oe_form_group {
  outline: 2px dashed green;
}
.openerp .oe_layout_debugging .oe_form_group_cell {
  outline: 1px solid blue;
}
.openerp .oe_layout_debugging .oe_form_group:hover, .openerp .oe_layout_debugging .oe_form_group_cell:hover {
  outline-color: red;
}
.openerp .oe_layout_debugging .oe_form_group_row_incomplete > td:last-child:after {
  content: "[Incomplete Row]";
  background: red;
  padding: 2px;
  font-weight: bold;
  color: white;
  float: right;
}
.openerp .oe_layout_debugging .oe_form_group_row_incomplete.oe_form_group_row_newline > td:last-child:after {
  content: "[newline]";
}
.openerp .oe_debug_view {
  float: left;
}
.openerp .oe_debug_view_log {
  font-size: 95%;
  line-height: 1.2em;
}
.openerp .navbar {
  min-height: 32px;
  margin-bottom: 0px;
  border: none;
  z-index: 1;
  position: static;
  background-color: #414141;
  background-color: #454343;
  background-image: -webkit-gradient(linear, left top, left bottom, from(#646060), to(#262626));
  background-image: -webkit-linear-gradient(top, #646060, #262626);
  background-image: -moz-linear-gradient(top, #646060, #262626);
  background-image: -ms-linear-gradient(top, #646060, #262626);
  background-image: -o-linear-gradient(top, #646060, #262626);
  background-image: linear-gradient(to bottom, #646060, #262626);
}
.openerp .navbar-default .navbar-nav li a:hover, .openerp .navbar-default .navbar-nav li a:focus {
  background: rgba(0, 0, 0, 0.3);
}
.openerp .navbar-default .navbar-nav .open > a, .openerp .navbar-default .navbar-nav a:hover, .openerp .navbar-default .navbar-nav a:focus {
  background: rgba(0, 0, 0, 0.3) !important;
}
.openerp .navbar-default .navbar-nav .dropdown > a .caret {
  border-top-color: #777777 !important;
  border-bottom-color: #777777 !important;
}
.openerp .navbar-nav li a {
  padding: 4px 32px 4px 12px;
}
.openerp .oe_navbar .dropdown-menu {
  font-size: 13px;
  padding: 4px 0;
  background: #333333 !important;
  background: rgba(37, 37, 37, 0.9) !important;
  border-color: #999999;
  border-color: rgba(0, 0, 0, 0.2);
  background-color: #414141;
  text-shadow: none;
  background-color: #454343;
  background-image: -webkit-gradient(linear, left top, left bottom, from(#646060), to(#262626));
  background-image: -webkit-linear-gradient(top, #646060, #262626);
  background-image: -moz-linear-gradient(top, #646060, #262626);
  background-image: -ms-linear-gradient(top, #646060, #262626);
  background-image: -o-linear-gradient(top, #646060, #262626);
  background-image: linear-gradient(to bottom, #646060, #262626);
  -moz-border-radius: 3px;
  -webkit-border-radius: 3px;
  border-radius: 3px;
}
.openerp .oe_navbar .dropdown-menu li a, .openerp .oe_navbar .dropdown-menu li a:hover, .openerp .oe_navbar .dropdown-menu li a:focus {
  color: #eeeeee;
}
.openerp .oe_view_manager_new .oe_form_nosheet {
  margin-top: 8px;
}
.openerp .oe_view_manager_new .oe_form_nosheet .oe_form_label {
  font-weight: normal;
}
.openerp .nav li > a {
  padding: 3px 4px 2px 18px;
  color: #4c4c4c;
}
.openerp .nav nav-pills.nav-stacked > li > ul {
  padding-left: 16px;
}
.openerp .nav-pills > li.active > a, .openerp a.list-group-item.active > a {
  background-color: #7c7bad;
  color: white;
  border-radius: 0;
}
.openerp .nav-pills > li.active a:hover, .openerp .nav-pills > li.active a:focus, .openerp a.list-group-item.active a:hover, .openerp a.list-group-item.active a:focus {
  background-color: #7c7bad;
}
.openerp .nav-pills > li.active .badge, .openerp a.list-group-item.active .badge {
  background-color: white;
  color: #7c7bad;
  text-shadow: none;
}
.openerp .badge {
  font-weight: normal;
  font-size: 11px;
  background-color: #7c7bad;
}
.openerp button, .openerp body {
  line-height: normal;
}
.openerp h1, .openerp h2 {
  font-weight: bold;
}
.openerp h3 {
  font-size: 1.17em;
  font-weight: bold;
}
.openerp p {
  display: block;
  -webkit-margin-before: 1em;
  -webkit-margin-after: 1em;
  -webkit-margin-start: 0px;
  -webkit-margin-end: 0px;
}
.openerp pre {
  background-color: white;
  border: none;
  padding: 10px 0 3px 0;
}
.openerp h5 {
  font-weight: bold;
  font-size: smaller;
}
.openerp .oe_form .oe_subtype label, .openerp .oe_subtype label {
  font-weight: normal;
}
.openerp .oe_msg_subtype_check {
  margin: 3px 3px 0 !important;
}

.jqstooltip {
  height: auto !important;
  width: auto !important;
  padding: 0;
}

@-moz-document url-prefix() {
  .openerp .oe_searchview .oe_searchview_search {
    top: -1px;
  }
  .openerp .oe_form_field_many2one .oe_m2o_cm_button {
    line-height: 18px;
  }
  .openerp .oe_webclient .oe_star_on, .openerp .oe_webclient .oe_star_off {
    top: 0px;
  }
}

.kitten-mode-activated {
  background-size: cover;
  background-attachment: fixed;
}
.kitten-mode-activated > * {
  opacity: 0.7;
}

.loading-kitten {
  -moz-border-radius: 15px;
  -webkit-border-radius: 15px;
  border-radius: 15px;
  -moz-box-shadow: 0 0 5px 5px #999999;
  -webkit-box-shadow: 0 0 5px 5px #999999;
  box-shadow: 0 0 5px 5px #999999;
}

div.ui-widget-overlay {
  background: black;
  filter: alpha(opacity=30);
  opacity: 0.3;
}

.ui-widget {
  font-family: "Lucida Grande", Helvetica, Verdana, Arial, sans-serif;
  color: #4c4c4c;
  font-size: 13px;
}

.ui-menu {
  padding: 2px 0;
  -moz-box-shadow: 0 1px 4px rgba(0, 0, 0, 0.3);
  -webkit-box-shadow: 0 1px 4px rgba(0, 0, 0, 0.3);
  box-shadow: 0 1px 4px rgba(0, 0, 0, 0.3);
  margin-top: 4px;
  border: 1px solid #afafb6;
}
.ui-menu .ui-menu-item {
  width: 100%;
  padding: 0;
}
.ui-menu .ui-menu-item a {
  padding: 1px 16px;
}
.ui-menu .ui-menu-item a.ui-corner-all {
  -moz-border-radius: 0;
  -webkit-border-radius: 0;
  border-radius: 0;
}
.ui-menu .ui-menu-item a.ui-state-active {
  background: #f0f0fa;
}
.ui-menu .ui-menu-item a.ui-state-hover, .ui-menu .ui-menu-item a.ui-state-active {
  background: #7c7bad;
}

.ui-corner-all {
  -moz-border-radius: 3px;
  -webkit-border-radius: 3px;
  border-radius: 3px;
}

.openerp .db_option_table td {
  padding-bottom: 10px !important;
}

body.oe_single_form {
  background: #eeeeee url(/web/static/src/img/form_sheetbg.png);
  height: 100%;
}
body.oe_single_form .oe_single_form_logo {
  padding: 10px;
  text-align: center;
  margin-bottom: 10px;
}
body.oe_single_form .oe_single_form_footer {
  position: absolute;
  bottom: -30px;
  right: 0px;
  width: 100%;
  text-align: center;
}
body.oe_single_form .oe_single_form_container {
  padding: 10px;
  position: absolute;
  left: 50%;
  top: 50%;
  width: 400px;
  /* Set margins to offset 50% of the w/h */
  margin-top: -200px;
  margin-left: -200px;
}

.openerp_ie .placeholder {
  color: #afafb6 !important;
  font-style: italic !important;
}
.openerp_ie .oe_form_binary_file {
  width: 80px;
}
.openerp_ie .oe_form_field_boolean input {
  background: white;
}
.openerp_ie .db_option_table .oe_form_field_selection {
  width: auto;
}
.openerp_ie input[type='checkbox'] {
  border: none;
  background: none;
  box-shadow: none;
}
.openerp_ie .oe_logo img {
  border: none;
}
.openerp_ie .oe_header_row button.oe_highlight {
  padding-top: 0;
  padding-bottom: 0;
}
.openerp_ie .oe_view_manager_view_kanban {
  display: table-cell;
}
.openerp_ie .oe_view_manager_buttons button.oe_write_full {
  padding-top: 0;
  padding-bottom: 0;
}
.openerp_ie .oe_view_manager_buttons button.oe_highlight {
  padding-top: 0;
  padding-bottom: 0;
}
.openerp_ie .oe_view_manager_buttons button .oe_form_button_edit {
  padding-top: 0;
  padding-bottom: 0;
}
.openerp_ie .oe_view_manager_buttons button .oe_form_button_create {
  padding-top: 0;
  padding-bottom: 0;
}
.openerp_ie .oe_kanban_image {
  border: none;
}
.openerp_ie .oe_msg_icon {
  border: none;
}
.openerp_ie .oe_form header ul {
  height: 29px;
}
.openerp_ie .oe_attach {
  filter: none;
}
.openerp_ie .oe_link {
  filter: none;
}
.openerp_ie .oe_kanban_show_more {
  clear: both;
  text-align: center;
}
.openerp_ie.oe_kanban_grouped .oe_kanban_show_more .oe_button {
  width: 100%;
  padding: 3px 12px;
}
.openerp_ie .oe_form_buttons button {
  padding-top: 0;
  padding-bottom: 0;
}
.openerp_ie .oe_sidebar button {
  padding-top: 0;
  padding-bottom: 0;
}
.openerp_ie img {
  border: none;
}
.openerp_ie .oe_dropdown_arrow {
  line-height: 1.7em;
}
.openerp_ie .oe_form_buttons button, .openerp_ie .oe_view_manager_buttons button {
  line-height: 1.7em;
}
.openerp_ie .oe_form_buttons .oe_highlight, .openerp_ie .oe_view_manager_buttons .oe_highlight {
  line-height: 1.7em;
}
.openerp_ie .oe_topbar {
  filter: progid:DXImageTransform.Microsoft.gradient(startColorstr='#646060', endColorstr='#262626');
}
.openerp_ie .ui-state-error, .openerp_ie .ui-widget-content .ui-state-error, .openerp_ie .ui-widget-header .ui-state-error {
  filter: progid:DXImageTransform.Microsoft.gradient(enabled=false);
}
.openerp_ie .oe_popup_form {
  width: 99% !important;
}
.openerp_ie .oe_form_label {
  white-space: normal !important;
}
.openerp_ie ul.oe_form_status li, .openerp_ie ul.oe_form_status_clickable li {
  display: inline-block;
  clear: both;
}
.openerp_ie ul.oe_form_status li:last-child, .openerp_ie ul.oe_form_status_clickable li:last-child {
  overflow: hidden;
  border-right: 1px solid #cacaca;
}
.openerp_ie ul.oe_form_status li:last-child > .label, .openerp_ie ul.oe_form_status_clickable li:last-child > .label {
  padding-right: 14px;
  border-right: none;
}
.openerp_ie ul.oe_form_status li:last-child > .arrow, .openerp_ie ul.oe_form_status_clickable li:last-child > .arrow {
  display: inline-block;
  opacity: 0;
  filter: alpha(opacity=0);
  border: none;
  width: 0;
  border-right: none;
}
.openerp_ie ul.oe_form_status li > .label, .openerp_ie ul.oe_form_status_clickable li > .label {
  border-bottom: 1px solid #cacaca;
  background: transparent;
}
.openerp_ie ul.oe_form_status li > .arrow span, .openerp_ie ul.oe_form_status_clickable li > .arrow span {
  background-color: #eeeeee !important;
}
.openerp_ie ul.oe_form_status li.oe_active > .label, .openerp_ie ul.oe_form_status_clickable li.oe_active > .label {
  border-bottom: 1px solid #729fcf;
}
.openerp_ie ul.oe_form_status li.oe_active > .arrow span, .openerp_ie ul.oe_form_status_clickable li.oe_active > .arrow span {
  background-color: #729fcf !important;
}
<<<<<<< HEAD
=======
.openerp_ie .ui-dialog-buttonpane .ui-dialog-buttonset .ui-button {
  filter: progid:DXImageTransform.Microsoft.gradient(startColorstr='#EFEFEF', endColorstr='#D8D8D8');
}
.openerp_ie .oe_webclient {
  height: auto !important;
}
>>>>>>> bf53aeda

@media print {
  .openerp {
    text-shadow: none;
  }
  .openerp .oe_header_row, .openerp ul.oe_header, .openerp div.oe_mail_thread_action, .openerp .oe_mail_recthread_actions, .openerp .oe_button_box, .openerp .oe_form button, .openerp button.oe_invite, .openerp .oe_form header, .openerp .openerp .oe_notebook > li.ui-state-default, .openerp .oe_topbar, .openerp .oe_leftbar, .openerp .oe_loading {
    display: none !important;
  }
  .openerp .oe_list_content button, .openerp .oe_list_content input[type=checkbox] {
    visibility: hidden;
  }
  .openerp .tree_header button, .openerp .oe_mail .oe_mail_thread_msg .oe_mail_unread, .openerp .oe_mail_fetch_more, .openerp .oe_m2o_drop_down_button img, .openerp .oe_form_field_one2many_list_row_add {
    visibility: hidden;
  }
  .openerp a.oe_m2o_cm_button, .openerp a.oe_e {
    visibility: hidden;
  }
  .openerp .oe_form .oe_form_field_date img, .openerp .oe_form .oe_form_field_datetime img {
    visibility: hidden;
  }
  .openerp .oe_notebook > li.ui-tabs-selected {
    display: block;
  }
  .openerp .oe_application .oe_form_sheet, .openerp .oe_application .oe_form_sheetbg {
    border: 0px !important;
    box-shadow: 0px 0px 0px;
  }
  .openerp .oe_application .oe_form_sheet .oe_list, .openerp .oe_application .oe_form_sheetbg .oe_list {
    overflow-x: visible;
  }
  .openerp .oe_view_manager_current > .oe_view_manager_header {
    border: 0px !important;
    box-shadow: 0px 0px 0px;
  }
  .openerp .text-core .text-wrap .text-arrow {
    background: none;
  }
  .openerp .openerp div.oe_mail_wall {
    overflow: hidden !important;
  }
}
.ui-icon {
  width: 18px;
  height: 18px;
}

.modal .modal-header button.close {
  border: none;
  background: none;
  padding: 1px;
  height: 18px;
  font-size: 20px;
}
.modal .modal-footer {
  text-align: left;
}
.modal .oe_button {
  margin: 0 4px 0 0;
}
.modal .oe_act_window.modal-body {
  padding: 0;
}

.ui-datepicker {
  z-index: 1500 !important;
}

input[type="radio"], input[type="checkbox"] {
  margin-right: 4px;
  margin-left: 4px;
}

.blockUI.blockOverlay {
  background-color: black;
  opacity: 0.6;
}<|MERGE_RESOLUTION|>--- conflicted
+++ resolved
@@ -3288,15 +3288,9 @@
 .openerp_ie ul.oe_form_status li.oe_active > .arrow span, .openerp_ie ul.oe_form_status_clickable li.oe_active > .arrow span {
   background-color: #729fcf !important;
 }
-<<<<<<< HEAD
-=======
-.openerp_ie .ui-dialog-buttonpane .ui-dialog-buttonset .ui-button {
-  filter: progid:DXImageTransform.Microsoft.gradient(startColorstr='#EFEFEF', endColorstr='#D8D8D8');
 }
 .openerp_ie .oe_webclient {
   height: auto !important;
-}
->>>>>>> bf53aeda
 
 @media print {
   .openerp {
