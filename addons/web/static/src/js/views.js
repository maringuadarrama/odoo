--- conflicted
+++ resolved
@@ -434,19 +434,12 @@
     on_mode_switch: function (view_type) {
         var self = this;
         return $.when(
-<<<<<<< HEAD
-            this._super(view_type),
-            this.shortcut_check(this.views[view_type])).then(function () {
-            	var active_controller = self.views[self.active_view].controller;
-                var view_id = active_controller.fields_view ? active_controller.fields_view.view_id : active_controller.view_id;
-=======
                 this._super(view_type),
                 this.shortcut_check(this.views[view_type])
             ).then(function() {
                 var controller = self.views[self.active_view].controller,
                     fvg = controller.fields_view,
                     view_id = (fvg && fvg.view_id) || '--';
->>>>>>> 62c52bf0
                 self.$element.find('.oe_get_xml_view span').text(view_id);
                 if (!self.action.name && fvg) {
                     self.$element.find('.oe_view_title').text(fvg.arch.attrs.string || fvg.name);
