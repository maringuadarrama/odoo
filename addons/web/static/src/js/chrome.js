/*---------------------------------------------------------
 * OpenERP Web chrome
 *---------------------------------------------------------*/
openerp.web.chrome = function(instance) {
var QWeb = instance.web.qweb,
    _t = instance.web._t;

instance.web.Notification =  instance.web.Widget.extend({
    template: 'Notification',
    init: function() {
        this._super.apply(this, arguments);
        instance.web.notification = this;
    },
    start: function() {
        this._super.apply(this, arguments);
        this.$el.notify({
            speed: 500,
            expires: 2500
        });
    },
    notify: function(title, text, sticky) {
        sticky = !!sticky;
        var opts = {};
        if (sticky) {
            opts.expires = false;
        }
        return this.$el.notify('create', {
            title: title,
            text: text
        }, opts);
    },
    warn: function(title, text, sticky) {
        sticky = !!sticky;
        var opts = {};
        if (sticky) {
            opts.expires = false;
        }
        return this.$el.notify('create', 'oe_notification_alert', {
            title: title,
            text: text
        }, opts);
    }
});

/**
 * The very minimal function everything should call to create a dialog
 * in OpenERP Web Client.
 */
instance.web.dialog = function(element) {
    var result = element.dialog.apply(element, _.rest(_.toArray(arguments)));
    result.dialog("widget").openerpClass();
    return result;
};

/**
    A useful class to handle dialogs.

    Attributes:
    - $buttons: A jQuery element targeting a dom part where buttons can be added. It always exists
    during the lifecycle of the dialog.
*/
instance.web.Dialog = instance.web.Widget.extend({
    dialog_title: "",
    /**
        Constructor.

        @param {Widget} parent
        @param {dictionary} options A dictionary that will be forwarded to jQueryUI Dialog. Additionaly, that
            dictionary can contain the following keys:
            - buttons: Deprecated. The buttons key is not propagated to jQueryUI Dialog. It must be a dictionary (key = button
                label, value = click handler) or a list of dictionaries (each element in the dictionary is send to the
                corresponding method of a jQuery element targeting the <button> tag). It is deprecated because all dialogs
                in OpenERP must be personalized in some way (button in red, link instead of button, ...) and this
                feature does not allow that kind of personalization.
            - destroy_on_close: Default true. If true and the dialog is closed, it is automatically destroyed.
        @param {jQuery object} content Some content to replace this.$el .
    */
    init: function (parent, options, content) {
        var self = this;
        this._super(parent);
        this.content_to_set = content;
        this.dialog_options = {
            modal: true,
            destroy_on_close: true,
            width: 900,
            min_width: 0,
            max_width: '95%',
            height: 'auto',
            min_height: 0,
            max_height: $(window.top).height() - 200,
            autoOpen: false,
            position: [false, 40],
            buttons: null,
            beforeClose: function () {
                self.trigger("closing");
            },
            resizeStop: function() {
                self.trigger("resized");
            },
        };
        if (options) {
            _.extend(this.dialog_options, options);
        }
        this.on("closing", this, this._closing);
        this.$buttons = $('<div class="ui-dialog-buttonpane ui-widget-content ui-helper-clearfix"><span class="oe_dialog_custom_buttons"/></div>');
    },
    _get_options: function() {
        var self = this;
        var o = _.extend({}, this.dialog_options);
        var sizes = {
            width: $(window.top).width(),
            height: $(window.top).height(),
        };
        _.each(sizes, function(available_size, unit) {
            o[unit] = self._get_size(o[unit], available_size);
            o['min_' + unit] = self._get_size(o['min_' + unit] || 0, available_size);
            o['max_' + unit] = self._get_size(o['max_' + unit] || 0, available_size);
            if (o[unit] !== 'auto' && o['min_' + unit] && o[unit] < o['min_' + unit]) {
                o[unit] = o['min_' + unit];
            }
            if (o[unit] !== 'auto' && o['max_' + unit] && o[unit] > o['max_' + unit]) {
                o[unit] = o['max_' + unit];
            }
        });
        o.title = o.title || this.dialog_title;
        return o;
    },
    _get_size: function(val, available_size) {
        val = val.toString();
        if (val === 'auto') {
            return val;
        } else if (val.slice(-1) === "%") {
            return Math.round(available_size / 100 * parseInt(val.slice(0, -1), 10));
        } else {
            return parseInt(val, 10);
        }
    },
    renderElement: function() {
        if (this.content_to_set) {
            this.setElement(this.content_to_set);
        } else if (this.template) {
            this._super();
        }
    },
    /**
        Opens the popup. Inits the dialog if it is not already inited.

        @return this
    */
    open: function() {
        if (!this.dialog_inited) {
            this.init_dialog();
        }
        this.$el.dialog('open');
        this.$el.dialog("widget").append(this.$buttons);
        return this;
    },
    _add_buttons: function(buttons) {
        var self = this;
        var $customButons = this.$buttons.find('.oe_dialog_custom_buttons').empty();
        _.each(buttons, function(fn, text) {
            // buttons can be object or array
            if (!_.isFunction(fn)) {
                text = fn.text;
                fn = fn.click;
            }
            var $but = $(QWeb.render('WidgetButton', { widget : { string: text, node: { attrs: {} }}}));
            $customButons.append($but);
            $but.on('click', function(ev) {
                fn.call(self.$el, ev);
            });
        });
    },
    /**
        Initializes the popup.

        @return The result returned by start().
    */
    init_dialog: function() {
        var options = this._get_options();
        if (options.buttons) {
            this._add_buttons(options.buttons);
            delete(options.buttons);
        }
        this.renderElement();
        instance.web.dialog(this.$el, options);
        if (options.height === 'auto' && options.max_height) {
            this.$el.css({ 'max-height': options.max_height, 'overflow-y': 'auto' });
        }
        this.dialog_inited = true;
        var res = this.start();
        return res;
    },
    /**
        Closes the popup, if destroy_on_close was passed to the constructor, it is also destroyed.
    */
    close: function() {
        if (this.dialog_inited && this.$el.is(":data(dialog)")) {
            this.$el.dialog('close');
        }
    },
    _closing: function() {
        if (this.__tmp_dialog_destroying)
            return;
        if (this.dialog_options.destroy_on_close) {
            this.__tmp_dialog_closing = true;
            this.destroy();
            this.__tmp_dialog_closing = undefined;
        }
    },
    /**
        Destroys the popup, also closes it.
    */
    destroy: function () {
        this.$buttons.remove();
        _.each(this.getChildren(), function(el) {
            el.destroy();
        });
        if (! this.__tmp_dialog_closing) {
            this.__tmp_dialog_destroying = true;
            this.close();
            this.__tmp_dialog_destroying = undefined;
        }
        if (this.dialog_inited && !this.isDestroyed() && this.$el.is(":data(dialog)")) {
            this.$el.dialog('destroy');
        }
        this._super();
    }
});

instance.web.CrashManager = instance.web.Class.extend({
    init: function() {
        this.active = true;
    },

    rpc_error: function(error) {
        if (!this.active) {
            return;
        }
        if (error.data.fault_code) {
            var split = ("" + error.data.fault_code).split('\n')[0].split(' -- ');
            if (split.length > 1) {
                error.type = split.shift();
                error.data.fault_code = error.data.fault_code.substr(error.type.length + 4);
            }
        }
        if (error.code === 200 && error.type) {
            this.show_warning(error);
        } else {
            this.show_error(error);
        }
    },
    show_warning: function(error) {
        if (!this.active) {
            return;
        }
        instance.web.dialog($('<div>' + QWeb.render('CrashManager.warning', {error: error}) + '</div>'), {
            title: "OpenERP " + _.str.capitalize(error.type),
            buttons: [
                {text: _t("Ok"), click: function() { $(this).dialog("close"); }}
            ]
        });
    },
    show_error: function(error) {
        if (!this.active) {
            return;
        }
        var buttons = {};
        buttons[_t("Ok")] = function() {
            $(this).dialog("close");
        };
        var dialog = new instance.web.Dialog(this, {
            title: "OpenERP " + _.str.capitalize(error.type),
            width: '80%',
            height: '50%',
            min_width: '800px',
            min_height: '600px',
            buttons: buttons
        }).open();
        dialog.$el.html(QWeb.render('CrashManager.error', {session: instance.session, error: error}));
    },
    show_message: function(exception) {
        this.show_error({
            type: _t("Client Error"),
            message: exception,
            data: {debug: ""}
        });
    },
});

instance.web.Loading = instance.web.Widget.extend({
    template: _t("Loading"),
    init: function(parent) {
        this._super(parent);
        this.count = 0;
        this.blocked_ui = false;
        this.session.on("request", this, this.request_call);
        this.session.on("response", this, this.response_call);
        this.session.on("response_failed", this, this.response_call);
    },
    destroy: function() {
        this.on_rpc_event(-this.count);
        this._super();
    },
    request_call: function() {
        this.on_rpc_event(1);
    },
    response_call: function() {
        this.on_rpc_event(-1);
    },
    on_rpc_event : function(increment) {
        var self = this;
        if (!this.count && increment === 1) {
            // Block UI after 3s
            this.long_running_timer = setTimeout(function () {
                self.blocked_ui = true;
                instance.web.blockUI();
            }, 3000);
        }

        this.count += increment;
        if (this.count > 0) {
            if (instance.session.debug) {
                this.$el.text(_.str.sprintf( _t("Loading (%d)"), this.count));
            } else {
                this.$el.text(_t("Loading"));
            }
            this.$el.show();
            this.getParent().$el.addClass('oe_wait');
        } else {
            this.count = 0;
            clearTimeout(this.long_running_timer);
            // Don't unblock if blocked by somebody else
            if (self.blocked_ui) {
                this.blocked_ui = false;
                instance.web.unblockUI();
            }
            this.$el.fadeOut();
            this.getParent().$el.removeClass('oe_wait');
        }
    }
});

instance.web.DatabaseManager = instance.web.Widget.extend({
    init: function(parent) {
        this._super(parent);
        this.unblockUIFunction = instance.web.unblockUI;
        $.validator.addMethod('matches', function (s, _, re) {
            return new RegExp(re).test(s);
        }, _t("Invalid database name"));
    },
    start: function() {
        var self = this;
        $('.oe_secondary_menus_container,.oe_user_menu_placeholder').empty();
        var fetch_db = this.rpc("/web/database/get_list", {}).then(
            function(result) {
                self.db_list = result;
            },
            function (_, ev) {
                ev.preventDefault();
                self.db_list = null;
            });
        var fetch_langs = this.rpc("/web/session/get_lang_list", {}).done(function(result) {
            self.lang_list = result;
        });
        return $.when(fetch_db, fetch_langs).done(self.do_render);
    },
    do_render: function() {
        var self = this;
        instance.webclient.toggle_bars(true);
        self.$el.html(QWeb.render("DatabaseManager", { widget : self }));
        $('.oe_user_menu_placeholder').append(QWeb.render("DatabaseManager.user_menu",{ widget : self }));
        $('.oe_secondary_menus_container').append(QWeb.render("DatabaseManager.menu",{ widget : self }));
        $('ul.oe_secondary_submenu > li:first').addClass('oe_active')
        $('ul.oe_secondary_submenu > li').bind('click', function (event) {
            var menuitem = $(this);
            menuitem.addClass('oe_active').siblings().removeClass('oe_active');
            var form_id =menuitem.find('a').attr('href');
            $(form_id).show().siblings().hide();
            event.preventDefault();
        });
        $('#back-to-login').click(self.do_exit);
        self.$el.find("td").addClass("oe_form_group_cell");
        self.$el.find("tr td:first-child").addClass("oe_form_group_cell_label");
        self.$el.find("label").addClass("oe_form_label");
        self.$el.find("form[name=create_db_form]").validate({ submitHandler: self.do_create });
        self.$el.find("form[name=duplicate_db_form]").validate({ submitHandler: self.do_duplicate });
        self.$el.find("form[name=drop_db_form]").validate({ submitHandler: self.do_drop });
        self.$el.find("form[name=backup_db_form]").validate({ submitHandler: self.do_backup });
        self.$el.find("form[name=restore_db_form]").validate({ submitHandler: self.do_restore });
        self.$el.find("form[name=change_pwd_form]").validate({
            messages: {
                old_pwd: _t("Please enter your previous password"),
                new_pwd: _t("Please enter your new password"),
                confirm_pwd: {
                    required: _t("Please confirm your new password"),
                    equalTo: _t("The confirmation does not match the password")
                }
            },
            submitHandler: self.do_change_password
        });
    },
    destroy: function () {
        this.$el.find('#db-create, #db-drop, #db-backup, #db-restore, #db-change-password, #back-to-login').unbind('click').end().empty();
        this._super();
    },
    /**
     * Converts a .serializeArray() result into a dict. Does not bother folding
     * multiple identical keys into an array, last key wins.
     *
     * @param {Array} array
     */
    to_object: function (array) {
        var result = {};
        _(array).each(function (record) {
            result[record.name] = record.value;
        });
        return result;
    },
    /**
     * Blocks UI and replaces $.unblockUI by a noop to prevent third parties
     * from unblocking the UI
     */
    blockUI: function () {
        instance.web.blockUI();
        instance.web.unblockUI = function () {};
    },
    /**
     * Reinstates $.unblockUI so third parties can play with blockUI, and
     * unblocks the UI
     */
    unblockUI: function () {
        instance.web.unblockUI = this.unblockUIFunction;
        instance.web.unblockUI();
    },
    /**
     * Displays an error dialog resulting from the various RPC communications
     * failing over themselves
     *
     * @param {Object} error error description
     * @param {String} error.title title of the error dialog
     * @param {String} error.error message of the error dialog
     */
    display_error: function (error) {
        return instance.web.dialog($('<div>'), {
            modal: true,
            title: error.title,
            buttons: [
                {text: _t("Ok"), click: function() { $(this).dialog("close"); }}
            ]
        }).html(error.error);
    },
    do_create: function(form) {
        var self = this;
        var fields = $(form).serializeArray();
        self.rpc("/web/database/create", {'fields': fields}).done(function(result) {
            var form_obj = self.to_object(fields);
            var client_action = {
                type: 'ir.actions.client',
                tag: 'login',
                params: {
                    'db': form_obj['db_name'],
                    'login': 'admin',
                    'password': form_obj['create_admin_pwd'],
                    'login_successful': function() {
                        self.do_action("reload");
                    },
                },
            };
            self.do_action(client_action);
        });
    },
    do_duplicate: function(form) {
        var self = this;
        var fields = $(form).serializeArray();
        self.rpc("/web/database/duplicate", {'fields': fields}).then(function(result) {
            if (result.error) {
                self.display_error(result);
                return;
            }
            self.do_notify(_t("Duplicating database"), _t("The database has been duplicated."));
            self.start();
        });
    },
    do_drop: function(form) {
        var self = this;
        var $form = $(form),
            fields = $form.serializeArray(),
            $db_list = $form.find('[name=drop_db]'),
            db = $db_list.val();
        if (!db || !confirm(_.str.sprintf(_t("Do you really want to delete the database: %s ?"), db))) {
            return;
        }
        self.rpc("/web/database/drop", {'fields': fields}).done(function(result) {
            if (result.error) {
                self.display_error(result);
                return;
            }
            self.do_notify(_t("Dropping database"), _.str.sprintf(_t("The database %s has been dropped"), db));
            self.start();
        });
    },
    do_backup: function(form) {
        var self = this;
        self.blockUI();
        self.session.get_file({
            form: form,
            success: function () {
                self.do_notify(_t("Backed"), _t("Database backed up successfully"));
            },
            error: function(error){
               if(error){
                  self.display_error({
                        title: _t("Backup Database"),
                        error: 'AccessDenied'
                  });
               }
            },
            complete: function() {
                self.unblockUI();
            }
        });
    },
    do_restore: function(form) {
        var self = this;
        self.blockUI();
        $(form).ajaxSubmit({
            url: '/web/database/restore',
            type: 'POST',
            resetForm: true,
            success: function (body) {
                // If empty body, everything went fine
                if (!body) { return; }

                if (body.indexOf('403 Forbidden') !== -1) {
                    self.display_error({
                        title: _t("Access Denied"),
                        error: _t("Incorrect super-administrator password")
                    });
                } else {
                    self.display_error({
                        title: _t("Restore Database"),
                        error: _t("Could not restore the database")
                    });
                }
            },
            complete: function() {
                self.unblockUI();
                self.do_notify(_t("Restored"), _t("Database restored successfully"));
            }
        });
    },
    do_change_password: function(form) {
        var self = this;
        self.rpc("/web/database/change_password", {
            'fields': $(form).serializeArray()
        }).done(function(result) {
            if (result.error) {
                self.display_error(result);
                return;
            }
            self.unblockUI();
            self.do_notify(_t("Changed Password"), _t("Password has been changed successfully"));
        });
    },
    do_exit: function () {
        this.$el.remove();
        instance.webclient.show_login();
    }
});
instance.web.client_actions.add("database_manager", "instance.web.DatabaseManager");

instance.web.Login =  instance.web.Widget.extend({
    template: "Login",
    remember_credentials: true,

    init: function(parent, action) {
        this._super(parent);
        this.has_local_storage = typeof(localStorage) != 'undefined';
        this.db_list = null;
        this.selected_db = null;
        this.selected_login = null;
        this.params = action.params || {};
        if (_.isEmpty(this.params)) {
            this.params = $.bbq.getState(true);
        }

        if (this.params.login_successful) {
            this.on('login_successful', this, this.params.login_successful);
        }

        if (this.has_local_storage && this.remember_credentials) {
            this.selected_db = localStorage.getItem('last_db_login_success');
            this.selected_login = localStorage.getItem('last_login_login_success');
            if (jQuery.deparam(jQuery.param.querystring()).debug !== undefined) {
                this.selected_password = localStorage.getItem('last_password_login_success');
            }
        }
    },
    start: function() {
        var self = this;
        self.$el.find("form").submit(self.on_submit);
        self.$el.find('.oe_login_manage_db').click(function() {
            self.do_action("database_manager");
        });
        var d = $.when();
        if ($.deparam.querystring().db) {
            self.params.db = $.deparam.querystring().db;
        }
        // used by dbmanager.do_create via internal client action
        if (self.params.db && self.params.login && self.params.password) {
            d = self.do_login(self.params.db, self.params.login, self.params.password);
        } else {
            if (self.params.db) {
                self.on_db_loaded([self.params.db])
            } else {
                d = self.rpc("/web/database/get_list", {}).done(self.on_db_loaded).fail(self.on_db_failed);
            }
        }
        return d;
    },
    on_db_loaded: function (result) {
        this.db_list = result;
        this.$("[name=db]").replaceWith(QWeb.render('Login.dblist', { db_list: this.db_list, selected_db: this.selected_db}));
        if(this.db_list.length === 0) {
            this.do_action("database_manager");
        } else if(this.db_list.length === 1) {
            this.$('div.oe_login_dbpane').hide();
        } else {
            this.$('div.oe_login_dbpane').show();
        }
    },
    on_db_failed: function (error, event) {
        if (error.data.fault_code === 'AccessDenied') {
            event.preventDefault();
        }
    },
    on_submit: function(ev) {
        if(ev) {
            ev.preventDefault();
        }
        var db = this.$("form [name=db]").val();
        if (!db) {
            this.do_warn(_t("Login"), _t("No database selected !"));
            return false;
        }
        var login = this.$("form input[name=login]").val();
        var password = this.$("form input[name=password]").val();

        this.do_login(db, login, password);
    },
    /**
     * Performs actual login operation, and UI-related stuff
     *
     * @param {String} db database to log in
     * @param {String} login user login
     * @param {String} password user password
     */
    do_login: function (db, login, password) {
        var self = this;
        self.hide_error();
        self.$(".oe_login_pane").fadeOut("slow");
        return this.session.session_authenticate(db, login, password).then(function() {
            if (self.has_local_storage) {
                if(self.remember_credentials) {
                    localStorage.setItem('last_db_login_success', db);
                    localStorage.setItem('last_login_login_success', login);
                    if (jQuery.deparam(jQuery.param.querystring()).debug !== undefined) {
                        localStorage.setItem('last_password_login_success', password);
                    }
                } else {
                    localStorage.setItem('last_db_login_success', '');
                    localStorage.setItem('last_login_login_success', '');
                    localStorage.setItem('last_password_login_success', '');
                }
            }
            self.trigger('login_successful');
        }, function () {
            self.$(".oe_login_pane").fadeIn("fast", function() {
                self.show_error(_t("Invalid username or password"));
            });
        });
    },
    show_error: function(message) {
        this.$el.addClass("oe_login_invalid");
        this.$(".oe_login_error_message").text(message);
    },
    hide_error: function() {
        this.$el.removeClass('oe_login_invalid');
    },
});
instance.web.client_actions.add("login", "instance.web.Login");

/**
 * Redirect to url by replacing window.location
 * If wait is true, sleep 1s and wait for the server i.e. after a restart.
 */
instance.web.redirect = function(url, wait) {
    // Dont display a dialog if some xmlhttprequest are in progress
    if (instance.client && instance.client.crashmanager) {
        instance.client.crashmanager.active = false;
    }

    var wait_server = function() {
        instance.session.rpc("/web/webclient/version_info", {}).done(function() {
            window.location = url;
        }).fail(function() {
            setTimeout(wait_server, 250);
        });
    };

    if (wait) {
        setTimeout(wait_server, 1000);
    } else {
        window.location = url;
    }
};

/**
 * Client action to reload the whole interface.
 * If params.menu_id, it opens the given menu entry.
 * If params.wait, reload will wait the openerp server to be reachable before reloading
 */
instance.web.Reload = function(parent, action) {
    var params = action.params || {};
    var menu_id = params.menu_id || false;
    var l = window.location;

    var sobj = $.deparam(l.search.substr(1));
    sobj.ts = new Date().getTime();
    var search = '?' + $.param(sobj);

    var hash = l.hash;
    if (menu_id) {
        hash = "#menu_id=" + menu_id;
    }
    var url = l.protocol + "//" + l.host + l.pathname + search + hash;

    instance.web.redirect(url, params.wait);
};
instance.web.client_actions.add("reload", "instance.web.Reload");

/**
 * Client action to go back in breadcrumb history.
 * If can't go back in history stack, will go back to home.
 */
instance.web.HistoryBack = function(parent) {
    if (!parent.history_back()) {
        instance.web.Home(parent);
    }
};
instance.web.client_actions.add("history_back", "instance.web.HistoryBack");

/**
 * Client action to go back home.
 */
instance.web.Home = function(parent, action) {
    var url = '/' + (window.location.search || '');
    instance.web.redirect(url, action.params && action.params.wait);
};
instance.web.client_actions.add("home", "instance.web.Home");

instance.web.ChangePassword =  instance.web.Widget.extend({
    template: "ChangePassword",
    start: function() {
        var self = this;
        this.getParent().dialog_title = _t("Change Password");
        var $button = self.$el.find('.oe_form_button');
        $button.appendTo(this.getParent().$buttons);
        $button.eq(2).click(function(){
           self.getParent().close();
        })
        $button.eq(0).click(function(){
          self.rpc("/web/session/change_password",{
               'fields': $("form[name=change_password_form]").serializeArray()
          }).done(function(result) {
               if (result.error) {
                  self.display_error(result);
                  return;
               } else {
                   instance.webclient.on_logout();
               }
          });
       })
    },
    display_error: function (error) {
        return instance.web.dialog($('<div>'), {
            modal: true,
            title: error.title,
            buttons: [
                {text: _t("Ok"), click: function() { $(this).dialog("close"); }}
            ]
        }).html(error.error);
    },
})
instance.web.client_actions.add("change_password", "instance.web.ChangePassword");

instance.web.Menu =  instance.web.Widget.extend({
    template: 'Menu',
    init: function() {
        var self = this;
        this._super.apply(this, arguments);
        this.has_been_loaded = $.Deferred();
        this.maximum_visible_links = 'auto'; // # of menu to show. 0 = do not crop, 'auto' = algo
        this.data = {data:{children:[]}};
        this.on("menu_loaded", this, function (menu_data) {
            self.reflow();
            // launch the fetch of needaction counters, asynchronous
            if (!_.isEmpty(menu_data.all_menu_ids)) {
                this.rpc("/web/menu/load_needaction", {menu_ids: menu_data.all_menu_ids}).done(function(r) {
                    self.on_needaction_loaded(r);
                });
            }
        });
<<<<<<< HEAD
        var resizing_timer = null;
        instance.web.bus.on('resize', this, function(ev) {
            if (resizing_timer) {
                clearTimeout(resizing_timer);
            } else {
                self.$el.hide();
            }
            resizing_timer = setTimeout(function() {
                self.reflow();
                resizing_timer = null;
            }, 300);
        });
=======
>>>>>>> c8b5413f
    },
    start: function() {
        this._super.apply(this, arguments);
        this.$secondary_menus = this.getParent().$el.find('.oe_secondary_menus_container');
        this.$secondary_menus.on('click', 'a[data-menu]', this.on_menu_click);
        return this.do_reload();
    },
    do_reload: function() {
        var self = this;
        return this.rpc("/web/menu/load", {}).done(function(r) {
            self.menu_loaded(r);
        });
    },
    menu_loaded: function(data) {
        var self = this;
        this.data = {data: data};
        this.renderElement();
        this.$secondary_menus.html(QWeb.render("Menu.secondary", { widget : this }));
        this.$el.on('click', 'a[data-menu]', this.on_menu_click);
        // Hide second level submenus
        this.$secondary_menus.find('.oe_menu_toggler').siblings('.oe_secondary_submenu').hide();
        if (self.current_menu) {
            self.open_menu(self.current_menu);
        }
        this.trigger('menu_loaded', data);
        this.has_been_loaded.resolve();
    },
    on_needaction_loaded: function(data) {
        var self = this;
        this.needaction_data = data;
        _.each(this.needaction_data, function (item, menu_id) {
            var $item = self.$secondary_menus.find('a[data-menu="' + menu_id + '"]');
            $item.remove('oe_menu_counter');
            if (item.needaction_counter && item.needaction_counter > 0) {
                $item.append(QWeb.render("Menu.needaction_counter", { widget : item }));
            }
        });
    },
    /**
     * Reflow the menu items and dock overflowing items into a "More" menu item.
     * Automatically called when 'menu_loaded' event is triggered and on window resizing.
     */
    reflow: function() {
        var self = this;
        this.$el.show();
        var $more_container = $('.oe_menu_more_container').hide();
        var $more = $('.oe_menu_more');
        $more.find('> li').insertBefore($more_container);
        var $li = this.$('> li').not($more_container).hide();
        $li.each(function() {
            var remaining_space = self.$el.parent().width() - $more_container.outerWidth();
            self.$el.parent().children(':visible').each(function() {
                remaining_space -= $(this).outerWidth();
            });
            if ($(this).width() > remaining_space) {
                return false;
            }
            $(this).show();
        });
        $more.append($li.filter(':hidden').show());
        $more_container.toggle(!!$more.children().length);
        // Hide toplevel item if there is only one
        var $toplevel = this.$("> li:visible");
        if ($toplevel.length === 1) {
            $toplevel.hide();
        }
    },
    /**
     * Opens a given menu by id, as if a user had browsed to that menu by hand
     * except does not trigger any event on the way
     *
     * @param {Number} id database id of the terminal menu to select
     */
    open_menu: function (id) {
        this.current_menu = id;
        this.session.active_id = id;
        var $clicked_menu, $sub_menu, $main_menu;
        $clicked_menu = this.$el.add(this.$secondary_menus).find('a[data-menu=' + id + ']');
        this.trigger('open_menu', id, $clicked_menu);

        if (this.$secondary_menus.has($clicked_menu).length) {
            $sub_menu = $clicked_menu.parents('.oe_secondary_menu');
            $main_menu = this.$el.find('a[data-menu=' + $sub_menu.data('menu-parent') + ']');
        } else {
            $sub_menu = this.$secondary_menus.find('.oe_secondary_menu[data-menu-parent=' + $clicked_menu.attr('data-menu') + ']');
            $main_menu = $clicked_menu;
        }

        // Activate current main menu
        this.$el.find('.oe_active').removeClass('oe_active');
        $main_menu.addClass('oe_active');

        // Show current sub menu
        this.$secondary_menus.find('.oe_secondary_menu').hide();
        $sub_menu.show();

        // Hide/Show the leftbar menu depending of the presence of sub-items
        this.$secondary_menus.parent('.oe_leftbar').toggle(!!$sub_menu.children().length);

        // Activate current menu item and show parents
        this.$secondary_menus.find('.oe_active').removeClass('oe_active');
        if ($main_menu !== $clicked_menu) {
            $clicked_menu.parents().show();
            if ($clicked_menu.is('.oe_menu_toggler')) {
                $clicked_menu.toggleClass('oe_menu_opened').siblings('.oe_secondary_submenu:first').toggle();
            } else {
                $clicked_menu.parent().addClass('oe_active');
            }
        }
    },
    /**
     * Call open_menu with the first menu_item matching an action_id
     *
     * @param {Number} id the action_id to match
     */
    open_action: function (id) {
        var $menu = this.$el.add(this.$secondary_menus).find('a[data-action-id="' + id + '"]');
        var menu_id = $menu.data('menu');
        if (menu_id) {
            this.open_menu(menu_id);
        }
    },
    /**
     * Process a click on a menu item
     *
     * @param {Number} id the menu_id
     * @param {Boolean} [needaction=false] whether the triggered action should execute in a `needs action` context
     */
    menu_click: function(id, needaction) {
        if (!id) { return; }

        // find back the menuitem in dom to get the action
        var $item = this.$el.find('a[data-menu=' + id + ']');
        if (!$item.length) {
            $item = this.$secondary_menus.find('a[data-menu=' + id + ']');
        }
        var action_id = $item.data('action-id');
        // If first level menu doesnt have action trigger first leaf
        if (!action_id) {
            if(this.$el.has($item).length) {
                var $sub_menu = this.$secondary_menus.find('.oe_secondary_menu[data-menu-parent=' + id + ']');
                var $items = $sub_menu.find('a[data-action-id]').filter('[data-action-id!=""]');
                if($items.length) {
                    action_id = $items.data('action-id');
                    id = $items.data('menu');
                }
            }
        }
        if (action_id) {
            this.trigger('menu_click', {
                action_id: action_id,
                needaction: needaction,
                id: id,
                previous_menu_id: this.current_menu // Here we don't know if action will fail (in which case we have to revert menu)
            }, $item);
        }
        this.open_menu(id);
    },
    /**
     * Jquery event handler for menu click
     *
     * @param {Event} ev the jquery event
     */
    on_menu_click: function(ev) {
        ev.preventDefault();
        var needaction = $(ev.target).is('div.oe_menu_counter');
        this.menu_click($(ev.currentTarget).data('menu'), needaction);
    },
});

instance.web.UserMenu =  instance.web.Widget.extend({
    template: "UserMenu",
    init: function(parent) {
        this._super(parent);
        this.update_promise = $.Deferred().resolve();
    },
    start: function() {
        var self = this;
        this._super.apply(this, arguments);
        this.$el.on('click', '.oe_dropdown_menu li a[data-menu]', function(ev) {
            ev.preventDefault();
            var f = self['on_menu_' + $(this).data('menu')];
            if (f) {
                f($(this));
            }
        });
    },
    do_update: function () {
        var self = this;
        var fct = function() {
            var $avatar = self.$el.find('.oe_topbar_avatar');
            $avatar.attr('src', $avatar.data('default-src'));
            if (!self.session.uid)
                return;
            var func = new instance.web.Model("res.users").get_func("read");
            return func(self.session.uid, ["name", "company_id"]).then(function(res) {
                var topbar_name = res.name;
                if(instance.session.debug)
                    topbar_name = _.str.sprintf("%s (%s)", topbar_name, instance.session.db);
                if(res.company_id[0] > 1)
                    topbar_name = _.str.sprintf("%s (%s)", topbar_name, res.company_id[1]);
                self.$el.find('.oe_topbar_name').text(topbar_name);
                if(!instance.session.debug) {
                    self.rpc("/web/database/get_list", {}).done( function(result) {
                       if (result.length > 1) {
                            topbar_name = _.str.sprintf("%s (%s)", topbar_name, instance.session.db);
                       }
                        self.$el.find('.oe_topbar_name').text(topbar_name);
                    });
                }
                var avatar_src = self.session.url('/web/binary/image', {model:'res.users', field: 'image_small', id: self.session.uid});
                $avatar.attr('src', avatar_src);
            });
        };
        this.update_promise = this.update_promise.then(fct, fct);
    },
    on_menu_logout: function() {
        this.trigger('user_logout');
    },
    on_menu_settings: function() {
        var self = this;
        if (!this.getParent().has_uncommitted_changes()) {
            self.rpc("/web/action/load", { action_id: "base.action_res_users_my" }).done(function(result) {
                result.res_id = instance.session.uid;
                self.getParent().action_manager.do_action(result);
            });
        }
    },
    on_menu_about: function() {
        var self = this;
        self.rpc("/web/webclient/version_info", {}).done(function(res) {
            var $help = $(QWeb.render("UserMenu.about", {version_info: res}));
            $help.find('a.oe_activate_debug_mode').click(function (e) {
                e.preventDefault();
                window.location = $.param.querystring( window.location.href, 'debug');
            });
            instance.web.dialog($help, {autoOpen: true,
                modal: true, width: 507, height: 290, resizable: false, title: _t("About")});
        });
    },
});

instance.web.Client = instance.web.Widget.extend({
    init: function(parent, origin) {
        instance.client = instance.webclient = this;
        this._super(parent);
        this.origin = origin;
    },
    start: function() {
        var self = this;
        return instance.session.session_bind(this.origin).then(function() {
            var $e = $(QWeb.render(self._template, {widget: self}));
            self.replaceElement($e);
            $e.openerpClass();
            self.bind_events();
            return self.show_common();
        });
    },
    bind_events: function() {
        var self = this;
        this.$el.on('mouseenter', '.oe_systray > div:not([data-tipsy=true])', function() {
            $(this).attr('data-tipsy', 'true').tipsy().trigger('mouseenter');
        });
        this.$el.on('click', '.oe_dropdown_toggle', function(ev) {
            ev.preventDefault();
            var $toggle = $(this);
            var $menu = $toggle.siblings('.oe_dropdown_menu');
            $menu = $menu.size() >= 1 ? $menu : $toggle.find('.oe_dropdown_menu');
            var state = $menu.is('.oe_opened');
            setTimeout(function() {
                // Do not alter propagation
                $toggle.add($menu).toggleClass('oe_opened', !state);
                if (!state) {
                    // Move $menu if outside window's edge
                    var doc_width = $(document).width();
                    var offset = $menu.offset();
                    var menu_width = $menu.width();
                    var x = doc_width - offset.left - menu_width - 2;
                    if (x < 0) {
                        $menu.offset({ left: offset.left + x }).width(menu_width);
                    }
                }
            }, 0);
        });
        instance.web.bus.on('click', this, function(ev) {
            $.fn.tipsy.clear();
            if (!$(ev.target).is('input[type=file]')) {
                self.$el.find('.oe_dropdown_menu.oe_opened, .oe_dropdown_toggle.oe_opened').removeClass('oe_opened');
            }
        });
    },
    show_common: function() {
        var self = this;
        this.crashmanager =  new instance.web.CrashManager();
        instance.session.on('error', this.crashmanager, this.crashmanager.rpc_error);
        self.notification = new instance.web.Notification(this);
        self.notification.appendTo(self.$el);
        self.loading = new instance.web.Loading(self);
        self.loading.appendTo(self.$el);
        self.action_manager = new instance.web.ActionManager(self);
        self.action_manager.appendTo(self.$('.oe_application'));
    },
    toggle_bars: function(value) {
        this.$('tr:has(td.oe_topbar),.oe_leftbar').toggle(value);
    },
    has_uncommitted_changes: function() {
        return false;
    },
});

instance.web.WebClient = instance.web.Client.extend({
    _template: 'WebClient',
    init: function(parent) {
        this._super(parent);
        this._current_state = null;
        this.menu_dm = new instance.web.DropMisordered();
        this.action_mutex = new $.Mutex();
    },
    start: function() {
        var self = this;
        return $.when(this._super()).then(function() {
            if (jQuery.param !== undefined && jQuery.deparam(jQuery.param.querystring()).kitten !== undefined) {
                $("body").addClass("kitten-mode-activated");
                if ($.blockUI) {
                    $.blockUI.defaults.message = '<img src="http://www.amigrave.com/kitten.gif">';
                }
            }
            if (!self.session.session_is_valid()) {
                self.show_login();
            } else {
                self.show_application();
            }
        });
    },
    set_title: function(title) {
        title = _.str.clean(title);
        var sep = _.isEmpty(title) ? '' : ' - ';
        document.title = title + sep + 'OpenERP';
    },
    show_common: function() {
        var self = this;
        this._super();
        window.onerror = function (message, file, line) {
            self.crashmanager.show_error({
                type: _t("Client Error"),
                message: message,
                data: {debug: file + ':' + line}
            });
        };
    },
    show_login: function() {
        this.toggle_bars(false);

        var state = $.bbq.getState(true);
        var action = {
            type: 'ir.actions.client',
            tag: 'login',
            _push_me: false,
        };

        this.action_manager.do_action(action);
        this.action_manager.inner_widget.on('login_successful', this, function() {
            this.show_application();        // will load the state we just pushed
        });
    },
    show_application: function() {
        var self = this;
        self.toggle_bars(true);
        self.update_logo();
        self.menu = new instance.web.Menu(self);
        self.menu.replace(this.$el.find('.oe_menu_placeholder'));
        self.menu.on('menu_click', this, this.on_menu_action);
        self.user_menu = new instance.web.UserMenu(self);
        self.user_menu.replace(this.$el.find('.oe_user_menu_placeholder'));
        self.user_menu.on('user_logout', self, self.on_logout);
        self.user_menu.do_update();
        self.bind_hashchange();
        self.set_title();
        self.check_timezone();
    },
    update_logo: function() {
        var img = this.session.url('/web/binary/company_logo');
        this.$el.find('.oe_logo img').attr('src', '').attr('src', img);
    },
    check_timezone: function() {
        var self = this;
        return new instance.web.Model('res.users').call('read', [[this.session.uid], ['tz_offset']]).then(function(result) {
            var user_offset = result[0]['tz_offset'];
            var offset = -(new Date().getTimezoneOffset());
            // _.str.sprintf()'s zero front padding is buggy with signed decimals, so doing it manually
            var browser_offset = (offset < 0) ? "-" : "+";
            browser_offset += _.str.sprintf("%02d", Math.abs(offset / 60));
            browser_offset += _.str.sprintf("%02d", Math.abs(offset % 60));
            if (browser_offset !== user_offset) {
                var $icon = $(QWeb.render('WebClient.timezone_systray'));
                $icon.on('click', function() {
                    var notification = self.do_warn(_t("Timezone mismatch"), QWeb.render('WebClient.timezone_notification', {
                        user_timezone: instance.session.user_context.tz || 'UTC',
                        user_offset: user_offset,
                        browser_offset: browser_offset,
                    }), true);
                    notification.element.find('.oe_webclient_timezone_notification').on('click', function() {
                        notification.close();
                    }).find('a').on('click', function() {
                        notification.close();
                        self.user_menu.on_menu_settings();
                        return false;
                    });
                });
                $icon.appendTo(self.$('.oe_systray'));
            }
        });
    },
    destroy_content: function() {
        _.each(_.clone(this.getChildren()), function(el) {
            el.destroy();
        });
        this.$el.children().remove();
    },
    do_reload: function() {
        var self = this;
        return this.session.session_reload().then(function () {
            instance.session.load_modules(true).then(
                self.menu.proxy('do_reload')); });

    },
    do_notify: function() {
        var n = this.notification;
        return n.notify.apply(n, arguments);
    },
    do_warn: function() {
        var n = this.notification;
        return n.warn.apply(n, arguments);
    },
    on_logout: function() {
        var self = this;
        if (!this.has_uncommitted_changes()) {
            this.session.session_logout().done(function () {
                $(window).unbind('hashchange', self.on_hashchange);
                self.do_push_state({});
                window.location.reload();
            });
        }
    },
    bind_hashchange: function() {
        var self = this;
        $(window).bind('hashchange', this.on_hashchange);

        var state = $.bbq.getState(true);
        if (_.isEmpty(state) || state.action == "login") {
            self.menu.has_been_loaded.done(function() {
                var first_menu_id = self.menu.$el.find("a:first").data("menu");
                if(first_menu_id) {
                    self.menu.menu_click(first_menu_id);
                }
            });
        } else {
            $(window).trigger('hashchange');
        }
    },
    on_hashchange: function(event) {
        var self = this;
        var state = event.getState(true);
        if (!_.isEqual(this._current_state, state)) {
            if(!state.action && state.menu_id) {
                self.menu.has_been_loaded.done(function() {
                    self.menu.do_reload().done(function() {
                        self.menu.menu_click(state.menu_id);
                    });
                });
            } else {
                state._push_me = false;  // no need to push state back...
                this.action_manager.do_load_state(state, !!this._current_state);
            }
        }
        this._current_state = state;
    },
    do_push_state: function(state) {
        this.set_title(state.title);
        delete state.title;
        var url = '#' + $.param(state);
        this._current_state = _.clone(state);
        $.bbq.pushState(url);
        this.trigger('state_pushed', state);
    },
    on_menu_action: function(options) {
        var self = this;
        return this.menu_dm.add(this.rpc("/web/action/load", { action_id: options.action_id }))
            .then(function (result) {
                return self.action_mutex.exec(function() {
                    if (options.needaction) {
                        result.context = new instance.web.CompoundContext(
                            result.context,
                            {search_default_message_unread: true});
                    }
                    return $.when(self.action_manager.do_action(result, {
                        clear_breadcrumbs: true,
                        action_menu_id: self.menu.current_menu,
                    })).fail(function() {
                        self.menu.open_menu(options.previous_menu_id);
                    });
                });
            });
    },
    set_content_full_screen: function(fullscreen) {
        if (fullscreen) {
            $(".oe_webclient", this.$el).addClass("oe_content_full_screen");
            $("body").css({'overflow-y':'hidden'});
        } else {
            $(".oe_webclient", this.$el).removeClass("oe_content_full_screen");
            $("body").css({'overflow-y':'scroll'});
        }
    },
    has_uncommitted_changes: function() {
        var $e = $.Event('clear_uncommitted_changes');
        instance.web.bus.trigger('clear_uncommitted_changes', $e);
        if ($e.isDefaultPrevented()) {
            return true;
        } else {
            return this._super.apply(this, arguments);
        }
    },
});

instance.web.EmbeddedClient = instance.web.Client.extend({
    _template: 'EmbedClient',
    init: function(parent, origin, dbname, login, key, action_id, options) {
        this._super(parent, origin);

        this.dbname = dbname;
        this.login = login;
        this.key = key;
        this.action_id = action_id;
        this.options = options || {};
    },
    start: function() {
        var self = this;
        return $.when(this._super()).then(function() {
            return instance.session.session_authenticate(self.dbname, self.login, self.key, true).then(function() {
                return self.rpc("/web/action/load", { action_id: self.action_id }).done(function(result) {
                    var action = result;
                    action.flags = _.extend({
                        //views_switcher : false,
                        search_view : false,
                        action_buttons : false,
                        sidebar : false
                        //pager : false
                    }, self.options, action.flags || {});

                    self.action_manager.do_action(action);
                });
            });
        });
    },
});

instance.web.embed = function (origin, dbname, login, key, action, options) {
    $('head').append($('<link>', {
        'rel': 'stylesheet',
        'type': 'text/css',
        'href': origin +'/web/webclient/css'
    }));
    var currentScript = document.currentScript;
    if (!currentScript) {
        var sc = document.getElementsByTagName('script');
        currentScript = sc[sc.length-1];
    }
    var client = new instance.web.EmbeddedClient(null, origin, dbname, login, key, action, options);
    client.insertAfter(currentScript);
};

};

// vim:et fdc=0 fdl=0 foldnestmax=3 fdm=syntax:<|MERGE_RESOLUTION|>--- conflicted
+++ resolved
@@ -812,7 +812,6 @@
                 });
             }
         });
-<<<<<<< HEAD
         var resizing_timer = null;
         instance.web.bus.on('resize', this, function(ev) {
             if (resizing_timer) {
@@ -825,8 +824,6 @@
                 resizing_timer = null;
             }, 300);
         });
-=======
->>>>>>> c8b5413f
     },
     start: function() {
         this._super.apply(this, arguments);
