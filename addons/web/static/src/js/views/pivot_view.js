odoo.define('web.PivotView', function (require) {
"use strict";
/*---------------------------------------------------------
 * Odoo Pivot Table view
 *---------------------------------------------------------*/

var core = require('web.core');
var crash_manager = require('web.crash_manager');
var data_manager = require('web.data_manager');
var formats = require('web.formats');
var framework = require('web.framework');
var Model = require('web.DataModel');
var session = require('web.session');
var Sidebar = require('web.Sidebar');
var utils = require('web.utils');
var View = require('web.View');

var _lt = core._lt;
var _t = core._t;
var QWeb = core.qweb;

var PivotView = View.extend({
    events: {
        'click .o_pivot_header_cell_opened': 'on_open_header_click',
        'click .o_pivot_header_cell_closed': 'on_closed_header_click',
        'click .o_pivot_field_menu': 'on_field_menu_selection',
        'click td': 'on_cell_click',
        'click .o_pivot_measure_row': 'on_measure_row_click',
    },
    display_name: _lt('Pivot'),
    icon: 'fa-table',
    require_fields: true,
    template: 'PivotView',

    init: function() {
        this._super.apply(this, arguments);
        this._model = new Model(this.model, {group_by_no_leaf: true});

        this.measures = {};
        this.groupable_fields = {};
        this.ready = false; // will be ready after the first do_search
        this.data_loaded = $.Deferred();
        this.title = this.options.title || this.fields_view.arch.attrs.string;

        this.main_row = {
            root: undefined,
            groupbys: [],
        };
        this.main_col = {
            root: undefined,
            groupbys: [],
        };
        this.initial_col_groupby = [];
        this.initial_row_groupby = [];

        this.active_measures = [];
        this.headers = {};
        this.cells = {};
        this.has_data = false;

        this.last_header_selected = null;
        this.sorted_column = {};

        this.numbering = {};
        this.widgets = [];

        this.enable_linking = !this.fields_view.arch.attrs.disable_linking;
    },
    willStart: function () {
        var self = this;

        var fields_def = data_manager.load_fields(this.dataset);
        var xlwt_def = session.rpc('/web/pivot/check_xlwt').then(function(result) {
            self.xlwt_installed = result;
        });

        this.fields_view.arch.children.forEach(function (field) {
            var name = field.attrs.name;
            if (field.attrs.interval) {
                name += ':' + field.attrs.interval;
            }
            //noinspection FallThroughInSwitchStatementJS
            switch (field.attrs.type) {
            case 'measure':
                self.widgets.push(field.attrs.widget || "");
                self.active_measures.push(name);
                break;
            case 'col':
                self.initial_col_groupby.push(name);
                break;
            default:
                if ('operator' in field.attrs) {
                    self.active_measures.push(name);
                    break;
                }
            case 'row':
                self.initial_row_groupby.push(name);
            }
        });
        if ((!this.active_measures.length) || this.fields_view.arch.attrs.display_quantity) {
            this.active_measures.push('__count__');
        }

        return $.when(fields_def, xlwt_def, this._super()).then(function (fields) {
            self.prepare_fields(fields);
            // add active measures to the measure list.  This is very rarely necessary, but it
            // can be useful if one is working with a functional field non stored, but in a
            // model with an overrided read_group method.  In this case, the pivot view could
            // work, and the measure should be allowed.  However, be careful if you define a
            // measure in your pivot view: non stored functional fields will probably not work
            // (their aggregate will always be 0).
            _.each(self.active_measures, function (m) {
                if (!(m in self.measures)) {
                    self.measures[m] = self.fields[m];
                }
            });
        });
    },
    start: function () {
        this.$el.toggleClass('o_enable_linking', this.enable_linking);
        var context = {
            fields: _.chain(this.groupable_fields).pairs().sortBy(function(f) {
                return f[1].string;
            }).value(),
        };
        this.$field_selection = this.$('.o_field_selection');
        this.$field_selection.html(QWeb.render('PivotView.FieldSelection', context));
        core.bus.on('click', this, function () {
            this.$field_selection.find('ul').first().hide();
        });
        return this._super();
    },
    /**
     * Render the buttons according to the PivotView.buttons template and
     * add listeners on it.
     * Set this.$buttons with the produced jQuery element
     * @param {jQuery} [$node] a jQuery node where the rendered buttons should be inserted
     * $node may be undefined, in which case the PivotView does nothing
     */
    render_buttons: function ($node) {
        if ($node) {
            var self = this;

            var context = {measures: _.pairs(_.omit(this.measures, '__count__'))};
            this.$buttons = $(QWeb.render('PivotView.buttons', context));
            this.$buttons.click(this.on_button_click.bind(this));
            this.active_measures.forEach(function (measure) {
                self.$buttons.find('li[data-field="' + measure + '"]').addClass('selected');
            });
            this.$buttons.find('button').tooltip();

            this.$buttons.appendTo($node);
        }
    },
    /**
     * Instantiate and render the sidebar.
     * Sets this.sidebar
     * @param {jQuery} [$node] a jQuery node where the sidebar should be inserted
     * $node may be undefined, in which case the PivotView does nothing
     **/
    render_sidebar: function($node) {
        if (this.xlwt_installed && $node && this.options.sidebar) {
            this.sidebar = new Sidebar(this, {editable: this.is_action_enabled('edit')});
            this.sidebar.appendTo($node);
        }
    },
    prepare_fields: function (fields) {
        var self = this,
            groupable_types = ['many2one', 'char', 'boolean', 
                               'selection', 'date', 'datetime'];
        this.fields = fields;
        _.each(fields, function (field, name) {
            if ((name !== 'id') && (field.store === true)) {
                if (field.type === 'integer' || field.type === 'float' || field.type === 'monetary') {
                    self.measures[name] = field;
                }
                if (_.contains(groupable_types, field.type)) {
                    self.groupable_fields[name] = field;
                }
            }
        });
        this.measures.__count__ = {string: _t("Count"), type: "integer"};
    },
    do_search: function (domain, context, group_by) {
        if (!this.ready) {
            this.initial_row_groupby = context.pivot_row_groupby || this.initial_row_groupby;
            this.initial_col_groupby = context.pivot_col_groupby || this.initial_col_groupby;
        }
        this.main_row.groupbys = group_by.length ? group_by : (context.pivot_row_groupby || this.initial_row_groupby.slice(0));
        this.main_col.groupbys = context.pivot_column_groupby || this.initial_col_groupby.slice(0);
        this.active_measures = context.pivot_measures || this.active_measures;

        this.domain = domain;
        this.context = context;
        if (!this.ready) {
            this.data_loaded = this.load_data(true);
            this.ready = true;
            return;
        }
        this.data_loaded = this.load_data(false);
        return this.do_show();
    },
    do_show: function () {
        var self = this;
        var _super = this._super.bind(this);
        this.do_push_state({});
        return this.data_loaded.done(function () {
            self.display_table(); 
<<<<<<< HEAD
            _super();
=======
            self.$buttons.find('.o_pivot_measures_list li').removeClass('selected');
            self.active_measures.forEach(function (measure) {
                self.$buttons.find('li[data-field="' + measure + '"]').addClass('selected');
            });
>>>>>>> a5306360
        });
    },
    get_context: function () {
        return !this.ready ? {} : {
            pivot_measures: this.active_measures,
            pivot_column_groupby: this.main_col.groupbys,
            pivot_row_groupby: this.main_row.groupbys,
        };
    },
    on_button_click: function (event) {
        var $target = $(event.target);
        if ($target.hasClass('o_pivot_flip_button')) { return this.flip(); }
        if ($target.hasClass('o_pivot_expand_button')) { return this.expand_all(); }
        if ($target.parents('.o_pivot_measures_list').length) {
            var parent = $target.parent();
            var field = parent.data('field');
            parent.toggleClass('selected');
            event.preventDefault();
            event.stopPropagation();
            return this.toggle_measure(field);
        }
        if ($target.hasClass('o_pivot_download')) {
            return this.download_table();
        }
    },
    on_open_header_click: function (event) {
        var id = $(event.target).data('id'),
            header = this.headers[id];
        header.expanded = false;        
        header.children = [];
        var new_groupby_length = this.get_header_depth(header.root) - 1;
        header.root.groupbys.splice(new_groupby_length);
        this.display_table();
    },
    on_closed_header_click: function (event) {
        var id = $(event.target).data('id'),
            header = this.headers[id],
            groupbys = header.root.groupbys;
        if (header.path.length - 1 < groupbys.length) {
            this.expand_header(header, groupbys[header.path.length - 1])
                .then(this.proxy('display_table'));
        } else {
            this.last_header_selected = id;
            var $test = $(event.target);
            var $menu = this.$field_selection.find('ul').first();
            var position = $test.position();
            $menu.css({
                top: position.top + $test.height(),
                left: position.left + event.offsetX,
            });
            $menu.show();
            event.stopPropagation();            
        }
    },
    on_cell_click: function (event) {
        var $target = $(event.target);
        if ($target.hasClass('o_pivot_header_cell_closed') 
            || $target.hasClass('o_pivot_header_cell_opened') 
            || $target.hasClass('o_empty')
            || !this.enable_linking) {
            return;
        }
        var row_id = $target.data('id'),
            col_id = $target.data('col_id'),
            row_domain = this.headers[row_id].domain,
            col_domain = this.headers[col_id].domain,
            context = _.omit(_.clone(this.context), 'group_by');

        var views = [
            _find_view_info.call(this, "list"),
            _find_view_info.call(this, "form"),
        ];

        return this.do_action({
            type: 'ir.actions.act_window',
            name: this.title,
            res_model: this.model,
            views: views,
            view_type : "list",
            view_mode : "list",
            target: 'current',
            context: context,
            domain: this.domain.concat(row_domain, col_domain),
        });

        function _find_view_info(view_type) {
            return _.find(this.options.action.views, function (view) {
                return view[1] === view_type;
            }) || [false, view_type];
        }
    },
    on_measure_row_click: function (event) {
        var $target = $(event.target),
            col_id = $target.data('id'),
            measure = $target.data('measure');

        this.sort_rows(col_id, measure, $target.hasClass('o_pivot_measure_row_sorted_asc'));
        this.display_table();
    },
    sort_rows: function (col_id, measure, descending) {
        var self = this;
        traverse_tree(this.main_row.root, function (header) { 
            header.children.sort(compare);
        });
        this.sorted_column = {
            id: col_id,
            measure: measure,
            order: descending ? 'desc' : 'asc',
        };

        function compare (row1, row2) {
            var values1 = self.get_value(row1.id, col_id),
                values2 = self.get_value(row2.id, col_id),
                value1 = values1 ? values1[measure] : 0,
                value2 = values2 ? values2[measure] : 0;
            return descending ? value1 - value2 : value2 - value1;
        }
    },
    on_field_menu_selection: function (event) {
        event.preventDefault();
        var field = $(event.target).parent().data('field'),
            interval = $(event.target).data('interval'),
            header = this.headers[this.last_header_selected];
        if (interval) field = field + ':' + interval;
        this.expand_header(header, field)
            .then(function () {
                header.root.groupbys.push(field);
            })
            .then(this.proxy('display_table'));
    },
    expand_header: function (header, field) {
        var self = this;

        var other_root = header.root.other_root,
            other_groupbys = header.root.other_root.groupbys,
            fields = [].concat(field, other_groupbys, this.active_measures),
            groupbys = [];

        for (var i = 0; i <= other_groupbys.length; i++) {
            groupbys.push([field].concat(other_groupbys.slice(0,i)));
        }
        return $.when.apply(null, groupbys.map(function (groupby) {
            return self._model.query(fields)
                .filter(header.domain.length ? header.domain : self.domain)
                .context(self.context)
                .lazy(false)
                .group_by(groupby);
        })).then(function () {
            var data = Array.prototype.slice.call(arguments),
                datapt, attrs, j, k, l, row, col, cell_value, field_name;
            for (i = 0; i < data.length; i++) {
                for (j = 0; j < data[i].length; j++){
                    datapt = data[i][j];
                    attrs = datapt.attributes;
                    if (i === 0) attrs.value = [attrs.value];
                    for (k = 0; k < attrs.value.length; k++) {
                        if (k < 1) field_name = field;
                        else field_name = other_groupbys[k - 1];
                        attrs.value[k] = self.sanitize_value(attrs.value[k], field_name);
                    }
                    if (i === 0) {
                        row = self.make_header(datapt, header.root, 0, 1, header);
                    } else {
                        row = self.get_header(datapt, header.root, 0, 1, header);
                    }
                    col = self.get_header(datapt, other_root, 1, i + 1);
                    if (!col) continue;
                    for (cell_value = {}, l=0; l < self.active_measures.length; l++) {
                        cell_value[self.active_measures[l]] = attrs.aggregates[self.active_measures[l]];
                    }
                    cell_value.__count__ = attrs.length;
                    if (!self.cells[row.id]) self.cells[row.id] = [];
                    self.cells[row.id][col.id] = cell_value;
                }
            }
        });
    },
    expand_all: function () {
        this.load_data(false).then(this.proxy('display_table'));
    },
    // returns a deferred that resolve when the data is loaded.
    load_data: function (update) {
        var should_update = (update && this.main_row.root && this.main_col.root);
        var self = this,
            i, j, 
            groupbys = [],
            row_gbs = this.main_row.groupbys,
            col_gbs = this.main_col.groupbys,
            fields = [].concat(row_gbs, col_gbs, this.active_measures);
        for (i = 0; i < row_gbs.length + 1; i++) {
            for (j = 0; j < col_gbs.length + 1; j++) {
                groupbys.push(row_gbs.slice(0,i).concat(col_gbs.slice(0,j)));
            }
        }
        return $.when.apply(null, groupbys.map(function (groupby) {
            return self._model.query(fields)
                .filter(self.domain)
                .context(self.context)
                .lazy(false)
                // .order_by(['probable_revenue'])
                .group_by(groupby);
        })).then(function () {
            var data = Array.prototype.slice.call(arguments);
            self.prepare_data(data, should_update);
        });
    },
    prepare_data: function (data, should_update) {
        var i, j, k, l, m,
            index = 0,
            row_gbs = this.main_row.groupbys,
            col_gbs = this.main_col.groupbys,
            main_row_header, main_col_header,
            row, col, attrs, datapt, cell_value,
            field;

        for (i = 0; i < row_gbs.length + 1; i++) {
            for (j = 0; j < col_gbs.length + 1; j++) {
                for (k = 0; k < data[index].length; k++) {
                    datapt = data[index][k];
                    attrs = datapt.attributes;
                    if (i + j === 1) {
                        attrs.value = [attrs.value];
                    }
                    for (l = 0; l < attrs.value.length; l++) {
                        if (l < i) field = row_gbs[l];
                        else field = col_gbs[l - i];
                        attrs.value[l] = this.sanitize_value(attrs.value[l], field);
                    }
                    if (j === 0) {
                        row = this.make_header(datapt, main_row_header, 0, i);
                    } else {
                        row = this.get_header(datapt, main_row_header, 0, i);
                    }
                    if (i === 0) {
                        col = this.make_header(datapt, main_col_header, i, i+j);
                    } else {
                        col = this.get_header(datapt, main_col_header, i, i+j);
                    }
                    if (i + j === 0) {
                        this.has_data = attrs.length > 0;
                        main_row_header = row;
                        main_col_header = col;
                    }
                    if (!this.cells[row.id]) this.cells[row.id] = [];
                    for (cell_value = {}, m=0; m < this.active_measures.length; m++) {
                        cell_value[this.active_measures[m]] = attrs.aggregates[this.active_measures[m]];
                    }
                    cell_value.__count__ = attrs.length;
                    this.cells[row.id][col.id] = cell_value;
                }
                index++;
            }
        }
        if (should_update) {
            this.update_tree(this.main_row.root, main_row_header);
            var new_groupby_length = this.get_header_depth(main_row_header) - 1;
            main_row_header.groupbys = this.main_row.root.groupbys.slice(0, new_groupby_length);
            this.update_tree(this.main_col.root, main_col_header);
            new_groupby_length = this.get_header_depth(main_col_header) - 1;
            main_col_header.groupbys = this.main_col.root.groupbys.slice(0, new_groupby_length);
        } else {
            main_row_header.groupbys = this.main_row.groupbys;
            main_col_header.groupbys = this.main_col.groupbys;
        }
        main_row_header.other_root = main_col_header;
        main_col_header.other_root = main_row_header;
        this.main_row.root = main_row_header;
        this.main_col.root = main_col_header;
    },
    update_tree: function (old_tree, new_tree) {
        if (!old_tree.expanded) {
            new_tree.expanded = false;
            new_tree.children = [];
            return;
        }
        var tree, j, old_title, new_title;
        for (var i = 0; i < new_tree.children.length; i++) {
            tree = undefined;
            new_title = new_tree.children[i].path[new_tree.children[i].path.length - 1];
            for (j = 0; j < old_tree.children.length; j++) {
                old_title = old_tree.children[j].path[old_tree.children[j].path.length - 1];
                if (old_title === new_title) {
                    tree = old_tree.children[j];
                    break;
                }
            }
            if (tree) this.update_tree(tree, new_tree.children[i]);
            else {
                new_tree.children[i].expanded = false;
                new_tree.children[i].children = [];
            }
        }
    },
    sanitize_value: function (value, field) {
        if (value === false) return _t("Undefined");
        if (value instanceof Array) return this.get_numbered_value(value, field);
        if (field && this.fields[field] && (this.fields[field].type === 'selection')) {
            var selected = _.where(this.fields[field].selection, {0: value})[0];
            return selected ? selected[1] : value;
        }
        return value;
    },
    get_numbered_value: function(value, field) {
        var id= value[0];
        var name= value[1]
        this.numbering[field] = this.numbering[field] || {};
        this.numbering[field][name] = this.numbering[field][name] || {};
        var numbers = this.numbering[field][name];
        numbers[id] = numbers[id] || _.size(numbers) + 1;
        return name + (numbers[id] > 1 ? "  (" + numbers[id] + ")" : "");
    },
    make_header: function (data_pt, root, i, j, parent_header) {
        var total = _t("Total");
        var attrs = data_pt.attributes,
            value = attrs.value,
            title = value.length ? value[value.length - 1] : total;
        var path, parent;
        if (parent_header) {
            path = parent_header.path.concat(title);
            parent = parent_header;
        } else {
            path = [total].concat(value.slice(i,j-1));
            parent = value.length ? find_path_in_tree(root, path) : null;
        } 
        var header = {
            id: utils.generate_id(),
            expanded: false,
            domain: data_pt.model._domain,
            children: [],
            path: value.length ? parent.path.concat(title) : [title]
        };
        this.headers[header.id] = header;
        header.root = root || header;
        if (parent) {
            parent.children.push(header);
            parent.expanded = true;
        }
        return header;
    },
    get_header: function (data_pt, root, i, j, parent) {
        var path;
        var total = _t("Total");
        if (parent) {
            path = parent.path.concat(data_pt.attributes.value.slice(i,j));
        } else {
            path = [total].concat(data_pt.attributes.value.slice(i,j));
        }
        return find_path_in_tree(root, path);
    },
    _clean_table: function () {
        return this.$el
                .find('table')
                    .remove()
                    .end()
                .find('.oe_view_nocontent')
                    .remove()
                    .end();
    },
    display_table: function () {
        if (!this.active_measures.length || !this.has_data) {
            return this._clean_table().append(QWeb.render('PivotView.nodata'));
        }
        var $fragment = $(document.createDocumentFragment()),
            $table = $('<table>')
                .addClass('table table-hover table-condensed table-bordered')
                .appendTo($fragment),
            $thead = $('<thead>').appendTo($table),
            $tbody = $('<tbody>').appendTo($table),
            headers = this.compute_headers(),
            rows = this.compute_rows(),
            nbr_measures = this.active_measures.length,
            nbr_cols = (this.main_col.width === 1) ? nbr_measures : (this.main_col.width + 1)*nbr_measures;
        for (var i=0; i < nbr_cols + 1; i++) {
            $table.prepend($('<col>'));
        }
        this.draw_headers($thead, headers);
        this.draw_rows($tbody, rows);
        $table.on('hover', 'td', function () {
            $table.find('col:eq(' + $(this).index()+')').toggleClass('hover');
        });
        this._clean_table().append($fragment);
        this.$('.o_pivot_header_cell_opened,.o_pivot_header_cell_closed').tooltip();
    },
    draw_headers: function ($thead, headers) {
        var self = this,
            i, j, cell, $row, $cell;

        var groupby_labels = _.map(this.main_col.groupbys, function (gb) {
            return self.fields[gb.split(':')[0]].string;
        });

        for (i = 0; i < headers.length; i++) {
            $row = $('<tr>');
            for (j = 0; j < headers[i].length; j++) {
                cell = headers[i][j];
                $cell = $('<th>')
                    .text(cell.title)
                    .attr('rowspan', cell.height)
                    .attr('colspan', cell.width);
                if (i > 0) {
                    $cell.attr('title', groupby_labels[i-1]);
                }
                if (cell.expanded !== undefined) {
                    $cell.addClass(cell.expanded ? 'o_pivot_header_cell_opened' : 'o_pivot_header_cell_closed');
                    $cell.data('id', cell.id);
                }
                if (cell.measure) {
                    $cell.addClass('o_pivot_measure_row text-muted')
                        .text(this.measures[cell.measure].string);
                    $cell.data('id', cell.id).data('measure', cell.measure);
                    if (cell.id === this.sorted_column.id && cell.measure === this.sorted_column.measure) {
                        $cell.addClass('o_pivot_measure_row_sorted_' + this.sorted_column.order);
                    }
                }
                $row.append($cell);

                $cell.toggleClass('hidden-xs', (cell.expanded !== undefined) || (cell.measure !== undefined && j < headers[i].length - this.active_measures.length));
                if (cell.height > 1) {
                    $cell.css('padding', 0);
                }
            }
            $thead.append($row);
        }
    },
    draw_rows: function ($tbody, rows) {
        var self = this,
            i, j, value, $row, $cell, $header,
            nbr_measures = this.active_measures.length,
            length = rows[0].values.length,
            display_total = this.main_col.width > 1;

        var groupby_labels = _.map(this.main_row.groupbys, function (gb) {
            return self.fields[gb.split(':')[0]].string;
        });
        var measure_types = this.active_measures.map(function (name) {
            return self.measures[name].type;
        });
        var widgets = this.widgets;
        for (i = 0; i < rows.length; i++) {
            $row = $('<tr>');
            $header = $('<td>')
                .text(rows[i].title)
                .data('id', rows[i].id)
                .css('padding-left', (5 + rows[i].indent * 30) + 'px')
                .addClass(rows[i].expanded ? 'o_pivot_header_cell_opened' : 'o_pivot_header_cell_closed');
            if (rows[i].indent > 0) $header.attr('title', groupby_labels[rows[i].indent - 1]);
            $header.appendTo($row);
            for (j = 0; j < length; j++) {
                value = formats.format_value(rows[i].values[j], {type: measure_types[j % nbr_measures], widget: widgets[j % nbr_measures]});
                $cell = $('<td>')
                            .data('id', rows[i].id)
                            .data('col_id', rows[i].col_ids[Math.floor(j / nbr_measures)])
                            .toggleClass('o_empty', !value)
                            .text(value)
                            .addClass('o_pivot_cell_value text-right');
                if (((j >= length - this.active_measures.length) && display_total) || i === 0){
                    $cell.css('font-weight', 'bold');
                }
                $row.append($cell);

                $cell.toggleClass('hidden-xs', j < length - this.active_measures.length);
            }
            $tbody.append($row);
        }
    },
    compute_headers: function () {
        var self = this,
            main_col_dims = this.get_header_width_depth(this.main_col.root),
            depth = main_col_dims.depth,
            width = main_col_dims.width,
            nbr_measures = this.active_measures.length,
            result = [[{width:1, height: depth + 1}]],
            col_ids = [];
        this.main_col.width = width;
        traverse_tree(this.main_col.root, function (header) {
            var index = header.path.length - 1,
                cell = {
                    width: self.get_header_width(header) * nbr_measures,
                    height: header.expanded ? 1 : depth - index,
                    title: header.path[header.path.length-1],
                    id: header.id,
                    expanded: header.expanded,
                };
            if (!header.expanded) col_ids.push(header.id);
            if (result[index]) result[index].push(cell);
            else result[index] = [cell];
        });
        col_ids.push(this.main_col.root.id);
        this.main_col.width = width;
        if (width > 1) {
            var total_cell = {width:nbr_measures, height: depth, title:""};
            if (nbr_measures === 1) {
                total_cell.total = true;
            }
            result[0].push(total_cell);
        }
        var nbr_cols = width === 1 ? nbr_measures : (width + 1)*nbr_measures;
        for (var i = 0, measure_row = [], measure; i < nbr_cols; i++) {
            measure = this.active_measures[i % nbr_measures];
            measure_row.push({
                measure: measure,
                is_bold: (width > 1) && (i >= nbr_measures*width),
                id: col_ids[Math.floor(i / nbr_measures)],
            });
        }
        result.push(measure_row);
        return result;
    },
    get_header_width: function (header) {
        var self = this;
        if (!header.children.length) return 1;
        if (!header.expanded) return 1;
        return header.children.reduce(function (s, c) {
            return s + self.get_header_width(c);
        }, 0);
    },
    get_header_width_depth: function (header) {
        var depth = 1,
            width = 0;
        traverse_tree (header, function (hdr) {
            depth = Math.max(depth, hdr.path.length);
            if (!hdr.expanded) width++;
        });
        return {width: width, depth: depth};
    },
    get_header_depth: function (header) {
        var depth = 1;
        traverse_tree(header, function (hdr) {
            depth = Math.max(depth, hdr.path.length);
        });
        return depth;
    },
    compute_rows: function () {
        var self = this,
            aggregates, i,
            result = [];
        traverse_tree(this.main_row.root, function (header) {
            var values = [],
                col_ids = [];
            result.push({
                id: header.id,
                col_ids: col_ids,
                indent: header.path.length - 1,
                title: header.path[header.path.length-1],
                expanded: header.expanded,
                values: values,              
            });
            traverse_tree(self.main_col.root, add_cells, header.id, values, col_ids);
            if (self.main_col.width > 1) {
                aggregates = self.get_value(header.id, self.main_col.root.id);
                for (i = 0; i < self.active_measures.length; i++) {
                    values.push(aggregates && aggregates[self.active_measures[i]]);
                }
                col_ids.push( self.main_col.root.id);
            }
        });
        return result;
        function add_cells (col_hdr, row_id, values, col_ids) {
            if (col_hdr.expanded) return;
            col_ids.push(col_hdr.id);
            aggregates = self.get_value(row_id, col_hdr.id);
            for (i = 0; i < self.active_measures.length; i++) {
                values.push(aggregates && aggregates[self.active_measures[i]]);
            }
        }
    },
    get_value: function (id1, id2) {
        if ((id1 in this.cells) && (id2 in this.cells[id1])) {
            return this.cells[id1][id2];
        }
        if (id2 in this.cells) return this.cells[id2][id1];
    },
    flip: function () {
        var temp = this.main_col;
        this.main_col = this.main_row;
        this.main_row = temp;
        this.display_table();
    },
    toggle_measure: function (field) {
        if (_.contains(this.active_measures, field)) {
            this.active_measures = _.without(this.active_measures, field);
            this.display_table();
        } else {
            this.active_measures.push(field);            
            this.load_data().then(this.display_table.bind(this));
        }
    },
    download_table: function () {
        framework.blockUI();
        var nbr_measures = this.active_measures.length,
            headers = this.compute_headers(),
            measure_row = nbr_measures > 1 ? _.last(headers) : [],
            rows = this.compute_rows(),
            i, j, value;
        headers[0].splice(0,1);
        // process measure_row
        for (i = 0; i < measure_row.length; i++) {
            measure_row[i].measure = this.measures[measure_row[i].measure].string;
        }
        // process all rows
        for (i =0, j, value; i < rows.length; i++) {
            for (j = 0; j < rows[i].values.length; j++) {
                value = rows[i].values[j];
                rows[i].values[j] = {
                    is_bold: (i === 0) || ((this.main_col.width > 1) && (j >= rows[i].values.length - nbr_measures)),
                    value:  (value === undefined) ? "" : value,
                };
            }
        }
        var table = {
            headers: _.initial(headers),
            measure_row: measure_row,
            rows: rows,
            nbr_measures: nbr_measures,
            title: this.title,
        };
        if(table.measure_row.length + 1 > 256) {
            c.show_message(_t("For Excel compatibility, data cannot be exported if there is more than 256 columns.\n\nTip: try to flip axis, filter further or reduce the number of measures."));
            return;
        }
        session.get_file({
            url: '/web/pivot/export_xls',
            data: {data: JSON.stringify(table)},
            complete: framework.unblockUI,
            error: crash_manager.rpc_error.bind(crash_manager)
        });    
    },
    destroy: function () {
        if (this.$buttons) {
            this.$buttons.find('button').off(); // remove jquery's tooltip() handlers
        }
        return this._super.apply(this, arguments);
    },
});

function traverse_tree(root, f, arg1, arg2, arg3) {
    f(root, arg1, arg2, arg3);
    if (!root.expanded) return;
    for (var i = 0; i < root.children.length; i++) {
        traverse_tree(root.children[i], f, arg1, arg2, arg3);
    }
}

function find_path_in_tree(root, path) {
    var i,
        l = root.path.length;
    if (l === path.length) {
        return (root.path[l-1] === path[l - 1]) ? root : null;
    }
    for (i = 0; i < root.children.length; i++) {
        if (root.children[i].path[l] === path[l]) {
            return find_path_in_tree(root.children[i], path);
        }
    }
    return null;
}

core.view_registry.add('pivot', PivotView);

return PivotView;

});<|MERGE_RESOLUTION|>--- conflicted
+++ resolved
@@ -206,14 +206,11 @@
         this.do_push_state({});
         return this.data_loaded.done(function () {
             self.display_table(); 
-<<<<<<< HEAD
-            _super();
-=======
             self.$buttons.find('.o_pivot_measures_list li').removeClass('selected');
             self.active_measures.forEach(function (measure) {
                 self.$buttons.find('li[data-field="' + measure + '"]').addClass('selected');
             });
->>>>>>> a5306360
+            _super();
         });
     },
     get_context: function () {
