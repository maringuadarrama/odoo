odoo.define('web.ListRenderer', function (require) {
"use strict";

var BasicRenderer = require('web.BasicRenderer');
var config = require('web.config');
var core = require('web.core');
var dom = require('web.dom');
var field_utils = require('web.field_utils');
var Pager = require('web.Pager');
var utils = require('web.utils');

var _t = core._t;

// Allowed decoration on the list's rows: bold, italic and bootstrap semantics classes
var DECORATIONS = [
    'decoration-bf',
    'decoration-it',
    'decoration-danger',
    'decoration-info',
    'decoration-muted',
    'decoration-primary',
    'decoration-success',
    'decoration-warning'
];

var FIELD_CLASSES = {
    float: 'o_list_number',
    integer: 'o_list_number',
    monetary: 'o_list_number',
    text: 'o_list_text',
};

var HEADING_COLUMNS_TO_SKIP_IN_GROUPS = 2;

var ListRenderer = BasicRenderer.extend({
    events: {
        'click tbody tr': '_onRowClicked',
        'click tbody .o_list_record_selector': '_onSelectRecord',
        'click thead th.o_column_sortable': '_onSortColumn',
        'click .o_group_header': '_onToggleGroup',
        'click thead .o_list_record_selector input': '_onToggleSelection',
        'keypress thead tr td': '_onKeyPress',
        'keydown tr': '_onKeyDown',
        'keydown thead tr': '_onKeyDown',
    },
    /**
     * @constructor
     * @param {Widget} parent
     * @param {any} state
     * @param {Object} params
     * @param {boolean} params.hasSelectors
     */
    init: function (parent, state, params) {
        this._super.apply(this, arguments);
        // This attribute lets us know if there is a handle widget on a field,
        // and on which field it is set.
        this.handleField = null;
        this._processColumns(params.columnInvisibleFields || {});
        this.rowDecorations = _.chain(this.arch.attrs)
            .pick(function (value, key) {
                return DECORATIONS.indexOf(key) >= 0;
            }).mapObject(function (value) {
                return py.parse(py.tokenize(value));
            }).value();
        this.hasSelectors = params.hasSelectors;
        this.selection = params.selectedRecords || [];
        this.pagers = []; // instantiated pagers (only for grouped lists)
        this.editable = params.editable;
        this.isGrouped = this.state.groupedBy.length > 0;
    },

    //--------------------------------------------------------------------------
    // Public
    //--------------------------------------------------------------------------
    /**
     * Order to focus to be given to the content of the current view
     * @override
     * @public
     */
    giveFocus: function () {
        this.$('tbody .o_list_record_selector input:first()').focus();
    },
    /**
     * @override
     */
    updateState: function (state, params) {
        this.isGrouped = state.groupedBy.length > 0;
        this._processColumns(params.columnInvisibleFields || {});
        if (params.selectedRecords) {
            this.selection = params.selectedRecords;
        }
        return this._super.apply(this, arguments);
    },

    //--------------------------------------------------------------------------
    // Private
    //--------------------------------------------------------------------------

    /**
     * This method does a in-memory computation of the aggregate values, for
     * each columns that corresponds to a numeric field with a proper aggregate
     * function.
     *
     * The result of these computations is stored in the 'aggregate' key of each
     * column of this.columns.  This will be then used by the _renderFooter
     * method to display the appropriate amount.
     *
     * @private
     */
    _computeAggregates: function () {
        var self = this;
        var data = [];
        if (this.selection.length) {
            utils.traverse_records(this.state, function (record) {
                if (_.contains(self.selection, record.id)) {
                    data.push(record); // find selected records
                }
            });
        } else {
            data = this.state.data;
        }

        _.each(this.columns, this._computeColumnAggregates.bind(this, data));
    },
    /**
     * Compute the aggregate values for a given column and a set of records.
     * The aggregate values are then written, if applicable, in the 'aggregate'
     * key of the column object.
     *
     * @private
     * @param {Object[]} data a list of selected/all records
     * @param {Object} column
     */
    _computeColumnAggregates: function (data, column) {
        var attrs = column.attrs;
        var field = this.state.fields[attrs.name];
        if (!field) {
            return;
        }
        var type = field.type;
        if (type !== 'integer' && type !== 'float' && type !== 'monetary') {
            return;
        }
        var func = (attrs.sum && 'sum') || (attrs.avg && 'avg') ||
            (attrs.max && 'max') || (attrs.min && 'min');
        if (func) {
            var count = 0;
            var aggregateValue = (func === 'max') ? -Infinity : (func === 'min') ? Infinity : 0;
            _.each(data, function (d) {
                count += 1;
                var value = (d.type === 'record') ? d.data[attrs.name] : d.aggregateValues[attrs.name];
                if (func === 'avg') {
                    aggregateValue += value;
                } else if (func === 'sum') {
                    aggregateValue += value;
                } else if (func === 'max') {
                    aggregateValue = Math.max(aggregateValue, value);
                } else if (func === 'min') {
                    aggregateValue = Math.min(aggregateValue, value);
                }
            });
            if (func === 'avg') {
                aggregateValue = count ? aggregateValue / count : aggregateValue;
            }
            column.aggregate = {
                help: attrs[func],
                value: aggregateValue,
            };
        }
    },
    /**
     * return the number of visible columns.  Note that this number depends on
     * the state of the renderer.  For example, in editable mode, it could be
     * one more that in non editable mode, because there may be a visible 'trash
     * icon'.
     *
     * @private
     * @returns {integer}
     */
    _getNumberOfCols: function () {
        var n = this.columns.length;
        return this.hasSelectors ? n + 1 : n;
    },
    /**
     * Removes the columns which should be invisible.
     *
     * @param  {Object} columnInvisibleFields contains the column invisible modifier values
     */
    _processColumns: function (columnInvisibleFields) {
        var self = this;
        self.handleField = null;
        this.columns = _.reject(this.arch.children, function (c) {
            if (c.tag === 'control') {
                return true;
            }
            var reject = c.attrs.modifiers.column_invisible;
            // If there is an evaluated domain for the field we override the node
            // attribute to have the evaluated modifier value.
            if (c.attrs.name in columnInvisibleFields) {
                reject = columnInvisibleFields[c.attrs.name];
            }
            if (!reject && c.attrs.widget === 'handle') {
                self.handleField = c.attrs.name;
            }
            return reject;
        });
    },
    /**
     * Render a list of <td>, with aggregates if available.  It can be displayed
     * in the footer, or for each open groups.
     *
     * @private
     * @param {any} aggregateValues
     * @param {Boolean} isHeader indicates wheter the groups rendered are on the header or on the footer
     * @returns {jQueryElement[]} a list of <td> with the aggregate values
     */
    _renderAggregateCells: function (aggregateValues, isHeader) {
        var self = this;

        return _.map(this.columns, function (column, index) {
            if (isHeader  && index === 0) {
                return;
            }
            var $cell = $('<td>');
            if (config.debug) {
                $cell.addClass(column.attrs.name);
            }
            if (column.attrs.name in aggregateValues) {
                var field = self.state.fields[column.attrs.name];
                var value = aggregateValues[column.attrs.name].value;
                var help = aggregateValues[column.attrs.name].help;
                var formatFunc = field_utils.format[column.attrs.widget];
                if (!formatFunc) {
                    formatFunc = field_utils.format[field.type];
                }
                var formattedValue = formatFunc(value, field, { escape: true });
                $cell.addClass('o_list_number').attr('title', help).html(formattedValue);
            }
            return $cell;
        });
    },
    /**
     * Render the main body of the table, with all its content.  Note that it
     * has been decided to always render at least 4 rows, even if we have less
     * data.  The reason is that lists with 0 or 1 lines don't really look like
     * a table.
     *
     * @private
     * @returns {jQueryElement} a jquery element <tbody>
     */
    _renderBody: function () {
        var $rows = this._renderRows();
        while ($rows.length < 4) {
            $rows.push(this._renderEmptyRow());
        }
        return $('<tbody>').append($rows);
    },
    /**
     * Render a cell for the table. For most cells, we only want to display the
     * formatted value, with some appropriate css class. However, when the
     * node was explicitely defined with a 'widget' attribute, then we
     * instantiate the corresponding widget.
     *
     * @private
     * @param {Object} record
     * @param {Object} node
     * @param {integer} colIndex
     * @param {Object} [options]
     * @param {Object} [options.mode]
     * @param {Object} [options.renderInvisible=false]
     *        force the rendering of invisible cell content
     * @param {Object} [options.renderWidgets=false]
     *        force the rendering of the cell value thanks to a widget
     * @returns {jQueryElement} a <td> element
     */
    _renderBodyCell: function (record, node, colIndex, options) {
        var tdClassName = 'o_data_cell';
        if (node.tag === 'button') {
            tdClassName += ' o_list_button';
        } else if (node.tag === 'field') {
            var typeClass = FIELD_CLASSES[this.state.fields[node.attrs.name].type];
            if (typeClass) {
                tdClassName += (' ' + typeClass);
            }
            if (node.attrs.widget) {
                tdClassName += (' o_' + node.attrs.widget + '_cell');
            }
        }
        var $td = $('<td>', { class: tdClassName });

        // We register modifiers on the <td> element so that it gets the correct
        // modifiers classes (for styling)
        var modifiers = this._registerModifiers(node, record, $td, _.pick(options, 'mode'));
        // If the invisible modifiers is true, the <td> element is left empty.
        // Indeed, if the modifiers was to change the whole cell would be
        // rerendered anyway.
        if (modifiers.invisible && !(options && options.renderInvisible)) {
            return $td;
        }

        if (node.tag === 'button') {
            return $td.append(this._renderButton(record, node));
        } else if (node.tag === 'widget') {
            return $td.append(this._renderWidget(record, node));
        }
        if (node.attrs.widget || (options && options.renderWidgets)) {
            var $el = this._renderFieldWidget(node, record, _.pick(options, 'mode'));
            this._handleAttributes($el, node);
            return $td.append($el);
        }
        var name = node.attrs.name;
        var field = this.state.fields[name];
        var value = record.data[name];
        var formattedValue = field_utils.format[field.type](value, field, {
            data: record.data,
            escape: true,
            isPassword: 'password' in node.attrs,
        });
        this._handleAttributes($td, node);
        return $td.html(formattedValue);
    },
    /**
     * Renders the button element associated to the given node and record.
     *
     * @private
     * @param {Object} record
     * @param {Object} node
     * @returns {jQuery} a <button> element
     */
    _renderButton: function (record, node) {
        var self = this;
        var $button = this._renderButtonFromNode(node, {
            extraClass: node.attrs.icon ? 'o_icon_button' : undefined,
            textAsTitle: !!node.attrs.icon,
        });
        this._handleAttributes($button, node);
        this._registerModifiers(node, record, $button);

        if (record.res_id) {
            // TODO this should be moved to a handler
            $button.on("click", function (e) {
                e.stopPropagation();
                self.trigger_up('button_clicked', {
                    attrs: node.attrs,
                    record: record,
                });
            });
        } else {
            if (node.attrs.options.warn) {
                $button.on("click", function (e) {
                    e.stopPropagation();
                    self.do_warn(_t("Warning"), _t('Please click on the "save" button first.'));
                });
            } else {
                $button.prop('disabled', true);
            }
        }

        return $button;
    },
    /**
     * Render a complete empty row.  This is used to fill in the blanks when we
     * have less than 4 lines to display.
     *
     * @private
     * @returns {jQueryElement} a <tr> element
     */
    _renderEmptyRow: function () {
        var $td = $('<td>&nbsp;</td>').attr('colspan', this._getNumberOfCols());
        return $('<tr>').append($td);
    },
    /**
     * Render the footer.  It is a <tfoot> with a single row, containing all
     * aggregates, if applicable.
     *
     * @private
     * @returns {jQueryElement} a <tfoot> element
     */
    _renderFooter: function () {
        var aggregates = {};
        _.each(this.columns, function (column) {
            if ('aggregate' in column) {
                aggregates[column.attrs.name] = column.aggregate;
            }
        });
        var $cells = this._renderAggregateCells(aggregates, false);
        if (this.hasSelectors) {
            $cells.unshift($('<td>'));
        }
        return $('<tfoot>').append($('<tr>').append($cells));
    },
    /**
     * Renders the pager for a given group
     *
     * @private
     * @param {Object} group
     * @returns {JQueryElement} the pager's $el
     */
    _renderGroupPager: function (group) {
        var pager = new Pager(this, group.count, group.offset + 1, group.limit);
        pager.on('pager_changed', this, function (newState) {
            var self = this;
            pager.disable();
            this.trigger_up('load', {
                id: group.id,
                limit: newState.limit,
                offset: newState.current_min - 1,
                on_success: function (reloadedGroup) {
                    _.extend(group, reloadedGroup);
                    self._renderView();
                },
                on_fail: pager.enable.bind(pager),
            });
        });
        // register the pager so that it can be destroyed on next rendering
        this.pagers.push(pager);

        var fragment = document.createDocumentFragment();
        pager.appendTo(fragment); // starts the pager
        return pager.$el;
    },
    /**
     * Render the row that represent a group
     *
     * @private
     * @param {Object} group
     * @param {integer} groupLevel the nesting level (0 for root groups)
     * @returns {jQueryElement} a <tr> element
     */
    _renderGroupRow: function (group, groupLevel) {
        var aggregateValues = _.mapObject(group.aggregateValues, function (value) {
            return { value: value };
        });
        var $cells = this._renderAggregateCells(aggregateValues, true);
        var name = group.value === undefined ? _t('Undefined') : group.value;
        var groupBy = this.state.groupedBy[groupLevel];
        if (group.fields[groupBy.split(':')[0]].type !== 'boolean') {
            name = name || _t('Undefined');
        }
        var $th = $('<th>')
            .addClass('o_group_name')
            .text(name + ' (' + group.count + ')');
        if (this.hasSelectors) {
            $th.attr('colspan', HEADING_COLUMNS_TO_SKIP_IN_GROUPS);
        }
        var $arrow = $('<span>')
            .css('padding-left', (groupLevel * 20) + 'px')
            .css('padding-right', '5px')
            .addClass('fa');
        if (group.count > 0) {
            $arrow.toggleClass('fa-caret-right', !group.isOpen)
                .toggleClass('fa-caret-down', group.isOpen);
        }
        $th.prepend($arrow);
        if (group.isOpen && !group.groupedBy.length && (group.count > group.data.length)) {
            var $pager = this._renderGroupPager(group);
            var $lastCell = $cells[$cells.length - 1] || $th;
            $lastCell.addClass('o_group_pager').append($pager);
        }
        return $('<tr>')
            .addClass('o_group_header')
            .toggleClass('o_group_open', group.isOpen)
            .toggleClass('o_group_has_content', group.count > 0)
            .data('group', group)
            .append($th)
            .append($cells);
    },
    /**
     * Render all groups in the view.  We assume that the view is in grouped
     * mode.
     *
     * Note that each group is rendered inside a <tbody>, which contains a group
     * row, then possibly a bunch of rows for each record.
     *
     * @private
     * @param {Object} data the dataPoint containing the groups
     * @param {integer} [groupLevel=0] the nesting level. 0 is for the root group
     * @returns {jQueryElement[]} a list of <tbody>
     */
    _renderGroups: function (data, groupLevel) {
        var self = this;
        groupLevel = groupLevel || 0;
        var result = [];
        var $tbody = $('<tbody>');
        _.each(data, function (group) {
            if (!$tbody) {
                $tbody = $('<tbody>');
            }
            $tbody.append(self._renderGroupRow(group, groupLevel));
            if (group.data.length) {
                result.push($tbody);
                // render an opened group
                if (group.groupedBy.length) {
                    // the opened group contains subgroups
                    result = result.concat(self._renderGroups(group.data, groupLevel + 1));
                } else {
                    // the opened group contains records
                    var $records = _.map(group.data, function (record) {
                        return self._renderRow(record);
                    });
                    result.push($('<tbody>').append($records));
                }
                $tbody = null;
            }
        });
        if ($tbody) {
            result.push($tbody);
        }
        return result;
    },
    /**
     * Render the main header for the list view.  It is basically just a <thead>
     * with the name of each fields
     *
     * @private
     * @param {boolean} isGrouped
     * @returns {jQueryElement} a <thead> element
     */
    _renderHeader: function (isGrouped) {
        var $tr = $('<tr>')
            .append(_.map(this.columns, this._renderHeaderCell.bind(this)));
        if (this.hasSelectors) {
            $tr.prepend(this._renderSelector('th'));
        }
        return $('<thead>').append($tr);
    },
    /**
     * Render a single <th> with the informations for a column. If it is not a
     * field, the th will be empty. Otherwise, it will contains all relevant
     * information for the field.
     *
     * @private
     * @param {Object} node
     * @returns {jQueryElement} a <th> element
     */
    _renderHeaderCell: function (node) {
        var name = node.attrs.name;
        var order = this.state.orderedBy;
        var isNodeSorted = order[0] && order[0].name === name;
        var field = this.state.fields[name];
        var $th = $('<th>');
        if (!field) {
            return $th;
        }
        var description;
        if (node.attrs.widget) {
            description = this.state.fieldsInfo.list[name].Widget.prototype.description;
        }
        if (description === undefined) {
            description = node.attrs.string || field.string;
        }
        $th.text(description)
            .data('name', name)
            .toggleClass('o-sort-down', isNodeSorted ? !order[0].asc : false)
            .toggleClass('o-sort-up', isNodeSorted ? order[0].asc : false)
            .addClass(field.sortable && 'o_column_sortable');

        if (isNodeSorted) {
            $th.attr('aria-sort', order[0].asc ? 'ascending' : 'descending');
        }

        if (field.type === 'float' || field.type === 'integer' || field.type === 'monetary') {
            $th.css({ textAlign: 'right' });
        }

        if (config.debug) {
            var fieldDescr = {
                field: field,
                name: name,
                string: description || name,
                record: this.state,
                attrs: node.attrs,
            };
            this._addFieldTooltip(fieldDescr, $th);
        }
        return $th;
    },
    /**
     * Render a row, corresponding to a record.
     *
     * @private
     * @param {Object} record
     * @returns {jQueryElement} a <tr> element
     */
    _renderRow: function (record) {
        var self = this;
        this.defs = []; // TODO maybe wait for those somewhere ?
        var $cells = _.map(this.columns, function (node, index) {
            return self._renderBodyCell(record, node, index, { mode: 'readonly' });
        });
        delete this.defs;

        var $tr = $('<tr/>', { class: 'o_data_row' })
            .data('id', record.id)
            .append($cells);
        if (this.hasSelectors) {
            $tr.prepend(this._renderSelector('td', !record.res_id));
        }
        this._setDecorationClasses(record, $tr);
        return $tr;
    },
    /**
     * Render all rows. This method should only called when the view is not
     * grouped.
     *
     * @private
     * @returns {jQueryElement[]} a list of <tr>
     */
    _renderRows: function () {
        return _.map(this.state.data, this._renderRow.bind(this));
    },
    /**
     * A 'selector' is the small checkbox on the left of a record in a list
     * view.  This is rendered as an input inside a div, so we can properly
     * style it.
     *
     * Note that it takes a tag in argument, because selectors in the header
     * are renderd in a th, and those in the tbody are in a td.
     *
     * @private
     * @param {string} tag either th or td
     * @param {boolean} disableInput if true, the input generated will be disabled
     * @returns {jQueryElement}
     */
    _renderSelector: function (tag, disableInput) {
        var $content = dom.renderCheckbox();
        if (disableInput) {
            $content.find("input[type='checkbox']").prop('disabled', disableInput);
        }
        return $('<' + tag + ' width="1">')
            .addClass('o_list_record_selector')
            .append($content);
    },
    /**
     * Main render function for the list.  It is rendered as a table. For now,
     * this method does not wait for the field widgets to be ready.
     *
     * @override
     * @private
     * returns {Deferred} this deferred is resolved immediately
     */
    _renderView: function () {
        var self = this;

        this.$el
            .removeClass('table-responsive')
            .empty();

        // destroy the previously instantiated pagers, if any
        _.invoke(this.pagers, 'destroy');
        this.pagers = [];

        var displayNoContentHelper = !this._hasContent() && !!this.noContentHelp;
        // display the no content helper if there is no data to display
        if (displayNoContentHelper) {
            this.$el.html(this._renderNoContentHelper());
            return this._super();
        }

        var $table = $('<table>').addClass('o_list_view table table-sm table-hover table-striped');
        this.$el.addClass('table-responsive')
            .append($table);
        this._computeAggregates();
<<<<<<< HEAD
        $table.toggleClass('o_list_view_grouped', this.isGrouped);
        $table.toggleClass('o_list_view_ungrouped', !this.isGrouped);
        if (this.isGrouped) {
=======
        $table.toggleClass('o_list_view_grouped', is_grouped);
        $table.toggleClass('o_list_view_ungrouped', !is_grouped);
        this.hasHandle = this.state.orderedBy.length === 0 ||
            this.state.orderedBy[0].name === this.handleField;
        if (is_grouped) {
>>>>>>> a1b384d6
            $table
                .append(this._renderHeader(true))
                .append(this._renderGroups(this.state.data))
                .append(this._renderFooter());
        } else {
            $table
                .append(this._renderHeader())
                .append(this._renderBody())
                .append(this._renderFooter());
        }
        if (this.selection.length) {
            var $checked_rows = this.$('tr').filter(function (index, el) {
                return _.contains(self.selection, $(el).data('id'));
            });
            $checked_rows.find('.o_list_record_selector input').prop('checked', true);
        }
        return this._super();
    },
    /**
     * Each line can be decorated according to a few simple rules. The arch
     * description of the list may have one of the decoration-X attribute with
     * a domain as value.  Then, for each record, we check if the domain matches
     * the record, and add the text-X css class to the element.  This method is
     * concerned with the computation of the list of css classes for a given
     * record.
     *
     * @private
     * @param {Object} record a basic model record
     * @param {jQueryElement} $tr a jquery <tr> element (the row to add decoration)
     */
    _setDecorationClasses: function (record, $tr) {
        _.each(this.rowDecorations, function (expr, decoration) {
            var cssClass = decoration.replace('decoration', 'text');
            $tr.toggleClass(cssClass, py.PY_isTrue(py.evaluate(expr, record.evalContext)));
        });
    },
    /**
     * Update the footer aggregate values.  This method should be called each
     * time the state of some field is changed, to make sure their sum are kept
     * in sync.
     *
     * @private
     */
    _updateFooter: function () {
        this._computeAggregates();
        this.$('tfoot').replaceWith(this._renderFooter());
    },
    /**
     * Whenever we change the state of the selected rows, we need to call this
     * method to keep the this.selection variable in sync, and also to recompute
     * the aggregates.
     *
     * @private
     */
    _updateSelection: function () {
        var $selectedRows = this.$('tbody .o_list_record_selector input:checked')
            .closest('tr');
        this.selection = _.map($selectedRows, function (row) {
            return $(row).data('id');
        });
        this.trigger_up('selection_changed', { selection: this.selection });
        this._updateFooter();
    },

    //--------------------------------------------------------------------------
    // Handlers
    //--------------------------------------------------------------------------

    /**
     * Manages the keyboard events on the list. If the list is not editable, when the user navigates to
     * a cell using the keyboard, if he presses enter, enter the model represented by the line
     *
     * @private
     * @param {KeyboardEvent} e
     */
    _onKeyDown: function (e) {
        if (!this.editable) {
            switch (e.which) {
                case $.ui.keyCode.DOWN:
                    $(e.currentTarget).next().find('input').focus();
                    e.preventDefault();
                    break;
                case $.ui.keyCode.UP:
                    $(e.currentTarget).prev().find('input').focus();
                    e.preventDefault();
                    break;
                case $.ui.keyCode.ENTER:
                    e.preventDefault();
                    var id = $(e.currentTarget).data('id');
                    if (id) {
                        this.trigger_up('open_record', { id: id, target: e.target });
                    }
                    break;
            }
        }
    },
    /**
     * @private
     * @param {MouseEvent} event
     */
    _onRowClicked: function (event) {
        // The special_click property explicitely allow events to bubble all
        // the way up to bootstrap's level rather than being stopped earlier.
        if (!$(event.target).prop('special_click')) {
            var id = $(event.currentTarget).data('id');
            if (id) {
                this.trigger_up('open_record', { id: id, target: event.target });
            }
        }
    },
    /**
     * @private
     * @param {MouseEvent} event
     */
    _onSelectRecord: function (event) {
        event.stopPropagation();
        this._updateSelection();
        if (!$(event.currentTarget).find('input').prop('checked')) {
            this.$('thead .o_list_record_selector input').prop('checked', false);
        }
    },
    /**
     * @private
     * @param {MouseEvent} event
     */
    _onSortColumn: function (event) {
        var name = $(event.currentTarget).data('name');
        this.trigger_up('toggle_column_order', { id: this.state.id, name: name });
    },
    /**
     * @private
     * @param {MouseEvent} event
     */
    _onToggleGroup: function (event) {
        var group = $(event.currentTarget).data('group');
        if (group.count) {
            this.trigger_up('toggle_group', { group: group });
        }
    },
    /**
     * When the user clicks on the 'checkbox' on the left of a record, we need
     * to toggle its status.
     *
     * @private
     * @param {MouseEvent} event
     */
    _onToggleSelection: function (event) {
        var checked = $(event.currentTarget).prop('checked') || false;
        this.$('tbody .o_list_record_selector input:not(":disabled")').prop('checked', checked);
        this._updateSelection();
    },
});

return ListRenderer;
});<|MERGE_RESOLUTION|>--- conflicted
+++ resolved
@@ -661,17 +661,11 @@
         this.$el.addClass('table-responsive')
             .append($table);
         this._computeAggregates();
-<<<<<<< HEAD
         $table.toggleClass('o_list_view_grouped', this.isGrouped);
         $table.toggleClass('o_list_view_ungrouped', !this.isGrouped);
-        if (this.isGrouped) {
-=======
-        $table.toggleClass('o_list_view_grouped', is_grouped);
-        $table.toggleClass('o_list_view_ungrouped', !is_grouped);
         this.hasHandle = this.state.orderedBy.length === 0 ||
             this.state.orderedBy[0].name === this.handleField;
-        if (is_grouped) {
->>>>>>> a1b384d6
+        if (this.isGrouped) {
             $table
                 .append(this._renderHeader(true))
                 .append(this._renderGroups(this.state.data))
