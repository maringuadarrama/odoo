--- conflicted
+++ resolved
@@ -171,13 +171,10 @@
                 self.$('.progress-bar.o_bar_has_records').css('max-width', maxWidth + '%');
                 self.$('.progress-bar.o_bar_has_records').css('min-width', minWidth + '%');
                 $bar.css('width', (count * 100 / self.groupCount) + '%');
-<<<<<<< HEAD
+                barNumber++;
                 $bar.attr('aria-valuemin', 0);
                 $bar.attr('aria-valuemax', self.groupCount);
                 $bar.attr('aria-valuenow', count);
-=======
-                barNumber++;
->>>>>>> 8d936619
             } else {
                 $bar.css('width', '');
             }
