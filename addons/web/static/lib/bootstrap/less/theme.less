--- conflicted
+++ resolved
@@ -33,15 +33,12 @@
     .box-shadow(inset 0 3px 5px rgba(0,0,0,.125));
   }
 
-<<<<<<< HEAD
-=======
   &.disabled,
   &[disabled],
   fieldset[disabled] & {
     .box-shadow(none);
   }
 
->>>>>>> 63e92cbc
   .badge {
     text-shadow: none;
   }
@@ -67,12 +64,6 @@
   }
 
   &.disabled,
-<<<<<<< HEAD
-  &:disabled,
-  &[disabled] {
-    background-color: darken(@btn-color, 12%);
-    background-image: none;
-=======
   &[disabled],
   fieldset[disabled] & {
     &,
@@ -84,7 +75,6 @@
       background-color: darken(@btn-color, 12%);
       background-image: none;
     }
->>>>>>> 63e92cbc
   }
 }
 
@@ -160,11 +150,7 @@
 .navbar-inverse {
   #gradient > .vertical(@start-color: lighten(@navbar-inverse-bg, 10%); @end-color: @navbar-inverse-bg);
   .reset-filter(); // Remove gradient in IE<10 to fix bug where dropdowns don't get triggered; see https://github.com/twbs/bootstrap/issues/10257
-<<<<<<< HEAD
-
-=======
   border-radius: @navbar-border-radius;
->>>>>>> 63e92cbc
   .navbar-nav > .open > a,
   .navbar-nav > .active > a {
     #gradient > .vertical(@start-color: @navbar-inverse-link-active-bg; @end-color: lighten(@navbar-inverse-link-active-bg, 2.5%));
