odoo.define('web.list_tests', function (require) {
"use strict";

var config = require('web.config');
var basicFields = require('web.basic_fields');
var FormView = require('web.FormView');
var ListView = require('web.ListView');
var testUtils = require('web.test_utils');
var widgetRegistry = require('web.widget_registry');
var Widget = require('web.Widget');

var createView = testUtils.createView;

QUnit.module('Views', {
    beforeEach: function () {
        this.data = {
            foo: {
                fields: {
                    foo: {string: "Foo", type: "char"},
                    bar: {string: "Bar", type: "boolean"},
                    date: {string: "Some Date", type: "date"},
                    int_field: {string: "int_field", type: "integer", sortable: true},
                    qux: {string: "my float", type: "float"},
                    m2o: {string: "M2O field", type: "many2one", relation: "bar"},
                    o2m: {string: "O2M field", type: "one2many", relation: "bar"},
                    m2m: {string: "M2M field", type: "many2many", relation: "bar"},
                    amount: {string: "Monetary field", type: "monetary"},
                    currency_id: {string: "Currency", type: "many2one",
                                  relation: "res_currency", default: 1},
                    datetime: {string: "Datetime Field", type: 'datetime'},
                    reference: {string: "Reference Field", type: 'reference', selection: [
                        ["bar", "Bar"], ["res_currency", "Currency"], ["event", "Event"]]},
                },
                records: [
                    {
                        id: 1,
                        bar: true,
                        foo: "yop",
                        int_field: 10,
                        qux: 0.4,
                        m2o: 1,
                        m2m: [1, 2],
                        amount: 1200,
                        currency_id: 2,
                        date: "2017-01-25",
                        datetime: "2016-12-12 10:55:05",
                        reference: 'bar,1',
                    },
                    {id: 2, bar: true, foo: "blip", int_field: 9, qux: 13,
                     m2o: 2, m2m: [1, 2, 3], amount: 500, reference: 'res_currency,1'},
                    {id: 3, bar: true, foo: "gnap", int_field: 17, qux: -3,
                     m2o: 1, m2m: [], amount: 300, reference: 'res_currency,2'},
                    {id: 4, bar: false, foo: "blip", int_field: -4, qux: 9,
                     m2o: 1, m2m: [1], amount: 0},
                ]
            },
            bar: {
                fields: {},
                records: [
                    {id: 1, display_name: "Value 1"},
                    {id: 2, display_name: "Value 2"},
                    {id: 3, display_name: "Value 3"},
                ]
            },
            res_currency: {
                fields: {
                    symbol: {string: "Symbol", type: "char"},
                    position: {
                        string: "Position",
                        type: "selection",
                        selection: [['after', 'A'], ['before', 'B']],
                    },
                },
                records: [
                    {id: 1, display_name: "USD", symbol: '$', position: 'before'},
                    {id: 2, display_name: "EUR", symbol: '€', position: 'after'},
                ],
            },
            event: {
                fields: {
                    id: {string: "ID", type: "integer"},
                    name: {string: "name", type: "char"},
                },
                records: [
                    {id: "2-20170808020000", name: "virtual"},
                ]
            },
        };
    }
}, function () {

    QUnit.module('ListView');

    QUnit.test('simple readonly list', function (assert) {
        assert.expect(10);

        var list = createView({
            View: ListView,
            model: 'foo',
            data: this.data,
            arch: '<tree><field name="foo"/><field name="int_field"/></tree>',
        });

        assert.notOk(list.$el.hasClass('o_cannot_create'),
            "should not have className 'o_cannot_create'");

        // 3 th (1 for checkbox, 2 for columns)
        assert.strictEqual(list.$('th').length, 3, "should have 3 columns");

        assert.strictEqual(list.$('td:contains(gnap)').length, 1, "should contain gnap");
        assert.strictEqual(list.$('tbody tr').length, 4, "should have 4 rows");
        assert.strictEqual(list.$('th.o_column_sortable').length, 1, "should have 1 sortable column");

        assert.strictEqual(list.$('thead th:nth(2)').css('text-align'), 'right',
            "header cells of integer fields should be right aligned");
        assert.strictEqual(list.$('tbody tr:first td:nth(2)').css('text-align'), 'right',
            "integer cells should be right aligned");

        assert.ok(list.$buttons.find('.o_list_button_add').is(':visible'),
            "should have a visible Create button");
        assert.ok(!list.$buttons.find('.o_list_button_save').is(':visible'),
            "should not have a visible save button");
        assert.ok(!list.$buttons.find('.o_list_button_discard').is(':visible'),
            "should not have a visible save button");
        list.destroy();
    });

    QUnit.test('list with create="0"', function (assert) {
        assert.expect(2);

        var list = createView({
            View: ListView,
            model: 'foo',
            data: this.data,
            arch: '<tree create="0"><field name="foo"/></tree>',
        });

        assert.ok(list.$el.hasClass('o_cannot_create'),
            "should have className 'o_cannot_create'");
        assert.strictEqual(list.$buttons.find('.o_list_button_add').length, 0,
            "should not have the 'Create' button");

        list.destroy();
    });

    QUnit.test('list with delete="0"', function (assert) {
        assert.expect(4);

        var list = createView({
            View: ListView,
            model: 'foo',
            data: this.data,
            viewOptions: {sidebar: true},
            arch: '<tree delete="0"><field name="foo"/></tree>',
        });

        assert.ok(list.sidebar.$el.hasClass('o_hidden'), 'sidebar should be invisible');
        assert.ok(list.$('tbody td.o_list_record_selector').length, 'should have at least one record');

        list.$('tbody td.o_list_record_selector:first input').click();
        assert.ok(!list.sidebar.$el.hasClass('o_hidden'), 'sidebar should be visible');
        assert.notOk(list.sidebar.$('a:contains(Delete)').length, 'sidebar should not have Delete button');

        list.destroy();
    });

    QUnit.test('simple editable rendering', function (assert) {
        assert.expect(12);

        var list = createView({
            View: ListView,
            model: 'foo',
            data: this.data,
            arch: '<tree editable="bottom"><field name="foo"/><field name="bar"/></tree>',
        });

        assert.strictEqual(list.$('th').length, 3, "should have 2 th");
        assert.strictEqual(list.$('th').length, 3, "should have 3 th");
        assert.strictEqual(list.$('td:contains(yop)').length, 1, "should contain yop");

        assert.ok(list.$buttons.find('.o_list_button_add').is(':visible'),
            "should have a visible Create button");
        assert.ok(!list.$buttons.find('.o_list_button_save').is(':visible'),
            "should not have a visible save button");
        assert.ok(!list.$buttons.find('.o_list_button_discard').is(':visible'),
            "should not have a visible discard button");

        list.$('td:not(.o_list_record_selector)').first().click();

        assert.ok(!list.$buttons.find('.o_list_button_add').is(':visible'),
            "should not have a visible Create button");
        assert.ok(list.$buttons.find('.o_list_button_save').is(':visible'),
            "should have a visible save button");
        assert.ok(list.$buttons.find('.o_list_button_discard').is(':visible'),
            "should have a visible discard button");

        list.$buttons.find('.o_list_button_save').click();

        assert.ok(list.$buttons.find('.o_list_button_add').is(':visible'),
            "should have a visible Create button");
        assert.ok(!list.$buttons.find('.o_list_button_save').is(':visible'),
            "should not have a visible save button");
        assert.ok(!list.$buttons.find('.o_list_button_discard').is(':visible'),
            "should not have a visible discard button");
        list.destroy();
    });

    QUnit.test('invisible columns are not displayed', function (assert) {
        assert.expect(1);

        var list = createView({
            View: ListView,
            model: 'foo',
            data: this.data,
            arch: '<tree>' +
                    '<field name="foo"/>' +
                    '<field name="bar" invisible="1"/>' +
                '</tree>',
        });

        // 1 th for checkbox, 1 for 1 visible column
        assert.strictEqual(list.$('th').length, 2, "should have 2 th");
        list.destroy();
    });

    QUnit.test('record-depending invisible lines are correctly aligned', function (assert) {
        assert.expect(4);

        var list = createView({
            View: ListView,
            model: 'foo',
            data: this.data,
            arch: '<tree>' +
                    '<field name="foo"/>' +
                    '<field name="bar" attrs="{\'invisible\': [(\'id\',\'=\', 1)]}"/>' +
                    '<field name="int_field"/>' +
                '</tree>',
        });

        assert.strictEqual(list.$('tbody tr:first td').length, 4,
            "there should be 4 cells in the first row");
        assert.strictEqual(list.$('tbody td.o_invisible_modifier').length, 1,
            "there should be 1 invisible bar cell");
        assert.ok(list.$('tbody tr:first td:eq(2)').hasClass('o_invisible_modifier'),
            "the 3rd cell should be invisible");
        assert.strictEqual(list.$('tbody tr:eq(0) td:visible').length, list.$('tbody tr:eq(1) td:visible').length,
            "there should be the same number of visible cells in different rows");
        list.destroy();
    });

    QUnit.test('do not perform extra RPC to read invisible many2one fields', function (assert) {
        assert.expect(3);

        this.data.foo.fields.m2o.default = 2;

        var list = createView({
            View: ListView,
            model: 'foo',
            data: this.data,
            arch: '<tree editable="top">' +
                    '<field name="foo"/>' +
                    '<field name="m2o" invisible="1"/>' +
                '</tree>',
            mockRPC: function (route, args) {
                assert.step(_.last(route.split('/')));
                return this._super.apply(this, arguments);
            },
        });

        list.$buttons.find('.o_list_button_add').click();
        assert.verifySteps(['search_read', 'default_get'], "no nameget should be done");

        list.destroy();
    });

    QUnit.test('at least 4 rows are rendered, even if less data', function (assert) {
        assert.expect(1);

        var list = createView({
            View: ListView,
            model: 'foo',
            data: this.data,
            arch: '<tree><field name="bar"/></tree>',
            domain: [['bar', '=', true]],
        });

        assert.strictEqual(list.$('tbody tr').length, 4, "should have 4 rows");
        list.destroy();
    });

    QUnit.test('basic grouped list rendering', function (assert) {
        assert.expect(4);

        var list = createView({
            View: ListView,
            model: 'foo',
            data: this.data,
            arch: '<tree><field name="foo"/><field name="bar"/></tree>',
            groupBy: ['bar'],
        });

        assert.strictEqual(list.$('th:contains(Foo)').length, 1, "should contain Foo");
        assert.strictEqual(list.$('th:contains(Bar)').length, 1, "should contain Bar");
        assert.strictEqual(list.$('tr.o_group_header').length, 2, "should have 2 .o_group_header");
        assert.strictEqual(list.$('th.o_group_name').length, 2, "should have 2 .o_group_name");
        list.destroy();
    });

    QUnit.test('many2one field rendering', function (assert) {
        assert.expect(1);

        var list = createView({
            View: ListView,
            model: 'foo',
            data: this.data,
            arch: '<tree><field name="m2o"/></tree>',
        });

        assert.ok(list.$('td:contains(Value 1)').length,
            "should have the display_name of the many2one");
        list.destroy();
    });

    QUnit.test('grouped list view, with 1 open group', function (assert) {
        assert.expect(6);

        var list = createView({
            View: ListView,
            model: 'foo',
            data: this.data,
            arch: '<tree><field name="foo"/><field name="int_field"/></tree>',
            groupBy: ['foo'],
        });

        list.$('th.o_group_name').get(1).click();
        assert.strictEqual(list.$('tbody:eq(1) tr').length, 2, "open group should contain 2 records");
        assert.strictEqual(list.$('tbody').length, 3, "should contain 3 tbody");
        assert.strictEqual(list.$('td:contains(9)').length, 1, "should contain 9");
        assert.strictEqual(list.$('td:contains(-4)').length, 1, "should contain -4");
        assert.strictEqual(list.$('td:contains(10)').length, 1, "should contain 10");
        assert.strictEqual(list.$('tr.o_group_header td:contains(10)').length, 1, "but 10 should be in a header");
        list.destroy();
    });

    QUnit.test('opening records when clicking on record', function (assert) {
        assert.expect(3);

        var list = createView({
            View: ListView,
            model: 'foo',
            data: this.data,
            arch: '<tree><field name="foo"/></tree>',
        });

        testUtils.intercept(list, "open_record", function () {
            assert.ok("list view should trigger 'open_record' event");
        });

        list.$('tr td:not(.o_list_record_selector)').first().click();
        list.update({groupBy: ['foo']});
        assert.strictEqual(list.$('tr.o_group_header').length, 3, "list should be grouped");
        list.$('th.o_group_name').first().click();

        list.$('tr:not(.o_group_header) td:not(.o_list_record_selector)').first().click();
        list.destroy();
    });

    QUnit.test('editable list view: readonly fields cannot be edited', function (assert) {
        assert.expect(4);

        this.data.foo.fields.foo.readonly = true;

        var list = createView({
            View: ListView,
            model: 'foo',
            data: this.data,
            arch: '<tree editable="bottom">' +
                    '<field name="foo"/>' +
                    '<field name="bar"/>' +
                    '<field name="int_field" readonly="1"/>' +
                '</tree>',
        });
        var $td = list.$('td:not(.o_list_record_selector)').first();
        var $second_td = list.$('td:not(.o_list_record_selector)').eq(1);
        var $third_td = list.$('td:not(.o_list_record_selector)').eq(2);
        $td.click();
        assert.ok($td.parent().hasClass('o_selected_row'),
            "row should be in edit mode");
        assert.ok($td.hasClass('o_readonly_modifier'),
            "foo cell should be readonly in edit mode");
        assert.ok(!$second_td.hasClass('o_readonly_modifier'),
            "bar cell should be editable");
        assert.ok($third_td.hasClass('o_readonly_modifier'),
            "int_field cell should be readonly in edit mode");
        list.destroy();
    });

    QUnit.test('basic operations for editable list renderer', function (assert) {
        assert.expect(2);

        var list = createView({
            View: ListView,
            model: 'foo',
            data: this.data,
            arch: '<tree editable="bottom"><field name="foo"/><field name="bar"/></tree>',
        });

        var $td = list.$('td:not(.o_list_record_selector)').first();
        assert.ok(!$td.parent().hasClass('o_selected_row'), "td should not be in edit mode");
        $td.click();
        assert.ok($td.parent().hasClass('o_selected_row'), "td should be in edit mode");
        list.destroy();
    });

    QUnit.test('editable list: add a line and discard', function (assert) {
        assert.expect(11);

        var oldDestroy = basicFields.FieldChar.prototype.destroy;
        basicFields.FieldChar.prototype.destroy = function () {
            assert.step('destroy');
            oldDestroy.apply(this, arguments);
        };

        var list = createView({
            View: ListView,
            model: 'foo',
            data: this.data,
            arch: '<tree editable="bottom"><field name="foo"/><field name="bar"/></tree>',
            domain: [['foo', '=', 'yop']],
        });

        assert.strictEqual(list.$('tbody tr').length, 4,
            "list should contain 4 rows");
        assert.strictEqual(list.$('.o_data_row').length, 1,
            "list should contain one record (and thus 3 empty rows)");
        assert.strictEqual(list.pager.$('.o_pager_value').text(), '1-1',
            "pager should be correct");

        list.$buttons.find('.o_list_button_add').click();

        assert.strictEqual(list.$('tbody tr').length, 4,
            "list should still contain 4 rows");
        assert.strictEqual(list.$('.o_data_row').length, 2,
            "list should contain two record (and thus 2 empty rows)");
        assert.strictEqual(list.pager.$('.o_pager_value').text(), '1-2',
            "pager should be correct");

        list.$buttons.find('.o_list_button_discard').click();

        assert.strictEqual(list.$('tbody tr').length, 4,
            "list should still contain 4 rows");
        assert.strictEqual(list.$('.o_data_row').length, 1,
            "list should contain one record (and thus 3 empty rows)");
        assert.strictEqual(list.pager.$('.o_pager_value').text(), '1-1',
            "pager should be correct");
        assert.verifySteps(['destroy'],
            "should have destroyed the widget of the removed line");

        basicFields.FieldChar.prototype.destroy = oldDestroy;
        list.destroy();
    });

    QUnit.test('field changes are triggered correctly', function (assert) {
        assert.expect(2);

        var list = createView({
            View: ListView,
            model: 'foo',
            data: this.data,
            arch: '<tree editable="bottom"><field name="foo"/><field name="bar"/></tree>',
        });
        var $td = list.$('td:not(.o_list_record_selector)').first();

        var n = 0;
        testUtils.intercept(list, "field_changed", function () {
            n = 1;
        });
        $td.click();
        $td.find('input').val('abc').trigger('input');
        assert.strictEqual(n, 1, "field_changed should not have been triggered");
        list.$('td:not(.o_list_record_selector)').eq(2).click();
        assert.strictEqual(n, 1, "field_changed should have been triggered");
        list.destroy();
    });

    QUnit.test('editable list view: basic char field edition', function (assert) {
        assert.expect(4);

        var list = createView({
            View: ListView,
            model: 'foo',
            data: this.data,
            arch: '<tree editable="bottom"><field name="foo"/><field name="bar"/></tree>',
        });
        var $td = list.$('td:not(.o_list_record_selector)').first();
        $td.click();
        $td.find('input').val('abc').trigger('input');
        assert.strictEqual($td.find('input').val(), 'abc', "char field has been edited correctly");

        var $next_row_td = list.$('tbody tr:eq(1) td:not(.o_list_record_selector)').first();
        $next_row_td.click(); // should trigger the save of the previous row
        assert.strictEqual(list.$('td:not(.o_list_record_selector)').first().text(), 'abc',
            'changes should be saved correctly');
        assert.ok(!list.$('tbody tr').first().hasClass('o_selected_row'),
            'saved row should be in readonly mode');
        assert.strictEqual(this.data.foo.records[0].foo, 'abc',
            "the edition should have been properly saved");
        list.destroy();
    });

    QUnit.test('editable list view: save data when list sorting in edit mode', function (assert) {
        assert.expect(3);

        this.data.foo.fields.foo.sortable = true;

        var list = createView({
            View: ListView,
            model: 'foo',
            data: this.data,
            arch: '<tree editable="bottom"><field name="foo"/></tree>',
            mockRPC: function (route, args) {
                if (args.method === 'write') {
                    assert.deepEqual(args.args, [[1], {foo: 'xyz'}],
                        "should correctly save the edited record");
                }
                return this._super.apply(this, arguments);
            }
        });

        list.$('.o_data_cell:first').click();
        list.$('input[name="foo"]').val('xyz').trigger('input');
        list.$('.o_column_sortable').click();

        assert.ok(list.$('.o_data_row:first').hasClass('o_selected_row'),
            "first row should still be in edition");

        list.$buttons.find('.o_list_button_save').click();
        assert.ok(!list.$buttons.hasClass('o-editing'),
            "list buttons should be back to their readonly mode");

        list.destroy();
    });

    QUnit.test('selection changes are triggered correctly', function (assert) {
        assert.expect(8);

        var list = createView({
            View: ListView,
            model: 'foo',
            data: this.data,
            arch: '<tree><field name="foo"/><field name="bar"/></tree>',
        });
        var $tbody_selector = list.$('tbody .o_list_record_selector input').first();
        var $thead_selector = list.$('thead .o_list_record_selector input');

        var n = 0;
        testUtils.intercept(list, "selection_changed", function () {
            n += 1;
        });

        // tbody checkbox click
        $tbody_selector.click();
        assert.strictEqual(n, 1, "selection_changed should have been triggered");
        assert.ok($tbody_selector.is(':checked'), "selection checkbox should be checked");
        $tbody_selector.click();
        assert.strictEqual(n, 2, "selection_changed should have been triggered");
        assert.ok(!$tbody_selector.is(':checked'), "selection checkbox shouldn't be checked");

        // head checkbox click
        $thead_selector.click();
        assert.strictEqual(n, 3, "selection_changed should have been triggered");
        assert.strictEqual(list.$('tbody .o_list_record_selector input:checked').length,
            list.$('tbody tr').length, "all selection checkboxes should be checked");

        $thead_selector.click();
        assert.strictEqual(n, 4, "selection_changed should have been triggered");

        assert.strictEqual(list.$('tbody .o_list_record_selector input:checked').length, 0,
                            "no selection checkbox should be checked");
        list.destroy();
    });

    QUnit.test('aggregates are computed correctly', function (assert) {
        assert.expect(4);

        var list = createView({
            View: ListView,
            model: 'foo',
            data: this.data,
            arch: '<tree editable="bottom"><field name="foo"/><field name="int_field" sum="Sum"/></tree>',
        });
        var $tbody_selectors = list.$('tbody .o_list_record_selector input');
        var $thead_selector = list.$('thead .o_list_record_selector input');

        assert.strictEqual(list.$('tfoot td:nth(2)').text(), "32", "total should be 32");

        $tbody_selectors.first().click();
        $tbody_selectors.last().click();
        assert.strictEqual(list.$('tfoot td:nth(2)').text(), "6",
                        "total should be 6 as first and last records are selected");

        $thead_selector.click();
        assert.strictEqual(list.$('tfoot td:nth(2)').text(), "32",
                        "total should be 32 as all records are selected");

        // Let's update the view to dislay NO records
        list.update({domain: ['&', ['bar', '=', false], ['int_field', '>', 0]]});
        assert.strictEqual(list.$('tfoot td:nth(2)').text(), "0", "total should have been recomputed to 0");

        list.destroy();
    });

    QUnit.test('aggregates are computed correctly in grouped lists', function (assert) {
        assert.expect(4);

        var list = createView({
            View: ListView,
            model: 'foo',
            data: this.data,
            groupBy: ['m2o'],
            arch: '<tree editable="bottom"><field name="int_field" sum="Sum"/></tree>',
        });

        var $groupHeader1 = list.$('.o_group_header').filter(function (index, el) {
            return $(el).data('group').res_id === 1;
        });
        var $groupHeader2 = list.$('.o_group_header').filter(function (index, el) {
            return $(el).data('group').res_id === 2;
        });
        assert.strictEqual($groupHeader1.find('td:nth(1)').text(), "23", "first group total should be 23");
        assert.strictEqual($groupHeader2.find('td:nth(1)').text(), "9", "second group total should be 9");
        assert.strictEqual(list.$('tfoot td:nth(2)').text(), "32", "total should be 32");

        $groupHeader1.click();
        list.$('tbody .o_list_record_selector input').first().click();
        assert.strictEqual(list.$('tfoot td:nth(2)').text(), "10",
                        "total should be 10 as first record of first group is selected");
        list.destroy();
    });

    QUnit.test('aggregates are updated when a line is edited', function (assert) {
        assert.expect(2);

        var list = createView({
            View: ListView,
            model: 'foo',
            data: this.data,
            arch: '<tree editable="bottom"><field name="int_field" sum="Sum"/></tree>',
        });

        assert.strictEqual(list.$('td[title="Sum"]').text(), "32", "current total should be 32");

        list.$('tr.o_data_row td.o_data_cell').first().click();
        list.$('td.o_data_cell input').val("15").trigger("input");

        assert.strictEqual(list.$('td[title="Sum"]').text(), "37",
            "current total should now be 37");
        list.destroy();
    });

    QUnit.test('groups can be sorted on aggregates', function (assert) {
        assert.expect(10);

        var list = createView({
            View: ListView,
            model: 'foo',
            data: this.data,
            groupBy: ['foo'],
            arch: '<tree editable="bottom"><field name="int_field" sum="Sum"/></tree>',
            mockRPC: function (route, args) {
                if (args.method === 'read_group') {
                    assert.step(args.kwargs.orderby || 'default order');
                }
                return this._super.apply(this, arguments);
            },
        });

        assert.strictEqual(list.$('tbody .o_list_number').text(), '10517',
            "initial order should be 10, 5, 17");
        assert.strictEqual(list.$('tfoot td:nth(2)').text(), '32', "total should be 32");

        list.$('.o_column_sortable').click(); // sort (int_field ASC)
        assert.strictEqual(list.$('tfoot td:nth(2)').text(), '32', "total should still be 32");
        assert.strictEqual(list.$('tbody .o_list_number').text(), '51017',
            "order should be 5, 10, 17");

        list.$('.o_column_sortable').click(); // sort (int_field DESC)
        assert.strictEqual(list.$('tbody .o_list_number').text(), '17105',
            "initial order should be 17, 10, 5");
        assert.strictEqual(list.$('tfoot td:nth(2)').text(), '32', "total should still be 32");

        assert.verifySteps(['default order', 'int_field ASC', 'int_field DESC']);

        list.destroy();
    });

    QUnit.test('properly apply onchange in simple case', function (assert) {
        assert.expect(2);

        this.data.foo.onchanges = {
            foo: function (obj) {
                obj.int_field = obj.foo.length + 1000;
            },
        };
        var list = createView({
            View: ListView,
            model: 'foo',
            data: this.data,
            arch: '<tree editable="top"><field name="foo"/><field name="int_field"/></tree>',
        });

        var $foo_td = list.$('td:not(.o_list_record_selector)').first();
        var $int_field_td = list.$('td:not(.o_list_record_selector)').eq(1);

        assert.strictEqual($int_field_td.text(), '10', "should contain initial value");

        $foo_td.click();
        $foo_td.find('input').val('tralala').trigger('input');

        assert.strictEqual($int_field_td.find('input').val(), "1007",
                        "should contain input with onchange applied");
        list.destroy();
    });

    QUnit.test('column width should not change when switching mode', function (assert) {
        assert.expect(10);

        // Warning: this test is css dependant
        var list = createView({
            View: ListView,
            model: 'foo',
            data: this.data,
            arch: '<tree editable="top">' +
                        '<field name="foo"/>' +
                        '<field name="int_field" readonly="1"/>' +
                        '<field name="m2o"/>' +
                        '<field name="m2m" widget="many2many_tags"/>' +
                    '</tree>',
        });
        var startWidths = _.pluck(list.$('thead th'), 'offsetWidth');

        // start edition of first row
        list.$('td:not(.o_list_record_selector)').first().click();

        var editionWidths = _.pluck(list.$('thead th'), 'offsetWidth');

        // leave edition
        list.$buttons.find('.o_list_button_save').click();
        var readonlyWidths = _.pluck(list.$('thead th'), 'offsetWidth');

        for (var i = 0; i < startWidths.length; i++) {
            assert.strictEqual(startWidths[i], editionWidths[i],
                'width of columns should remain unchanged which switching from readonly to edit mode');
            assert.strictEqual(editionWidths[i], readonlyWidths[i],
                'width of columns should remain unchanged which switching from edit to readonly mode');
        }
        list.destroy();
    });

    QUnit.test('deleting one record', function (assert) {
        assert.expect(5);

        var list = createView({
            View: ListView,
            model: 'foo',
            data: this.data,
            viewOptions: {sidebar: true},
            arch: '<tree><field name="foo"/></tree>',
        });

        assert.ok(list.sidebar.$el.hasClass('o_hidden'), 'sidebar should be invisible');
        assert.strictEqual(list.$('tbody td.o_list_record_selector').length, 4, "should have 4 records");

        list.$('tbody td.o_list_record_selector:first input').click();

        assert.ok(!list.sidebar.$el.hasClass('o_hidden'), 'sidebar should be visible');

        list.sidebar.$('a:contains(Delete)').click();
        assert.ok($('body').hasClass('modal-open'), 'body should have modal-open clsss');

        $('body .modal-dialog button span:contains(Ok)').click();

        assert.strictEqual(list.$('tbody td.o_list_record_selector').length, 3, "should have 3 records");
        list.destroy();
    });

    QUnit.test('archiving one record', function (assert) {
        assert.expect(9);

        // add active field on foo model and make all records active
        this.data.foo.fields.active = {string: 'Active', type: 'boolean', default: true};

        var list = createView({
            View: ListView,
            model: 'foo',
            data: this.data,
            viewOptions: {sidebar: true},
            arch: '<tree><field name="foo"/></tree>',
            mockRPC: function (route) {
                if (route === '/web/dataset/call_kw/ir.attachment/search_read') {
                    return $.when([]);
                }
                assert.step(route);
                return this._super.apply(this, arguments);
            },
        });

        assert.ok(list.sidebar.$el.hasClass('o_hidden'), 'sidebar should be invisible');
        assert.strictEqual(list.$('tbody td.o_list_record_selector').length, 4, "should have 4 records");

        list.$('tbody td.o_list_record_selector:first input').click();

        assert.ok(!list.sidebar.$el.hasClass('o_hidden'), 'sidebar should be visible');

        assert.verifySteps(['/web/dataset/search_read']);
        list.sidebar.$('a:contains(Archive)').click();

        assert.strictEqual(list.$('tbody td.o_list_record_selector').length, 3, "should have 3 records");
        assert.verifySteps(['/web/dataset/search_read', '/web/dataset/call_kw/foo/write', '/web/dataset/search_read']);
        list.destroy();
    });

    QUnit.test('pager (ungrouped and grouped mode), default limit', function (assert) {
        assert.expect(4);

        var list = createView({
            View: ListView,
            model: 'foo',
            data: this.data,
            arch: '<tree><field name="foo"/><field name="bar"/></tree>',
            mockRPC: function (route, args) {
                if (route === '/web/dataset/search_read') {
                    assert.strictEqual(args.limit, 80, "default limit should be 80 in List");
                }
                return this._super.apply(this, arguments);
            },
        });

        assert.ok(!list.pager.$el.hasClass('o_hidden'), "pager should be visible");
        assert.strictEqual(list.pager.state.size, 4, "pager's size should be 4");
        list.update({ groupBy: ['bar']});
        assert.ok(list.pager.$el.hasClass('o_hidden'), "pager should be invisible");
        list.destroy();
    });

    QUnit.test('can sort records when clicking on header', function (assert) {
        assert.expect(9);

        this.data.foo.fields.foo.sortable = true;

        var nbSearchRead = 0;
        var list = createView({
            View: ListView,
            model: 'foo',
            data: this.data,
            arch: '<tree><field name="foo"/><field name="bar"/></tree>',
            mockRPC: function (route) {
                if (route === '/web/dataset/search_read') {
                    nbSearchRead++;
                }
                return this._super.apply(this, arguments);
            },
        });

        assert.strictEqual(nbSearchRead, 1, "should have done one search_read");
        assert.ok(list.$('tbody tr:first td:contains(yop)').length,
            "record 1 should be first");
        assert.ok(list.$('tbody tr:eq(3) td:contains(blip)').length,
            "record 3 should be first");

        nbSearchRead = 0;
        list.$('thead th:contains(Foo)').click();
        assert.strictEqual(nbSearchRead, 1, "should have done one search_read");
        assert.ok(list.$('tbody tr:first td:contains(blip)').length,
            "record 3 should be first");
        assert.ok(list.$('tbody tr:eq(3) td:contains(yop)').length,
            "record 1 should be first");

        nbSearchRead = 0;
        list.$('thead th:contains(Foo)').click();
        assert.strictEqual(nbSearchRead, 1, "should have done one search_read");
        assert.ok(list.$('tbody tr:first td:contains(yop)').length,
            "record 3 should be first");
        assert.ok(list.$('tbody tr:eq(3) td:contains(blip)').length,
            "record 1 should be first");

        list.destroy();
    });

    QUnit.test('use default_order', function (assert) {
        assert.expect(3);

        var list = createView({
            View: ListView,
            model: 'foo',
            data: this.data,
            arch: '<tree default_order="foo"><field name="foo"/><field name="bar"/></tree>',
            mockRPC: function (route, args) {
                if (route === '/web/dataset/search_read') {
                    assert.strictEqual(args.sort, 'foo ASC',
                        "should correctly set the sort attribute");
                }
                return this._super.apply(this, arguments);
            },
        });

        assert.ok(list.$('tbody tr:first td:contains(blip)').length,
            "record 3 should be first");
        assert.ok(list.$('tbody tr:eq(3) td:contains(yop)').length,
            "record 1 should be first");

        list.destroy();
    });

    QUnit.test('use more complex default_order', function (assert) {
        assert.expect(3);

        var list = createView({
            View: ListView,
            model: 'foo',
            data: this.data,
            arch: '<tree default_order="foo, bar desc, int_field">' +
                    '<field name="foo"/><field name="bar"/>' +
                '</tree>',
            mockRPC: function (route, args) {
                if (route === '/web/dataset/search_read') {
                    assert.strictEqual(args.sort, 'foo ASC, bar DESC, int_field ASC',
                        "should correctly set the sort attribute");
                }
                return this._super.apply(this, arguments);
            },
        });

        assert.ok(list.$('tbody tr:first td:contains(blip)').length,
            "record 3 should be first");
        assert.ok(list.$('tbody tr:eq(3) td:contains(yop)').length,
            "record 1 should be first");

        list.destroy();
    });

    QUnit.test('use default_order on editable tree: sort on save', function (assert) {
        assert.expect(8);

        this.data.foo.records[0].o2m = [1, 3];

        var form = createView({
            View: FormView,
            model: 'foo',
            data: this.data,
            arch: '<form>' +
                    '<sheet>' +
                        '<field name="o2m">' +
                            '<tree editable="bottom" default_order="display_name">' +
                                '<field name="display_name"/>' +
                            '</tree>' +
                        '</field>' +
                    '</sheet>' +
                '</form>',
            res_id: 1,
        });

        form.$buttons.find('.o_form_button_edit').click();
        assert.ok(form.$('tbody tr:first td:contains(Value 1)').length,
            "Value 1 should be first");
        assert.ok(form.$('tbody tr:eq(1) td:contains(Value 3)').length,
            "Value 3 should be second");

        var $o2m = form.$('.o_field_widget[name=o2m]');
        form.$('.o_field_x2many_list_row_add a').click();
        $o2m.find('.o_field_widget').val("Value 2").trigger('input');
        assert.ok(form.$('tbody tr:first td:contains(Value 1)').length,
            "Value 1 should be first");
        assert.ok(form.$('tbody tr:eq(1) td:contains(Value 3)').length,
            "Value 3 should be second");
        assert.ok(form.$('tbody tr:eq(2) td input').val(),
            "Value 2 should be third (shouldn't be sorted)");

        form.$buttons.find('.o_form_button_save').click();
        assert.ok(form.$('tbody tr:first td:contains(Value 1)').length,
            "Value 1 should be first");
        assert.ok(form.$('tbody tr:eq(1) td:contains(Value 2)').length,
            "Value 2 should be second (should be sorted after saving)");
        assert.ok(form.$('tbody tr:eq(2) td:contains(Value 3)').length,
            "Value 3 should be third");

        form.destroy();
    });

    QUnit.test('use default_order on editable tree: sort on demand', function (assert) {
        assert.expect(8);

        this.data.foo.records[0].o2m = [1, 3];
        this.data.bar.fields = {name: {string: "Name", type: "char", sortable: true}};
        this.data.bar.records[0].name = "Value 1";
        this.data.bar.records[2].name = "Value 3";

        var form = createView({
            View: FormView,
            model: 'foo',
            data: this.data,
            arch: '<form>' +
                    '<sheet>' +
                        '<field name="o2m">' +
                            '<tree editable="bottom" default_order="name">' +
                                '<field name="name"/>' +
                            '</tree>' +
                        '</field>' +
                    '</sheet>' +
                '</form>',
            res_id: 1,
        });

        form.$buttons.find('.o_form_button_edit').click();
        assert.ok(form.$('tbody tr:first td:contains(Value 1)').length,
            "Value 1 should be first");
        assert.ok(form.$('tbody tr:eq(1) td:contains(Value 3)').length,
            "Value 3 should be second");

        var $o2m = form.$('.o_field_widget[name=o2m]');
        form.$('.o_field_x2many_list_row_add a').click();
        $o2m.find('.o_field_widget').val("Value 2").trigger('input');
        assert.ok(form.$('tbody tr:first td:contains(Value 1)').length,
            "Value 1 should be first");
        assert.ok(form.$('tbody tr:eq(1) td:contains(Value 3)').length,
            "Value 3 should be second");
        assert.ok(form.$('tbody tr:eq(2) td input').val(),
            "Value 2 should be third (shouldn't be sorted)");

        form.$('.o_form_sheet_bg').click(); // validate the row before sorting
        $o2m.find('.o_column_sortable').click();
        assert.ok(form.$('tbody tr:first td:contains(Value 3)').length,
            "Value 3 should be first");
        assert.ok(form.$('tbody tr:eq(1) td:contains(Value 2)').length,
            "Value 2 should be second (should be sorted after saving)");
        assert.ok(form.$('tbody tr:eq(2) td:contains(Value 1)').length,
            "Value 1 should be third");

        form.destroy();
    });

    QUnit.test('use default_order on editable tree: sort on demand in page', function (assert) {
        assert.expect(4);

        this.data.bar.fields = {name: {string: "Name", type: "char", sortable: true}};

        var ids = [];
        for (var i=0; i<45; i++) {
            var id = 4 + i;
            ids.push(id);
            this.data.bar.records.push({
                id: id,
                name: "Value " + id,
            });
        }
        this.data.foo.records[0].o2m = ids;

        var form = createView({
            View: FormView,
            model: 'foo',
            data: this.data,
            arch: '<form>' +
                    '<sheet>' +
                        '<field name="o2m">' +
                            '<tree editable="bottom" default_order="name">' +
                                '<field name="name"/>' +
                            '</tree>' +
                        '</field>' +
                    '</sheet>' +
                '</form>',
            res_id: 1,
        });

        // Change page
        form.$('.o_pager_next').click();
        assert.ok(form.$('tbody tr:first td:contains(Value 44)').length,
            "record 44 should be first");
        assert.ok(form.$('tbody tr:eq(4) td:contains(Value 48)').length,
            "record 48 should be last");

        form.$('.o_column_sortable').click();
        assert.ok(form.$('tbody tr:first td:contains(Value 48)').length,
            "record 48 should be first");
        assert.ok(form.$('tbody tr:eq(4) td:contains(Value 44)').length,
            "record 44 should be first");

        form.destroy();
    });

    QUnit.test('can display button in edit mode', function (assert) {
        assert.expect(2);

        var list = createView({
            View: ListView,
            model: 'foo',
            data: this.data,
            arch: '<tree editable="bottom">' +
                    '<field name="foo"/>' +
                    '<button name="notafield" type="object" icon="fa-asterisk" class="o_yeah"/>' +
                '</tree>',
        });
        assert.ok(list.$('tbody button').length, "should have a button");
        assert.ok(list.$('tbody button').hasClass('o_yeah'), "class should be set on the button");
        list.destroy();
    });

    QUnit.test('can display a list with a many2many field', function (assert) {
        assert.expect(3);

        var list = createView({
            View: ListView,
            model: 'foo',
            data: this.data,
            arch: '<tree>' +
                    '<field name="m2m"/>' +
                '</tree>',
            mockRPC: function (route, args) {
                assert.step(route);
                return this._super(route, args);
            },
        });
        assert.verifySteps(['/web/dataset/search_read'], "should have done 1 search_read");
        assert.ok(list.$('td:contains(3 records)').length,
            "should have a td with correct formatted value");
        list.destroy();
    });

    QUnit.test('list without import button', function (assert) {
        assert.expect(1);

        var list = createView({
            View: ListView,
            model: 'foo',
            data: this.data,
            arch: '<tree><field name="foo"/></tree>',
            context: {
                group_by_no_leaf: true,
            }
        });

        assert.ok(!list.$buttons, "should not have any buttons");
        list.destroy();
    });

    QUnit.test('display a tooltip on a field', function (assert) {
        assert.expect(2);

        var initialDebugMode = config.debug;
        config.debug = false;

        var list = createView({
            View: ListView,
            model: 'foo',
            data: this.data,
            arch: '<tree><field name="foo"/></tree>',
        });

        // this is done to force the tooltip to show immediately instead of waiting
        // 1000 ms. not totally academic, but a short test suite is easier to sell :(
        list.$('th:not(.o_list_record_selector)').tooltip('show', false);

        list.$('th:not(.o_list_record_selector)').trigger($.Event('mouseenter'));
        assert.strictEqual($('.tooltip .oe_tooltip_string').length, 0, "should not have rendered a tooltip");

        config.debug = true;
        // it is necessary to rerender the list so tooltips can be properly created
        list.reload();
        list.$('th:not(.o_list_record_selector)').tooltip('show', false);

        list.$('th:not(.o_list_record_selector)').trigger($.Event('mouseenter'));
        assert.strictEqual($('.tooltip .oe_tooltip_string').length, 1, "should have rendered a tooltip");

        config.debug = initialDebugMode;
        list.destroy();
    });

    QUnit.test('support row decoration', function (assert) {
        assert.expect(2);

        var list = createView({
            View: ListView,
            model: 'foo',
            data: this.data,
            arch: '<tree decoration-info="int_field > 5">' +
                    '<field name="foo"/><field name="int_field"/>' +
                '</tree>',
        });

        assert.strictEqual(list.$('tbody tr.text-info').length, 3,
            "should have 3 columns with text-info class");

        assert.strictEqual(list.$('tbody tr').length, 4, "should have 4 rows");
        list.destroy();
    });

    QUnit.test('support row decoration (with unset numeric values)', function (assert) {
        assert.expect(2);

        this.data.foo.records = [];

        var list = createView({
            View: ListView,
            model: 'foo',
            data: this.data,
            arch: '<tree editable="bottom" decoration-danger="int_field &lt; 0">' +
                    '<field name="int_field"/>' +
                '</tree>',
        });

        list.$buttons.find('.o_list_button_add').click();

        assert.strictEqual(list.$('tr.o_data_row.text-danger').length, 0,
            "the data row should not have .text-danger decoration (int_field is unset)");
        list.$('input[name="int_field"]').val('-3').trigger('input');
        assert.strictEqual(list.$('tr.o_data_row.text-danger').length, 1,
            "the data row should have .text-danger decoration (int_field is negative)");
        list.destroy();
    });

    QUnit.test('support row decoration with date', function (assert) {
        assert.expect(3);

        this.data.foo.records[0].datetime = '2017-02-27 12:51:35';

        var list = createView({
            View: ListView,
            model: 'foo',
            data: this.data,
            arch: '<tree decoration-info="datetime == \'2017-02-27 12:51:35\'" decoration-danger="datetime &gt; \'2017-02-27 12:51:35\' AND datetime &lt; \'2017-02-27 10:51:35\'">' +
                    '<field name="datetime"/><field name="int_field"/>' +
                '</tree>',
        });

        assert.strictEqual(list.$('tbody tr.text-info').length, 1,
            "should have 1 columns with text-info class with good datetime");

        assert.strictEqual(list.$('tbody tr.text-danger').length, 0,
            "should have 0 columns with text-danger class with wrong timezone datetime");

        assert.strictEqual(list.$('tbody tr').length, 4, "should have 4 rows");
        list.destroy();
    });

    QUnit.test('no content helper when no data', function (assert) {
        assert.expect(5);

        var records = this.data.foo.records;

        this.data.foo.records = [];

        var list = createView({
            View: ListView,
            model: 'foo',
            data: this.data,
            arch: '<tree><field name="foo"/></tree>',
            viewOptions: {
                action: {
                    help: '<p class="hello">click to add a partner</p>'
                }
            },
        });

        assert.strictEqual(list.$('.oe_view_nocontent').length, 1,
            "should display the no content helper");

        assert.strictEqual(list.$('table').length, 0, "should not have a table in the dom");

        assert.strictEqual(list.$('.oe_view_nocontent p.hello:contains(add a partner)').length, 1,
            "should have rendered no content helper from action");

        this.data.foo.records = records;
        list.reload();

        assert.strictEqual(list.$('.oe_view_nocontent').length, 0,
            "should not display the no content helper");
        assert.strictEqual(list.$('table').length, 1, "should have a table in the dom");
        list.destroy();
    });

    QUnit.test('no nocontent helper when no data and no help', function (assert) {
        assert.expect(3);

        this.data.foo.records = [];

        var list = createView({
            View: ListView,
            model: 'foo',
            data: this.data,
            arch: '<tree><field name="foo"/></tree>',
        });

        assert.strictEqual(list.$('.oe_view_nocontent').length, 0,
            "should not display the no content helper");

        assert.strictEqual(list.$('tr.o_data_row').length, 0,
            "should not have any data row");

        assert.strictEqual(list.$('table').length, 1, "should have a table in the dom");
        list.destroy();
    });

    QUnit.test('list view, editable, without data', function (assert) {
        assert.expect(11);

        this.data.foo.records = [];

        this.data.foo.fields.date.default = "2017-02-10";

        var list = createView({
            View: ListView,
            model: 'foo',
            data: this.data,
            arch: '<tree string="Phonecalls" editable="top">' +
                    '<field name="date"/>' +
                    '<field name="m2o"/>' +
                    '<field name="foo"/>' +
                    '<button type="object" icon="fa-plus-square" name="method"/>' +
                '</tree>',
            viewOptions: {
                action: {
                    help: '<p class="hello">click to add a partner</p>'
                }
            },
            mockRPC: function (route, args) {
                if (args.method === 'create') {
                    assert.ok(true, "should have created a record");
                }
                return this._super.apply(this, arguments);
            },
        });

        assert.strictEqual(list.$('.oe_view_nocontent').length, 1,
            "should have a no content helper displayed");

        assert.strictEqual(list.$('div.table-responsive').length, 0,
            "should not have a div.table-responsive");
        assert.strictEqual(list.$('table').length, 0, "should not have rendered a table");

        list.$buttons.find('.o_list_button_add').click();

        assert.strictEqual(list.$('.oe_view_nocontent').length, 0,
            "should not have a no content helper displayed");
        assert.strictEqual(list.$('table').length, 1, "should have rendered a table");
        assert.strictEqual(list.$el.css('height'), list.$('div.table-responsive').css('height'),
            "the div for the table should take the full height");


        assert.ok(list.$('tbody tr:eq(0)').hasClass('o_selected_row'),
            "the date field td should be in edit mode");
        assert.strictEqual(list.$('tbody tr:eq(0) td:eq(1)').text().trim(), "",
            "the date field td should not have any content");

        assert.strictEqual(list.$('.o_list_button button').prop('disabled'), true,
            "buttons should be disabled while the record is not yet created");

        list.$buttons.find('.o_list_button_save').click();

        assert.strictEqual(list.$('.o_list_button button').prop('disabled'), false,
            "buttons should not be disabled once the record is created");

        list.destroy();
    });

    QUnit.test('list view, editable, with a button', function (assert) {
        assert.expect(1);

        this.data.foo.records = [];

        var list = createView({
            View: ListView,
            model: 'foo',
            data: this.data,
            arch: '<tree string="Phonecalls" editable="top">' +
                    '<field name="foo"/>' +
                    '<button string="abc" icon="fa-phone" type="object" name="schedule_another_phonecall"/>' +
                '</tree>',
        });

        list.$buttons.find('.o_list_button_add').click();

        assert.strictEqual(list.$('table button.o_icon_button i.fa-phone').length, 1,
            "should have rendered a button");
        list.destroy();
    });

    QUnit.test('list view with a button without icon', function (assert) {
        assert.expect(1);

        var list = createView({
            View: ListView,
            model: 'foo',
            data: this.data,
            arch: '<tree string="Phonecalls" editable="top">' +
                    '<field name="foo"/>' +
                    '<button string="abc" type="object" name="schedule_another_phonecall"/>' +
                '</tree>',
        });

        assert.strictEqual(list.$('table button').first().text(), 'abc',
            "should have rendered a button with string attribute as label");
        list.destroy();
    });

    QUnit.test('list view, editable, can discard', function (assert) {
        assert.expect(5);

        var list = createView({
            View: ListView,
            model: 'foo',
            data: this.data,
            arch: '<tree string="Phonecalls" editable="top">' +
                    '<field name="foo"/>' +
                '</tree>',
        });

        assert.strictEqual(list.$('td:not(.o_list_record_selector) input').length, 0, "no input should be in the table");

        list.$('tbody td:not(.o_list_record_selector):first').click();
        assert.strictEqual(list.$('td:not(.o_list_record_selector) input').length, 1, "first cell should be editable");

        assert.ok(list.$buttons.find('.o_list_button_discard').is(':visible'),
            "discard button should be visible");

        list.$buttons.find('.o_list_button_discard').click();

        assert.strictEqual(list.$('td:not(.o_list_record_selector) input').length, 0, "no input should be in the table");

        assert.ok(!list.$buttons.find('.o_list_button_discard').is(':visible'),
            "discard button should not be visible");
        list.destroy();
    });

    QUnit.test('editable list view, click on the list to save', function (assert) {
        assert.expect(3);

        this.data.foo.fields.date.default = "2017-02-10";
        this.data.foo.records = [];

        var createCount = 0;

        var list = createView({
            View: ListView,
            model: 'foo',
            data: this.data,
            arch: '<tree string="Phonecalls" editable="top">' +
                    '<field name="date"/>' +
                '</tree>',
            mockRPC: function (route, args) {
                if (args.method === 'create') {
                    createCount++;
                }
                return this._super.apply(this, arguments);
            },
        });

        list.$buttons.find('.o_list_button_add').click();
        list.$('div.table-responsive').click();

        assert.strictEqual(createCount, 1, "should have created a record");

        list.$buttons.find('.o_list_button_add').click();
        list.$('tfoot').click();

        assert.strictEqual(createCount, 2, "should have created a record");

        list.$buttons.find('.o_list_button_add').click();
        list.$('tbody tr').last().click();

        assert.strictEqual(createCount, 3, "should have created a record");
        list.destroy();
    });

    QUnit.test('click on a button in a list view', function (assert) {
        assert.expect(9);

        var list = createView({
            View: ListView,
            model: 'foo',
            data: this.data,
            arch: '<tree>' +
                    '<field name="foo"/>' +
                    '<button string="a button" name="button_action" icon="fa-car" type="object"/>' +
                '</tree>',
            mockRPC: function (route) {
                assert.step(route);
                return this._super.apply(this, arguments);
            },
            intercepts: {
                execute_action: function (event) {
                    assert.deepEqual(event.data.env.currentID, 1,
                        'should call with correct id');
                    assert.strictEqual(event.data.env.model, 'foo',
                        'should call with correct model');
                    assert.strictEqual(event.data.action_data.name, 'button_action',
                        "should call correct method");
                    assert.strictEqual(event.data.action_data.type, 'object',
                        'should have correct type');
                    event.data.on_closed();
                },
            },
        });

        assert.strictEqual(list.$('.o_list_button').length, 4,
            "there should be one button per row");
        assert.strictEqual(list.$('.o_list_button:first .o_icon_button .fa.fa-car').length, 1,
            'buttons should have correct icon');

        list.$('.o_list_button:first > button').click(); // click on the button
        assert.verifySteps(['/web/dataset/search_read', '/web/dataset/search_read'],
            "should have reloaded the view (after the action is complete)");
        list.destroy();
    });

    QUnit.test('invisible attrs in readonly and editable list', function (assert) {
        assert.expect(5);

        var list = createView({
            View: ListView,
            model: 'foo',
            data: this.data,
            arch: '<tree editable="top">' +
                    '<button string="a button" name="button_action" icon="fa-car" ' +
                        'type="object" attrs="{\'invisible\': [(\'id\',\'=\', 1)]}"/>' +
                    '<field name="int_field"/>' +
                    '<field name="qux"/>' +
                    '<field name="foo" attrs="{\'invisible\': [(\'id\',\'=\', 1)]}"/>' +
                '</tree>',
        });

        assert.equal(list.$('tbody tr:nth(0) td:nth(4)').html(), "",
            "td that contains an invisible field should be empty");
        assert.equal(list.$('tbody tr:nth(0) td:nth(1)').html(), "",
            "td that contains an invisible button should be empty");

        // edit first row
        list.$('tbody tr:nth(0) td:nth(2)').click(); // click on first row to edit it
        assert.strictEqual(list.$('tbody tr:nth(0) td:nth(4) input.o_invisible_modifier').length, 1,
            "td that contains an invisible field should not be empty in edition");
        assert.strictEqual(list.$('tbody tr:nth(0) td:nth(1) > button.o_invisible_modifier').length, 1,
            "td that contains an invisible button should not be empty in edition");
        list.$buttons.find('.o_list_button_discard').click(); // leave edition

        // click on the invisible field's cell to edit first row
        list.$('tbody tr:nth(0) td:nth(4)').click();
        assert.ok(list.$('tbody tr:nth(0)').hasClass('o_selected_row'),
            "first row should be in edition");
        list.destroy();
    });

    QUnit.test('monetary fields are properly rendered', function (assert) {
        assert.expect(3);

        var currencies = {};
        _.each(this.data.res_currency.records, function (currency) {
            currencies[currency.id] = currency;
        });
        var list = createView({
            View: ListView,
            model: 'foo',
            data: this.data,
            arch: '<tree>' +
                    '<field name="id"/>' +
                    '<field name="amount"/>' +
                    '<field name="currency_id" invisible="1"/>' +
                '</tree>',
            session: {
                currencies: currencies,
            },
        });

        assert.strictEqual(list.$('tbody tr:first td').length, 3,
            "currency_id column should not be in the table");
        assert.strictEqual(list.$('tbody tr:first td:nth(2)').text().replace(/\s/g, ' '),
            '1200.00 €', "currency_id column should not be in the table");
        assert.strictEqual(list.$('tbody tr:nth(1) td:nth(2)').text().replace(/\s/g, ' '),
            '$ 500.00', "currency_id column should not be in the table");

        list.destroy();
    });

    QUnit.test('simple list with date and datetime', function (assert) {
        assert.expect(2);

        var list = createView({
            View: ListView,
            model: 'foo',
            data: this.data,
            arch: '<tree><field name="date"/><field name="datetime"/></tree>',
            session: {
                getTZOffset: function () {
                    return 120;
                },
            },
        });

        assert.strictEqual(list.$('td:eq(1)').text(), "01/25/2017",
            "should have formatted the date");
        assert.strictEqual(list.$('td:eq(2)').text(), "12/12/2016 12:55:05",
            "should have formatted the datetime");
        list.destroy();
    });

    QUnit.test('edit a row by clicking on a readonly field', function (assert) {
        assert.expect(8);

        this.data.foo.fields.foo.readonly = true;

        var list = createView({
            View: ListView,
            model: 'foo',
            data: this.data,
            arch: '<tree editable="bottom"><field name="foo"/><field name="int_field"/></tree>',
        });

        assert.ok(list.$('.o_data_row:first td:nth(1)').hasClass('o_readonly_modifier'),
            "foo field cells should have class 'o_readonly_modifier'");

        // edit the first row
        list.$('.o_data_row:first td:nth(1)').click();
        assert.ok(list.$('.o_data_row:first').hasClass('o_selected_row'),
            "first row should be selected");
        var $cell = list.$('.o_data_row:first td:nth(1)');
        assert.ok($cell.hasClass('o_readonly_modifier') && $cell.parent().hasClass('o_selected_row'),
            "foo field cells should have class 'o_readonly_modifier' and the row should be in edition");
        assert.strictEqual(list.$('.o_data_row:first td:nth(1) span').text(), 'yop',
            "a widget should have been rendered for readonly fields");
        assert.ok(list.$('.o_data_row:first td:nth(2)').parent().hasClass('o_selected_row'),
            "field 'int_field' should be in edition");
        assert.strictEqual(list.$('.o_data_row:first td:nth(2) input').length, 1,
            "a widget for field 'int_field should have been rendered'");

        // click again on readonly cell of first line: nothing should have changed
        list.$('.o_data_row:first td:nth(1)').click();
        assert.ok(list.$('.o_data_row:first').hasClass('o_selected_row'),
            "first row should be selected");
        assert.strictEqual(list.$('.o_data_row:first td:nth(2) input').length, 1,
            "a widget for field 'int_field' should have been rendered (only once)");

        list.destroy();
    });

    QUnit.test('list view with nested groups', function (assert) {
        assert.expect(42);

        this.data.foo.records.push({id: 5, foo: "blip", int_field: -7, m2o: 1});
        this.data.foo.records.push({id: 6, foo: "blip", int_field: 5, m2o: 2});

        var nbRPCs = {readGroup: 0, searchRead: 0};
        var envIDs = []; // the ids that should be in the environment during this test

        var list = createView({
            View: ListView,
            model: 'foo',
            data: this.data,
            arch: '<tree><field name="id"/><field name="int_field"/></tree>',
            groupBy: ['m2o', 'foo'],
            mockRPC: function (route, args) {
                if (args.method === 'read_group') {
                    if (args.kwargs.groupby[0] === 'foo') { // nested read_group
                        // called twice (once when opening the group, once when sorting)
                        assert.deepEqual(args.kwargs.domain, [['m2o', '=', 1]],
                            "nested read_group should be called with correct domain");
                    }
                    nbRPCs.readGroup++;
                } else if (route === '/web/dataset/search_read') {
                    // called twice (once when opening the group, once when sorting)
                    assert.deepEqual(args.domain, [['foo', '=', 'blip'], ['m2o', '=', 1]],
                        "nested search_read should be called with correct domain");
                    nbRPCs.searchRead++;
                }
                return this._super.apply(this, arguments);
            },
            intercepts: {
                switch_view: function (event) {
                    assert.strictEqual(event.data.res_id, 4,
                        "'switch_view' event has been triggered");
                },
                env_updated: function (event) {
                    assert.deepEqual(event.data.ids, envIDs,
                        "should notify the environment with the correct ids");
                },
            },
        });

        assert.strictEqual(nbRPCs.readGroup, 1, "should have done one read_group");
        assert.strictEqual(nbRPCs.searchRead, 0, "should have done no search_read");

        // basic rendering tests
        assert.strictEqual(list.$('tbody').length, 1, "there should be 1 tbody");
        assert.strictEqual(list.$('.o_group_header').length, 2,
            "should contain 2 groups at first level");
        assert.strictEqual(list.$('.o_group_name:first').text(), 'Value 1 (4)',
            "group should have correct name and count");
        assert.strictEqual(list.$('.o_group_name .fa-caret-right').length, 2,
            "the carret of closed groups should be right");
        assert.strictEqual(list.$('.o_group_name:first span').css('padding-left'),
            '0px', "groups of level 1 should have a 0px padding-left");
        assert.strictEqual(list.$('.o_group_header:first td:last').text(), '16',
            "group aggregates are correctly displayed");

        // open the first group
        nbRPCs = {readGroup: 0, searchRead: 0};
        list.$('.o_group_header:first').click();
        assert.strictEqual(nbRPCs.readGroup, 1, "should have done one read_group");
        assert.strictEqual(nbRPCs.searchRead, 0, "should have done no search_read");

        var $openGroup = list.$('tbody:nth(1)');
        assert.strictEqual(list.$('.o_group_name:first').text(), 'Value 1 (4)',
            "group should have correct name and count (of records, not inner subgroups)");
        assert.strictEqual(list.$('tbody').length, 3, "there should be 3 tbodys");
        assert.strictEqual(list.$('.o_group_name:first .fa-caret-down').length, 1,
            "the carret of open groups should be down");
        assert.strictEqual($openGroup.find('.o_group_header').length, 3,
            "open group should contain 3 groups");
        assert.strictEqual($openGroup.find('.o_group_name:nth(2)').text(), 'blip (2)',
            "group should have correct name and count");
        assert.strictEqual($openGroup.find('.o_group_name:nth(2) span').css('padding-left'),
            '20px', "groups of level 2 should have a 20px padding-left");
        assert.strictEqual($openGroup.find('.o_group_header:nth(2) td:last').text(), '-11',
            "inner group aggregates are correctly displayed");

        // open subgroup
        nbRPCs = {readGroup: 0, searchRead: 0};
        envIDs = [4, 5]; // the opened subgroup contains these two records
        $openGroup.find('.o_group_header:nth(2)').click();
        assert.strictEqual(nbRPCs.readGroup, 0, "should have done no read_group");
        assert.strictEqual(nbRPCs.searchRead, 1, "should have done one search_read");

        var $openSubGroup = list.$('tbody:nth(2)');
        assert.strictEqual(list.$('tbody').length, 4, "there should be 4 tbodys");
        assert.strictEqual($openSubGroup.find('.o_data_row').length, 2,
            "open subgroup should contain 2 data rows");
        assert.strictEqual($openSubGroup.find('.o_data_row:first td:last').text(), '-4',
            "first record in open subgroup should be res_id 4 (with int_field -4)");

        // open a record (should trigger event 'open_record')
        $openSubGroup.find('.o_data_row:first').click();

        // sort by int_field (ASC) and check that open groups are still open
        nbRPCs = {readGroup: 0, searchRead: 0};
        envIDs = [5, 4]; // order of the records changed
        list.$('thead th:last').click();
        assert.strictEqual(nbRPCs.readGroup, 2, "should have done two read_groups");
        assert.strictEqual(nbRPCs.searchRead, 1, "should have done one search_read");

        $openSubGroup = list.$('tbody:nth(2)');
        assert.strictEqual(list.$('tbody').length, 4, "there should be 4 tbodys");
        assert.strictEqual($openSubGroup.find('.o_data_row').length, 2,
            "open subgroup should contain 2 data rows");
        assert.strictEqual($openSubGroup.find('.o_data_row:first td:last').text(), '-7',
            "first record in open subgroup should be res_id 5 (with int_field -7)");

        // close first level group
        nbRPCs = {readGroup: 0, searchRead: 0};
        envIDs = []; // the group being closed, there is no more record in the environment
        list.$('.o_group_header:nth(1)').click();
        assert.strictEqual(nbRPCs.readGroup, 0, "should have done no read_group");
        assert.strictEqual(nbRPCs.searchRead, 0, "should have done no search_read");

        assert.strictEqual(list.$('tbody').length, 1, "there should be 1 tbody");
        assert.strictEqual(list.$('.o_group_header').length, 2,
            "should contain 2 groups at first level");
        assert.strictEqual(list.$('.o_group_name .fa-caret-right').length, 2,
            "the carret of closed groups should be right");

        list.destroy();
    });

    QUnit.test('grouped list on selection field at level 2', function (assert) {
        assert.expect(4);

        this.data.foo.fields.priority = {
            string: "Priority",
            type: "selection",
            selection: [[1, "Low"], [2, "Medium"], [3, "High"]],
            default: 1,
        };
        this.data.foo.records.push({id: 5, foo: "blip", int_field: -7, m2o: 1, priority: 2});
        this.data.foo.records.push({id: 6, foo: "blip", int_field: 5, m2o: 1, priority: 3});

        var list = createView({
            View: ListView,
            model: 'foo',
            data: this.data,
            arch: '<tree><field name="id"/><field name="int_field"/></tree>',
            groupBy: ['m2o', 'priority'],
        });

        assert.strictEqual(list.$('.o_group_header').length, 2,
            "should contain 2 groups at first level");

        // open the first group
        list.$('.o_group_header:first').click();

        var $openGroup = list.$('tbody:nth(1)');
        assert.strictEqual($openGroup.find('tr').length, 3,
            "should have 3 subgroups");
        assert.strictEqual($openGroup.find('tr').length, 3,
            "should have 3 subgroups");
        assert.strictEqual($openGroup.find('.o_group_name:first').text(), 'Low (3)',
            "should display the selection name in the group header");

        list.destroy();
    });

    QUnit.test('grouped list with a pager in a group', function (assert) {
        assert.expect(6);
        this.data.foo.records[3].bar = true;

        var list = createView({
            View: ListView,
            model: 'foo',
            data: this.data,
            arch: '<tree><field name="foo"/><field name="bar"/></tree>',
            groupBy: ['bar'],
            viewOptions: {
                limit: 3,
            },
        });

        var headerHeight = list.$('.o_group_header').css('height');

        // basic rendering checks
        list.$('.o_group_header').click();
        assert.strictEqual(list.$('.o_group_header').css('height'), headerHeight,
            "height of group header shouldn't have changed");
        assert.ok(list.$('.o_group_header td:last').hasClass('o_group_pager'),
            "last cell of open group header should have classname 'o_group_header'");
        assert.strictEqual(list.$('.o_pager_value').text(), '1-3',
            "pager's value should be correct");
        assert.strictEqual(list.$('.o_data_row').length, 3,
            "open group should display 3 records");

        // go to next page
        list.$('.o_pager_next').click();
        assert.strictEqual(list.$('.o_pager_value').text(), '4-4',
            "pager's value should be correct");
        assert.strictEqual(list.$('.o_data_row').length, 1,
            "open group should display 1 record");

        list.destroy();
    });

    QUnit.test('edition: create new line, then discard', function (assert) {
        assert.expect(8);

        var list = createView({
            View: ListView,
            model: 'foo',
            data: this.data,
            arch: '<tree editable="bottom"><field name="foo"/><field name="bar"/></tree>',
        });

        assert.strictEqual(list.$('tr.o_data_row').length, 4,
            "should have 4 records");
        assert.strictEqual(list.$buttons.find('.o_list_button_add:visible').length, 1,
            "create button should be visible");
        assert.strictEqual(list.$buttons.find('.o_list_button_discard:visible').length, 0,
            "discard button should be hidden");
        list.$buttons.find('.o_list_button_add').click();
        assert.strictEqual(list.$buttons.find('.o_list_button_add:visible').length, 0,
            "create button should be hidden");
        assert.strictEqual(list.$buttons.find('.o_list_button_discard:visible').length, 1,
            "discard button should be visible");
        list.$buttons.find('.o_list_button_discard').click();
        assert.strictEqual(list.$('tr.o_data_row').length, 4,
            "should still have 4 records");
        assert.strictEqual(list.$buttons.find('.o_list_button_add:visible').length, 1,
            "create button should be visible again");
        assert.strictEqual(list.$buttons.find('.o_list_button_discard:visible').length, 0,
            "discard button should be hidden again");
        list.destroy();
    });

    QUnit.test('invisible attrs on fields are re-evaluated on field change', function (assert) {
        assert.expect(7);

        var list = createView({
            View: ListView,
            model: 'foo',
            data: this.data,
            arch:
                '<tree editable="top">' +
                    '<field name="foo" attrs="{\'invisible\': [[\'bar\', \'=\', True]]}"/>' +
                    '<field name="bar"/>' +
                '</tree>',
        });

        assert.strictEqual(list.$('tbody td.o_invisible_modifier').length, 3,
            "there should be 3 invisible foo cells in readonly mode");

        // Make first line editable
        list.$('tbody tr:nth(0) td:nth(1)').click();

        assert.strictEqual(list.$('tbody tr:nth(0) td:nth(1) > input[name="foo"].o_invisible_modifier').length, 1,
            "the foo field widget should have been rendered as invisible");

        list.$('tbody tr:nth(0) td:nth(2) input').click();
        assert.strictEqual(list.$('tbody tr:nth(0) td:nth(1) > input[name="foo"]:not(.o_invisible_modifier)').length, 1,
            "the foo field widget should have been marked as non-invisible");
        assert.strictEqual(list.$('tbody td.o_invisible_modifier').length, 2,
            "the foo field widget parent cell should not be invisible anymore");

        list.$('tbody tr:nth(0) td:nth(2) input').click();
        assert.strictEqual(list.$('tbody tr:nth(0) td:nth(1) > input[name="foo"].o_invisible_modifier').length, 1,
            "the foo field widget should have been marked as invisible again");
        assert.strictEqual(list.$('tbody td.o_invisible_modifier').length, 3,
            "the foo field widget parent cell should now be invisible again");

        // Reswitch the cell to editable and save the row
        list.$('tbody tr:nth(0) td:nth(2) input').click();
        list.$('thead').click();

        assert.strictEqual(list.$('tbody td.o_invisible_modifier').length, 2,
            "there should be 2 invisible foo cells in readonly mode");

        list.destroy();
    });

    QUnit.test('readonly attrs on fields are re-evaluated on field change', function (assert) {
        assert.expect(7);

        var list = createView({
            View: ListView,
            model: 'foo',
            data: this.data,
            arch:
                '<tree editable="top">' +
                    '<field name="foo" attrs="{\'readonly\': [[\'bar\', \'=\', True]]}"/>' +
                    '<field name="bar"/>' +
                '</tree>',
        });

        assert.strictEqual(list.$('tbody td.o_readonly_modifier').length, 3,
            "there should be 3 readonly foo cells in readonly mode");

        // Make first line editable
        list.$('tbody tr:nth(0) td:nth(1)').click();

        assert.strictEqual(list.$('tbody tr:nth(0) td:nth(1) > span[name="foo"]').length, 1,
            "the foo field widget should have been rendered as readonly");

        list.$('tbody tr:nth(0) td:nth(2) input').click();
        assert.strictEqual(list.$('tbody tr:nth(0) td:nth(1) > input[name="foo"]').length, 1,
            "the foo field widget should have been rerendered as editable");
        assert.strictEqual(list.$('tbody td.o_readonly_modifier').length, 2,
            "the foo field widget parent cell should not be readonly anymore");

        list.$('tbody tr:nth(0) td:nth(2) input').click();
        assert.strictEqual(list.$('tbody tr:nth(0) td:nth(1) > span[name="foo"]').length, 1,
            "the foo field widget should have been rerendered as readonly");
        assert.strictEqual(list.$('tbody td.o_readonly_modifier').length, 3,
            "the foo field widget parent cell should now be readonly again");

        // Reswitch the cell to editable and save the row
        list.$('tbody tr:nth(0) td:nth(2) input').click();
        list.$('thead').click();

        assert.strictEqual(list.$('tbody td.o_readonly_modifier').length, 2,
            "there should be 2 readonly foo cells in readonly mode");

        list.destroy();
    });

    QUnit.test('required attrs on fields are re-evaluated on field change', function (assert) {
        assert.expect(7);

        var list = createView({
            View: ListView,
            model: 'foo',
            data: this.data,
            arch:
                '<tree editable="top">' +
                    '<field name="foo" attrs="{\'required\': [[\'bar\', \'=\', True]]}"/>' +
                    '<field name="bar"/>' +
                '</tree>',
        });

        assert.strictEqual(list.$('tbody td.o_required_modifier').length, 3,
            "there should be 3 required foo cells in readonly mode");

        // Make first line editable
        list.$('tbody tr:nth(0) td:nth(1)').click();

        assert.strictEqual(list.$('tbody tr:nth(0) td:nth(1) > input[name="foo"].o_required_modifier').length, 1,
            "the foo field widget should have been rendered as required");

        list.$('tbody tr:nth(0) td:nth(2) input').click();
        assert.strictEqual(list.$('tbody tr:nth(0) td:nth(1) > input[name="foo"]:not(.o_required_modifier)').length, 1,
            "the foo field widget should have been marked as non-required");
        assert.strictEqual(list.$('tbody td.o_required_modifier').length, 2,
            "the foo field widget parent cell should not be required anymore");

        list.$('tbody tr:nth(0) td:nth(2) input').click();
        assert.strictEqual(list.$('tbody tr:nth(0) td:nth(1) > input[name="foo"].o_required_modifier').length, 1,
            "the foo field widget should have been marked as required again");
        assert.strictEqual(list.$('tbody td.o_required_modifier').length, 3,
            "the foo field widget parent cell should now be required again");

        // Reswitch the cell to editable and save the row
        list.$('tbody tr:nth(0) td:nth(2) input').click();
        list.$('thead').click();

        assert.strictEqual(list.$('tbody td.o_required_modifier').length, 2,
            "there should be 2 required foo cells in readonly mode");

        list.destroy();
    });

    QUnit.test('leaving unvalid rows in edition', function (assert) {
        assert.expect(4);

        var warnings = 0;
        var list = createView({
            View: ListView,
            model: 'foo',
            data: this.data,
            arch:
                '<tree editable="bottom">' +
                    '<field name="foo" required="1"/>' +
                    '<field name="bar"/>' +
                '</tree>',
            intercepts: {
                warning: function (ev) {
                    warnings++;
                },
            },
        });

        // Start first line edition
        var $firstFooTd = list.$('tbody tr:nth(0) td:nth(1)');
        $firstFooTd.click();

        // Remove required foo field value
        $firstFooTd.find('input').val("").trigger("input");

        // Try starting other line edition
        var $secondFooTd = list.$('tbody tr:nth(1) td:nth(1)');
        $secondFooTd.click();

        assert.strictEqual($firstFooTd.parent('.o_selected_row').length, 1,
            "first line should still be in edition as invalid");
        assert.strictEqual(list.$('tbody tr.o_selected_row').length, 1,
            "no other line should be in edition");
        assert.strictEqual($firstFooTd.find('input.o_field_invalid').length, 1,
            "the required field should be marked as invalid");
        assert.strictEqual(warnings, 1,
            "a warning should have been displayed");

        list.destroy();
    });

    QUnit.test('open a virtual id', function (assert) {
        assert.expect(1);

        var list = createView({
            View: ListView,
            model: 'event',
            data: this.data,
            arch: '<tree><field name="name"/></tree>',
        });

        testUtils.intercept(list, "switch_view", function (event) {
            assert.deepEqual(event.data, {
                    'model': 'event',
                    'res_id': '2-20170808020000',
                    'view_type': 'form',
                    'mode': 'readonly'
                },
                "should trigger switch to the form view for the record virtual id");
        });
        list.$('td:contains(virtual)').click();

        list.destroy();
    });

    QUnit.test('pressing enter on last line of editable list view', function (assert) {
        assert.expect(7);

        var list = createView({
            View: ListView,
            model: 'foo',
            data: this.data,
            arch: '<tree editable="bottom"><field name="foo"/></tree>',
            mockRPC: function (route, args) {
                assert.step(route);
                return this._super.apply(this, arguments);
            },
        });

        // click on 3rd line
        list.$('td:contains(gnap)').click();
        assert.ok(list.$('tr.o_data_row:eq(2)').hasClass('o_selected_row'),
            "3rd row should be selected");

        // press enter in input
        list.$('tr.o_selected_row input').trigger({type: 'keydown', which: 13}); // enter
        assert.ok(list.$('tr.o_data_row:eq(3)').hasClass('o_selected_row'),
            "4rd row should be selected");
        assert.notOk(list.$('tr.o_data_row:eq(2)').hasClass('o_selected_row'),
            "3rd row should no longer be selected");

        // press enter on last row
        list.$('tr.o_selected_row input').trigger({type: 'keydown', which: 13}); // enter
        assert.strictEqual(list.$('tr.o_data_row').length, 5, "should have created a 5th row");

        assert.verifySteps(['/web/dataset/search_read', '/web/dataset/call_kw/foo/default_get']);
        list.destroy();
    });

    QUnit.test('pressing tab on last cell of editable list view', function (assert) {
        assert.expect(7);

        var list = createView({
            View: ListView,
            model: 'foo',
            data: this.data,
            arch: '<tree editable="bottom"><field name="foo"/><field name="int_field"/></tree>',
            mockRPC: function (route) {
                assert.step(route);
                return this._super.apply(this, arguments);
            },
        });

        list.$('td:contains(blip)').last().click();
        assert.strictEqual(document.activeElement.name, "foo",
            "focus should be on an input with name = foo");

        list.$('tr.o_selected_row input[name="foo"]').trigger({type: 'keydown', which: 9}); // tab
        assert.strictEqual(document.activeElement.name, "int_field",
            "focus should be on an input with name = int_field");

        list.$('tr.o_selected_row input[name="int_field"]').trigger({type: 'keydown', which: 9}); // tab

        assert.ok(list.$('tr.o_data_row:eq(4)').hasClass('o_selected_row'),
            "5th row should be selected");
        assert.strictEqual(document.activeElement.name, "foo",
            "focus should be on an input with name = foo");

        assert.verifySteps(['/web/dataset/search_read', '/web/dataset/call_kw/foo/default_get']);
        list.destroy();
    });

    QUnit.test('navigation with tab and read completes after default_get', function (assert) {
        assert.expect(8);

        var defaultGetDef = $.Deferred();
        var readDef = $.Deferred();

        var list = createView({
            View: ListView,
            model: 'foo',
            data: this.data,
            arch: '<tree editable="bottom"><field name="foo"/><field name="int_field"/></tree>',
            mockRPC: function (route, args) {
                if (args.method) {
                    assert.step(args.method);
                }
                var result = this._super.apply(this, arguments);
                if (args.method === 'read') {
                    return readDef.then(_.constant(result));
                }
                if (args.method === 'default_get') {
                    return defaultGetDef.then(_.constant(result));
                }
                return result;
            },
        });

        list.$('td:contains(-4)').last().click();

        list.$('tr.o_selected_row input[name="int_field"]').val('1234').trigger('input');
        list.$('tr.o_selected_row input[name="int_field"]').trigger({type: 'keydown', which: 9}); // tab

        defaultGetDef.resolve();
        assert.strictEqual(list.$('tbody tr.o_data_row').length, 4,
            "should have 4 data rows");
        readDef.resolve();
        assert.strictEqual(list.$('tbody tr.o_data_row').length, 5,
            "should have 5 data rows");
        assert.strictEqual(list.$('td:contains(1234)').length, 1,
            "should have a cell with new value");

        // we trigger a tab to move to the second cell in the current row. this
        // operation requires that this.currentRow is properly set in the
        // list editable renderer.
        list.$('tr.o_selected_row input[name="foo"]').trigger({type: 'keydown', which: 9}); // tab
        assert.ok(list.$('tr.o_data_row:eq(4)').hasClass('o_selected_row'),
            "5th row should be selected");

        assert.verifySteps(['write', 'read', 'default_get']);
        list.destroy();
    });

    QUnit.test('display toolbar', function (assert) {
        assert.expect(3);

        var list = createView({
            View: ListView,
            model: 'event',
            data: this.data,
            arch: '<tree><field name="name"/></tree>',
            toolbar: {
                action: [{
                    model_name: 'event',
                    name: 'Action event',
                    type: 'ir.actions.server',
                    usage: 'ir_actions_server',
                }],
                print: [],
            },
            viewOptions: {
                sidebar: true,
            },
        });

        var $dropdowns = $('.o_web_client .o_control_panel .btn-group .o_dropdown_toggler_btn');
        assert.strictEqual($dropdowns.length, 2,
            "there should be 2 dropdowns in the toolbar.");
        var $actions = $('.o_web_client .o_control_panel .btn-group .dropdown-menu')[1].children;
        assert.strictEqual($actions.length, 3,
            "there should be 3 actions");
        var $customAction = $('.o_web_client .o_control_panel .btn-group .dropdown-menu li a')[2];
        assert.strictEqual($customAction.text.trim(), 'Action event',
            "the custom action should have 'Action event' as name");

        list.destroy();
    });

    QUnit.test('edit list line after line deletion', function (assert) {
        assert.expect(5);

        var list = createView({
            View: ListView,
            model: 'foo',
            data: this.data,
            arch: '<tree editable="top"><field name="foo"/><field name="int_field"/></tree>',
        });

        list.$('.o_data_row:nth(2) > td:not(.o_list_record_selector)').first().click();
        assert.ok(list.$('.o_data_row:nth(2)').is('.o_selected_row'),
            "third row should be in edition");
        list.$buttons.find('.o_list_button_discard').click();
        list.$buttons.find('.o_list_button_add').click();
        assert.ok(list.$('.o_data_row:nth(0)').is('.o_selected_row'),
            "first row should be in edition (creation)");
        list.$buttons.find('.o_list_button_discard').click();
        assert.strictEqual(list.$('.o_selected_row').length, 0,
            "no row should be selected");
        list.$('.o_data_row:nth(2) > td:not(.o_list_record_selector)').first().click();
        assert.ok(list.$('.o_data_row:nth(2)').is('.o_selected_row'),
            "third row should be in edition");
        assert.strictEqual(list.$('.o_selected_row').length, 1,
            "no other row should be selected");

        list.destroy();
    });

    QUnit.test('inputs are disabled when unselecting rows', function (assert) {
        assert.expect(1);

        var list = createView({
            View: ListView,
            model: 'foo',
            data: this.data,
            arch: '<tree editable="bottom"><field name="foo"/></tree>',
            mockRPC: function (route, args) {
                if (args.method === 'write') {
                    assert.strictEqual($input.prop('disabled'), true,
                        "input should be disabled");
                }
                return this._super.apply(this, arguments);
            },
        });

        list.$('td:contains(gnap)').click();
        var $input = list.$('tr.o_selected_row input[name="foo"]');
        $input.val('lemon').trigger('input');
        $input.trigger({type: 'keydown', which: $.ui.keyCode.DOWN});
        list.destroy();
    });

    QUnit.test('navigation with tab and readonly field', function (assert) {
        // This test makes sure that if we have 2 cells in a row, the first in
        // edit mode, and the second one readonly, then if we press TAB when the
        // focus is on the first, then the focus skip the readonly cells and
        // directly goes to the next line instead.
        assert.expect(2);

        var list = createView({
            View: ListView,
            model: 'foo',
            data: this.data,
            arch: '<tree editable="bottom"><field name="foo"/><field name="int_field" readonly="1"/></tree>',
        });

        // click on first td and press TAB
        list.$('td:contains(yop)').last().click();
        list.$('tr.o_selected_row input[name="foo"]').trigger({type: 'keydown', which: $.ui.keyCode.TAB});

        assert.ok(list.$('tr.o_data_row:eq(1)').hasClass('o_selected_row'),
            "2nd row should be selected");

        // we do it again. This was broken because the this.currentRow variable
        // was not properly set, and the second TAB could cause a crash.
        list.$('tr.o_selected_row input[name="foo"]').trigger({type: 'keydown', which: $.ui.keyCode.TAB});
        assert.ok(list.$('tr.o_data_row:eq(2)').hasClass('o_selected_row'),
            "3rd row should be selected");

        list.destroy();
    });

    QUnit.test('navigation with tab on a list with create="0"', function (assert) {
        assert.expect(4);

        var list = createView({
            View: ListView,
            model: 'foo',
            data: this.data,
            arch: '<tree editable="bottom" create="0">' +
                        '<field name="display_name"/>' +
                    '</tree>',
        });

        assert.strictEqual(list.$('.o_data_row').length, 4,
            "the list should contain 4 rows");

        list.$('.o_data_row:nth(2) .o_data_cell:first').click();
        assert.ok(list.$('.o_data_row:nth(2)').hasClass('o_selected_row'),
            "third row should be in edition");

        // Press 'Tab' -> should go to next line
        list.$('.o_selected_row input').trigger({type: 'keydown', which: 9});
        assert.ok(list.$('.o_data_row:nth(3)').hasClass('o_selected_row'),
            "fourth row should be in edition");

        // Press 'Tab' -> should go back to first line as the create action isn't available
        list.$('.o_selected_row input').trigger({type: 'keydown', which: 9});
        assert.ok(list.$('.o_data_row:first').hasClass('o_selected_row'),
            "first row should be in edition");

        list.destroy();
    });


    QUnit.test('navigation with tab on a one2many list with create="0"', function (assert) {
        assert.expect(4);

        this.data.foo.records[0].o2m = [1, 2];
        var form = createView({
            View: FormView,
            model: 'foo',
            data: this.data,
            arch: '<form><sheet>' +
                    '<field name="o2m">' +
                        '<tree editable="bottom" create="0">' +
                            '<field name="display_name"/>' +
                        '</tree>' +
                    '</field>' +
                '</sheet></form>',
            res_id: 1,
            viewOptions: {
                mode: 'edit',
            },
        });

        assert.strictEqual(form.$('.o_field_widget[name=o2m] .o_data_row').length, 2,
            "there should be two records in the many2many");

        form.$('.o_field_widget[name=o2m] .o_data_cell:first').click();
        assert.ok(form.$('.o_field_widget[name=o2m] .o_data_row:first').hasClass('o_selected_row'),
            "first row should be in edition");

        // Press 'Tab' -> should go to next line
        form.$('.o_field_widget[name=o2m] .o_selected_row input').trigger({type: 'keydown', which: 9});
        assert.ok(form.$('.o_field_widget[name=o2m] .o_data_row:nth(1)').hasClass('o_selected_row'),
            "second row should be in edition");

        // Press 'Tab' -> should go back to first line as the create action isn't available
        form.$('.o_field_widget[name=o2m] .o_selected_row input').trigger({type: 'keydown', which: 9});
        assert.ok(form.$('.o_field_widget[name=o2m] .o_data_row:first').hasClass('o_selected_row'),
            "first row should be in edition");

        form.destroy();
    });

    QUnit.test('edition, then navigation with tab (with a readonly field)', function (assert) {
        // This test makes sure that if we have 2 cells in a row, the first in
        // edit mode, and the second one readonly, then if we edit and press TAB,
        // (before debounce), the save operation is properly done (before
        // selecting the next row)
        assert.expect(4);

        var list = createView({
            View: ListView,
            model: 'foo',
            data: this.data,
            arch: '<tree editable="bottom"><field name="foo"/><field name="int_field" readonly="1"/></tree>',
            mockRPC: function (route, args) {
                if (args.method) {
                    assert.step(args.method);
                }
                return this._super.apply(this, arguments);
            },
            fieldDebounce: 1,
        });

        // click on first td and press TAB
        list.$('td:contains(yop)').click();
        list.$('tr.o_selected_row input[name="foo"]').val('new value').trigger('input');
        list.$('tr.o_selected_row input[name="foo"]').trigger({type: 'keydown', which: $.ui.keyCode.TAB});

        assert.strictEqual(list.$('tbody tr:first td:contains(new value)').length, 1,
            "should have the new value visible in dom");
        assert.verifySteps(["write", "read"]);
        list.destroy();
    });

    QUnit.test('skip invisible fields when navigating list view with TAB', function (assert) {
        assert.expect(2);

        var list = createView({
            View: ListView,
            model: 'foo',
            data: this.data,
            arch: '<tree editable="bottom">' +
                    '<field name="foo"/>' +
                    '<field name="bar" invisible="1"/>' +
                    '<field name="int_field"/>' +
                '</tree>',
            res_id: 1,
        });

        list.$('td:contains(gnap)').click();
        assert.strictEqual(list.$('input[name="foo"]')[0], document.activeElement,
            "foo should be focused");
        list.$('input[name="foo"]').trigger($.Event('keydown', {which: $.ui.keyCode.TAB}));
        assert.strictEqual(list.$('input[name="int_field"]')[0], document.activeElement,
            "int_field should be focused");

        list.destroy();
    });

    QUnit.test('skip buttons when navigating list view with TAB (end)', function (assert) {
        assert.expect(2);

        var list = createView({
            View: ListView,
            model: 'foo',
            data: this.data,
            arch: '<tree editable="bottom">' +
                    '<field name="foo"/>' +
                    '<button name="kikou" string="Kikou" type="object"/>' +
                '</tree>',
            res_id: 1,
        });

        list.$('tbody tr:eq(2) td:eq(1)').click();
        assert.strictEqual(list.$('tbody tr:eq(2) input[name="foo"]')[0], document.activeElement,
            "foo should be focused");
        list.$('tbody tr:eq(2) input[name="foo"]').trigger($.Event('keydown', {which: $.ui.keyCode.TAB}));
        assert.strictEqual(list.$('tbody tr:eq(3) input[name="foo"]')[0], document.activeElement,
            "next line should be selected");

        list.destroy();
    });

    QUnit.test('skip buttons when navigating list view with TAB (middle)', function (assert) {
        assert.expect(2);

        var list = createView({
            View: ListView,
            model: 'foo',
            data: this.data,
            arch: '<tree editable="bottom">' +
                    // Adding a button column makes conversions between column and field position trickier
                    '<button name="kikou" string="Kikou" type="object"/>' +
                    '<field name="foo"/>' +
                    '<button name="kikou" string="Kikou" type="object"/>' +
                    '<field name="int_field"/>' +
                '</tree>',
            res_id: 1,
        });

        list.$('tbody tr:eq(2) td:eq(2)').click();
        assert.strictEqual(list.$('tbody tr:eq(2) input[name="foo"]')[0], document.activeElement,
            "foo should be focused");
        list.$('tbody tr:eq(2) input[name="foo"]').trigger($.Event('keydown', {which: $.ui.keyCode.TAB}));
        assert.strictEqual(list.$('tbody tr:eq(2) input[name="int_field"]')[0], document.activeElement,
            "int_field should be focused");

        list.destroy();
    });

    QUnit.test('navigation: moving down with keydown', function (assert) {
        assert.expect(2);

        var list = createView({
            View: ListView,
            model: 'foo',
            data: this.data,
            arch: '<tree editable="bottom"><field name="foo"/></tree>',
        });

        list.$('td:contains(yop)').click();
        assert.ok(list.$('tr.o_data_row:eq(0)').hasClass('o_selected_row'),
            "1st row should be selected");
        list.$('tr.o_selected_row input[name="foo"]').trigger({type: 'keydown', which: $.ui.keyCode.DOWN});
        assert.ok(list.$('tr.o_data_row:eq(1)').hasClass('o_selected_row'),
            "2nd row should be selected");
        list.destroy();
    });

    QUnit.test('navigation: moving right with keydown from text field', function (assert) {
        assert.expect(6);

        this.data.foo.fields.foo.type = 'text';
        var list = createView({
            View: ListView,
            model: 'foo',
            data: this.data,
            arch:
                '<tree editable="bottom">' +
                    '<field name="foo"/>' +
                    '<field name="bar"/>' +
                '</tree>',
        });

        list.$('td:contains(yop)').click();
        var textarea = list.$('textarea[name="foo"]')[0];
        assert.strictEqual(document.activeElement, textarea,
            "textarea should be focused");
        assert.strictEqual(textarea.selectionStart,  0,
            "textarea selection start should be at the beginning");
        assert.strictEqual(textarea.selectionEnd,  3,
            "textarea selection end should be at the end");
        textarea.selectionStart = 3; // Simulate browser keyboard right behavior (unselect)
        assert.strictEqual(document.activeElement, textarea,
            "textarea should still be focused");
        assert.ok(textarea.selectionStart === 3 && textarea.selectionEnd === 3,
            "textarea value ('yop') should not be selected and cursor should be at the end");
        $(textarea).trigger({type: 'keydown', which: $.ui.keyCode.RIGHT});
        assert.strictEqual(document.activeElement, list.$('[name="bar"] input')[0],
            "next field (checkbox) should now be focused");
        list.destroy();
    });

    QUnit.test('navigation: moving left/right with keydown', function (assert) {
        assert.expect(8);

        this.data.foo.fields.foo.type = 'text';
        var list = createView({
            View: ListView,
            model: 'foo',
            data: this.data,
            arch:
                '<tree editable="bottom">' +
                    '<field name="m2m" widget="many2many_tags"/>' +
                    '<field name="foo"/>' +
                    '<field name="bar"/>' +
                    '<field name="m2o"/>' +
                    '<field name="qux"/>' +
                '</tree>',
        });

        list.$('td:contains(13)').click();
        var $m2m = list.$('[name="m2m"] input');
        var $foo = list.$('textarea[name="foo"]');
        var $bar = list.$('[name="bar"] input');
        var $m2o = list.$('[name="m2o"] input');
        var $qux = list.$('input[name="qux"]');

        assert.strictEqual(document.activeElement, $qux[0],
            "'qux' input should be focused");

        $qux[0].selectionEnd = 0; // Simulate browser keyboard left behavior (unselect)
        $qux.trigger({type: 'keydown', which: $.ui.keyCode.LEFT});
        assert.strictEqual(document.activeElement, $m2o[0],
            "'m2o' input should be focused");

        // forget unselecting and try leaving
        $m2o.trigger({type: 'keydown', which: $.ui.keyCode.LEFT});
        assert.strictEqual(document.activeElement, $m2o[0],
            "'m2o' input should still be focused");

        $m2o[0].selectionEnd = 0; // Simulate browser keyboard left behavior (unselect)
        $m2o.trigger({type: 'keydown', which: $.ui.keyCode.LEFT});
        assert.strictEqual(document.activeElement, $bar[0],
            "'bar' input should be focused");

        // no unselect here as it is a checkbox
        $bar.trigger({type: 'keydown', which: $.ui.keyCode.LEFT});
        assert.strictEqual(document.activeElement, $foo[0],
            "'foo' input should be focused");

        // forget unselecting and try leaving
        $foo.trigger({type: 'keydown', which: $.ui.keyCode.LEFT});
        assert.strictEqual(document.activeElement, $foo[0],
            "'foo' input should still be focused");

        $foo[0].selectionEnd = 0; // Simulate browser keyboard left behavior (unselect)
        $foo.trigger({type: 'keydown', which: $.ui.keyCode.LEFT});
        assert.strictEqual(document.activeElement, $m2m[0],
            "'m2m' input should be focused");

        $m2m[0].selectionStart = $m2m[0].value.length; // Simulate browser keyboard right behavior (unselect)
        $m2m.trigger({type: 'keydown', which: $.ui.keyCode.RIGHT});
        assert.strictEqual(document.activeElement, $foo[0],
            "'foo' input should be focused");

        list.destroy();
    });

    QUnit.test('discarding changes in a row properly updates the rendering', function (assert) {
        assert.expect(3);

        var list = createView({
            View: ListView,
            model: 'foo',
            data: this.data,
            arch:
                '<tree editable="top">' +
                    '<field name="foo"/>' +
                '</tree>',
        });

        assert.strictEqual(list.$('.o_data_cell:first').text(), "yop",
            "first cell should contain 'yop'");

        list.$('.o_data_cell:first').click();
        list.$('input[name="foo"]').val("hello").trigger('input');
        list.$buttons.find('.o_list_button_discard').click();
        assert.strictEqual($('.modal:visible').length, 1,
            "a modal to ask for discard should be visible");

        $('.modal:visible .btn-primary').click();
        assert.strictEqual(list.$('.o_data_cell:first').text(), "yop",
            "first cell should still contain 'yop'");

        list.destroy();
    });

    QUnit.test('numbers in list are right-aligned', function (assert) {
        assert.expect(2);

        var currencies = {};
        _.each(this.data.res_currency.records, function (currency) {
            currencies[currency.id] = currency;
        });
        var list = createView({
            View: ListView,
            model: 'foo',
            data: this.data,
            arch:
                '<tree editable="top">' +
                    '<field name="foo"/>' +
                    '<field name="qux"/>' +
                    '<field name="amount" widget="monetary"/>' +
                    '<field name="currency_id" invisible="1"/>' +
                '</tree>',
            session: {
                currencies: currencies,
            },
        });

        var nbCellRight = _.filter(list.$('.o_data_row:first > .o_data_cell'), function (el) {
            var style = window.getComputedStyle(el);
            return style.textAlign === 'right';
        }).length;
        assert.strictEqual(nbCellRight, 2,
            "there should be two right-aligned cells");

        list.$('.o_data_cell:first').click();

        var nbInputRight = _.filter(list.$('.o_data_row:first > .o_data_cell input'), function (el) {
            var style = window.getComputedStyle(el);
            return style.textAlign === 'right';
        }).length;
        assert.strictEqual(nbInputRight, 2,
            "there should be two right-aligned input");

        list.destroy();
    });

    QUnit.test('grouped list are not editable', function (assert) {
        // Editable grouped list views are not supported, so the purpose of this
        // test is to check that when a list view is grouped, its editable
        // attribute is ignored
        assert.expect(5);

        var list = createView({
            View: ListView,
            model: 'foo',
            data: this.data,
            arch: '<tree editable="top"><field name="foo"/><field name="bar"/></tree>',
            intercepts: {
                switch_view: function (event) {
                    var resID = event.data.res_id || false;
                    assert.step('switch view ' + event.data.view_type + ' ' + resID);
                },
            },
        });

        list.$('.o_data_cell:first').click();
        assert.verifySteps([], 'no switch view should have been requested');
        assert.strictEqual(list.$('.o_selected_row').length, 1,
            "a row should be in edition");

        // reload with groupBy
        list.reload({groupBy: ['bar']});

        // clicking on record should open the form view
        list.$('.o_group_header:first').click();
        list.$('.o_data_cell:first').click();

        // clicking on create button should open the form view
        list.$buttons.find('.o_list_button_add').click();
        assert.verifySteps(['switch view form 1', 'switch view form false'],
            'two switch view to form should have been requested');

        list.destroy();
    });

    QUnit.test('field values are escaped', function (assert) {
        assert.expect(1);
        var value = '<script>throw Error();</script>';

        this.data.foo.records[0].foo = value;

        var list = createView({
            View: ListView,
            model: 'foo',
            data: this.data,
            arch: '<tree editable="top"><field name="foo"/></tree>',
        });

        assert.strictEqual(list.$('.o_data_cell:first').text(), value,
            "value should have been escaped");

        list.destroy();
    });

    QUnit.test('pressing ESC discard the current line changes', function (assert) {
        assert.expect(3);

        var list = createView({
            View: ListView,
            model: 'foo',
            data: this.data,
            arch: '<tree editable="top"><field name="foo"/></tree>',
        });

        list.$buttons.find('.o_list_button_add').click();

        list.$('input[name="foo"]').trigger({type: 'keydown', which: $.ui.keyCode.ESCAPE});
        assert.strictEqual(list.$('tr.o_data_row').length, 4,
            "should have 4 data row in list");
        assert.strictEqual(list.$('tr.o_data_row.o_selected_row').length, 0,
            "no rows should be selected");
        assert.ok(!list.$buttons.find('.o_list_button_save').is(':visible'),
            "should not have a visible save button");
        list.destroy();
    });

    QUnit.test('field with password attribute', function (assert) {
        assert.expect(2);

        var list = createView({
            View: ListView,
            model: 'foo',
            data: this.data,
            arch: '<tree><field name="foo" password="True"/></tree>',
        });

        assert.strictEqual(list.$('td.o_data_cell:eq(0)').text(), '***',
            "should display string as password");
        assert.strictEqual(list.$('td.o_data_cell:eq(1)').text(), '****',
            "should display string as password");

        list.destroy();
    });

    QUnit.test('list with handle widget', function (assert) {
        assert.expect(11);

        var list = createView({
            View: ListView,
            model: 'foo',
            data: this.data,
            arch: '<tree>' +
                    '<field name="int_field" widget="handle"/>' +
                    '<field name="amount" widget="float" digits="[5,0]"/>' +
                  '</tree>',
            mockRPC: function (route, args) {
                if (route === '/web/dataset/resequence') {
                    assert.strictEqual(args.offset, -4,
                        "should write the sequence starting from the lowest current one");
                    assert.strictEqual(args.field, 'int_field',
                        "should write the right field as sequence");
                    assert.deepEqual(args.ids, [4, 2 , 3],
                        "should write the sequence in correct order");
                    return $.when();
                }
                return this._super.apply(this, arguments);
            },
        });

        assert.strictEqual(list.$('tbody tr:eq(0) td:last').text(), '1200',
            "default first record should have amount 1200");
        assert.strictEqual(list.$('tbody tr:eq(1) td:last').text(), '500',
            "default second record should have amount 500");
        assert.strictEqual(list.$('tbody tr:eq(2) td:last').text(), '300',
            "default third record should have amount 300");
        assert.strictEqual(list.$('tbody tr:eq(3) td:last').text(), '0',
            "default fourth record should have amount 0");

        // Drag and drop the fourth line in second position
        testUtils.dragAndDrop(
            list.$('.ui-sortable-handle').eq(3),
            list.$('tbody tr').first(),
            {position: 'bottom'}
        );

        assert.strictEqual(list.$('tbody tr:eq(0) td:last').text(), '1200',
            "new first record should have amount 1200");
        assert.strictEqual(list.$('tbody tr:eq(1) td:last').text(), '0',
            "new second record should have amount 0");
        assert.strictEqual(list.$('tbody tr:eq(2) td:last').text(), '500',
            "new third record should have amount 500");
        assert.strictEqual(list.$('tbody tr:eq(3) td:last').text(), '300',
            "new fourth record should have amount 300");

        list.destroy();
    });

    QUnit.test('editable list with handle widget', function (assert) {
        assert.expect(12);

        var list = createView({
            View: ListView,
            model: 'foo',
            data: this.data,
            arch: '<tree editable="top">' +
                    '<field name="int_field" widget="handle"/>' +
                    '<field name="amount" widget="float" digits="[5,0]"/>' +
                  '</tree>',
            mockRPC: function (route, args) {
                if (route === '/web/dataset/resequence') {
                    assert.strictEqual(args.offset, -4,
                        "should write the sequence starting from the lowest current one");
                    assert.strictEqual(args.field, 'int_field',
                        "should write the right field as sequence");
                    assert.deepEqual(args.ids, [4, 2, 3],
                        "should write the sequence in correct order");
                    return $.when();
                }
                return this._super.apply(this, arguments);
            },
        });

        assert.strictEqual(list.$('tbody tr:eq(0) td:last').text(), '1200',
            "default first record should have amount 1200");
        assert.strictEqual(list.$('tbody tr:eq(1) td:last').text(), '500',
            "default second record should have amount 500");
        assert.strictEqual(list.$('tbody tr:eq(2) td:last').text(), '300',
            "default third record should have amount 300");
        assert.strictEqual(list.$('tbody tr:eq(3) td:last').text(), '0',
            "default fourth record should have amount 0");

        // Drag and drop the fourth line in second position
        testUtils.dragAndDrop(
            list.$('.ui-sortable-handle').eq(3),
            list.$('tbody tr').first(),
            {position: 'bottom'}
        );

        assert.strictEqual(list.$('tbody tr:eq(0) td:last').text(), '1200',
            "new first record should have amount 1200");
        assert.strictEqual(list.$('tbody tr:eq(1) td:last').text(), '0',
            "new second record should have amount 0");
        assert.strictEqual(list.$('tbody tr:eq(2) td:last').text(), '500',
            "new third record should have amount 500");
        assert.strictEqual(list.$('tbody tr:eq(3) td:last').text(), '300',
            "new fourth record should have amount 300");

        list.$('tbody tr:eq(1) td:last').click();

        assert.strictEqual(list.$('tbody tr:eq(1) td:last input').val(), '0',
            "the edited record should be the good one");

        list.destroy();
    });

    QUnit.test('editable list with handle widget with slow network', function (assert) {
        assert.expect(15);

        var def = $.Deferred();

        var list = createView({
            View: ListView,
            model: 'foo',
            data: this.data,
            arch: '<tree editable="top">' +
                    '<field name="int_field" widget="handle"/>' +
                    '<field name="amount" widget="float" digits="[5,0]"/>' +
                  '</tree>',
            mockRPC: function (route, args) {
                if (route === '/web/dataset/resequence') {
                    assert.strictEqual(args.offset, -4,
                        "should write the sequence starting from the lowest current one");
                    assert.strictEqual(args.field, 'int_field',
                        "should write the right field as sequence");
                    assert.deepEqual(args.ids, [4, 2, 3],
                        "should write the sequence in correct order");
                    return $.when(def);
                }
                return this._super.apply(this, arguments);
            },
        });

        assert.strictEqual(list.$('tbody tr:eq(0) td:last').text(), '1200',
            "default first record should have amount 1200");
        assert.strictEqual(list.$('tbody tr:eq(1) td:last').text(), '500',
            "default second record should have amount 500");
        assert.strictEqual(list.$('tbody tr:eq(2) td:last').text(), '300',
            "default third record should have amount 300");
        assert.strictEqual(list.$('tbody tr:eq(3) td:last').text(), '0',
            "default fourth record should have amount 0");

        // drag and drop the fourth line in second position
        testUtils.dragAndDrop(
            list.$('.ui-sortable-handle').eq(3),
            list.$('tbody tr').first(),
            {position: 'bottom'}
        );

        // edit moved row before the end of resequence
        list.$('tbody tr:eq(3) td:last').click();

        assert.strictEqual(list.$('tbody tr:eq(3) td:last input').length, 0,
            "shouldn't edit the line before resequence");

        def.resolve();

        assert.strictEqual(list.$('tbody tr:eq(3) td:last input').length, 1,
            "should edit the line after resequence");

        assert.strictEqual(list.$('tbody tr:eq(3) td:last input').val(), '300',
            "fourth record should have amount 300");

        list.$('tbody tr:eq(3) td:last input').val(301).trigger('input');
        list.$('tbody tr:eq(0) td:last').click();

        list.$buttons.find('.o_list_button_save').click();

        assert.strictEqual(list.$('tbody tr:eq(0) td:last').text(), '1200',
            "first record should have amount 1200");
        assert.strictEqual(list.$('tbody tr:eq(1) td:last').text(), '0',
            "second record should have amount 1");
        assert.strictEqual(list.$('tbody tr:eq(2) td:last').text(), '500',
            "third record should have amount 500");
        assert.strictEqual(list.$('tbody tr:eq(3) td:last').text(), '301',
            "fourth record should have amount 301");

        list.$('tbody tr:eq(3) td:last').click();
        assert.strictEqual(list.$('tbody tr:eq(3) td:last input').val(), '301',
            "fourth record should have amount 301");

        list.destroy();
    });

    QUnit.test('multiple clicks on Add do not create invalid rows', function (assert) {
        assert.expect(2);

        this.data.foo.onchanges = {
            m2o: function () {},
        };

        var def = $.Deferred();
        var list = createView({
            View: ListView,
            model: 'foo',
            data: this.data,
            arch: '<tree editable="top"><field name="m2o" required="1"/></tree>',
            mockRPC: function (route, args) {
                var result = this._super.apply(this, arguments);
                if (args.method === 'onchange') {
                    return $.when(def).then(_.constant(result));
                }
                return result;
            },
        });

        assert.strictEqual(list.$('.o_data_row').length, 4,
            "should contain 4 records");

        // click on Add twice, and delay the onchange
        list.$buttons.find('.o_list_button_add').click();
        list.$buttons.find('.o_list_button_add').click();

        def.resolve();

        assert.strictEqual(list.$('.o_data_row').length, 5,
            "only one record should have been created");

        list.destroy();
    });

    QUnit.test('reference field rendering', function (assert) {
        assert.expect(4);

        this.data.foo.records.push({
            id: 5,
            reference: 'res_currency,2',
        });

        var list = createView({
            View: ListView,
            model: 'foo',
            data: this.data,
            arch: '<tree><field name="reference"/></tree>',
            mockRPC: function (route, args) {
                if (args.method === 'name_get') {
                    assert.step(args.model);
                }
                return this._super.apply(this, arguments);
            },
        });

        assert.verifySteps(['bar', 'res_currency'], "should have done 1 name_get by model in reference values");
        assert.strictEqual(list.$('tbody td').text(), "Value 1USDEUREUR",
            "should have the display_name of the reference");
        list.destroy();
    });

    QUnit.test('editable list view: contexts are correctly sent', function (assert) {
        assert.expect(6);

        var list = createView({
            View: ListView,
            model: 'foo',
            data: this.data,
            arch: '<tree editable="top">' +
                        '<field name="foo"/>' +
                    '</tree>',
            mockRPC: function (route, args) {
                var context;
                if (route === '/web/dataset/search_read') {
                    context = args.context;
                } else {
                    context = args.kwargs.context;
                }
                assert.strictEqual(context.active_field, 2, "context should be correct");
                assert.strictEqual(context.someKey, 'some value', "context should be correct");
                return this._super.apply(this, arguments);
            },
            session: {
                user_context: {someKey: 'some value'},
            },
            viewOptions: {
                context: {active_field: 2},
            },
        });

        list.$('.o_data_cell:first').click();
        list.$('.o_field_widget[name=foo]').val('abc').trigger('input');
        list.$buttons.find('.o_list_button_save').click();

        list.destroy();
    });

    QUnit.test('list grouped by date:month', function (assert) {
        assert.expect(1);

        var list = createView({
            View: ListView,
            model: 'foo',
            data: this.data,
            arch: '<tree><field name="date"/></tree>',
            groupBy: ['date:month'],
        });

        assert.strictEqual(list.$('tbody').text(), "January 2017 (1)Undefined (3)",
            "the group names should be correct");

        list.destroy();
    });

    QUnit.test('grouped list edition with toggle_button widget', function (assert) {
        assert.expect(3);

        var list = createView({
            View: ListView,
            model: 'foo',
            data: this.data,
            arch: '<tree><field name="bar" widget="toggle_button"/></tree>',
            groupBy: ['m2o'],
            mockRPC: function (route, args) {
                if (args.method === 'write') {
                    assert.deepEqual(args.args[1], {bar: false},
                        "should write the correct value");
                }
                return this._super.apply(this, arguments);
            },
        });

        list.$('.o_group_header:first').click(); // open the first group
        assert.strictEqual(list.$('.o_data_row:first .o_toggle_button_success').length, 1,
            "boolean value of the first record should be true");
        list.$('.o_data_row:first .o_icon_button').click(); // toggle the value
        assert.strictEqual(list.$('.o_data_row:first .text-muted:not(.o_toggle_button_success)').length, 1,
            "boolean button should have been updated");

        list.destroy();
    });

    QUnit.test('grouped list view, indentation for empty group', function (assert) {
        assert.expect(3);

        this.data.foo.fields.priority = {
            string: "Priority",
            type: "selection",
            selection: [[1, "Low"], [2, "Medium"], [3, "High"]],
            default: 1,
        };
        this.data.foo.records.push({id: 5, foo: "blip", int_field: -7, m2o: 1, priority: 2});
        this.data.foo.records.push({id: 6, foo: "blip", int_field: 5, m2o: 1, priority: 3});

        var list = createView({
            View: ListView,
            model: 'foo',
            data: this.data,
            arch: '<tree><field name="id"/></tree>',
            groupBy: ['priority', 'm2o'],
            mockRPC: function (route, args) {
                // Override of the read_group to display the row even if there is no record in it,
                // to mock the behavihour of some fields e.g stage_id on the sale order.
                if (args.method === 'read_group' && args.kwargs.groupby[0] === "m2o") {
                    return $.when([
                        {
                            id: 8,
                            m2o:[1,"Value 1"],
                            m2o_count: 0
                        }, {
                            id: 2,
                            m2o:[2,"Value 2"],
                            m2o_count: 1
                        }
                    ]);
                }
                return this._super.apply(this, arguments);
            },
        });

        // open the first group
        list.$('.o_group_header:first').click();
        assert.strictEqual(list.$('th.o_group_name').eq(1).children().length, 1,
            "There should be an empty element creating the indentation for the subgroup.");
        assert.strictEqual(list.$('th.o_group_name').eq(1).children().eq(0).hasClass('fa'), true,
            "The first element of the row name should have the fa class");
        assert.strictEqual(list.$('th.o_group_name').eq(1).children().eq(0).is('span'), true,
            "The first element of the row name should be a span");
        list.destroy();
    });

<<<<<<< HEAD

    QUnit.test('basic support for widgets', function (assert) {
        assert.expect(1);

        var MyWidget = Widget.extend({
            init: function (parent, dataPoint) {
                this.data = dataPoint.data;
            },
            start: function () {
                this.$el.text(JSON.stringify(this.data));
            },
        });
        widgetRegistry.add('test', MyWidget);
=======
    QUnit.test('use the limit attribute in arch', function (assert) {
        assert.expect(3);
>>>>>>> 3f66814a

        var list = createView({
            View: ListView,
            model: 'foo',
            data: this.data,
<<<<<<< HEAD
            arch: '<tree><field name="foo"/><field name="int_field"/><widget name="test"/></tree>',
        });

        assert.strictEqual(list.$('.o_widget').first().text(), '{"foo":"yop","int_field":10,"id":1}',
            "widget should have been instantiated");

        list.destroy();
        delete widgetRegistry.map.test;
    });
=======
            arch: '<tree limit="2"><field name="foo"/></tree>',
            mockRPC: function (route, args) {
                assert.strictEqual(args.limit, 2,
                    'should use the correct limit value');
                return this._super.apply(this, arguments);
            },
        });

        assert.strictEqual(list.pager.$el.text().trim(), '1-2 / 4',
            "pager should be correct");

        assert.strictEqual(list.$('.o_data_row').length, 2,
            'should display 2 data rows');
        list.destroy();
    });

>>>>>>> 3f66814a
});

});<|MERGE_RESOLUTION|>--- conflicted
+++ resolved
@@ -3163,7 +3163,6 @@
         list.destroy();
     });
 
-<<<<<<< HEAD
 
     QUnit.test('basic support for widgets', function (assert) {
         assert.expect(1);
@@ -3177,26 +3176,28 @@
             },
         });
         widgetRegistry.add('test', MyWidget);
-=======
+
+        var list = createView({
+            View: ListView,
+            model: 'foo',
+            data: this.data,
+            arch: '<tree><field name="foo"/><field name="int_field"/><widget name="test"/></tree>',
+        });
+
+        assert.strictEqual(list.$('.o_widget').first().text(), '{"foo":"yop","int_field":10,"id":1}',
+            "widget should have been instantiated");
+
+        list.destroy();
+        delete widgetRegistry.map.test;
+    });
+
     QUnit.test('use the limit attribute in arch', function (assert) {
         assert.expect(3);
->>>>>>> 3f66814a
-
-        var list = createView({
-            View: ListView,
-            model: 'foo',
-            data: this.data,
-<<<<<<< HEAD
-            arch: '<tree><field name="foo"/><field name="int_field"/><widget name="test"/></tree>',
-        });
-
-        assert.strictEqual(list.$('.o_widget').first().text(), '{"foo":"yop","int_field":10,"id":1}',
-            "widget should have been instantiated");
-
-        list.destroy();
-        delete widgetRegistry.map.test;
-    });
-=======
+
+        var list = createView({
+            View: ListView,
+            model: 'foo',
+            data: this.data,
             arch: '<tree limit="2"><field name="foo"/></tree>',
             mockRPC: function (route, args) {
                 assert.strictEqual(args.limit, 2,
@@ -3213,7 +3214,6 @@
         list.destroy();
     });
 
->>>>>>> 3f66814a
 });
 
 });