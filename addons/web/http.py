# -*- coding: utf-8 -*-
#----------------------------------------------------------
# OpenERP Web HTTP layer
#----------------------------------------------------------
import ast
import cgi
import contextlib
import functools
import getpass
import logging
import mimetypes
import os
import pprint
import random
import sys
import tempfile
import threading
import time
import traceback
import urlparse
import uuid
import errno
import re

import babel.core
import simplejson
import werkzeug.contrib.sessions
import werkzeug.datastructures
import werkzeug.exceptions
import werkzeug.utils
import werkzeug.wrappers
import werkzeug.wsgi
import werkzeug.routing as routing
import urllib
import urllib2

import openerp
import openerp.service.security as security
from openerp.tools import config

import inspect
import functools

_logger = logging.getLogger(__name__)

#----------------------------------------------------------
# RequestHandler
#----------------------------------------------------------
class WebRequest(object):
    """ Parent class for all OpenERP Web request types, mostly deals with
    initialization and setup of the request object (the dispatching itself has
    to be handled by the subclasses)

    :param request: a wrapped werkzeug Request object
    :type request: :class:`werkzeug.wrappers.BaseRequest`

    .. attribute:: httprequest

        the original :class:`werkzeug.wrappers.Request` object provided to the
        request

    .. attribute:: httpsession

        .. deprecated:: 8.0

        Use ``self.session`` instead.

    .. attribute:: params

        :class:`~collections.Mapping` of request parameters, not generally
        useful as they're provided directly to the handler method as keyword
        arguments

    .. attribute:: session_id

        opaque identifier for the :class:`session.OpenERPSession` instance of
        the current request

    .. attribute:: session

        a :class:`OpenERPSession` holding the HTTP session data for the
        current http session

    .. attribute:: context

        :class:`~collections.Mapping` of context values for the current request

    .. attribute:: db

        ``str``, the name of the database linked to the current request. Can be ``None``
        if the current request uses the ``none`` authentication.

    .. attribute:: uid

        ``int``, the id of the user related to the current request. Can be ``None``
        if the current request uses the ``none`` authenticatoin.
    """
    def __init__(self, httprequest):
        self.httprequest = httprequest
        self.httpresponse = None
        self.httpsession = httprequest.session
        self.session = httprequest.session
        self.session_id = httprequest.session.sid
        self.disable_db = False
        self.uid = None
        self.func = None
        self.auth_method = None
        self._cr_cm = None
        self._cr = None
        self.func_request_type = None
        # set db/uid trackers - they're cleaned up at the WSGI
        # dispatching phase in openerp.service.wsgi_server.application
        if self.db:
            threading.current_thread().dbname = self.db
        if self.session.uid:
            threading.current_thread().uid = self.session.uid
        self.context = dict(self.session.context)
        self.lang = self.context["lang"]

    def _authenticate(self):
        if self.session.uid:
            try:
                self.session.check_security()
            except SessionExpiredException, e:
                self.session.logout()
                raise SessionExpiredException("Session expired for request %s" % self.httprequest)
        auth_methods[self.auth_method]()
    @property
    def registry(self):
        """
        The registry to the database linked to this request. Can be ``None`` if the current request uses the
        ``none'' authentication.
        """
        return openerp.modules.registry.RegistryManager.get(self.db) if self.db else None

    @property
    def db(self):
        """
        The registry to the database linked to this request. Can be ``None`` if the current request uses the
        ``none'' authentication.
        """
        return self.session.db if not self.disable_db else None

    @property
    def cr(self):
        """
        The cursor initialized for the current method call. If the current request uses the ``none`` authentication
        trying to access this property will raise an exception.
        """
        # some magic to lazy create the cr
        if not self._cr_cm:
            self._cr_cm = self.registry.cursor()
            self._cr = self._cr_cm.__enter__()
        return self._cr

    def _call_function(self, *args, **kwargs):
        self._authenticate()
        try:
            # ugly syntax only to get the __exit__ arguments to pass to self._cr
            request = self
            class with_obj(object):
                def __enter__(self):
                    pass
                def __exit__(self, *args):
                    if request._cr_cm:
                        request._cr_cm.__exit__(*args)
                        request._cr_cm = None
                        request._cr = None

            with with_obj():
                if self.func_request_type != self._request_type:
                    raise Exception("%s, %s: Function declared as capable of handling request of type '%s' but called with a request of type '%s'" \
                        % (self.func, self.httprequest.path, self.func_request_type, self._request_type))
                return self.func(*args, **kwargs)
        finally:
            # just to be sure no one tries to re-use the request
            self.disable_db = True
            self.uid = None

    @property
    def debug(self):
        return 'debug' in self.httprequest.args


def auth_method_user():
    request.uid = request.session.uid

def auth_method_admin():
    if not request.db:
        raise SessionExpiredException("No valid database for request %s" % request.httprequest)
    request.uid = openerp.SUPERUSER_ID

def auth_method_none():
    request.disable_db = True
    request.uid = None

auth_methods = {
    "user": auth_method_user,
    "admin": auth_method_admin,
    "none": auth_method_none,
}

def route(route, type="http", auth="user"):
    """
    Decorator marking the decorated method as being a handler for requests. The method must be part of a subclass
    of ``Controller``.

    :param route: string or array. The route part that will determine which http requests will match the decorated
    method. Can be a single string or an array of strings. See werkzeug's routing documentation for the format of
    route expression ( http://werkzeug.pocoo.org/docs/routing/ ).
    :param type: The type of request, can be ``'http'`` or ``'json'``.
    :param auth: The type of authentication method, can on of the following:

        * ``user``: The user must be authenticated and the current request will perform using the rights of the
        user.
        * ``admin``: The user may not be authenticated and the current request will perform using the admin user.
        * ``none``: The method is always active, even if there is no database. Mainly used by the framework and
        authentication modules. There request code will not have any facilities to access the database nor have any
        configuration indicating the current database nor the current user.
    """
    assert type in ["http", "json"]
    assert auth in auth_methods.keys()
    def decorator(f):
        if isinstance(route, list):
            f.routes = route
        else:
            f.routes = [route]
        f.exposed = type
        if getattr(f, "auth", None) is None:
            f.auth = auth
        return f
    return decorator

def reject_nonliteral(dct):
    if '__ref' in dct:
        raise ValueError(
            "Non literal contexts can not be sent to the server anymore (%r)" % (dct,))
    return dct

class JsonRequest(WebRequest):
    """ JSON-RPC2 over HTTP.

    Sucessful request::

      --> {"jsonrpc": "2.0",
           "method": "call",
           "params": {"context": {},
                      "arg1": "val1" },
           "id": null}

      <-- {"jsonrpc": "2.0",
           "result": { "res1": "val1" },
           "id": null}

    Request producing a error::

      --> {"jsonrpc": "2.0",
           "method": "call",
           "params": {"context": {},
                      "arg1": "val1" },
           "id": null}

      <-- {"jsonrpc": "2.0",
           "error": {"code": 1,
                     "message": "End user error message.",
                     "data": {"code": "codestring",
                              "debug": "traceback" } },
           "id": null}

    """
    _request_type = "json"

    def __init__(self, *args):
        super(JsonRequest, self).__init__(*args)

        self.jsonp_handler = None

        args = self.httprequest.args
        jsonp = args.get('jsonp')
        self.jsonp = jsonp
        request = None
        request_id = args.get('id')
        
        if jsonp and self.httprequest.method == 'POST':
            # jsonp 2 steps step1 POST: save call
            def handler():
                self.session.jsonp_requests[request_id] = self.httprequest.form['r']
                self.session.modified = True
                headers=[('Content-Type', 'text/plain; charset=utf-8')]
                r = werkzeug.wrappers.Response(request_id, headers=headers)
                return r
            self.jsonp_handler = handler
            return
        elif jsonp and args.get('r'):
            # jsonp method GET
            request = args.get('r')
        elif jsonp and request_id:
            # jsonp 2 steps step2 GET: run and return result
            request = self.session.jsonp_requests.pop(request_id, "")
        else:
            # regular jsonrpc2
            request = self.httprequest.stream.read()

        # Read POST content or POST Form Data named "request"
        self.jsonrequest = simplejson.loads(request, object_hook=reject_nonliteral)
        self.params = dict(self.jsonrequest.get("params", {}))
        self.context = self.params.pop('context', self.session.context)

    def dispatch(self):
        """ Calls the method asked for by the JSON-RPC2 or JSONP request
        """
        if self.jsonp_handler:
            return self.jsonp_handler()
        response = {"jsonrpc": "2.0" }
        error = None

        try:
            response['id'] = self.jsonrequest.get('id')
            response["result"] = self._call_function(**self.params)
        except AuthenticationError, e:
            _logger.exception("Exception during JSON request handling.")
            se = serialize_exception(e)
            error = {
                'code': 100,
                'message': "OpenERP Session Invalid",
                'data': se
            }
        except Exception, e:
            _logger.exception("Exception during JSON request handling.")
            se = serialize_exception(e)
            error = {
                'code': 200,
                'message': "OpenERP Server Error",
                'data': se
            }
        if error:
            response["error"] = error

        if self.jsonp:
            # If we use jsonp, that's mean we are called from another host
            # Some browser (IE and Safari) do no allow third party cookies
            # We need then to manage http sessions manually.
            response['session_id'] = self.session_id
            mime = 'application/javascript'
            body = "%s(%s);" % (self.jsonp, simplejson.dumps(response),)
        else:
            mime = 'application/json'
            body = simplejson.dumps(response)

        r = werkzeug.wrappers.Response(body, headers=[('Content-Type', mime), ('Content-Length', len(body))])
        return r

def serialize_exception(e):
    tmp = {
        "name": type(e).__module__ + "." + type(e).__name__ if type(e).__module__ else type(e).__name__,
        "debug": traceback.format_exc(),
        "message": u"%s" % e,
        "arguments": to_jsonable(e.args),
    }
    if isinstance(e, openerp.osv.osv.except_osv):
        tmp["exception_type"] = "except_osv"
    elif isinstance(e, openerp.exceptions.Warning):
        tmp["exception_type"] = "warning"
    elif isinstance(e, openerp.exceptions.AccessError):
        tmp["exception_type"] = "access_error"
    elif isinstance(e, openerp.exceptions.AccessDenied):
        tmp["exception_type"] = "access_denied"
    return tmp

def to_jsonable(o):
    if isinstance(o, str) or isinstance(o,unicode) or isinstance(o, int) or isinstance(o, long) \
        or isinstance(o, bool) or o is None or isinstance(o, float):
        return o
    if isinstance(o, list) or isinstance(o, tuple):
        return [to_jsonable(x) for x in o]
    if isinstance(o, dict):
        tmp = {}
        for k, v in o.items():
            tmp[u"%s" % k] = to_jsonable(v)
        return tmp
    return u"%s" % o

def jsonrequest(f):
    """ 
        .. deprecated:: 8.0

        Use the ``route()`` decorator instead.
    """
    f.combine = True
    base = f.__name__.lstrip('/')
    if f.__name__ == "index":
        base = ""
    return route([base, base + "/<path:_ignored_path>"], type="json", auth="none")(f)

class HttpRequest(WebRequest):
    """ Regular GET/POST request
    """
    _request_type = "http"

    def __init__(self, *args):
        super(HttpRequest, self).__init__(*args)
        params = dict(self.httprequest.args)
        params.update(self.httprequest.form)
        params.update(self.httprequest.files)

        params.pop('session_id', None)
        self.params = params

    def dispatch(self):
        try:
            r = self._call_function(**self.params)
        except werkzeug.exceptions.HTTPException, e:
            r = e
        except Exception, e:
            _logger.exception("An exception occured during an http request")
            se = serialize_exception(e)
            error = {
                'code': 200,
                'message': "OpenERP Server Error",
                'data': se
            }
            r = werkzeug.exceptions.InternalServerError(cgi.escape(simplejson.dumps(error)))
        else:
            if not r:
                r = werkzeug.wrappers.Response(status=204)  # no content
        return r

    def make_response(self, data, headers=None, cookies=None):
        """ Helper for non-HTML responses, or HTML responses with custom
        response headers or cookies.

        While handlers can just return the HTML markup of a page they want to
        send as a string if non-HTML data is returned they need to create a
        complete response object, or the returned data will not be correctly
        interpreted by the clients.

        :param basestring data: response body
        :param headers: HTTP headers to set on the response
        :type headers: ``[(name, value)]``
        :param collections.Mapping cookies: cookies to set on the client
        """
        response = werkzeug.wrappers.Response(data, headers=headers)
        if cookies:
            for k, v in cookies.iteritems():
                response.set_cookie(k, v)
        return response

    def not_found(self, description=None):
        """ Helper for 404 response, return its result from the method
        """
        return werkzeug.exceptions.NotFound(description)

def httprequest(f):
    """ 
        .. deprecated:: 8.0

        Use the ``route()`` decorator instead.
    """
    f.combine = True
    base = f.__name__.lstrip('/')
    if f.__name__ == "index":
        base = ""
    return route([base, base + "/<path:_ignored_path>"], type="http", auth="none")(f)

#----------------------------------------------------------
# Local storage of requests
#----------------------------------------------------------
from werkzeug.local import LocalStack

_request_stack = LocalStack()


@contextlib.contextmanager
def set_request(req):
    _request_stack.push(req)
    try:
        yield
    finally:
        _request_stack.pop()


request = _request_stack()
"""
    A global proxy that always redirect to the current request object.
"""

#----------------------------------------------------------
# Controller registration with a metaclass
#----------------------------------------------------------
addons_module = {}
addons_manifest = {}
controllers_per_module = {}

class ControllerType(type):
    def __init__(cls, name, bases, attrs):
        super(ControllerType, cls).__init__(name, bases, attrs)

        # flag old-style methods with req as first argument
        for k, v in attrs.items():
            if inspect.isfunction(v):
                spec = inspect.getargspec(v)
                first_arg = spec.args[1] if len(spec.args) >= 2 else None
                if first_arg in ["req", "request"]:
                    v._first_arg_is_req = True

        # store the controller in the controllers list
        name_class = ("%s.%s" % (cls.__module__, cls.__name__), cls)
        class_path = name_class[0].split(".")
        if not class_path[:2] == ["openerp", "addons"]:
            return
        # we want to know all modules that have controllers
        module = class_path[2]
        # but we only store controllers directly inheriting from Controller
        if not "Controller" in globals() or not Controller in bases:
            return
        controllers_per_module.setdefault(module, []).append(name_class)

class Controller(object):
    __metaclass__ = ControllerType

#############################
# OpenERP Sessions          #
#############################

class AuthenticationError(Exception):
    pass

class SessionExpiredException(Exception):
    pass

class Service(object):
    """
        .. deprecated:: 8.0
        Use ``openerp.netsvc.dispatch_rpc()`` instead.
    """
    def __init__(self, session, service_name):
        self.session = session
        self.service_name = service_name

    def __getattr__(self, method):
        def proxy_method(*args):
            result = openerp.netsvc.dispatch_rpc(self.service_name, method, args)
            return result
        return proxy_method

class Model(object):
    """
        .. deprecated:: 8.0
        Use the resistry and cursor in ``openerp.addons.web.http.request`` instead.
    """
    def __init__(self, session, model):
        self.session = session
        self.model = model
        self.proxy = self.session.proxy('object')

    def __getattr__(self, method):
        self.session.assert_valid()
        def proxy(*args, **kw):
            # Can't provide any retro-compatibility for this case, so we check it and raise an Exception
            # to tell the programmer to adapt his code
            if not request.db or not request.uid or self.session.db != request.db \
                or self.session.uid != request.uid:
                raise Exception("Trying to use Model with badly configured database or user.")
                
            mod = request.registry.get(self.model)
            if method.startswith('_'):
                raise Exception("Access denied")
            meth = getattr(mod, method)
            cr = request.cr
            result = meth(cr, request.uid, *args, **kw)
            # reorder read
            if method == "read":
                if isinstance(result, list) and len(result) > 0 and "id" in result[0]:
                    index = {}
                    for r in result:
                        index[r['id']] = r
                    result = [index[x] for x in args[0] if x in index]
            return result
        return proxy

class OpenERPSession(werkzeug.contrib.sessions.Session):
    def __init__(self, *args, **kwargs):
        self.inited = False
        self.modified = False
        super(OpenERPSession, self).__init__(*args, **kwargs)
        self.inited = True
        self._default_values()
        self.modified = False

    def __getattr__(self, attr):
        return self.get(attr, None)
    def __setattr__(self, k, v):
        if getattr(self, "inited", False):
            try:
                object.__getattribute__(self, k)
            except:
                return self.__setitem__(k, v)
        object.__setattr__(self, k, v)

    def authenticate(self, db, login=None, password=None, uid=None):
        """
        Authenticate the current user with the given db, login and password. If successful, store
        the authentication parameters in the current session and request.

        :param uid: If not None, that user id will be used instead the login to authenticate the user.
        """

        if uid is None:
            wsgienv = request.httprequest.environ
            env = dict(
                base_location=request.httprequest.url_root.rstrip('/'),
                HTTP_HOST=wsgienv['HTTP_HOST'],
                REMOTE_ADDR=wsgienv['REMOTE_ADDR'],
            )
            uid = openerp.netsvc.dispatch_rpc('common', 'authenticate', [db, login, password, env])
        else:
            security.check(db, uid, password)
        self.db = db
        self.uid = uid
        self.login = login
        self.password = password
        request.uid = uid
        request.disable_db = False

        if uid: self.get_context()
        return uid

    def check_security(self):
        """
        Chech the current authentication parameters to know if those are still valid. This method
        should be called at each request. If the authentication fails, a ``SessionExpiredException``
        is raised.
        """
        if not self.db or not self.uid:
            raise SessionExpiredException("Session expired")
        security.check(self.db, self.uid, self.password)

    def logout(self):
        for k in self.keys():
            del self[k]
        self._default_values()

    def _default_values(self):
        self.setdefault("db", None)
        self.setdefault("uid", None)
        self.setdefault("login", None)
        self.setdefault("password", None)
        self.setdefault("context", {'tz': "UTC", "uid": None})
        self.setdefault("jsonp_requests", {})

    def get_context(self):
        """
        Re-initializes the current user's session context (based on
        his preferences) by calling res.users.get_context() with the old
        context.

        :returns: the new context
        """
        assert self.uid, "The user needs to be logged-in to initialize his context"
        self.context = request.registry.get('res.users').context_get(request.cr, request.uid) or {}
        self.context['uid'] = self.uid
        self._fix_lang(self.context)
        return self.context

    def _fix_lang(self, context):
        """ OpenERP provides languages which may not make sense and/or may not
        be understood by the web client's libraries.

        Fix those here.

        :param dict context: context to fix
        """
        lang = context['lang']

        # inane OpenERP locale
        if lang == 'ar_AR':
            lang = 'ar'

        # lang to lang_REGION (datejs only handles lang_REGION, no bare langs)
        if lang in babel.core.LOCALE_ALIASES:
            lang = babel.core.LOCALE_ALIASES[lang]

        context['lang'] = lang or 'en_US'

    """
        Damn properties for retro-compatibility. All of that is deprecated, all
        of that.
    """
    @property
    def _db(self):
        return self.db
    @_db.setter
    def _db(self, value):
        self.db = value
    @property
    def _uid(self):
        return self.uid
    @_uid.setter
    def _uid(self, value):
        self.uid = value
    @property
    def _login(self):
        return self.login
    @_login.setter
    def _login(self, value):
        self.login = value
    @property
    def _password(self):
        return self.password
    @_password.setter
    def _password(self, value):
        self.password = value

    def send(self, service_name, method, *args):
        """
        .. deprecated:: 8.0
        Use ``openerp.netsvc.dispatch_rpc()`` instead.
        """
        return openerp.netsvc.dispatch_rpc(service_name, method, args)

    def proxy(self, service):
        """
        .. deprecated:: 8.0
        Use ``openerp.netsvc.dispatch_rpc()`` instead.
        """
        return Service(self, service)

    def assert_valid(self, force=False):
        """
        .. deprecated:: 8.0
        Use ``check_security()`` instead.

        Ensures this session is valid (logged into the openerp server)
        """
        if self.uid and not force:
            return
        # TODO use authenticate instead of login
        self.uid = self.proxy("common").login(self.db, self.login, self.password)
        if not self.uid:
            raise AuthenticationError("Authentication failure")

    def ensure_valid(self):
        """
        .. deprecated:: 8.0
        Use ``check_security()`` instead.
        """
        if self.uid:
            try:
                self.assert_valid(True)
            except Exception:
                self.uid = None

    def execute(self, model, func, *l, **d):
        """
        .. deprecated:: 8.0
        Use the resistry and cursor in ``openerp.addons.web.http.request`` instead.
        """
        model = self.model(model)
        r = getattr(model, func)(*l, **d)
        return r

    def exec_workflow(self, model, id, signal):
        """
        .. deprecated:: 8.0
        Use the resistry and cursor in ``openerp.addons.web.http.request`` instead.
        """
        self.assert_valid()
        r = self.proxy('object').exec_workflow(self.db, self.uid, self.password, model, signal, id)
        return r

    def model(self, model):
        """
        .. deprecated:: 8.0
        Use the resistry and cursor in ``openerp.addons.web.http.request`` instead.

        Get an RPC proxy for the object ``model``, bound to this session.

        :param model: an OpenERP model name
        :type model: str
        :rtype: a model object
        """
        if not self.db:
            raise SessionExpiredException("Session expired")

        return Model(self, model)

def session_gc(session_store):
    if random.random() < 0.001:
        # we keep session one week
        last_week = time.time() - 60*60*24*7
        for fname in os.listdir(session_store.path):
            path = os.path.join(session_store.path, fname)
            try:
                if os.path.getmtime(path) < last_week:
                    os.unlink(path)
            except OSError:
                pass

#----------------------------------------------------------
# WSGI Application
#----------------------------------------------------------
# Add potentially missing (older ubuntu) font mime types
mimetypes.add_type('application/font-woff', '.woff')
mimetypes.add_type('application/vnd.ms-fontobject', '.eot')
mimetypes.add_type('application/x-font-ttf', '.ttf')

class DisableCacheMiddleware(object):
    def __init__(self, app):
        self.app = app
    def __call__(self, environ, start_response):
        def start_wrapped(status, headers):
            referer = environ.get('HTTP_REFERER', '')
            parsed = urlparse.urlparse(referer)
            debug = parsed.query.count('debug') >= 1

            new_headers = []
            unwanted_keys = ['Last-Modified']
            if debug:
                new_headers = [('Cache-Control', 'no-cache')]
                unwanted_keys += ['Expires', 'Etag', 'Cache-Control']

            for k, v in headers:
                if k not in unwanted_keys:
                    new_headers.append((k, v))

            start_response(status, new_headers)
        return self.app(environ, start_wrapped)

def session_path():
    try:
        import pwd
        username = pwd.getpwuid(os.geteuid()).pw_name
    except ImportError:
        try:
            username = getpass.getuser()
        except Exception:
            username = "unknown"
    path = os.path.join(tempfile.gettempdir(), "oe-sessions-" + username)
    try:
        os.mkdir(path, 0700)
    except OSError as exc:
        if exc.errno == errno.EEXIST:
            # directory exists: ensure it has the correct permissions
            # this will fail if the directory is not owned by the current user
            os.chmod(path, 0700)
        else:
            raise
    return path

class Root(object):
    """Root WSGI application for the OpenERP Web Client.
    """
    def __init__(self):
        self.addons = {}
        self.statics = {}

        self.no_db_router = None

        self.load_addons()

        # Setup http sessions
        path = session_path()
        self.session_store = werkzeug.contrib.sessions.FilesystemSessionStore(path, session_class=OpenERPSession)
        _logger.debug('HTTP sessions stored in: %s', path)


    def __call__(self, environ, start_response):
        """ Handle a WSGI request
        """
        return self.dispatch(environ, start_response)

    def dispatch(self, environ, start_response):
        """
        Performs the actual WSGI dispatching for the application.
        """
        try:
            httprequest = werkzeug.wrappers.Request(environ)
            httprequest.parameter_storage_class = werkzeug.datastructures.ImmutableDict
            httprequest.app = self

            session_gc(self.session_store)

            sid = httprequest.args.get('session_id')
            explicit_session = True
            if not sid:
                sid =  httprequest.headers.get("X-Openerp-Session-Id")
            if not sid:
                sid = httprequest.cookies.get('session_id')
                explicit_session = False
            if sid is None:
                httprequest.session = self.session_store.new()
            else:
                httprequest.session = self.session_store.get(sid)

            self._find_db(httprequest)

            if not "lang" in httprequest.session.context:
                lang = httprequest.accept_languages.best or "en_US"
                lang = babel.core.LOCALE_ALIASES.get(lang, lang).replace('-', '_')
                httprequest.session.context["lang"] = lang

            request = self._build_request(httprequest)
            db = request.db

            if db:
                openerp.modules.registry.RegistryManager.check_registry_signaling(db)

            with set_request(request):
                self.find_handler()
                result = request.dispatch()

            if db:
                openerp.modules.registry.RegistryManager.signal_caches_change(db)

            if isinstance(result, basestring):
                headers=[('Content-Type', 'text/html; charset=utf-8'), ('Content-Length', len(result))]
                response = werkzeug.wrappers.Response(result, headers=headers)
            else:
                response = result

            if httprequest.session.should_save:
                self.session_store.save(httprequest.session)
            if not explicit_session and hasattr(response, 'set_cookie'):
                response.set_cookie('session_id', httprequest.session.sid, max_age=90 * 24 * 60 * 60)

            return response(environ, start_response)
        except werkzeug.exceptions.HTTPException, e:
            return e(environ, start_response)

    def _find_db(self, httprequest):
        db = db_monodb(httprequest)
        if db != httprequest.session.db:
            httprequest.session.logout()
            httprequest.session.db = db

    def _build_request(self, httprequest):
        if httprequest.args.get('jsonp'):
            return JsonRequest(httprequest)

        if httprequest.mimetype == "application/json":
            return JsonRequest(httprequest)
        else:
            return HttpRequest(httprequest)

    def load_addons(self):
        """ Load all addons from addons patch containg static files and
        controllers and configure them.  """

        for addons_path in openerp.modules.module.ad_paths:
            for module in sorted(os.listdir(str(addons_path))):
                if module not in addons_module:
                    manifest_path = os.path.join(addons_path, module, '__openerp__.py')
                    path_static = os.path.join(addons_path, module, 'static')
                    if os.path.isfile(manifest_path) and os.path.isdir(path_static):
                        manifest = ast.literal_eval(open(manifest_path).read())
                        manifest['addons_path'] = addons_path
                        _logger.debug("Loading %s", module)
                        if 'openerp.addons' in sys.modules:
                            m = __import__('openerp.addons.' + module)
                        else:
                            m = __import__(module)
                        addons_module[module] = m
                        addons_manifest[module] = manifest
                        self.statics['/%s/static' % module] = path_static

        app = werkzeug.wsgi.SharedDataMiddleware(self.dispatch, self.statics)
        self.dispatch = DisableCacheMiddleware(app)

    def _build_router(self, db):
        _logger.info("Generating routing configuration for database %s" % db)
        routing_map = routing.Map(strict_slashes=False)

        def gen(modules, nodb_only):
            for module in modules:
                for v in controllers_per_module[module]:
                    cls = v[1]

                    subclasses = cls.__subclasses__()
                    subclasses = [c for c in subclasses if c.__module__.startswith('openerp.addons.') and
                                  c.__module__.split(".")[2] in modules]
                    if subclasses:
                        name = "%s (extended by %s)" % (cls.__name__, ', '.join(sub.__name__ for sub in subclasses))
                        cls = type(name, tuple(reversed(subclasses)), {})

                    o = cls()
                    members = inspect.getmembers(o)
                    for mk, mv in members:
                        if inspect.ismethod(mv) and getattr(mv, 'exposed', False) and \
                                nodb_only == (getattr(mv, "auth", "none") == "none"):
                            for url in mv.routes:
                                if getattr(mv, "combine", False):
                                    url = o._cp_path.rstrip('/') + '/' + url.lstrip('/')
                                    if url.endswith("/") and len(url) > 1:
                                        url = url[: -1]
                                routing_map.add(routing.Rule(url, endpoint=mv))

<<<<<<< HEAD
        modules_set = set(controllers_per_module)
        modules_set.discard('web')
=======
        modules_set = set(controllers_per_module.keys()) - set(['web'])
>>>>>>> ee4802b1
        # building all none methods
        gen(["web"] + sorted(modules_set), True)
        if not db:
            return routing_map

        registry = openerp.modules.registry.RegistryManager.get(db)
        with registry.cursor() as cr:
            m = registry.get('ir.module.module')
<<<<<<< HEAD
            ids = m.search(cr, openerp.SUPERUSER_ID, [('state','=','installed')])
            installed = set(x['name'] for x in m.read(cr, 1, ids, ['name']))
            modules_set = modules_set & installed

=======
            ids = m.search(cr, openerp.SUPERUSER_ID, [('state', '=', 'installed'), ('name', '!=', 'web')])
            installed = set([x['name'] for x in m.read(cr, 1, ids, ['name'])])
            modules_set = modules_set.intersection(set(installed))
        modules = ["web"] + sorted(modules_set)
>>>>>>> ee4802b1
        # building all other methods
        gen(modules, False)

        return routing_map

    def get_db_router(self, db):
        if db is None:
            router = self.no_db_router
        else:
            router = getattr(openerp.modules.registry.RegistryManager.get(db), "werkzeug_http_router", None)
        if not router:
            router = self._build_router(db)
            if db is None:
                self.no_db_router = router
            else:
                openerp.modules.registry.RegistryManager.get(db).werkzeug_http_router = router
        return router

    def find_handler(self):
        """
        Tries to discover the controller handling the request for the path specified in the request.
        """
        path = request.httprequest.path
        urls = self.get_db_router(request.db).bind("")
        func, arguments = urls.match(path)
        arguments = dict([(k, v) for k, v in arguments.items() if not k.startswith("_ignored_")])

        def nfunc(*args, **kwargs):
            kwargs.update(arguments)
            if getattr(func, '_first_arg_is_req', False):
                args = (request,) + args
            return func(*args, **kwargs)

        request.func = nfunc
        request.auth_method = getattr(func, "auth", "user")
        request.func_request_type = func.exposed

root = None

def db_list(force=False, httprequest=None):
    httprequest = httprequest or request.httprequest
    dbs = openerp.netsvc.dispatch_rpc("db", "list", [force])
    h = httprequest.environ['HTTP_HOST'].split(':')[0]
    d = h.split('.')[0]
    r = openerp.tools.config['dbfilter'].replace('%h', h).replace('%d', d)
    dbs = [i for i in dbs if re.match(r, i)]
    return dbs

def db_monodb(httprequest=None):
    """
        Magic function to find the current database.

        Implementation details:

        * Magic
        * More magic

        Returns ``None`` if the magic is not magic enough.
    """
    httprequest = httprequest or request.httprequest
    db = None
    redirect = None

    dbs = db_list(True, httprequest)

    # try the db already in the session
    db_session = httprequest.session.db
    if db_session in dbs:
        return db_session

    # if dbfilters was specified when launching the server and there is
    # only one possible db, we take that one
    if openerp.tools.config['dbfilter'] != ".*" and len(dbs) == 1:
        return dbs[0]
    return None

class CommonController(Controller):

    @route('/jsonrpc', type='json', auth="none")
    def jsonrpc(self, service, method, args):
        """ Method used by client APIs to contact OpenERP. """
        return openerp.netsvc.dispatch_rpc(service, method, args)

    @route('/gen_session_id', type='json', auth="none")
    def gen_session_id(self):
        nsession = root.session_store.new()
        return nsession.sid

def wsgi_postload():
    global root
    root = Root()
    openerp.wsgi.register_wsgi_handler(root)

# vim:et:ts=4:sw=4:<|MERGE_RESOLUTION|>--- conflicted
+++ resolved
@@ -994,12 +994,7 @@
                                         url = url[: -1]
                                 routing_map.add(routing.Rule(url, endpoint=mv))
 
-<<<<<<< HEAD
-        modules_set = set(controllers_per_module)
-        modules_set.discard('web')
-=======
         modules_set = set(controllers_per_module.keys()) - set(['web'])
->>>>>>> ee4802b1
         # building all none methods
         gen(["web"] + sorted(modules_set), True)
         if not db:
@@ -1008,19 +1003,12 @@
         registry = openerp.modules.registry.RegistryManager.get(db)
         with registry.cursor() as cr:
             m = registry.get('ir.module.module')
-<<<<<<< HEAD
-            ids = m.search(cr, openerp.SUPERUSER_ID, [('state','=','installed')])
+            ids = m.search(cr, openerp.SUPERUSER_ID, [('state', '=', 'installed'), ('name', '!=', 'web')])
             installed = set(x['name'] for x in m.read(cr, 1, ids, ['name']))
             modules_set = modules_set & installed
 
-=======
-            ids = m.search(cr, openerp.SUPERUSER_ID, [('state', '=', 'installed'), ('name', '!=', 'web')])
-            installed = set([x['name'] for x in m.read(cr, 1, ids, ['name'])])
-            modules_set = modules_set.intersection(set(installed))
-        modules = ["web"] + sorted(modules_set)
->>>>>>> ee4802b1
         # building all other methods
-        gen(modules, False)
+        gen(["web"] + sorted(modules_set), False)
 
         return routing_map
 
