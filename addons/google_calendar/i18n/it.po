--- conflicted
+++ resolved
@@ -1,55 +1,42 @@
-# Italian translation for openobject-addons
-# Copyright (c) 2014 Rosetta Contributors and Canonical Ltd 2014
-# This file is distributed under the same license as the openobject-addons package.
-# FIRST AUTHOR <EMAIL@ADDRESS>, 2014.
-#
-msgid ""
-msgstr ""
-<<<<<<< HEAD
-"Project-Id-Version: openobject-addons\n"
-"Report-Msgid-Bugs-To: FULL NAME <EMAIL@ADDRESS>\n"
-"POT-Creation-Date: 2014-08-14 13:09+0000\n"
-"PO-Revision-Date: 2014-10-16 11:59+0000\n"
-"Last-Translator: Nicola Riolini - Micronaet <nicola.riolini@gmail.com>\n"
-"Language-Team: Italian <it@li.org>\n"
-=======
+# Translation of Odoo Server.
+# This file contains the translation of the following modules:
+# * google_calendar
+# 
+# Translators:
+# FIRST AUTHOR <EMAIL@ADDRESS>, 2014
+msgid ""
+msgstr ""
 "Project-Id-Version: Odoo 8.0\n"
 "Report-Msgid-Bugs-To: \n"
 "POT-Creation-Date: 2015-09-07 12:39+0000\n"
 "PO-Revision-Date: 2016-01-15 14:48+0000\n"
 "Last-Translator: Martin Trigaux\n"
 "Language-Team: Italian (http://www.transifex.com/odoo/odoo-8/language/it/)\n"
->>>>>>> 1812b8f3
 "MIME-Version: 1.0\n"
 "Content-Type: text/plain; charset=UTF-8\n"
-"Content-Transfer-Encoding: 8bit\n"
-"X-Launchpad-Export-Date: 2014-10-17 06:27+0000\n"
-"X-Generator: Launchpad (build 17196)\n"
-
-#. module: google_calendar
-#: view:base.config.settings:google_calendar.view_calendar_config_settings
-msgid "\"/google_account/authentication\""
-msgstr "\"/google_account/authentication\""
-
-#. module: google_calendar
-#: view:base.config.settings:google_calendar.view_calendar_config_settings
-msgid "\"Calendar API\""
-msgstr "\"API Calendario\""
-
-#. module: google_calendar
-#: view:base.config.settings:google_calendar.view_calendar_config_settings
-msgid "\"Consent Screen\""
-msgstr "\"Consent Screen\""
-
-#. module: google_calendar
-#: view:base.config.settings:google_calendar.view_calendar_config_settings
-msgid "\"Create Project\""
-msgstr "\"Crea progetto\""
-
-#. module: google_calendar
-#: view:base.config.settings:google_calendar.view_calendar_config_settings
-msgid "\"Redirect RI\""
-msgstr "\"Redirect RI\""
+"Content-Transfer-Encoding: \n"
+"Language: it\n"
+"Plural-Forms: nplurals=2; plural=(n != 1);\n"
+
+#. module: google_calendar
+#: view:base.config.settings:google_calendar.view_calendar_config_settings
+msgid "\"Authorized redirect URI\""
+msgstr ""
+
+#. module: google_calendar
+#: view:base.config.settings:google_calendar.view_calendar_config_settings
+msgid "'/google_account/authentication'"
+msgstr ""
+
+#. module: google_calendar
+#: view:base.config.settings:google_calendar.view_calendar_config_settings
+msgid "'Calendar API'"
+msgstr ""
+
+#. module: google_calendar
+#: view:base.config.settings:google_calendar.view_calendar_config_settings
+msgid "'Configure consent screen'"
+msgstr ""
 
 #. module: google_calendar
 #: view:base.config.settings:google_calendar.view_calendar_config_settings
@@ -58,8 +45,13 @@
 
 #. module: google_calendar
 #: view:base.config.settings:google_calendar.view_calendar_config_settings
-msgid "'Create New Client ID'"
-msgstr "'Create New Client ID'"
+msgid "'Create Project'"
+msgstr ""
+
+#. module: google_calendar
+#: view:base.config.settings:google_calendar.view_calendar_config_settings
+msgid "'Create new Client ID'"
+msgstr ""
 
 #. module: google_calendar
 #: view:base.config.settings:google_calendar.view_calendar_config_settings
@@ -68,6 +60,11 @@
 
 #. module: google_calendar
 #: view:base.config.settings:google_calendar.view_calendar_config_settings
+msgid "'Enable API'"
+msgstr ""
+
+#. module: google_calendar
+#: view:base.config.settings:google_calendar.view_calendar_config_settings
 msgid "'Web Application'"
 msgstr "'Web Application'"
 
@@ -78,8 +75,13 @@
 
 #. module: google_calendar
 #: view:base.config.settings:google_calendar.view_calendar_config_settings
-msgid ") that you need to insert in the 2 fields below !"
-msgstr ") che devi inserire nei due campi sottostanti"
+msgid ") that you need to insert in the 2 fields below!"
+msgstr ""
+
+#. module: google_calendar
+#: view:base.config.settings:google_calendar.view_calendar_config_settings
+msgid ", then click on"
+msgstr ""
 
 #. module: google_calendar
 #: model:ir.actions.act_window,name:google_calendar.action_config_settings_google_calendar
@@ -92,15 +94,18 @@
 msgstr "Credenziali API"
 
 #. module: google_calendar
+#: view:base.config.settings:google_calendar.view_calendar_config_settings
+msgid "Activate the Calendar API by clicking on the blue button"
+msgstr ""
+
+#. module: google_calendar
 #. openerp-web
 #: code:addons/google_calendar/static/src/js/calendar_sync.js:55
 #, python-format
 msgid ""
 "All events have been disconnected from your previous account. You can now "
 "restart the synchronization"
-msgstr ""
-"Tutti gli eventi sono stati scollegati dal tuo account precedente. Puoi ora "
-"sincronizzare il calendario."
+msgstr "Tutti gli eventi sono stati scollegati dal tuo account precedente. Puoi ora sincronizzare il calendario."
 
 #. module: google_calendar
 #. openerp-web
@@ -109,9 +114,7 @@
 msgid ""
 "An administrator needs to configure Google Synchronization before you can "
 "use it!"
-msgstr ""
-"Un amministratore di sistema deve configurare la sincronizzazione con "
-"Google, prima di poterla usare!"
+msgstr "Un amministratore di sistema deve configurare la sincronizzazione con Google, prima di poterla usare!"
 
 #. module: google_calendar
 #. openerp-web
@@ -120,9 +123,7 @@
 msgid ""
 "An error occured while disconnecting events from your previous account. "
 "Please retry or contact your administrator."
-msgstr ""
-"Si è verificato un errore scollegando gli eventi dal tuo account precedente. "
-"Riprova o contatta il tuo amministratore di sistema."
+msgstr "Si è verificato un errore scollegando gli eventi dal tuo account precedente. Riprova o contatta il tuo amministratore di sistema."
 
 #. module: google_calendar
 #: model:ir.model,name:google_calendar.model_calendar_attendee
@@ -141,6 +142,11 @@
 
 #. module: google_calendar
 #: view:base.config.settings:google_calendar.view_calendar_config_settings
+msgid "Check that the Application type is set on"
+msgstr ""
+
+#. module: google_calendar
+#: view:base.config.settings:google_calendar.view_calendar_config_settings
 msgid "Click on"
 msgstr "Click su"
 
@@ -182,13 +188,6 @@
 msgstr "Evento"
 
 #. module: google_calendar
-#: view:base.config.settings:google_calendar.view_calendar_config_settings
-msgid ""
-"Fill in the Name of application and check that the platform is well on"
-msgstr ""
-"Completa il nome dell'applicazione e controlla the il campo \"platform\" sia"
-
-#. module: google_calendar
 #. openerp-web
 #: code:addons/google_calendar/static/src/xml/web_calendar.xml:8
 #, python-format
@@ -227,9 +226,7 @@
 msgid ""
 "In order to do this, you first need to disconnect all existing events from "
 "the old account."
-msgstr ""
-"Per farlo, gli eventi esistenti devono prima essere scollegati dal vecchio "
-"account."
+msgstr "Per farlo, gli eventi esistenti devono prima essere scollegati dal vecchio account."
 
 #. module: google_calendar
 #: view:base.config.settings:google_calendar.view_calendar_config_settings
@@ -239,21 +236,16 @@
 #. module: google_calendar
 #: view:base.config.settings:google_calendar.view_calendar_config_settings
 msgid ""
-"In the menu on left side, select the sub menu APIs (from menu APIs and auth) "
-"and activate"
-msgstr ""
-"Nel menu a sinistra, selezionare il sottomenù APIs (dal menu \"APIs and "
-"auth\") e attivare"
+"In the menu on left side, select the sub menu APIs (from menu APIs and auth)"
+" and click on"
+msgstr ""
 
 #. module: google_calendar
 #: help:res.users,google_calendar_cal_id:0
 msgid ""
 "Last Calendar ID who has been synchronized. If it is changed, we remove all "
 "links between GoogleID and Odoo Google Internal ID"
-msgstr ""
-"Ultimo ID calendario che è stato sincronizzato. Se è cambiato verranno "
-"rimossi tutti i collegamenti tra l'ID google e l'ID del calendario interno "
-"in ODOO"
+msgstr "Ultimo ID calendario che è stato sincronizzato. Se è cambiato verranno rimossi tutti i collegamenti tra l'ID google e l'ID del calendario interno in ODOO"
 
 #. module: google_calendar
 #: field:res.users,google_calendar_last_sync_date:0
@@ -282,23 +274,18 @@
 
 #. module: google_calendar
 #: view:base.config.settings:google_calendar.view_calendar_config_settings
-msgid ""
-"Remark : You can, if you want, personalize the consent screen that your "
-"users will see by clicking on"
-msgstr ""
-"Ricorda: se vuoi puoi personalizzare, la schermata di consenso che gli "
-"utenti visualizzeranno cliccando su"
-
-#. module: google_calendar
-#: view:base.config.settings:google_calendar.view_calendar_config_settings
 msgid "Return at Top"
 msgstr "Torna all'inizio"
 
 #. module: google_calendar
 #: field:base.config.settings,google_cal_sync:0
-msgid ""
-"Show tutorial to know how to get my 'Client ID' and my 'Client Secret'"
+msgid "Show tutorial to know how to get my 'Client ID' and my 'Client Secret'"
 msgstr "Mostra il tutorial su come ottenere 'Client ID' e  'Client Secret'"
+
+#. module: google_calendar
+#: view:base.config.settings:google_calendar.view_calendar_config_settings
+msgid "Specify an email address and a product name, then save."
+msgstr ""
 
 #. module: google_calendar
 #. openerp-web
@@ -314,9 +301,7 @@
 msgid ""
 "The Google Synchronization needs to be configured before you can use it, do "
 "you want to do it now?"
-msgstr ""
-"La sincronizzazione con Google deve essere configurata prima di essere "
-"usata, vuoi configurarla ora?"
+msgstr "La sincronizzazione con Google deve essere configurata prima di essere usata, vuoi configurarla ora?"
 
 #. module: google_calendar
 #. openerp-web
@@ -325,18 +310,14 @@
 msgid ""
 "The account you are trying to synchronize (%s) is not the same as the last "
 "one used (%s)!"
-msgstr ""
-"L'account che stai cercando di sincronizzare (%s) non è lo stesso utlizzato "
-"l'ultima volta (%s)!"
+msgstr "L'account che stai cercando di sincronizzare (%s) non è lo stesso utlizzato l'ultima volta (%s)!"
 
 #. module: google_calendar
 #: view:base.config.settings:google_calendar.view_calendar_config_settings
 msgid ""
 "To setup the signin process with Google, first you have to perform the "
 "following steps"
-msgstr ""
-"Per configurare la sincronizzazione tramite Google, devi prima completare "
-"queste operazioni"
+msgstr "Per configurare la sincronizzazione tramite Google, devi prima completare queste operazioni"
 
 #. module: google_calendar
 #: field:res.users,google_calendar_token_validity:0
@@ -360,8 +341,8 @@
 
 #. module: google_calendar
 #: view:base.config.settings:google_calendar.view_calendar_config_settings
-msgid "When it's done, check that the button of"
-msgstr "Una volta fatto, controlla che il bottone"
+msgid "When it's done, the Calendar API overview will be available"
+msgstr ""
 
 #. module: google_calendar
 #: view:base.config.settings:google_calendar.view_calendar_config_settings
@@ -373,27 +354,14 @@
 msgid ""
 "You should now configure the allowed pages on which you will be redirected. "
 "To do it, you need to complete the field"
-msgstr ""
-"Ora devono essere configurate a cui il Cliend ID puo' fare reindirizzamento. "
-"Per farlo, è necessario completare il campo"
+msgstr "Ora devono essere configurate a cui il Cliend ID puo' fare reindirizzamento. Per farlo, è necessario completare il campo"
 
 #. module: google_calendar
 #. openerp-web
 #: code:addons/google_calendar/static/src/js/calendar_sync.js:28
 #, python-format
-msgid ""
-"You will be redirected to Google to authorize access to your calendar!"
-msgstr ""
-"Sarai reindirizzato su Google per autorizzare l'accesso al tuo calendario!"
-
-#. module: google_calendar
-#: view:base.config.settings:google_calendar.view_calendar_config_settings
-msgid ""
-"You will need to accept again the \"Google APIs Terms of services\" and "
-"\"Calendar API Terms of service\""
-msgstr ""
-"Dovrai accettare di nuovo \"Google APIs Terms of services\" e \"Calendar API "
-"Terms of service\""
+msgid "You will be redirected to Google to authorize access to your calendar!"
+msgstr "Sarai reindirizzato su Google per autorizzare l'accesso al tuo calendario!"
 
 #. module: google_calendar
 #: view:base.config.settings:google_calendar.view_calendar_config_settings
@@ -405,9 +373,7 @@
 msgid ""
 "and enter a project name and change your id if you want. Don't forget to "
 "accept the Terms of Services"
-msgstr ""
-"e inserisci un nome progetto, cambiando l'id se vuoi. Non dimenticare di "
-"accettare le condizioni d'uso di Google Cloud Platform"
+msgstr "e inserisci un nome progetto, cambiando l'id se vuoi. Non dimenticare di accettare le condizioni d'uso di Google Cloud Platform"
 
 #. module: google_calendar
 #: view:base.config.settings:google_calendar.view_calendar_config_settings
@@ -416,25 +382,5 @@
 
 #. module: google_calendar
 #: view:base.config.settings:google_calendar.view_calendar_config_settings
-<<<<<<< HEAD
-msgid "by clicking on button \"OFF\"."
-msgstr "cliccando sul bottone \"OFF\"."
-
-#. module: google_calendar
-#: view:base.config.settings:google_calendar.view_calendar_config_settings
-msgid "https://cloud.google.com/console"
-msgstr "https://cloud.google.com/console"
-
-#. module: google_calendar
-#: view:base.config.settings:google_calendar.view_calendar_config_settings
-msgid "in the left menu."
-msgstr "nel menu di sinistra."
-
-#. module: google_calendar
-#: view:base.config.settings:google_calendar.view_calendar_config_settings
-msgid "is well in green and with text \"ON\""
-msgstr "sia verde e contenente la scritta \"ON\""
-=======
 msgid "https://console.developers.google.com/"
-msgstr "https://console.developers.google.com/"
->>>>>>> 1812b8f3
+msgstr "https://console.developers.google.com/"