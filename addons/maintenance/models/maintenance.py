# -*- coding: utf-8 -*-

from datetime import date, datetime, timedelta

from odoo import api, fields, models, SUPERUSER_ID, _
from odoo.exceptions import UserError
from odoo.tools import DEFAULT_SERVER_DATE_FORMAT, DEFAULT_SERVER_DATETIME_FORMAT


class MaintenanceStage(models.Model):
    """ Model for case stages. This models the main stages of a Maintenance Request management flow. """

    _name = 'maintenance.stage'
    _description = 'Maintenance Stage'
    _order = 'sequence, id'

    name = fields.Char('Name', required=True, translate=True)
    sequence = fields.Integer('Sequence', default=20)
    fold = fields.Boolean('Folded in Maintenance Pipe')
    done = fields.Boolean('Request Done')


class MaintenanceEquipmentCategory(models.Model):
    _name = 'maintenance.equipment.category'
    _inherit = ['mail.alias.mixin', 'mail.thread']
    _description = 'Asset Category'

    @api.one
    @api.depends('equipment_ids')
    def _compute_fold(self):
        self.fold = False if self.equipment_count else True

    name = fields.Char('Category Name', required=True, translate=True)
    company_id = fields.Many2one('res.company', string='Company',
        default=lambda self: self.env.user.company_id)
    technician_user_id = fields.Many2one('res.users', 'Responsible', track_visibility='onchange', default=lambda self: self.env.uid, oldname='user_id')
    color = fields.Integer('Color Index')
    note = fields.Text('Comments', translate=True)
    equipment_ids = fields.One2many('maintenance.equipment', 'category_id', string='Equipments', copy=False)
    equipment_count = fields.Integer(string="Equipment", compute='_compute_equipment_count')
    maintenance_ids = fields.One2many('maintenance.request', 'category_id', copy=False)
    maintenance_count = fields.Integer(string="Maintenance Count", compute='_compute_maintenance_count')
    alias_id = fields.Many2one(
        'mail.alias', 'Alias', ondelete='restrict', required=True,
        help="Email alias for this equipment category. New emails will automatically "
        "create new maintenance request for this equipment category.")
    fold = fields.Boolean(string='Folded in Maintenance Pipe', compute='_compute_fold', store=True)

    @api.multi
    def _compute_equipment_count(self):
        equipment_data = self.env['maintenance.equipment'].read_group([('category_id', 'in', self.ids)], ['category_id'], ['category_id'])
        mapped_data = dict([(m['category_id'][0], m['category_id_count']) for m in equipment_data])
        for category in self:
            category.equipment_count = mapped_data.get(category.id, 0)

    @api.multi
    def _compute_maintenance_count(self):
        maintenance_data = self.env['maintenance.request'].read_group([('category_id', 'in', self.ids)], ['category_id'], ['category_id'])
        mapped_data = dict([(m['category_id'][0], m['category_id_count']) for m in maintenance_data])
        for category in self:
            category.maintenance_count = mapped_data.get(category.id, 0)

    @api.model
    def create(self, vals):
        self = self.with_context(alias_model_name='maintenance.request', alias_parent_model_name=self._name)
        if not vals.get('alias_name'):
            vals['alias_name'] = vals.get('name')
        category_id = super(MaintenanceEquipmentCategory, self).create(vals)
        category_id.alias_id.write({'alias_parent_thread_id': category_id.id, 'alias_defaults': {'category_id': category_id.id}})
        return category_id

    @api.multi
    def unlink(self):
        MailAlias = self.env['mail.alias']
        for category in self:
            if category.equipment_ids or category.maintenance_ids:
                raise UserError(_("You cannot delete an equipment category containing equipments or maintenance requests."))
            MailAlias += category.alias_id
        res = super(MaintenanceEquipmentCategory, self).unlink()
        MailAlias.unlink()
        return res

    def get_alias_model_name(self, vals):
        return vals.get('alias_model', 'maintenance.equipment')

    def get_alias_values(self):
        values = super(MaintenanceEquipmentCategory, self).get_alias_values()
        values['alias_defaults'] = {'category_id': self.id}
        return values


class MaintenanceEquipment(models.Model):
    _name = 'maintenance.equipment'
    _inherit = ['mail.thread', 'mail.activity.mixin']
    _description = 'Equipment'

    @api.multi
    def _track_subtype(self, init_values):
        self.ensure_one()
        if 'owner_user_id' in init_values and self.owner_user_id:
            return 'maintenance.mt_mat_assign'
        return super(MaintenanceEquipment, self)._track_subtype(init_values)

    @api.multi
    def name_get(self):
        result = []
        for record in self:
            if record.name and record.serial_no:
                result.append((record.id, record.name + '/' + record.serial_no))
            if record.name and not record.serial_no:
                result.append((record.id, record.name))
        return result

    @api.model
    def _name_search(self, name, args=None, operator='ilike', limit=100, name_get_uid=None):
        args = args or []
        equipment_ids = []
        if name:
            equipment_ids = self._search([('name', '=', name)] + args, limit=limit, access_rights_uid=name_get_uid)
        if not equipment_ids:
            equipment_ids = self._search([('name', operator, name)] + args, limit=limit, access_rights_uid=name_get_uid)
        return self.browse(equipment_ids).name_get()

    name = fields.Char('Equipment Name', required=True, translate=True)
    company_id = fields.Many2one('res.company', string='Company',
        default=lambda self: self.env.user.company_id)
    active = fields.Boolean(default=True)
    technician_user_id = fields.Many2one('res.users', string='Technician', track_visibility='onchange', oldname='user_id')
    owner_user_id = fields.Many2one('res.users', string='Owner', track_visibility='onchange')
    category_id = fields.Many2one('maintenance.equipment.category', string='Equipment Category',
                                  track_visibility='onchange', group_expand='_read_group_category_ids')
    partner_id = fields.Many2one('res.partner', string='Vendor', domain="[('supplier', '=', 1)]")
    partner_ref = fields.Char('Vendor Reference')
    location = fields.Char('Location')
    model = fields.Char('Model')
    serial_no = fields.Char('Serial Number', copy=False)
    assign_date = fields.Date('Assigned Date', track_visibility='onchange')
    cost = fields.Float('Cost')
    note = fields.Text('Note')
    warranty_date = fields.Date('Warranty Expiration Date', oldname='warranty')
    color = fields.Integer('Color Index')
    scrap_date = fields.Date('Scrap Date')
    maintenance_ids = fields.One2many('maintenance.request', 'equipment_id')
    maintenance_count = fields.Integer(compute='_compute_maintenance_count', string="Maintenance Count", store=True)
    maintenance_open_count = fields.Integer(compute='_compute_maintenance_count', string="Current Maintenance", store=True)
    period = fields.Integer('Days between each preventive maintenance')
    next_action_date = fields.Date(compute='_compute_next_maintenance', string='Date of the next preventive maintenance', store=True)
    maintenance_team_id = fields.Many2one('maintenance.team', string='Maintenance Team')
    maintenance_duration = fields.Float(help="Maintenance Duration in hours.")

    @api.depends('period', 'maintenance_ids.request_date', 'maintenance_ids.close_date')
    def _compute_next_maintenance(self):

        date_now = fields.Date.context_today(self)
        for equipment in self.filtered(lambda x: x.period > 0):
            next_maintenance_todo = self.env['maintenance.request'].search([
                ('equipment_id', '=', equipment.id),
                ('maintenance_type', '=', 'preventive'),
                ('stage_id.done', '!=', True),
                ('close_date', '=', False)], order="request_date asc", limit=1)
            last_maintenance_done = self.env['maintenance.request'].search([
                ('equipment_id', '=', equipment.id),
                ('maintenance_type', '=', 'preventive'),
                ('stage_id.done', '=', True),
                ('close_date', '!=', False)], order="close_date desc", limit=1)
            if next_maintenance_todo and last_maintenance_done:
                next_date = next_maintenance_todo.request_date
                date_gap = fields.Date.from_string(next_maintenance_todo.request_date) - fields.Date.from_string(last_maintenance_done.close_date)
                # If the gap between the last_maintenance_done and the next_maintenance_todo one is bigger than 2 times the period and next request is in the future
                # We use 2 times the period to avoid creation too closed request from a manually one created
                if date_gap > timedelta(0) and date_gap > timedelta(days=equipment.period) * 2 and fields.Date.from_string(next_maintenance_todo.request_date) > fields.Date.from_string(date_now):
                    # If the new date still in the past, we set it for today
                    if fields.Date.from_string(last_maintenance_done.close_date) + timedelta(days=equipment.period) < fields.Date.from_string(date_now):
                        next_date = date_now
                    else:
                        next_date = fields.Date.to_string(fields.Date.from_string(last_maintenance_done.close_date) + timedelta(days=equipment.period))
            elif next_maintenance_todo:
                next_date = next_maintenance_todo.request_date
                date_gap = fields.Date.from_string(next_maintenance_todo.request_date) - fields.Date.from_string(date_now)
                # If next maintenance to do is in the future, and in more than 2 times the period, we insert an new request
                # We use 2 times the period to avoid creation too closed request from a manually one created
                if date_gap > timedelta(0) and date_gap > timedelta(days=equipment.period) * 2:
                    next_date = fields.Date.to_string(fields.Date.from_string(date_now)+timedelta(days=equipment.period))
            elif last_maintenance_done:
                next_date = fields.Date.from_string(last_maintenance_done.close_date)+timedelta(days=equipment.period)
                # If when we add the period to the last maintenance done and we still in past, we plan it for today
                if next_date < fields.Date.from_string(date_now):
                    next_date = date_now
            else:
                next_date = fields.Date.to_string(fields.Date.from_string(date_now) + timedelta(days=equipment.period))

            equipment.next_action_date = next_date
    @api.one
    @api.depends('maintenance_ids.stage_id.done')
    def _compute_maintenance_count(self):
        self.maintenance_count = len(self.maintenance_ids)
        self.maintenance_open_count = len(self.maintenance_ids.filtered(lambda x: not x.stage_id.done))

    @api.onchange('category_id')
    def _onchange_category_id(self):
        self.technician_user_id = self.category_id.technician_user_id

    _sql_constraints = [
        ('serial_no', 'unique(serial_no)', "Another asset already exists with this serial number!"),
    ]

    @api.model
    def create(self, vals):
        equipment = super(MaintenanceEquipment, self).create(vals)
        if equipment.owner_user_id:
            equipment.message_subscribe(partner_ids=[equipment.owner_user_id.partner_id.id])
        return equipment

    @api.multi
    def write(self, vals):
        if vals.get('owner_user_id'):
            self.message_subscribe(partner_ids=self.env['res.users'].browse(vals['owner_user_id']).partner_id.ids)
        return super(MaintenanceEquipment, self).write(vals)

    @api.model
    def _read_group_category_ids(self, categories, domain, order):
        """ Read group customization in order to display all the categories in
            the kanban view, even if they are empty.
        """
        category_ids = categories._search([], order=order, access_rights_uid=SUPERUSER_ID)
        return categories.browse(category_ids)

    def _create_new_request(self, date):
        self.ensure_one()
        self.env['maintenance.request'].create({
            'name': _('Preventive Maintenance - %s') % self.name,
            'request_date': date,
            'schedule_date': date,
            'category_id': self.category_id.id,
            'equipment_id': self.id,
            'maintenance_type': 'preventive',
            'owner_user_id': self.owner_user_id.id,
            'technician_user_id': self.technician_user_id.id,
            'maintenance_team_id': self.maintenance_team_id.id,
            'duration': self.maintenance_duration,
            })

    @api.model
    def _cron_generate_requests(self):
        """
            Generates maintenance request on the next_action_date or today if none exists
        """
        for equipment in self.search([('period', '>', 0)]):
            next_requests = self.env['maintenance.request'].search([('stage_id.done', '=', False),
                                                    ('equipment_id', '=', equipment.id),
                                                    ('maintenance_type', '=', 'preventive'),
                                                    ('request_date', '=', equipment.next_action_date)])
            if not next_requests:
                equipment._create_new_request(equipment.next_action_date)

class MaintenanceRequest(models.Model):
    _name = 'maintenance.request'
    _inherit = ['mail.thread', 'mail.activity.mixin']
    _description = 'Maintenance Requests'
    _order = "id desc"

    @api.returns('self')
    def _default_stage(self):
        return self.env['maintenance.stage'].search([], limit=1)

    @api.multi
    def _track_subtype(self, init_values):
        self.ensure_one()
        if 'stage_id' in init_values and self.stage_id.sequence <= 1:
            return 'maintenance.mt_req_created'
        elif 'stage_id' in init_values and self.stage_id.sequence > 1:
            return 'maintenance.mt_req_status'
        return super(MaintenanceRequest, self)._track_subtype(init_values)

    def _get_default_team_id(self):
        MT = self.env['maintenance.team']
        team = MT.search([('company_id', '=', self.env.user.company_id.id)], limit=1)
        if not team:
            team = MT.search([], limit=1)
        return team.id

    name = fields.Char('Subjects', required=True)
    company_id = fields.Many2one('res.company', string='Company',
        default=lambda self: self.env.user.company_id)
    description = fields.Text('Description')
    request_date = fields.Date('Request Date', track_visibility='onchange', default=fields.Date.context_today,
                               help="Date requested for the maintenance to happen")
    owner_user_id = fields.Many2one('res.users', string='Created by User', default=lambda s: s.env.uid)
    category_id = fields.Many2one('maintenance.equipment.category', related='equipment_id.category_id', string='Category', store=True, readonly=True)
<<<<<<< HEAD
    equipment_id = fields.Many2one('maintenance.equipment', string='Equipment',
                                   ondelete='restrict', index=True)
    technician_user_id = fields.Many2one('res.users', string='Owner', track_visibility='onchange', oldname='user_id')
=======
    equipment_id = fields.Many2one('maintenance.equipment', string='Equipment', index=True)
    technician_user_id = fields.Many2one('res.users', string='Technician', track_visibility='onchange', oldname='user_id')
>>>>>>> 1f7a3996
    stage_id = fields.Many2one('maintenance.stage', string='Stage', ondelete='restrict', track_visibility='onchange',
                               group_expand='_read_group_stage_ids', default=_default_stage)
    priority = fields.Selection([('0', 'Very Low'), ('1', 'Low'), ('2', 'Normal'), ('3', 'High')], string='Priority')
    color = fields.Integer('Color Index')
    close_date = fields.Date('Close Date', help="Date the maintenance was finished. ")
    kanban_state = fields.Selection([('normal', 'In Progress'), ('blocked', 'Blocked'), ('done', 'Ready for next stage')],
                                    string='Kanban State', required=True, default='normal', track_visibility='onchange')
    # active = fields.Boolean(default=True, help="Set active to false to hide the maintenance request without deleting it.")
    archive = fields.Boolean(default=False, help="Set archive to true to hide the maintenance request without deleting it.")
    maintenance_type = fields.Selection([('corrective', 'Corrective'), ('preventive', 'Preventive')], string='Maintenance Type', default="corrective")
    schedule_date = fields.Datetime('Scheduled Date', help="Date the maintenance team plans the maintenance.  It should not differ much from the Request Date. ")
    maintenance_team_id = fields.Many2one('maintenance.team', string='Team', required=True, default=_get_default_team_id)
    duration = fields.Float(help="Duration in minutes and seconds.")

    @api.multi
    def archive_equipment_request(self):
        self.write({'archive': True})

    @api.multi
    def reset_equipment_request(self):
        """ Reinsert the maintenance request into the maintenance pipe in the first stage"""
        first_stage_obj = self.env['maintenance.stage'].search([], order="sequence asc", limit=1)
        # self.write({'active': True, 'stage_id': first_stage_obj.id})
        self.write({'archive': False, 'stage_id': first_stage_obj.id})

    @api.onchange('equipment_id')
    def onchange_equipment_id(self):
        if self.equipment_id:
            self.technician_user_id = self.equipment_id.technician_user_id if self.equipment_id.technician_user_id else self.equipment_id.category_id.technician_user_id
            self.category_id = self.equipment_id.category_id
            if self.equipment_id.maintenance_team_id:
                self.maintenance_team_id = self.equipment_id.maintenance_team_id.id

    @api.onchange('category_id')
    def onchange_category_id(self):
        if not self.technician_user_id or not self.equipment_id or (self.technician_user_id and not self.equipment_id.technician_user_id):
            self.technician_user_id = self.category_id.technician_user_id

    @api.model
    def create(self, vals):
        # context: no_log, because subtype already handle this
        self = self.with_context(mail_create_nolog=True)
        request = super(MaintenanceRequest, self).create(vals)
        if request.owner_user_id or request.technician_user_id:
            request._add_followers()
        if request.equipment_id and not request.maintenance_team_id:
            request.maintenance_team_id = request.equipment_id.maintenance_team_id
        request.activity_update()
        return request

    @api.multi
    def write(self, vals):
        # Overridden to reset the kanban_state to normal whenever
        # the stage (stage_id) of the Maintenance Request changes.
        if vals and 'kanban_state' not in vals and 'stage_id' in vals:
            vals['kanban_state'] = 'normal'
        res = super(MaintenanceRequest, self).write(vals)
        if vals.get('owner_user_id') or vals.get('technician_user_id'):
            self._add_followers()
        if self.stage_id.done and 'stage_id' in vals:
            self.write({'close_date': fields.Date.today()})
            self.activity_feedback(['maintenance.mail_act_maintenance_request'])
        if 'schedule_date' in vals:
            self.activity_update()
        return res

    def activity_update(self):
        """ Update maintenance activities based on current record set state.
        It reschedule, unlink or create maintenance request activities. """
        self.filtered(lambda request: not request.schedule_date).activity_unlink(['maintenance.mail_act_maintenance_request'])
        for request in self.filtered(lambda request: request.schedule_date):
            date_dl = fields.Datetime.from_string(request.schedule_date).date()
            updated = request.activity_reschedule(
                ['maintenance.mail_act_maintenance_request'],
                date_deadline=date_dl)
            if not updated:
                if request.equipment_id:
                    note = _('Request planned for <a href="#" data-oe-model="%s" data-oe-id="%s">%s</a>') % (
                        request.equipment_id._name, request.equipment_id.id, request.equipment_id.display_name)
                else:
                    note = False
                request.activity_schedule(
                    'maintenance.mail_act_maintenance_request',
                    fields.Datetime.from_string(request.schedule_date).date(),
                    note=note, user_id=request.technician_user_id.id or request.owner_user_id.id or self.env.uid)

    def _add_followers(self):
        for request in self:
            partner_ids = (request.owner_user_id.partner_id + request.technician_user_id.partner_id).ids
            request.message_subscribe(partner_ids=partner_ids)

    @api.model
    def _read_group_stage_ids(self, stages, domain, order):
        """ Read group customization in order to display all the stages in the
            kanban view, even if they are empty
        """
        stage_ids = stages._search([], order=order, access_rights_uid=SUPERUSER_ID)
        return stages.browse(stage_ids)


class MaintenanceTeam(models.Model):
    _name = 'maintenance.team'
    _description = 'Maintenance Teams'

    name = fields.Char(required=True, translate=True)
    active = fields.Boolean(default=True)
    company_id = fields.Many2one('res.company', string='Company',
        default=lambda self: self.env.user.company_id)
    member_ids = fields.Many2many('res.users', 'maintenance_team_users_rel', string="Team Members")
    color = fields.Integer("Color Index", default=0)
    request_ids = fields.One2many('maintenance.request', 'maintenance_team_id', copy=False)
    equipment_ids = fields.One2many('maintenance.equipment', 'maintenance_team_id', copy=False)

    # For the dashboard only
    todo_request_ids = fields.One2many('maintenance.request', string="Requests", copy=False, compute='_compute_todo_requests')
    todo_request_count = fields.Integer(string="Number of Requests", compute='_compute_todo_requests')
    todo_request_count_date = fields.Integer(string="Number of Requests Scheduled", compute='_compute_todo_requests')
    todo_request_count_high_priority = fields.Integer(string="Number of Requests in High Priority", compute='_compute_todo_requests')
    todo_request_count_block = fields.Integer(string="Number of Requests Blocked", compute='_compute_todo_requests')
    todo_request_count_unscheduled = fields.Integer(string="Number of Requests Unscheduled", compute='_compute_todo_requests')

    @api.one
    @api.depends('request_ids.stage_id.done')
    def _compute_todo_requests(self):
        self.todo_request_ids = self.request_ids.filtered(lambda e: e.stage_id.done==False)
        self.todo_request_count = len(self.todo_request_ids)
        self.todo_request_count_date = len(self.todo_request_ids.filtered(lambda e: e.schedule_date != False))
        self.todo_request_count_high_priority = len(self.todo_request_ids.filtered(lambda e: e.priority == '3'))
        self.todo_request_count_block = len(self.todo_request_ids.filtered(lambda e: e.kanban_state == 'blocked'))
        self.todo_request_count_unscheduled = len(self.todo_request_ids.filtered(lambda e: not e.schedule_date))

    @api.one
    @api.depends('equipment_ids')
    def _compute_equipment(self):
        self.equipment_count = len(self.equipment_ids)<|MERGE_RESOLUTION|>--- conflicted
+++ resolved
@@ -287,14 +287,9 @@
                                help="Date requested for the maintenance to happen")
     owner_user_id = fields.Many2one('res.users', string='Created by User', default=lambda s: s.env.uid)
     category_id = fields.Many2one('maintenance.equipment.category', related='equipment_id.category_id', string='Category', store=True, readonly=True)
-<<<<<<< HEAD
     equipment_id = fields.Many2one('maintenance.equipment', string='Equipment',
                                    ondelete='restrict', index=True)
-    technician_user_id = fields.Many2one('res.users', string='Owner', track_visibility='onchange', oldname='user_id')
-=======
-    equipment_id = fields.Many2one('maintenance.equipment', string='Equipment', index=True)
     technician_user_id = fields.Many2one('res.users', string='Technician', track_visibility='onchange', oldname='user_id')
->>>>>>> 1f7a3996
     stage_id = fields.Many2one('maintenance.stage', string='Stage', ondelete='restrict', track_visibility='onchange',
                                group_expand='_read_group_stage_ids', default=_default_stage)
     priority = fields.Selection([('0', 'Very Low'), ('1', 'Low'), ('2', 'Normal'), ('3', 'High')], string='Priority')
