# -*- coding: utf-8 -*-
##############################################################################
#
#    OpenERP, Open Source Management Solution
#    Copyright (C) 2004-2010 Tiny SPRL (<http://tiny.be>).
#
#    This program is free software: you can redistribute it and/or modify
#    it under the terms of the GNU Affero General Public License as
#    published by the Free Software Foundation, either version 3 of the
#    License, or (at your option) any later version.
#
#    This program is distributed in the hope that it will be useful,
#    but WITHOUT ANY WARRANTY; without even the implied warranty of
#    MERCHANTABILITY or FITNESS FOR A PARTICULAR PURPOSE.  See the
#    GNU Affero General Public License for more details.
#
#    You should have received a copy of the GNU Affero General Public License
#    along with this program.  If not, see <http://www.gnu.org/licenses/>.
#
##############################################################################
from dateutil.relativedelta import relativedelta
import datetime
import logging
import time

from openerp.osv import osv, fields
import openerp.tools
from openerp.tools.translate import _
from openerp.exceptions import UserError

from openerp.addons.decimal_precision import decimal_precision as dp

_logger = logging.getLogger(__name__)

class account_analytic_invoice_line(osv.osv):
    _name = "account.analytic.invoice.line"

    def _amount_line(self, cr, uid, ids, prop, unknow_none, unknow_dict, context=None):
        res = {}
        for line in self.browse(cr, uid, ids, context=context):
            res[line.id] = line.quantity * line.price_unit
            if line.analytic_account_id.pricelist_id:
                cur = line.analytic_account_id.pricelist_id.currency_id
                res[line.id] = self.pool.get('res.currency').round(cr, uid, cur, res[line.id])
        return res

    _columns = {
        'product_id': fields.many2one('product.product','Product',required=True),
        'analytic_account_id': fields.many2one('account.analytic.account', 'Analytic Account'),
        'name': fields.text('Description', required=True),
        'quantity': fields.float('Quantity', required=True),
        'uom_id': fields.many2one('product.uom', 'Unit of Measure',required=True),
        'price_unit': fields.float('Unit Price', required=True),
        'price_subtotal': fields.function(_amount_line, string='Sub Total', type="float",digits=0),
    }
    _defaults = {
        'quantity' : 1,
    }

    def product_id_change(self, cr, uid, ids, product, uom_id, qty=0, name='', partner_id=False, price_unit=False, pricelist_id=False, company_id=None, context=None):
        context = context or {}
        uom_obj = self.pool.get('product.uom')
        company_id = company_id or False
        local_context = dict(context, company_id=company_id, force_company=company_id, pricelist=pricelist_id)

        if not product:
            return {'value': {'price_unit': 0.0}, 'domain':{'product_uom':[]}}
        if partner_id:
            part = self.pool.get('res.partner').browse(cr, uid, partner_id, context=local_context)
            if part.lang:
                local_context.update({'lang': part.lang})

        result = {}
        res = self.pool.get('product.product').browse(cr, uid, product, context=local_context)
        price = False
        if price_unit is not False:
            price = price_unit
        elif pricelist_id:
            price = res.price
        if price is False:
            price = res.list_price
        if not name:
            name = self.pool.get('product.product').name_get(cr, uid, [res.id], context=local_context)[0][1]
            if res.description_sale:
                name += '\n'+res.description_sale

        result.update({'name': name or False,'uom_id': uom_id or res.uom_id.id or False, 'price_unit': price})

        res_final = {'value':result}
        if result['uom_id'] != res.uom_id.id:
            selected_uom = uom_obj.browse(cr, uid, result['uom_id'], context=local_context)
            new_price = uom_obj._compute_price(cr, uid, res.uom_id.id, res_final['value']['price_unit'], result['uom_id'])
            res_final['value']['price_unit'] = new_price
        return res_final


class account_analytic_account(osv.osv):
    _name = "account.analytic.account"
    _inherit = "account.analytic.account"

    def _analysis_all(self, cr, uid, ids, fields, arg, context=None):
        dp = 2
        res = dict([(i, {}) for i in ids])
        parent_ids = tuple(ids) #We don't want consolidation for each of these fields because those complex computation is resource-greedy.
        accounts = self.browse(cr, uid, ids, context=context)

        for f in fields:
            if f == 'user_ids':
                cr.execute('SELECT MAX(id) FROM res_users')
                max_user = cr.fetchone()[0]
                if parent_ids:
                    cr.execute('SELECT DISTINCT("user") FROM account_analytic_analysis_summary_user ' \
                               'WHERE account_id IN %s AND unit_amount <> 0.0', (parent_ids,))
                    result = cr.fetchall()
                else:
                    result = []
                for id in ids:
                    res[id][f] = [int((id * max_user) + x[0]) for x in result]
            elif f == 'month_ids':
                if parent_ids:
                    cr.execute('SELECT DISTINCT(month_id) FROM account_analytic_analysis_summary_month ' \
                               'WHERE account_id IN %s AND unit_amount <> 0.0', (parent_ids,))
                    result = cr.fetchall()
                else:
                    result = []
                for id in ids:
                    res[id][f] = [int(id * 1000000 + int(x[0])) for x in result]
            elif f == 'last_worked_invoiced_date':
                for id in ids:
                    res[id][f] = False
                if parent_ids:
                    cr.execute("SELECT account_analytic_line.account_id, MAX(date) \
                            FROM account_analytic_line \
                            WHERE account_id IN %s \
                                AND invoice_id IS NOT NULL \
                            GROUP BY account_analytic_line.account_id;", (parent_ids,))
                    for account_id, sum in cr.fetchall():
                        if account_id not in res:
                            res[account_id] = {}
                        res[account_id][f] = sum
            elif f == 'ca_to_invoice':
                for id in ids:
                    res[id][f] = 0.0
                res2 = {}
                for account in accounts:
                    cr.execute("""
                        SELECT product_id, sum(amount), user_id, to_invoice, sum(unit_amount), product_uom_id, line.name
                        FROM account_analytic_line line
                            LEFT JOIN account_analytic_journal journal ON (journal.id = line.journal_id)
                        WHERE account_id = %s
                            AND journal.type != 'purchase'
                            AND invoice_id IS NULL
                            AND to_invoice IS NOT NULL
                        GROUP BY product_id, user_id, to_invoice, product_uom_id, line.name""", (account.id,))

                    res[account.id][f] = 0.0
                    for product_id, price, user_id, factor_id, qty, uom, line_name in cr.fetchall():
                        price = -price
                        if product_id:
                            price = self.pool.get('account.analytic.line')._get_invoice_price(cr, uid, account, product_id, user_id, qty, context)
                        factor = self.pool.get('hr_timesheet_invoice.factor').browse(cr, uid, factor_id, context=context)
                        res[account.id][f] += price * qty * (100-factor.factor or 0.0) / 100.0

                # sum both result on account_id
                for id in ids:
                    res[id][f] = round(res.get(id, {}).get(f, 0.0), dp) + round(res2.get(id, 0.0), 2)
            elif f == 'last_invoice_date':
                for id in ids:
                    res[id][f] = False
                if parent_ids:
                    cr.execute ("SELECT account_analytic_line.account_id, \
                                DATE(MAX(account_invoice.date_invoice)) \
                            FROM account_analytic_line \
                            JOIN account_invoice \
                                ON account_analytic_line.invoice_id = account_invoice.id \
                            WHERE account_analytic_line.account_id IN %s \
                                AND account_analytic_line.invoice_id IS NOT NULL \
                            GROUP BY account_analytic_line.account_id",(parent_ids,))
                    for account_id, lid in cr.fetchall():
                        res[account_id][f] = lid
            elif f == 'last_worked_date':
                for id in ids:
                    res[id][f] = False
                if parent_ids:
                    cr.execute("SELECT account_analytic_line.account_id, MAX(date) \
                            FROM account_analytic_line \
                            WHERE account_id IN %s \
                                AND invoice_id IS NULL \
                            GROUP BY account_analytic_line.account_id",(parent_ids,))
                    for account_id, lwd in cr.fetchall():
                        if account_id not in res:
                            res[account_id] = {}
                        res[account_id][f] = lwd
            elif f == 'hours_qtt_non_invoiced':
                for id in ids:
                    res[id][f] = 0.0
                if parent_ids:
                    cr.execute("SELECT account_analytic_line.account_id, COALESCE(SUM(unit_amount), 0.0) \
                            FROM account_analytic_line \
                            JOIN account_analytic_journal \
                                ON account_analytic_line.journal_id = account_analytic_journal.id \
                            WHERE account_analytic_line.account_id IN %s \
                                AND account_analytic_journal.type='general' \
                                AND invoice_id IS NULL \
                                AND to_invoice IS NOT NULL \
                            GROUP BY account_analytic_line.account_id;",(parent_ids,))
                    for account_id, sua in cr.fetchall():
                        if account_id not in res:
                            res[account_id] = {}
                        res[account_id][f] = round(sua, dp)
                for id in ids:
                    res[id][f] = round(res[id][f], dp)
            elif f == 'hours_quantity':
                for id in ids:
                    res[id][f] = 0.0
                if parent_ids:
                    cr.execute("SELECT account_analytic_line.account_id, COALESCE(SUM(unit_amount), 0.0) \
                            FROM account_analytic_line \
                            JOIN account_analytic_journal \
                                ON account_analytic_line.journal_id = account_analytic_journal.id \
                            WHERE account_analytic_line.account_id IN %s \
                                AND account_analytic_journal.type='general' \
                            GROUP BY account_analytic_line.account_id",(parent_ids,))
                    ff =  cr.fetchall()
                    for account_id, hq in ff:
                        if account_id not in res:
                            res[account_id] = {}
                        res[account_id][f] = round(hq, dp)
                for id in ids:
                    res[id][f] = round(res[id][f], dp)
            elif f == 'ca_theorical':
                # TODO Take care of pricelist and purchase !
                for id in ids:
                    res[id][f] = 0.0
                # Warning
                # This computation doesn't take care of pricelist !
                # Just consider list_price
                if parent_ids:
                    cr.execute("""SELECT account_analytic_line.account_id AS account_id, \
                                COALESCE(SUM((account_analytic_line.unit_amount * pt.list_price) \
                                    - (account_analytic_line.unit_amount * pt.list_price \
                                        * hr.factor)), 0.0) AS somme
                            FROM account_analytic_line \
                            LEFT JOIN account_analytic_journal \
                                ON (account_analytic_line.journal_id = account_analytic_journal.id) \
                            JOIN product_product pp \
                                ON (account_analytic_line.product_id = pp.id) \
                            JOIN product_template pt \
                                ON (pp.product_tmpl_id = pt.id) \
                            JOIN account_analytic_account a \
                                ON (a.id=account_analytic_line.account_id) \
                            JOIN hr_timesheet_invoice_factor hr \
                                ON (hr.id=a.to_invoice) \
                        WHERE account_analytic_line.account_id IN %s \
                            AND a.to_invoice IS NOT NULL \
                            AND account_analytic_journal.type IN ('purchase', 'general')
                        GROUP BY account_analytic_line.account_id""",(parent_ids,))
                    for account_id, sum in cr.fetchall():
                        res[account_id][f] = round(sum, dp)
        return res

    def _ca_invoiced_calc(self, cr, uid, ids, name, arg, context=None):
        res = {}
        res_final = {}
        child_ids = tuple(ids) #We don't want consolidation for each of these fields because those complex computation is resource-greedy.
        for i in child_ids:
            res[i] =  0.0
        if not child_ids:
            return res

        if child_ids:
            #Search all invoice lines not in cancelled state that refer to this analytic account
            inv_line_obj = self.pool.get("account.invoice.line")
            inv_lines = inv_line_obj.search(cr, uid, ['&', ('account_analytic_id', 'in', child_ids), ('invoice_id.state', 'not in', ['draft', 'cancel']), ('invoice_id.type', 'in', ['out_invoice', 'out_refund'])], context=context)
            for line in inv_line_obj.browse(cr, uid, inv_lines, context=context):
                if line.invoice_id.type == 'out_refund':
                    res[line.account_analytic_id.id] -= line.price_subtotal
                else:
                    res[line.account_analytic_id.id] += line.price_subtotal

        for acc in self.browse(cr, uid, res.keys(), context=context):
            res[acc.id] = res[acc.id] - (acc.timesheet_ca_invoiced or 0.0)

        res_final = res
        return res_final

    def _total_cost_calc(self, cr, uid, ids, name, arg, context=None):
        res = {}
        res_final = {}
        child_ids = tuple(ids) #We don't want consolidation for each of these fields because those complex computation is resource-greedy.
        for i in child_ids:
            res[i] =  0.0
        if not child_ids:
            return res
        if child_ids:
            cr.execute("""SELECT account_analytic_line.account_id, COALESCE(SUM(amount), 0.0) \
                    FROM account_analytic_line \
                    JOIN account_analytic_journal \
                        ON account_analytic_line.journal_id = account_analytic_journal.id \
                    WHERE account_analytic_line.account_id IN %s \
                        AND amount<0 \
                    GROUP BY account_analytic_line.account_id""",(child_ids,))
            for account_id, sum in cr.fetchall():
                res[account_id] = round(sum,2)
        res_final = res
        return res_final

    def _remaining_hours_calc(self, cr, uid, ids, name, arg, context=None):
        res = {}
        for account in self.browse(cr, uid, ids, context=context):
            if account.quantity_max != 0:
                res[account.id] = account.quantity_max - account.hours_quantity
            else:
                res[account.id] = 0.0
        for id in ids:
            res[id] = round(res.get(id, 0.0),2)
        return res

    def _remaining_hours_to_invoice_calc(self, cr, uid, ids, name, arg, context=None):
        res = {}
        for account in self.browse(cr, uid, ids, context=context):
            res[account.id] = max(account.hours_qtt_est - account.timesheet_ca_invoiced, account.ca_to_invoice)
        return res

    def _hours_qtt_invoiced_calc(self, cr, uid, ids, name, arg, context=None):
        res = {}
        for account in self.browse(cr, uid, ids, context=context):
            res[account.id] = account.hours_quantity - account.hours_qtt_non_invoiced
            if res[account.id] < 0:
                res[account.id] = 0.0
        for id in ids:
            res[id] = round(res.get(id, 0.0),2)
        return res

    def _revenue_per_hour_calc(self, cr, uid, ids, name, arg, context=None):
        res = {}
        for account in self.browse(cr, uid, ids, context=context):
            if account.hours_qtt_invoiced == 0:
                res[account.id]=0.0
            else:
                res[account.id] = account.ca_invoiced / account.hours_qtt_invoiced
        for id in ids:
            res[id] = round(res.get(id, 0.0),2)
        return res

    def _real_margin_rate_calc(self, cr, uid, ids, name, arg, context=None):
        res = {}
        for account in self.browse(cr, uid, ids, context=context):
            if account.ca_invoiced == 0:
                res[account.id]=0.0
            elif account.total_cost != 0.0:
                res[account.id] = -(account.real_margin / account.total_cost) * 100
            else:
                res[account.id] = 0.0
        for id in ids:
            res[id] = round(res.get(id, 0.0),2)
        return res

    def _fix_price_to_invoice_calc(self, cr, uid, ids, name, arg, context=None):
        sale_obj = self.pool.get('sale.order')
        res = {}
        for account in self.browse(cr, uid, ids, context=context):
            res[account.id] = 0.0
            sale_ids = sale_obj.search(cr, uid, [('project_id','=', account.id), ('state', '=', 'manual')], context=context)
            for sale in sale_obj.browse(cr, uid, sale_ids, context=context):
                res[account.id] += sale.amount_untaxed
                for invoice in sale.invoice_ids:
                    if invoice.state != 'cancel':
                        res[account.id] -= invoice.amount_untaxed
        return res

    def _timesheet_ca_invoiced_calc(self, cr, uid, ids, name, arg, context=None):
        lines_obj = self.pool.get('account.analytic.line')
        res = {}
        inv_ids = []
        for account in self.browse(cr, uid, ids, context=context):
            res[account.id] = 0.0
            line_ids = lines_obj.search(cr, uid, [('account_id','=', account.id), ('invoice_id','!=',False), ('to_invoice','!=', False), ('journal_id.type', '=', 'general'), ('invoice_id.type', 'in', ['out_invoice', 'out_refund'])], context=context)
            for line in lines_obj.browse(cr, uid, line_ids, context=context):
                if line.invoice_id not in inv_ids:
                    inv_ids.append(line.invoice_id)
                    if line.invoice_id.type == 'out_refund':
                        res[account.id] -= line.invoice_id.amount_untaxed
                    else:
                        res[account.id] += line.invoice_id.amount_untaxed
        return res

    def _remaining_ca_calc(self, cr, uid, ids, name, arg, context=None):
        res = {}
        for account in self.browse(cr, uid, ids, context=context):
            res[account.id] = max(account.amount_max - account.ca_invoiced, account.fix_price_to_invoice)
        return res

    def _real_margin_calc(self, cr, uid, ids, name, arg, context=None):
        res = {}
        for account in self.browse(cr, uid, ids, context=context):
            res[account.id] = account.ca_invoiced + account.total_cost
        for id in ids:
            res[id] = round(res.get(id, 0.0),2)
        return res

    def _theorical_margin_calc(self, cr, uid, ids, name, arg, context=None):
        res = {}
        for account in self.browse(cr, uid, ids, context=context):
            res[account.id] = account.ca_theorical + account.total_cost
        for id in ids:
            res[id] = round(res.get(id, 0.0),2)
        return res

    def _is_overdue_quantity(self, cr, uid, ids, fieldnames, args, context=None):
        result = dict.fromkeys(ids, 0)
        for record in self.browse(cr, uid, ids, context=context):
            if record.quantity_max > 0.0:
                result[record.id] = int(record.hours_quantity > record.quantity_max)
            else:
                result[record.id] = 0
        return result

    def _get_analytic_account(self, cr, uid, ids, context=None):
        result = set()
        for line in self.pool.get('account.analytic.line').browse(cr, uid, ids, context=context):
            result.add(line.account_id.id)
        return list(result)

    def _get_total_estimation(self, account):
        tot_est = 0.0
        if account.fix_price_invoices:
            tot_est += account.amount_max 
        if account.invoice_on_timesheets:
            tot_est += account.hours_qtt_est
        return tot_est

    def _get_total_invoiced(self, account):
        total_invoiced = 0.0
        if account.fix_price_invoices:
            total_invoiced += account.ca_invoiced
        if account.invoice_on_timesheets:
            total_invoiced += account.timesheet_ca_invoiced
        return total_invoiced

    def _get_total_remaining(self, account):
        total_remaining = 0.0
        if account.fix_price_invoices:
            total_remaining += account.remaining_ca
        if account.invoice_on_timesheets:
            total_remaining += account.remaining_hours_to_invoice
        return total_remaining

    def _get_total_toinvoice(self, account):
        total_toinvoice = 0.0
        if account.fix_price_invoices:
            total_toinvoice += account.fix_price_to_invoice
        if account.invoice_on_timesheets:
            total_toinvoice += account.ca_to_invoice
        return total_toinvoice

    def _sum_of_fields(self, cr, uid, ids, name, arg, context=None):
         res = dict([(i, {}) for i in ids])
         for account in self.browse(cr, uid, ids, context=context):
            res[account.id]['est_total'] = self._get_total_estimation(account)
            res[account.id]['invoiced_total'] =  self._get_total_invoiced(account)
            res[account.id]['remaining_total'] = self._get_total_remaining(account)
            res[account.id]['toinvoice_total'] =  self._get_total_toinvoice(account)
         return res

    _columns = {
        'is_overdue_quantity' : fields.function(_is_overdue_quantity, method=True, type='boolean', string='Overdue Quantity',
                                                store={
                                                    'account.analytic.line' : (_get_analytic_account, None, 20),
                                                    'account.analytic.account': (lambda self, cr, uid, ids, c=None: ids, ['quantity_max'], 10),
                                                }),
        'ca_invoiced': fields.function(_ca_invoiced_calc, type='float', string='Invoiced Amount',
            help="Total customer invoiced amount for this account.",
            digits=0),
        'total_cost': fields.function(_total_cost_calc, type='float', string='Total Costs',
            help="Total of costs for this account. It includes real costs (from invoices) and indirect costs, like time spent on timesheets.",
            digits=0),
        'ca_to_invoice': fields.function(_analysis_all, multi='analytic_analysis', type='float', string='Uninvoiced Amount',
            help="If invoice from analytic account, the remaining amount you can invoice to the customer based on the total costs.",
            digits=0),
        'ca_theorical': fields.function(_analysis_all, multi='analytic_analysis', type='float', string='Theoretical Revenue',
            help="Based on the costs you had on the project, what would have been the revenue if all these costs have been invoiced at the normal sale price provided by the pricelist.",
            digits=0),
        'hours_quantity': fields.function(_analysis_all, multi='analytic_analysis', type='float', string='Total Worked Time',
            help="Number of time you spent on the analytic account (from timesheet). It computes quantities on all journal of type 'general'."),
        'last_invoice_date': fields.function(_analysis_all, multi='analytic_analysis', type='date', string='Last Invoice Date',
            help="If invoice from the costs, this is the date of the latest invoiced."),
        'last_worked_invoiced_date': fields.function(_analysis_all, multi='analytic_analysis', type='date', string='Date of Last Invoiced Cost',
            help="If invoice from the costs, this is the date of the latest work or cost that have been invoiced."),
        'last_worked_date': fields.function(_analysis_all, multi='analytic_analysis', type='date', string='Date of Last Cost/Work',
            help="Date of the latest work done on this account."),
        'hours_qtt_non_invoiced': fields.function(_analysis_all, multi='analytic_analysis', type='float', string='Uninvoiced Time',
            help="Number of time (hours/days) (from journal of type 'general') that can be invoiced if you invoice based on analytic account."),
        'hours_qtt_invoiced': fields.function(_hours_qtt_invoiced_calc, type='float', string='Invoiced Time',
            help="Number of time (hours/days) that can be invoiced plus those that already have been invoiced."),
        'remaining_hours': fields.function(_remaining_hours_calc, type='float', string='Remaining Time',
            help="Computed using the formula: Maximum Time - Total Worked Time"),
        'remaining_hours_to_invoice': fields.function(_remaining_hours_to_invoice_calc, type='float', string='Remaining Time',
            help="Computed using the formula: Expected on timesheets - Total invoiced on timesheets"),
        'fix_price_to_invoice': fields.function(_fix_price_to_invoice_calc, type='float', string='Remaining Time',
            help="Sum of quotations for this contract."),
        'timesheet_ca_invoiced': fields.function(_timesheet_ca_invoiced_calc, type='float', string='Remaining Time',
            help="Sum of timesheet lines invoiced for this contract."),
        'remaining_ca': fields.function(_remaining_ca_calc, type='float', string='Remaining Revenue',
            help="Computed using the formula: Max Invoice Price - Invoiced Amount.",
            digits=0),
        'revenue_per_hour': fields.function(_revenue_per_hour_calc, type='float', string='Revenue per Time (real)',
            help="Computed using the formula: Invoiced Amount / Total Time",
            digits=0),
        'real_margin': fields.function(_real_margin_calc, type='float', string='Real Margin',
            help="Computed using the formula: Invoiced Amount - Total Costs.",
            digits=0),
        'theorical_margin': fields.function(_theorical_margin_calc, type='float', string='Theoretical Margin',
            help="Computed using the formula: Theoretical Revenue - Total Costs",
            digits=0),
        'real_margin_rate': fields.function(_real_margin_rate_calc, type='float', string='Real Margin Rate (%)',
            help="Computes using the formula: (Real Margin / Total Costs) * 100.",
            digits=0),
        'fix_price_invoices' : fields.boolean('Fixed Price'),
        'month_ids': fields.function(_analysis_all, multi='analytic_analysis', type='many2many', relation='account_analytic_analysis.summary.month', string='Month'),
        'user_ids': fields.function(_analysis_all, multi='analytic_analysis', type="many2many", relation='account_analytic_analysis.summary.user', string='User'),
        'hours_qtt_est': fields.float('Estimation of Hours to Invoice'),
        'est_total' : fields.function(_sum_of_fields, type="float",multi="sum_of_all", string="Total Estimation"),
        'invoiced_total' : fields.function(_sum_of_fields, type="float",multi="sum_of_all", string="Total Invoiced"),
        'remaining_total' : fields.function(_sum_of_fields, type="float",multi="sum_of_all", string="Total Remaining", help="Expectation of remaining income for this contract. Computed as the sum of remaining subtotals which, in turn, are computed as the maximum between '(Estimation - Invoiced)' and 'To Invoice' amounts"),
        'toinvoice_total' : fields.function(_sum_of_fields, type="float",multi="sum_of_all", string="Total to Invoice", help=" Sum of everything that could be invoiced for this contract."),
        'recurring_invoice_line_ids': fields.one2many('account.analytic.invoice.line', 'analytic_account_id', 'Invoice Lines', copy=True),
        'recurring_invoices' : fields.boolean('Generate recurring invoices automatically'),
        'recurring_rule_type': fields.selection([
            ('daily', 'Day(s)'),
            ('weekly', 'Week(s)'),
            ('monthly', 'Month(s)'),
            ('yearly', 'Year(s)'),
            ], 'Recurrency', help="Invoice automatically repeat at specified interval"),
        'recurring_interval': fields.integer('Repeat Every', help="Repeat every (Days/Week/Month/Year)"),
        'recurring_next_date': fields.date('Date of Next Invoice'),
    }

    _defaults = {
        'recurring_interval': 1,
        'recurring_next_date': lambda *a: time.strftime('%Y-%m-%d'),
        'recurring_rule_type':'monthly'
    }

    def open_sale_order_lines(self,cr,uid,ids,context=None):
        if context is None:
            context = {}
        sale_ids = self.pool.get('sale.order').search(cr,uid,[('project_id','=',context.get('search_default_project_id',False)),('partner_id','in',context.get('search_default_partner_id',False))])
        names = [record.name for record in self.browse(cr, uid, ids, context=context)]
        name = _('Sales Order Lines to Invoice of %s') % ','.join(names)
        return {
            'type': 'ir.actions.act_window',
            'name': name,
            'view_type': 'form',
            'view_mode': 'tree,form',
            'context': context,
            'domain' : [('order_id','in',sale_ids)],
            'res_model': 'sale.order.line',
            'nodestroy': True,
        }

    # Allows quick creation of accounts only in specific cases
    def name_create(self, cr, uid, name, context=None):
        if context is None:
            context = {}
        group_template_required = self.pool['res.users'].has_group(cr, uid, 'account_analytic_analysis.group_template_required')
        if context.get('default_invoice_on_timesheets') and not group_template_required:
            rec_id = self.create(cr, uid, {self._rec_name: name}, context)
            return self.name_get(cr, uid, [rec_id], context)[0]
        return super(account_analytic_account, self).name_create(cr, uid, name, context=context)

    def on_change_template(self, cr, uid, ids, template_id, date_start=False, context=None):
        if not template_id:
            return {}
        res = super(account_analytic_account, self).on_change_template(cr, uid, ids, template_id, date_start=date_start, context=context)

        template = self.browse(cr, uid, template_id, context=context)
        
        if not ids:
            res['value']['fix_price_invoices'] = template.fix_price_invoices
            res['value']['amount_max'] = template.amount_max
        if not ids:
            res['value']['invoice_on_timesheets'] = template.invoice_on_timesheets
            res['value']['hours_qtt_est'] = template.hours_qtt_est
        
        if template.to_invoice.id:
            res['value']['to_invoice'] = template.to_invoice.id
        if template.pricelist_id.id:
            res['value']['pricelist_id'] = template.pricelist_id.id
        if not ids:
            invoice_line_ids = []
            for x in template.recurring_invoice_line_ids:
                invoice_line_ids.append((0, 0, {
                    'product_id': x.product_id.id,
                    'uom_id': x.uom_id.id,
                    'name': x.name,
                    'quantity': x.quantity,
                    'price_unit': x.price_unit,
                    'analytic_account_id': x.analytic_account_id and x.analytic_account_id.id or False,
                }))
            res['value']['recurring_invoices'] = template.recurring_invoices
            res['value']['recurring_interval'] = template.recurring_interval
            res['value']['recurring_rule_type'] = template.recurring_rule_type
            res['value']['recurring_invoice_line_ids'] = invoice_line_ids
        return res

    def onchange_recurring_invoices(self, cr, uid, ids, recurring_invoices, date_start=False, context=None):
        value = {}
        if date_start and recurring_invoices:
            value = {'value': {'recurring_next_date': date_start}}
        return value

    def cron_account_analytic_account(self, cr, uid, context=None):
        context = dict(context or {})
        remind = {}

        def fill_remind(key, domain, write_pending=False):
            base_domain = [
                ('type', '=', 'contract'),
                ('partner_id', '!=', False),
                ('manager_id', '!=', False),
                ('manager_id.email', '!=', False),
            ]
            base_domain.extend(domain)

            accounts_ids = self.search(cr, uid, base_domain, context=context, order='name asc')
            accounts = self.browse(cr, uid, accounts_ids, context=context)
            for account in accounts:
                if write_pending:
                    account.write({'state' : 'pending'})
                remind_user = remind.setdefault(account.manager_id.id, {})
                remind_type = remind_user.setdefault(key, {})
                remind_partner = remind_type.setdefault(account.partner_id, []).append(account)

        # Already expired
        fill_remind("old", [('state', 'in', ['pending'])])

        # Expires now
        fill_remind("new", [('state', 'in', ['draft', 'open']), '|', '&', ('date', '!=', False), ('date', '<=', time.strftime('%Y-%m-%d')), ('is_overdue_quantity', '=', True)], True)

        # Expires in less than 30 days
        fill_remind("future", [('state', 'in', ['draft', 'open']), ('date', '!=', False), ('date', '<', (datetime.datetime.now() + datetime.timedelta(30)).strftime("%Y-%m-%d"))])

        context['base_url'] = self.pool.get('ir.config_parameter').get_param(cr, uid, 'web.base.url')
        context['action_id'] = self.pool.get('ir.model.data').get_object_reference(cr, uid, 'account_analytic_analysis', 'action_account_analytic_overdue_all')[1]
        template_id = self.pool.get('ir.model.data').get_object_reference(cr, uid, 'account_analytic_analysis', 'account_analytic_cron_email_template')[1]
        for user_id, data in remind.items():
            context["data"] = data
            _logger.debug("Sending reminder to uid %s", user_id)
            self.pool.get('mail.template').send_mail(cr, uid, template_id, user_id, force_send=True, context=context)

        return True

    def hr_to_invoice_timesheets(self, cr, uid, ids, context=None):
        domain = [('invoice_id','=',False),('to_invoice','!=',False), ('journal_id.type', '=', 'general'), ('account_id', 'in', ids), ('unit_amount', '>', 0)]
        names = [record.name for record in self.browse(cr, uid, ids, context=context)]
        name = _('Timesheets to Invoice of %s') % ','.join(names)
        return {
            'type': 'ir.actions.act_window',
            'name': name,
            'view_type': 'form',
            'view_mode': 'tree,form',
            'domain' : domain,
            'res_model': 'account.analytic.line',
            'nodestroy': True,
        }

    def _prepare_invoice_data(self, cr, uid, contract, context=None):
        context = context or {}

        journal_obj = self.pool.get('account.journal')
        fpos_obj = self.pool['account.fiscal.position']
        partner = contract.partner_id

        if not partner:
            raise UserError(_("You must first select a Customer for Contract %s!") % contract.name )

        fpos_id = fpos_obj.get_fiscal_position(cr, uid, partner.company_id.id, partner.id, context=context)
        journal_ids = journal_obj.search(cr, uid, [('type', '=','sale'),('company_id', '=', contract.company_id.id or False)], limit=1)
        if not journal_ids:
            raise UserError(_('Please define a sale journal for the company "%s".') % (contract.company_id.name or '', ))

        partner_payment_term = partner.property_payment_term and partner.property_payment_term.id or False

        currency_id = False
        if contract.pricelist_id:
            currency_id = contract.pricelist_id.currency_id.id
        elif partner.property_product_pricelist:
            currency_id = partner.property_product_pricelist.currency_id.id
        elif contract.company_id:
            currency_id = contract.company_id.currency_id.id

        invoice = {
           'account_id': partner.property_account_receivable.id,
           'type': 'out_invoice',
           'partner_id': partner.id,
           'currency_id': currency_id,
           'journal_id': len(journal_ids) and journal_ids[0] or False,
           'date_invoice': contract.recurring_next_date,
           'origin': contract.code,
<<<<<<< HEAD
           'fiscal_position_id': fpos and fpos.id,
           'payment_term_id': partner_payment_term,
=======
           'fiscal_position': fpos_id,
           'payment_term': partner_payment_term,
>>>>>>> bf1e9996
           'company_id': contract.company_id.id or False,
        }
        return invoice

    def _prepare_invoice_lines(self, cr, uid, contract, fiscal_position_id, context=None):
        fpos_obj = self.pool.get('account.fiscal.position')
        fiscal_position = None
        if fiscal_position_id:
            fiscal_position = fpos_obj.browse(cr, uid,  fiscal_position_id, context=context)
        invoice_lines = []
        for line in contract.recurring_invoice_line_ids:

            res = line.product_id
            account_id = res.property_account_income.id
            if not account_id:
                account_id = res.categ_id.property_account_income_categ.id
            account_id = fpos_obj.map_account(cr, uid, fiscal_position, account_id)

            taxes = res.taxes_id or False
            tax_id = fpos_obj.map_tax(cr, uid, fiscal_position, taxes)

            invoice_lines.append((0, 0, {
                'name': line.name,
                'account_id': account_id,
                'account_analytic_id': contract.id,
                'price_unit': line.price_unit or 0.0,
                'quantity': line.quantity,
                'uos_id': line.uom_id.id or False,
                'product_id': line.product_id.id or False,
                'invoice_line_tax_ids': [(6, 0, tax_id)],
            }))
        return invoice_lines

    def _prepare_invoice(self, cr, uid, contract, context=None):
        invoice = self._prepare_invoice_data(cr, uid, contract, context=context)
        invoice['invoice_line_ids'] = self._prepare_invoice_lines(cr, uid, contract, invoice['fiscal_position_id'], context=context)
        return invoice

    def recurring_create_invoice(self, cr, uid, ids, context=None):
        return self._recurring_create_invoice(cr, uid, ids, context=context)

    def _cron_recurring_create_invoice(self, cr, uid, context=None):
        return self._recurring_create_invoice(cr, uid, [], automatic=True, context=context)

    def _recurring_create_invoice(self, cr, uid, ids, automatic=False, context=None):
        context = context or {}
        invoice_ids = []
        current_date =  time.strftime('%Y-%m-%d')
        if ids:
            contract_ids = ids
        else:
            contract_ids = self.search(cr, uid, [('recurring_next_date','<=', current_date), ('state','=', 'open'), ('recurring_invoices','=', True), ('type', '=', 'contract')])
        if contract_ids:
            cr.execute('SELECT company_id, array_agg(id) as ids FROM account_analytic_account WHERE id IN %s GROUP BY company_id', (tuple(contract_ids),))
            for company_id, ids in cr.fetchall():
                for contract in self.browse(cr, uid, ids, context=dict(context, company_id=company_id, force_company=company_id)):
                    try:
                        invoice_values = self._prepare_invoice(cr, uid, contract, context=context)
                        invoice_ids.append(self.pool['account.invoice'].create(cr, uid, invoice_values, context=context))
                        next_date = datetime.datetime.strptime(contract.recurring_next_date or current_date, "%Y-%m-%d")
                        interval = contract.recurring_interval
                        if contract.recurring_rule_type == 'daily':
                            new_date = next_date+relativedelta(days=+interval)
                        elif contract.recurring_rule_type == 'weekly':
                            new_date = next_date+relativedelta(weeks=+interval)
                        elif contract.recurring_rule_type == 'monthly':
                            new_date = next_date+relativedelta(months=+interval)
                        else:
                            new_date = next_date+relativedelta(years=+interval)
                        self.write(cr, uid, [contract.id], {'recurring_next_date': new_date.strftime('%Y-%m-%d')}, context=context)
                        if automatic:
                            cr.commit()
                    except Exception:
                        if automatic:
                            cr.rollback()
                            _logger.exception('Fail to create recurring invoice for contract %s', contract.code)
                        else:
                            raise
        return invoice_ids

class account_analytic_account_summary_user(osv.osv):
    _name = "account_analytic_analysis.summary.user"
    _description = "Hours Summary by User"
    _order='user'
    _auto = False
    _rec_name = 'user'

    def _unit_amount(self, cr, uid, ids, name, arg, context=None):
        res = {}
        account_obj = self.pool.get('account.analytic.account')
        cr.execute('SELECT MAX(id) FROM res_users')
        max_user = cr.fetchone()[0]
        account_ids = [int(str(x/max_user - (x%max_user == 0 and 1 or 0))) for x in ids]
        user_ids = [int(str(x-((x/max_user - (x%max_user == 0 and 1 or 0)) *max_user))) for x in ids]
        parent_ids = tuple(account_ids) #We don't want consolidation for each of these fields because those complex computation is resource-greedy.
        if parent_ids:
            cr.execute('SELECT id, unit_amount ' \
                    'FROM account_analytic_analysis_summary_user ' \
                    'WHERE account_id IN %s ' \
                        'AND "user" IN %s',(parent_ids, tuple(user_ids),))
            for sum_id, unit_amount in cr.fetchall():
                res[sum_id] = unit_amount
        for id in ids:
            res[id] = round(res.get(id, 0.0), 2)
        return res

    _columns = {
        'account_id': fields.many2one('account.analytic.account', 'Analytic Account', readonly=True),
        'unit_amount': fields.float('Total Time'),
        'user': fields.many2one('res.users', 'User'),
    }

    _depends = {
        'res.users': ['id'],
        'account.analytic.line': ['account_id', 'journal_id', 'unit_amount', 'user_id'],
        'account.analytic.journal': ['type'],
    }

    def init(self, cr):
        openerp.tools.sql.drop_view_if_exists(cr, 'account_analytic_analysis_summary_user')
        cr.execute('''CREATE OR REPLACE VIEW account_analytic_analysis_summary_user AS (
            with mu as
                (select max(id) as max_user from res_users)
            , lu AS
                (SELECT   
                 l.account_id AS account_id,   
                 coalesce(l.user_id, 0) AS user_id,   
                 SUM(l.unit_amount) AS unit_amount   
             FROM account_analytic_line AS l,   
                 account_analytic_journal AS j   
             WHERE (j.type = 'general' ) and (j.id=l.journal_id)   
             GROUP BY l.account_id, l.user_id   
            )
            select (lu.account_id * mu.max_user) + lu.user_id as id,
                    lu.account_id as account_id,
                    lu.user_id as "user",
                    unit_amount
            from lu, mu)''')

class account_analytic_account_summary_month(osv.osv):
    _name = "account_analytic_analysis.summary.month"
    _description = "Hours summary by month"
    _auto = False
    _rec_name = 'month'

    _columns = {
        'account_id': fields.many2one('account.analytic.account', 'Analytic Account', readonly=True),
        'unit_amount': fields.float('Total Time'),
        'month': fields.char('Month', size=32, readonly=True),
    }

    _depends = {
        'account.analytic.line': ['account_id', 'date', 'journal_id', 'unit_amount'],
        'account.analytic.journal': ['type'],
    }

    def init(self, cr):
        openerp.tools.sql.drop_view_if_exists(cr, 'account_analytic_analysis_summary_month')
        cr.execute('CREATE VIEW account_analytic_analysis_summary_month AS (' \
                'SELECT ' \
                    '(TO_NUMBER(TO_CHAR(d.month, \'YYYYMM\'), \'999999\') + (d.account_id  * 1000000::bigint))::bigint AS id, ' \
                    'd.account_id AS account_id, ' \
                    'TO_CHAR(d.month, \'Mon YYYY\') AS month, ' \
                    'TO_NUMBER(TO_CHAR(d.month, \'YYYYMM\'), \'999999\') AS month_id, ' \
                    'COALESCE(SUM(l.unit_amount), 0.0) AS unit_amount ' \
                'FROM ' \
                    '(SELECT ' \
                        'd2.account_id, ' \
                        'd2.month ' \
                    'FROM ' \
                        '(SELECT ' \
                            'a.id AS account_id, ' \
                            'l.month AS month ' \
                        'FROM ' \
                            '(SELECT ' \
                                'DATE_TRUNC(\'month\', l.date) AS month ' \
                            'FROM account_analytic_line AS l, ' \
                                'account_analytic_journal AS j ' \
                            'WHERE j.type = \'general\' ' \
                            'GROUP BY DATE_TRUNC(\'month\', l.date) ' \
                            ') AS l, ' \
                            'account_analytic_account AS a ' \
                        'GROUP BY l.month, a.id ' \
                        ') AS d2 ' \
                    'GROUP BY d2.account_id, d2.month ' \
                    ') AS d ' \
                'LEFT JOIN ' \
                    '(SELECT ' \
                        'l.account_id AS account_id, ' \
                        'DATE_TRUNC(\'month\', l.date) AS month, ' \
                        'SUM(l.unit_amount) AS unit_amount ' \
                    'FROM account_analytic_line AS l, ' \
                        'account_analytic_journal AS j ' \
                    'WHERE (j.type = \'general\') and (j.id=l.journal_id) ' \
                    'GROUP BY l.account_id, DATE_TRUNC(\'month\', l.date) ' \
                    ') AS l '
                    'ON (' \
                        'd.account_id = l.account_id ' \
                        'AND d.month = l.month' \
                    ') ' \
                'GROUP BY d.month, d.account_id ' \
                ')')<|MERGE_RESOLUTION|>--- conflicted
+++ resolved
@@ -698,13 +698,8 @@
            'journal_id': len(journal_ids) and journal_ids[0] or False,
            'date_invoice': contract.recurring_next_date,
            'origin': contract.code,
-<<<<<<< HEAD
-           'fiscal_position_id': fpos and fpos.id,
+           'fiscal_position_id': fpos_id,
            'payment_term_id': partner_payment_term,
-=======
-           'fiscal_position': fpos_id,
-           'payment_term': partner_payment_term,
->>>>>>> bf1e9996
            'company_id': contract.company_id.id or False,
         }
         return invoice
