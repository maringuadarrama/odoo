# Translation of Odoo Server.
# This file contains the translation of the following modules:
# * base_action_rule
#
# Translators:
# ANDRES FELIPE NEGRETE GOMEZ <psi@nubark.com>, 2016
# Esteban Echeverry <tebanep@nubark.com>, 2016
# Mateo Tibaquirá <nestormateo@gmail.com>, 2015
msgid ""
msgstr ""
"Project-Id-Version: Odoo 9.0\n"
"Report-Msgid-Bugs-To: \n"
<<<<<<< HEAD
"POT-Creation-Date: 2016-08-19 10:24+0000\n"
=======
"POT-Creation-Date: 2016-08-18 14:07+0000\n"
>>>>>>> bc1a0a32
"PO-Revision-Date: 2016-02-18 01:25+0000\n"
"Last-Translator: Esteban Echeverry <tebanep@nubark.com>\n"
"Language-Team: Spanish (Colombia) (http://www.transifex.com/odoo/odoo-9/"
"language/es_CO/)\n"
"Language: es_CO\n"
"MIME-Version: 1.0\n"
"Content-Type: text/plain; charset=UTF-8\n"
"Content-Transfer-Encoding: \n"
"Plural-Forms: nplurals=2; plural=(n != 1);\n"

#. module: base_action_rule
#: model:ir.ui.view,arch_db:base_action_rule.view_base_action_rule_form
msgid "<b>Please choose the document type before setting the conditions.</b>"
msgstr ""
"<b>Por favor escoja el tipo de documento antes de ajustar las condiciones.</"
"b>"

#. module: base_action_rule
#: model:ir.ui.view,arch_db:base_action_rule.view_base_action_rule_form
#: model:ir.ui.view,arch_db:base_action_rule.view_base_action_rule_tree
msgid "Action Rule"
msgstr "Regla de Acción"

#. module: base_action_rule
#: model:ir.model,name:base_action_rule.model_base_action_rule_line_test
#, fuzzy
msgid "Action Rule Line Test"
msgstr "Prueba de Regla de Acción"

#. module: base_action_rule
#: model:ir.model,name:base_action_rule.model_base_action_rule_lead_test
msgid "Action Rule Test"
msgstr "Prueba de Regla de Acción"

#. module: base_action_rule
#: model:ir.model,name:base_action_rule.model_base_action_rule
msgid "Action Rules"
msgstr "Reglas de Acción"

#. module: base_action_rule
#: model:ir.ui.view,arch_db:base_action_rule.view_base_action_rule_form
msgid "Actions"
msgstr "Acciones"

#. module: base_action_rule
#: model:ir.model.fields,field_description:base_action_rule.field_base_action_rule_active
#: model:ir.model.fields,field_description:base_action_rule.field_base_action_rule_lead_test_active
msgid "Active"
msgstr "Activo(a)"

#. module: base_action_rule
#: model:ir.model.fields,field_description:base_action_rule.field_base_action_rule_act_followers
msgid "Add Followers"
msgstr "Añadir Seguidores"

#. module: base_action_rule
#: model:ir.actions.act_window,name:base_action_rule.base_action_rule_act
#: model:ir.ui.menu,name:base_action_rule.menu_base_action_rule_form
msgid "Automated Actions"
msgstr "Acciones Automatizadas"

#. module: base_action_rule
#: selection:base.action.rule,kind:0
msgid "Based on Form Modification"
msgstr "Basado en la Modificación del Formulario"

#. module: base_action_rule
#: selection:base.action.rule,kind:0
msgid "Based on Timed Condition"
msgstr "Basado en una Condición Temporizada"

#. module: base_action_rule
#: model:ir.model.fields,field_description:base_action_rule.field_base_action_rule_filter_pre_domain
msgid "Before Update Domain"
msgstr "Antes de Actualizar el Dominio"

#. module: base_action_rule
#: model:ir.model.fields,field_description:base_action_rule.field_base_action_rule_filter_pre_id
msgid "Before Update Filter"
msgstr "Filtro para Antes de Actualizar"

#. module: base_action_rule
#: selection:base.action.rule.lead.test,state:0
msgid "Cancelled"
msgstr "Cancelado(a)"

#. module: base_action_rule
#: model:ir.model.fields,help:base_action_rule.field_base_action_rule_lead_test_customer
msgid "Check this box if this contact is a customer."
msgstr "Marque si este contacto es un cliente."

#. module: base_action_rule
#: model:ir.actions.act_window,help:base_action_rule.base_action_rule_act
msgid "Click to setup a new automated action rule."
msgstr "Clic para configurar una nueva regla de acción automatizada."

#. module: base_action_rule
#: selection:base.action.rule.lead.test,state:0
msgid "Closed"
msgstr "Cerrado(a)"

#. module: base_action_rule
#: model:ir.model.fields,help:base_action_rule.field_base_action_rule_on_change_fields
msgid "Comma-separated list of field names that triggers the onchange."
msgstr ""
"Lista separadas por coma de los nombres de los campos que dispara el "
"\"onchange\"."

#. module: base_action_rule
#: model:ir.ui.view,arch_db:base_action_rule.view_base_action_rule_form
msgid "Conditions"
msgstr "Condiciones"

#. module: base_action_rule
#: model:ir.model.fields,field_description:base_action_rule.field_base_action_rule_create_uid
#: model:ir.model.fields,field_description:base_action_rule.field_base_action_rule_lead_test_create_uid
#: model:ir.model.fields,field_description:base_action_rule.field_base_action_rule_line_test_create_uid
msgid "Created by"
msgstr "Creado por"

#. module: base_action_rule
#: model:ir.model.fields,field_description:base_action_rule.field_base_action_rule_create_date
#: model:ir.model.fields,field_description:base_action_rule.field_base_action_rule_lead_test_create_date
#: model:ir.model.fields,field_description:base_action_rule.field_base_action_rule_line_test_create_date
msgid "Created on"
msgstr "Creado"

#. module: base_action_rule
#: selection:base.action.rule,trg_date_range_type:0
msgid "Days"
msgstr "Días"

#. module: base_action_rule
#: model:ir.ui.view,arch_db:base_action_rule.view_base_action_rule_form
msgid "Delay After Trigger Date"
msgstr "Retraso Después de la Fecha de Disparo"

#. module: base_action_rule
#: model:ir.model.fields,help:base_action_rule.field_base_action_rule_trg_date_range
#, fuzzy
msgid ""
<<<<<<< HEAD
"Delay after the trigger date.\n"
"                                    You can put a negative number if you "
"need a delay before the\n"
"                                    trigger date, like sending a reminder 15 "
"minutes before a meeting."
=======
"Delay after the trigger date.You can put a negative number if you need a "
"delay before thetrigger date, like sending a reminder 15 minutes before a "
"meeting."
>>>>>>> bc1a0a32
msgstr ""
"Retraso después de la fecha de lanzamiento. Puede poner un número negativo "
"si necesita un adelanto antes de la fecha de lanzamiento, como enviar un "
"recordatorio 15 minutos antes de una reunión."

#. module: base_action_rule
#: model:ir.model.fields,field_description:base_action_rule.field_base_action_rule_trg_date_range
msgid "Delay after trigger date"
msgstr "Retraso después de la fecha de disparo"

#. module: base_action_rule
#: model:ir.model.fields,field_description:base_action_rule.field_base_action_rule_trg_date_range_type
msgid "Delay type"
msgstr "Tipo de demora"

#. module: base_action_rule
#: model:ir.model.fields,field_description:base_action_rule.field_base_action_rule_display_name
#: model:ir.model.fields,field_description:base_action_rule.field_base_action_rule_lead_test_display_name
#: model:ir.model.fields,field_description:base_action_rule.field_base_action_rule_line_test_display_name
msgid "Display Name"
msgstr "Nombre Público"

#. module: base_action_rule
#: model:ir.model.fields,field_description:base_action_rule.field_base_action_rule_filter_domain
msgid "Domain"
msgstr "Dominio"

#. module: base_action_rule
#: model:ir.model.fields,help:base_action_rule.field_base_action_rule_server_action_ids
msgid "Examples: email reminders, call object service, etc."
msgstr ""
"Ejemplos: correos de recordatorio, servicios de llamadas a objetos, etc."

#. module: base_action_rule
#: model:ir.ui.view,arch_db:base_action_rule.view_base_action_rule_form
msgid "Fields to Change"
msgstr "Campos a Cambiar"

#. module: base_action_rule
#: model:ir.model.fields,field_description:base_action_rule.field_base_action_rule_filter_id
msgid "Filter"
msgstr "Filtrar"

#. module: base_action_rule
#: model:ir.model.fields,help:base_action_rule.field_base_action_rule_sequence
msgid "Gives the sequence order when displaying a list of rules."
msgstr "Indica el orden de secuencia cuando se muestra una lista de reglas."

#. module: base_action_rule
#: model:ir.ui.view,arch_db:base_action_rule.view_base_action_rule_form
msgid ""
"Go to your \"Related Document Model\" page and set the filter parameters in "
"the \"Search\" view (Example of filter based on Leads/Opportunities: "
"Creation Date \"is equal to\" 01/01/2012)"
msgstr ""
"Vaya a la página del \"Modelo del Documento Relacionado\" y dije los "
"parámetros del filtro en la vista de búsqueda (Ejemplo de filtro basado en "
"Iniciativas/Oportunidades: Fecha de Creación \"es igual a\" 01/01/2012)."

#. module: base_action_rule
#: selection:base.action.rule,trg_date_range_type:0
msgid "Hours"
msgstr "Horas"

#. module: base_action_rule
#: model:ir.model.fields,field_description:base_action_rule.field_base_action_rule_id
#: model:ir.model.fields,field_description:base_action_rule.field_base_action_rule_lead_test_id
#: model:ir.model.fields,field_description:base_action_rule.field_base_action_rule_line_test_id
msgid "ID"
msgstr "ID"

#. module: base_action_rule
#: model:ir.model.fields,help:base_action_rule.field_base_action_rule_filter_domain
#: model:ir.model.fields,help:base_action_rule.field_base_action_rule_filter_id
msgid ""
"If present, this condition must be satisfied before executing the action "
"rule."
msgstr ""
"Si está marcada esta casilla, la condición debe satisfacerse antes de "
"ejecutar la regla de acción."

#. module: base_action_rule
#: model:ir.model.fields,help:base_action_rule.field_base_action_rule_filter_pre_domain
#: model:ir.model.fields,help:base_action_rule.field_base_action_rule_filter_pre_id
msgid ""
"If present, this condition must be satisfied before the update of the record."
msgstr ""
"Si está presente, esta condición debe satisfacerse antes de la actualización "
"del registro."

#. module: base_action_rule
#: selection:base.action.rule.lead.test,state:0
msgid "In Progress"
msgstr "En Progreso"

#. module: base_action_rule
#: model:ir.ui.view,arch_db:base_action_rule.view_base_action_rule_form
msgid ""
"In this same \"Search\" view, select the menu \"Save Current Filter\", enter "
"the name (Ex: Create the 01/01/2012) and add the option \"Share with all "
"users\""
msgstr ""
"En esta misma vista de búsqueda, seleccione el menú \"Guardar filtro actual"
"\", introduzca un nombre (Ejemplo: '01/01/2012) y añada la opción "
"\"Compartir con todos los usuarios\""

#. module: base_action_rule
#: model:ir.model.fields,field_description:base_action_rule.field_base_action_rule_lead_test_customer
msgid "Is a Customer"
msgstr "Es un Cliente"

#. module: base_action_rule
#: model:ir.model.fields,field_description:base_action_rule.field_base_action_rule_lead_test_date_action_last
msgid "Last Action"
msgstr "Última Acción"

#. module: base_action_rule
#: model:ir.model.fields,field_description:base_action_rule.field_base_action_rule___last_update
#: model:ir.model.fields,field_description:base_action_rule.field_base_action_rule_lead_test___last_update
#: model:ir.model.fields,field_description:base_action_rule.field_base_action_rule_line_test___last_update
msgid "Last Modified on"
msgstr "Última Modificación el"

#. module: base_action_rule
#: model:ir.model.fields,field_description:base_action_rule.field_base_action_rule_lead_test_write_uid
#: model:ir.model.fields,field_description:base_action_rule.field_base_action_rule_line_test_write_uid
#: model:ir.model.fields,field_description:base_action_rule.field_base_action_rule_write_uid
msgid "Last Updated by"
msgstr "Actualizado por"

#. module: base_action_rule
#: model:ir.model.fields,field_description:base_action_rule.field_base_action_rule_lead_test_write_date
#: model:ir.model.fields,field_description:base_action_rule.field_base_action_rule_line_test_write_date
#: model:ir.model.fields,field_description:base_action_rule.field_base_action_rule_write_date
msgid "Last Updated on"
msgstr "Actualizado"

#. module: base_action_rule
<<<<<<< HEAD
#: model:ir.model.fields,field_description:base_action_rule.field_base_action_rule_last_run
#, fuzzy
msgid "Last run"
msgstr "Última Ejecución"

#. module: base_action_rule
=======
>>>>>>> bc1a0a32
#: model:ir.model.fields,field_description:base_action_rule.field_base_action_rule_line_test_lead_id
msgid "Lead id"
msgstr ""

#. module: base_action_rule
<<<<<<< HEAD
#: model:ir.model.fields,field_description:base_action_rule.field_base_action_rule_lead_test_line_ids
msgid "Line ids"
msgstr ""

#. module: base_action_rule
=======
>>>>>>> bc1a0a32
#: selection:base.action.rule,trg_date_range_type:0
msgid "Minutes"
msgstr "Minutos"

#. module: base_action_rule
#: model:ir.model.fields,field_description:base_action_rule.field_base_action_rule_model
msgid "Model"
msgstr "Modelo"

#. module: base_action_rule
#: selection:base.action.rule,trg_date_range_type:0
msgid "Months"
msgstr "Meses"

#. module: base_action_rule
#: model:ir.model.fields,field_description:base_action_rule.field_base_action_rule_line_test_name
#, fuzzy
msgid "Name"
msgstr "Regla"

#. module: base_action_rule
#: selection:base.action.rule.lead.test,state:0
msgid "New"
msgstr "Nueva"

#. module: base_action_rule
#: model:ir.model.fields,field_description:base_action_rule.field_base_action_rule_on_change_fields
msgid "On Change Fields Trigger"
msgstr "Disparador de Campos \"On Change\""

#. module: base_action_rule
#: selection:base.action.rule,kind:0
msgid "On Creation"
msgstr "En la Creación"

#. module: base_action_rule
#: selection:base.action.rule,kind:0
msgid "On Creation & Update"
msgstr "En la Creación y Actualización"

#. module: base_action_rule
#: selection:base.action.rule,kind:0
msgid "On Deletion"
msgstr "Al Borrar"

#. module: base_action_rule
#: selection:base.action.rule,kind:0
msgid "On Update"
msgstr "Al Actualizar"

#. module: base_action_rule
#: model:ir.model.fields,field_description:base_action_rule.field_base_action_rule_lead_test_partner_id
msgid "Partner"
msgstr "Asociado"

#. module: base_action_rule
#: selection:base.action.rule.lead.test,state:0
msgid "Pending"
msgstr "Pendiente"

#. module: base_action_rule
#: model:ir.model.fields,field_description:base_action_rule.field_base_action_rule_model_id
msgid "Related Document Model"
msgstr "Modelo Doc Relacionado"

#. module: base_action_rule
#: model:ir.model.fields,field_description:base_action_rule.field_base_action_rule_lead_test_user_id
msgid "Responsible"
msgstr "Responsable"

#. module: base_action_rule
#: model:ir.model.fields,field_description:base_action_rule.field_base_action_rule_name
msgid "Rule Name"
msgstr "Regla"

#. module: base_action_rule
#: model:ir.ui.view,arch_db:base_action_rule.view_base_action_rule_form
msgid ""
"Select when the action must be run, and choose records and/or timing "
"conditions."
msgstr ""
"Seleccione cuando se debe ejecutar la acción, y escoja los registros y/o "
"condiciones temporizadas."

#. module: base_action_rule
#: model:ir.model.fields,field_description:base_action_rule.field_base_action_rule_sequence
msgid "Sequence"
msgstr "Secuencia"

#. module: base_action_rule
#: model:ir.model.fields,field_description:base_action_rule.field_base_action_rule_server_action_ids
#: model:ir.ui.view,arch_db:base_action_rule.view_base_action_rule_form
msgid "Server Actions"
msgstr "Acciones de Servidor"

#. module: base_action_rule
#: model:ir.ui.view,arch_db:base_action_rule.view_base_action_rule_form
msgid "Server actions to run"
msgstr "Acciones de servidor a ejecutar"

#. module: base_action_rule
#: model:ir.model.fields,field_description:base_action_rule.field_base_action_rule_act_user_id
msgid "Set Responsible"
msgstr "Fijar Responsable"

#. module: base_action_rule
#: model:ir.ui.view,arch_db:base_action_rule.view_base_action_rule_form
msgid "Set selection based on a search filter:"
msgstr "Establezca la selección basada en el filtro de búsqueda:"

#. module: base_action_rule
#: model:ir.model.fields,field_description:base_action_rule.field_base_action_rule_lead_test_state
msgid "Status"
msgstr "Estado"

#. module: base_action_rule
#: model:ir.model.fields,field_description:base_action_rule.field_base_action_rule_lead_test_name
msgid "Subject"
msgstr "Asunto"

#. module: base_action_rule
#: model:ir.filters,name:base_action_rule.test_filter_done
msgid "Test lead in state 'done'"
msgstr "Probar iniciativa 'terminada'"

#. module: base_action_rule
#: model:ir.filters,name:base_action_rule.test_filter_draft
msgid "Test lead in state 'draft'"
msgstr "Probar iniciativa en 'borrador'"

#. module: base_action_rule
#: model:ir.filters,name:base_action_rule.test_filter_open
msgid "Test lead in state 'open'"
msgstr "Probar iniciativa 'abierta'"

#. module: base_action_rule
#: model:ir.model.fields,field_description:base_action_rule.field_base_action_rule_trg_date_id
msgid "Trigger Date"
msgstr "Fecha de Disparo"

#. module: base_action_rule
#: model:ir.model.fields,field_description:base_action_rule.field_base_action_rule_trg_date_calendar_id
msgid "Use Calendar"
msgstr "Usar el Calendario"

#. module: base_action_rule
#: model:ir.actions.act_window,help:base_action_rule.base_action_rule_act
msgid ""
"Use automated actions to automatically trigger actions for\n"
"                various screens. Example: a lead created by a specific user "
"may\n"
"                be automatically set to a specific sales team, or an\n"
"                opportunity which still has status pending after 14 days "
"might\n"
"                trigger an automatic reminder email."
msgstr ""
"Use acciones automatizadas para activar automáticamente acciones para\n"
"varias pantallas. Por ejemplo: una oportunidad creada por un determinado\n"
"usuario podría ser asignada automáticamente a un equipo de ventas "
"determinado,\n"
"o una oportunidad que está en estado pendiente tras 14 días podría activar\n"
"un recordatorio automático por e-mail."

#. module: base_action_rule
#: model:ir.model.fields,field_description:base_action_rule.field_base_action_rule_line_test_user_id
msgid "User id"
msgstr ""

#. module: base_action_rule
#: model:ir.model.fields,help:base_action_rule.field_base_action_rule_trg_date_calendar_id
msgid ""
"When calculating a day-based timed condition, it is possible to use a "
"calendar to compute the date based on working days."
msgstr ""
"Cuando se calcula una condición de tiempo basada en días, se puede utilizar "
"un calendario para calcular la fecha basada en días laborables."

#. module: base_action_rule
#: model:ir.model.fields,help:base_action_rule.field_base_action_rule_trg_date_id
#, fuzzy
msgid ""
"When should the condition be triggered.\n"
"                                  If present, will be checked by the "
"scheduler. If empty, will be checked at creation and update."
msgstr ""
"Cuándo debe ser lanzada la condición. Si está establecido este campo, la "
"condición será comprobada por el planificador. Si no está establecido, la "
"condición será comprobada en la creación y la actualización."

#. module: base_action_rule
#: model:ir.model.fields,field_description:base_action_rule.field_base_action_rule_kind
msgid "When to Run"
msgstr "Cuando Ejecutar"

#. module: base_action_rule
#: model:ir.model.fields,help:base_action_rule.field_base_action_rule_active
msgid "When unchecked, the rule is hidden and will not be executed."
msgstr "Si no está marcado, la regla está oculta y no se ejecutará."

#. module: base_action_rule
#: model:ir.ui.view,arch_db:base_action_rule.view_base_action_rule_form
msgid ""
"You may also use filters instead of choosing records. In order to create a "
"new filter:"
msgstr ""
"También puede usar filtros en vez de escoger registros. Para crear un nuevo "
"filtro:"

<<<<<<< HEAD
#~ msgid "Create Date"
#~ msgstr "Fecha de Creación"
=======
#. module: base_action_rule
#: model:ir.model.fields,field_description:base_action_rule.field_base_action_rule_lead_test_line_ids
msgid "unknown"
msgstr ""
>>>>>>> bc1a0a32
<|MERGE_RESOLUTION|>--- conflicted
+++ resolved
@@ -10,11 +10,7 @@
 msgstr ""
 "Project-Id-Version: Odoo 9.0\n"
 "Report-Msgid-Bugs-To: \n"
-<<<<<<< HEAD
-"POT-Creation-Date: 2016-08-19 10:24+0000\n"
-=======
 "POT-Creation-Date: 2016-08-18 14:07+0000\n"
->>>>>>> bc1a0a32
 "PO-Revision-Date: 2016-02-18 01:25+0000\n"
 "Last-Translator: Esteban Echeverry <tebanep@nubark.com>\n"
 "Language-Team: Spanish (Colombia) (http://www.transifex.com/odoo/odoo-9/"
@@ -129,6 +125,11 @@
 msgstr "Condiciones"
 
 #. module: base_action_rule
+#: model:ir.model.fields,field_description:base_action_rule.field_base_action_rule_create_date
+msgid "Create Date"
+msgstr "Fecha de Creación"
+
+#. module: base_action_rule
 #: model:ir.model.fields,field_description:base_action_rule.field_base_action_rule_create_uid
 #: model:ir.model.fields,field_description:base_action_rule.field_base_action_rule_lead_test_create_uid
 #: model:ir.model.fields,field_description:base_action_rule.field_base_action_rule_line_test_create_uid
@@ -136,7 +137,6 @@
 msgstr "Creado por"
 
 #. module: base_action_rule
-#: model:ir.model.fields,field_description:base_action_rule.field_base_action_rule_create_date
 #: model:ir.model.fields,field_description:base_action_rule.field_base_action_rule_lead_test_create_date
 #: model:ir.model.fields,field_description:base_action_rule.field_base_action_rule_line_test_create_date
 msgid "Created on"
@@ -154,19 +154,10 @@
 
 #. module: base_action_rule
 #: model:ir.model.fields,help:base_action_rule.field_base_action_rule_trg_date_range
-#, fuzzy
-msgid ""
-<<<<<<< HEAD
-"Delay after the trigger date.\n"
-"                                    You can put a negative number if you "
-"need a delay before the\n"
-"                                    trigger date, like sending a reminder 15 "
-"minutes before a meeting."
-=======
+msgid ""
 "Delay after the trigger date.You can put a negative number if you need a "
 "delay before thetrigger date, like sending a reminder 15 minutes before a "
 "meeting."
->>>>>>> bc1a0a32
 msgstr ""
 "Retraso después de la fecha de lanzamiento. Puede poner un número negativo "
 "si necesita un adelanto antes de la fecha de lanzamiento, como enviar un "
@@ -291,6 +282,11 @@
 msgstr "Última Modificación el"
 
 #. module: base_action_rule
+#: model:ir.model.fields,field_description:base_action_rule.field_base_action_rule_last_run
+msgid "Last Run"
+msgstr "Última Ejecución"
+
+#. module: base_action_rule
 #: model:ir.model.fields,field_description:base_action_rule.field_base_action_rule_lead_test_write_uid
 #: model:ir.model.fields,field_description:base_action_rule.field_base_action_rule_line_test_write_uid
 #: model:ir.model.fields,field_description:base_action_rule.field_base_action_rule_write_uid
@@ -305,28 +301,11 @@
 msgstr "Actualizado"
 
 #. module: base_action_rule
-<<<<<<< HEAD
-#: model:ir.model.fields,field_description:base_action_rule.field_base_action_rule_last_run
-#, fuzzy
-msgid "Last run"
-msgstr "Última Ejecución"
-
-#. module: base_action_rule
-=======
->>>>>>> bc1a0a32
 #: model:ir.model.fields,field_description:base_action_rule.field_base_action_rule_line_test_lead_id
 msgid "Lead id"
 msgstr ""
 
 #. module: base_action_rule
-<<<<<<< HEAD
-#: model:ir.model.fields,field_description:base_action_rule.field_base_action_rule_lead_test_line_ids
-msgid "Line ids"
-msgstr ""
-
-#. module: base_action_rule
-=======
->>>>>>> bc1a0a32
 #: selection:base.action.rule,trg_date_range_type:0
 msgid "Minutes"
 msgstr "Minutos"
@@ -506,10 +485,8 @@
 
 #. module: base_action_rule
 #: model:ir.model.fields,help:base_action_rule.field_base_action_rule_trg_date_id
-#, fuzzy
-msgid ""
-"When should the condition be triggered.\n"
-"                                  If present, will be checked by the "
+msgid ""
+"When should the condition be triggered. If present, will be checked by the "
 "scheduler. If empty, will be checked at creation and update."
 msgstr ""
 "Cuándo debe ser lanzada la condición. Si está establecido este campo, la "
@@ -535,12 +512,7 @@
 "También puede usar filtros en vez de escoger registros. Para crear un nuevo "
 "filtro:"
 
-<<<<<<< HEAD
-#~ msgid "Create Date"
-#~ msgstr "Fecha de Creación"
-=======
 #. module: base_action_rule
 #: model:ir.model.fields,field_description:base_action_rule.field_base_action_rule_lead_test_line_ids
 msgid "unknown"
-msgstr ""
->>>>>>> bc1a0a32
+msgstr ""