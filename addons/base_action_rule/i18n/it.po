--- conflicted
+++ resolved
@@ -7,23 +7,14 @@
 msgstr ""
 "Project-Id-Version: openobject-addons\n"
 "Report-Msgid-Bugs-To: FULL NAME <EMAIL@ADDRESS>\n"
-<<<<<<< HEAD
-"POT-Creation-Date: 2010-10-18 17:46+0000\n"
-"PO-Revision-Date: 2010-10-22 10:43+0000\n"
-=======
 "POT-Creation-Date: 2010-11-18 16:11+0000\n"
 "PO-Revision-Date: 2010-11-22 07:34+0000\n"
->>>>>>> 192810c7
 "Last-Translator: OpenERP Administrators <Unknown>\n"
 "Language-Team: Italian <it@li.org>\n"
 "MIME-Version: 1.0\n"
 "Content-Type: text/plain; charset=UTF-8\n"
 "Content-Transfer-Encoding: 8bit\n"
-<<<<<<< HEAD
-"X-Launchpad-Export-Date: 2010-10-30 05:54+0000\n"
-=======
 "X-Launchpad-Export-Date: 2010-11-23 05:04+0000\n"
->>>>>>> 192810c7
 "X-Generator: Launchpad (build Unknown)\n"
 
 #. module: base_action_rule
@@ -131,6 +122,15 @@
 "partner"
 
 #. module: base_action_rule
+#: model:ir.actions.act_window,help:base_action_rule.base_action_rule_act
+msgid ""
+"Create actions automatically triggered based on a user activity in the "
+"system.E.g.: an opportunity created by a specific user can be automatically "
+"maintained with a specific sales team, or an opportunity which still has "
+"status pending after 14 days triggers an automatic reminder email."
+msgstr ""
+
+#. module: base_action_rule
 #: view:base.action.rule:0
 msgid "Conditions on Model Partner"
 msgstr "Condizioni sul Modello Partner"
@@ -161,6 +161,11 @@
 msgstr "Speciali parole chiave da utilizzare nel Corpo"
 
 #. module: base_action_rule
+#: sql_constraint:ir.module.module:0
+msgid "The name of the module must be unique !"
+msgstr "Il nome del modulo deve essere unico!"
+
+#. module: base_action_rule
 #: field:base.action.rule,trg_state_from:0
 msgid "State"
 msgstr "Stato"
@@ -169,6 +174,11 @@
 #: help:base.action.rule,act_mail_to_email:0
 msgid "Email-id of the persons whom mail is to be sent"
 msgstr "ID Email della persona a cui le mail vanno spedite"
+
+#. module: base_action_rule
+#: sql_constraint:ir.module.module:0
+msgid "The certificate ID of the module must be unique !"
+msgstr "L'ID certificato del modulo deve essere unico!"
 
 #. module: base_action_rule
 #: view:base.action.rule:0
@@ -402,6 +412,11 @@
 msgstr "Azioni E-mail"
 
 #. module: base_action_rule
+#: sql_constraint:ir.model.fields:0
+msgid "Size of the field can never be less than 1 !"
+msgstr "La dimensione del campo non può mai essere minore di 1!"
+
+#. module: base_action_rule
 #: view:base.action.rule:0
 msgid "Email Information"
 msgstr "Informazione Email"
