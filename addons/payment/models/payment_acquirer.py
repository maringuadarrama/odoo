# coding: utf-8
import logging

from odoo import api, exceptions, fields, models, _
from odoo.tools import float_round, image_resize_images
from odoo.addons.base.module import module

_logger = logging.getLogger(__name__)


def _partner_format_address(address1=False, address2=False):
    return ' '.join((address1 or '', address2 or '')).strip()


def _partner_split_name(partner_name):
    return [' '.join(partner_name.split()[:-1]), ' '.join(partner_name.split()[-1:])]


class ValidationError(ValueError):
    """ Used for value error when validating transaction data coming from acquirers. """
    pass


class PaymentAcquirer(models.Model):
    """ Acquirer Model. Each specific acquirer can extend the model by adding
    its own fields, using the acquirer_name as a prefix for the new fields.
    Using the required_if_provider='<name>' attribute on fields it is possible
    to have required fields that depend on a specific acquirer.

    Each acquirer has a link to an ir.ui.view record that is a template of
    a button used to display the payment form. See examples in ``payment_ogone``
    and ``payment_paypal`` modules.

    Methods that should be added in an acquirer-specific implementation:

     - ``<name>_form_generate_values(self, reference, amount, currency,
       partner_id=False, partner_values=None, tx_custom_values=None)``:
       method that generates the values used to render the form button template.
     - ``<name>_get_form_action_url(self):``: method that returns the url of
       the button form. It is used for example in ecommerce application if you
       want to post some data to the acquirer.
     - ``<name>_compute_fees(self, amount, currency_id, country_id)``: computes
       the fees of the acquirer, using generic fields defined on the acquirer
       model (see fields definition).

    Each acquirer should also define controllers to handle communication between
    OpenERP and the acquirer. It generally consists in return urls given to the
    button form and that the acquirer uses to send the customer back after the
    transaction, with transaction details given as a POST request.
    """
    _name = 'payment.acquirer'
    _description = 'Payment Acquirer'
    _order = 'sequence'

    name = fields.Char('Name', required=True, translate=True)
    description = fields.Html('Description')
    sequence = fields.Integer('Sequence', help="Determine the display order")
    provider = fields.Selection(
        selection=[('manual', 'Manual Configuration')], string='Provider',
        default='manual', required=True)
    company_id = fields.Many2one(
        'res.company', 'Company',
        default=lambda self: self.env.user.company_id.id, required=True)
    view_template_id = fields.Many2one(
        'ir.ui.view', 'Form Button Template', required=True)
    registration_view_template_id = fields.Many2one(
        'ir.ui.view', 'S2S Form Template', domain=[('type', '=', 'qweb')],
        help="Template for method registration")
    environment = fields.Selection([
        ('test', 'Test'),
        ('prod', 'Production')], string='Environment',
        default='test', oldname='env', required=True)
    website_published = fields.Boolean(
        'Visible in Portal / Website', copy=False,
        help="Make this payment acquirer available (Customer invoices, etc.)")
    auto_confirm = fields.Selection([
        ('none', 'No automatic confirmation'),
        ('confirm_so', 'Confirm the SO on acquirer confirmation'),
        ('generate_and_pay_invoice', 'On acquirer confirmation, confirm the SO, generate the invoice and pay it')],
        string='Order Confirmation', default='confirm_so', required=True)
    journal_id = fields.Many2one(
        'account.journal', 'Accounting Journal',
        help="Account journal used for automatic payment reconciliation.")

    pre_msg = fields.Html(
        'Help Message', translate=True,
        help='Message displayed to explain and help the payment process.')
    post_msg = fields.Html(
        'Thanks Message', translate=True,
        help='Message displayed after having done the payment process.')
    pending_msg = fields.Html(
        'Pending Message', translate=True,
        default='<i>Pending,</i> Your online payment has been successfully processed. But your order is not validated yet.',
        help='Message displayed, if order is in pending state after having done the payment process.')
    done_msg = fields.Html(
        'Done Message', translate=True,
        default='<i>Done,</i> Your online payment has been successfully processed. Thank you for your order.',
        help='Message displayed, if order is done successfully after having done the payment process.')
    cancel_msg = fields.Html(
        'Cancel Message', translate=True,
        default='<i>Cancel,</i> Your payment has been cancelled.',
        help='Message displayed, if order is cancel during the payment process.')
    error_msg = fields.Html(
        'Error Message', translate=True,
        default='<i>Error,</i> Please be aware that an error occurred during the transaction. The order has been confirmed but will not be paid. Do not hesitate to contact us if you have any questions on the status of your order.',
        help='Message displayed, if error is occur during the payment process.')

    fees_implemented = fields.Boolean('Fees Computation Supported', compute='_compute_fees_implemented')
    fees_active = fields.Boolean('Add Extra Fees')
    fees_dom_fixed = fields.Float('Fixed domestic fees')
    fees_dom_var = fields.Float('Variable domestic fees (in percents)')
    fees_int_fixed = fields.Float('Fixed international fees')
    fees_int_var = fields.Float('Variable international fees (in percents)')

    # TDE FIXME: remove that brol
    module_id = fields.Many2one('ir.module.module', string='Corresponding Module')
    module_state = fields.Selection(selection=module.STATES, string='Installation State', related='module_id.state')

    image = fields.Binary(
        "Image", attachment=True,
        help="This field holds the image used for this provider, limited to 1024x1024px")
    image_medium = fields.Binary(
        "Medium-sized image", attachment=True,
        help="Medium-sized image of this provider. It is automatically "
             "resized as a 128x128px image, with aspect ratio preserved. "
             "Use this field in form views or some kanban views.")
    image_small = fields.Binary(
        "Small-sized image", attachment=True,
        help="Small-sized image of this provider. It is automatically "
             "resized as a 64x64px image, with aspect ratio preserved. "
             "Use this field anywhere a small image is required.")

    @api.one
    def _compute_fees_implemented(self):
        self.fees_implemented = hasattr(self, '%s_compute_fees' % self.provider)

    @api.multi
    def _check_required_if_provider(self):
        """ If the field has 'required_if_provider="<provider>"' attribute, then it
        required if record.provider is <provider>. """
        for acquirer in self:
            if any(getattr(f, 'required_if_provider', None) == acquirer.provider and not acquirer[k] for k, f in self._fields.items()):
                return False
        return True

    _constraints = [
        (_check_required_if_provider, 'Required fields not filled', []),
    ]

    @api.model
    def create(self, vals):
        image_resize_images(vals)
        return super(PaymentAcquirer, self).create(vals)

    @api.multi
    def write(self, vals):
        image_resize_images(vals)
        return super(PaymentAcquirer, self).write(vals)

    @api.multi
    def get_form_action_url(self):
        """ Returns the form action URL, for form-based acquirer implementations. """
        if hasattr(self, '%s_get_form_action_url' % self.provider):
            return getattr(self, '%s_get_form_action_url' % self.provider)()
        return False

    @api.multi
    def render(self, reference, amount, currency_id, partner_id=False, values=None):
        """ Renders the form template of the given acquirer as a qWeb template.
        :param string reference: the transaction reference
        :param float amount: the amount the buyer has to pay
        :param currency_id: currency id
        :param dict partner_id: optional partner_id to fill values
        :param dict values: a dictionary of values for the transction that is
        given to the acquirer-specific method generating the form values

        All templates will receive:

         - acquirer: the payment.acquirer browse record
         - user: the current user browse record
         - currency_id: id of the transaction currency
         - amount: amount of the transaction
         - reference: reference of the transaction
         - partner_*: partner-related values
         - partner: optional partner browse record
         - 'feedback_url': feedback URL, controler that manage answer of the acquirer (without base url) -> FIXME
         - 'return_url': URL for coming back after payment validation (wihout base url) -> FIXME
         - 'cancel_url': URL if the client cancels the payment -> FIXME
         - 'error_url': URL if there is an issue with the payment -> FIXME
         - context: Odoo context

        """
        if values is None:
            values = {}

        # reference and amount
        values.setdefault('reference', reference)
        amount = float_round(amount, 2)
        values.setdefault('amount', amount)

        # currency id
        currency_id = values.setdefault('currency_id', currency_id)
        if currency_id:
            currency = self.env['res.currency'].browse(currency_id)
        else:
            currency = self.env.user.company_id.currency_id
        values['currency'] = currency

        # Fill partner_* using values['partner_id'] or partner_id argument
        partner_id = values.get('partner_id', partner_id)
        billing_partner_id = values.get('billing_partner_id', partner_id)
        if partner_id:
            partner = self.env['res.partner'].browse(partner_id)
            if partner_id != billing_partner_id:
                billing_partner = self.env['res.partner'].browse(billing_partner_id)
            else:
                billing_partner = partner
            values.update({
                'partner': partner,
                'partner_id': partner_id,
                'partner_name': partner.name,
                'partner_lang': partner.lang,
                'partner_email': partner.email,
                'partner_zip': partner.zip,
                'partner_city': partner.city,
                'partner_address': _partner_format_address(partner.street, partner.street2),
                'partner_country_id': partner.country_id.id,
                'partner_country': partner.country_id,
                'partner_phone': partner.phone,
                'partner_state': partner.state_id,
                'billing_partner': billing_partner,
                'billing_partner_id': billing_partner_id,
                'billing_partner_name': billing_partner.name,
                'billing_partner_lang': billing_partner.lang,
                'billing_partner_email': billing_partner.email,
                'billing_partner_zip': billing_partner.zip,
                'billing_partner_city': billing_partner.city,
                'billing_partner_address': _partner_format_address(billing_partner.street, billing_partner.street2),
                'billing_partner_country_id': billing_partner.country_id.id,
                'billing_partner_country': billing_partner.country_id,
                'billing_partner_phone': billing_partner.phone,
                'billing_partner_state': billing_partner.state_id,
            })
        if values.get('partner_name'):
            values.update({
                'partner_first_name': _partner_split_name(values.get('partner_name'))[0],
                'partner_last_name': _partner_split_name(values.get('partner_name'))[1],
            })
        if values.get('billing_partner_name'):
            values.update({
                'billing_partner_first_name': _partner_split_name(values.get('billing_partner_name'))[0],
                'billing_partner_last_name': _partner_split_name(values.get('billing_partner_name'))[1],
            })

        # Fix address, country fields
        if not values.get('partner_address'):
            values['address'] = _partner_format_address(values.get('partner_street', ''), values.get('partner_street2', ''))
        if not values.get('partner_country') and values.get('partner_country_id'):
            values['country'] = self.env['res.country'].browse(values.get('partner_country_id'))
        if not values.get('billing_partner_address'):
            values['billing_address'] = _partner_format_address(values.get('billing_partner_street', ''), values.get('billing_partner_street2', ''))
        if not values.get('billing_partner_country') and values.get('billing_partner_country_id'):
            values['billing_country'] = self.env['res.country'].browse(values.get('billing_partner_country_id'))

        # compute fees
        fees_method_name = '%s_compute_fees' % self.provider
        if hasattr(self, fees_method_name):
            fees = getattr(self, fees_method_name)(values['amount'], values['currency_id'], values.get('partner_country_id'))
            values['fees'] = float_round(fees, 2)

        # call <name>_form_generate_values to update the tx dict with acqurier specific values
        cust_method_name = '%s_form_generate_values' % (self.provider)
        if hasattr(self, cust_method_name):
            method = getattr(self, cust_method_name)
            values = method(values)

        values.update({
            'tx_url': self._context.get('tx_url', self.get_form_action_url()),
            'submit_class': self._context.get('submit_class', 'btn btn-link'),
            'submit_txt': self._context.get('submit_txt'),
            'acquirer': self,
            'user': self.env.user,
            'context': self._context,
            'type': values.get('type') or 'form',
        })
        values.setdefault('return_url', False)

        return self.view_template_id.render(values, engine='ir.qweb')

    @api.multi
    def _registration_render(self, partner_id, qweb_context=None):
        if qweb_context is None:
            qweb_context = {}
        qweb_context.update(id=self.ids[0], partner_id=partner_id)
        method_name = '_%s_registration_form_generate_values' % (self.provider,)
        if hasattr(self, method_name):
            method = getattr(self, method_name)
            qweb_context.update(method(qweb_context))
        return self.registration_view_template_id.render(qweb_context, engine='ir.qweb')

    @api.multi
    def s2s_process(self, data):
        cust_method_name = '%s_s2s_form_process' % (self.provider)
        if not self.s2s_validate(data):
            return False
        if hasattr(self, cust_method_name):
            method = getattr(self, cust_method_name)
            return method(data)
        return True

    @api.multi
    def s2s_validate(self, data):
        cust_method_name = '%s_s2s_form_validate' % (self.provider)
        if hasattr(self, cust_method_name):
            method = getattr(self, cust_method_name)
            return method(data)
        return True

    @api.multi
    def toggle_enviroment_value(self):
        prod = self.filtered(lambda acquirer: acquirer.environment == 'prod')
        prod.write({'environment': 'test'})
        (self-prod).write({'environment': 'prod'})

    @api.multi
    def button_immediate_install(self):
        # TDE FIXME: remove that brol
        if self.module_id and self.module_state != 'installed':
            self.module_id.button_immediate_install()
            context = dict(self._context, active_id=self.ids[0])
            return {
                'view_type': 'form',
                'view_mode': 'form',
                'res_model': 'payment.acquirer',
                'type': 'ir.actions.act_window',
                'res_id': self.ids[0],
                'context': context,
            }


class PaymentTransaction(models.Model):
    """ Transaction Model. Each specific acquirer can extend the model by adding
    its own fields.

    Methods that can be added in an acquirer-specific implementation:

     - ``<name>_create``: method receiving values used when creating a new
       transaction and that returns a dictionary that will update those values.
       This method can be used to tweak some transaction values.

    Methods defined for convention, depending on your controllers:

     - ``<name>_form_feedback(self, cr, uid, data, context=None)``: method that
       handles the data coming from the acquirer after the transaction. It will
       generally receives data posted by the acquirer after the transaction.
    """
    _name = 'payment.transaction'
    _description = 'Payment Transaction'
    _order = 'id desc'
    _rec_name = 'reference'

<<<<<<< HEAD
    @api.model
    def _lang_get(self):
        return self.env['res.lang'].get_installed()

    @api.model
    def _get_default_partner_country_id(self):
        return self.env['res.company']._company_default_get('payment.transaction').country_id.id

    create_date = fields.Datetime('Creation Date', readonly=True)
    date_validate = fields.Datetime('Validation Date')
    acquirer_id = fields.Many2one('payment.acquirer', 'Acquirer', required=True)
    type = fields.Selection([
        ('server2server', 'Server To Server'),
        ('form', 'Form'),
        ('form_save', 'Form with credentials storage')], 'Type',
        default='form', required=True)
    state = fields.Selection([
        ('draft', 'Draft'),
        ('pending', 'Pending'),
        ('done', 'Done'),
        ('error', 'Error'),
        ('cancel', 'Canceled')], 'Status',
        copy=False, default='draft', required=True, track_visibility='onchange')
    state_message = fields.Text('Message', help='Field used to store error and/or validation messages for information')
    # payment
    amount = fields.Float(
        'Amount', digits=(16, 2), required=True, track_visibility='always',
        help='Amount')
    fees = fields.Float(
        'Fees', digits=(16, 2), track_visibility='always',
        help='Fees amount; set by the system because depends on the acquirer')
    currency_id = fields.Many2one('res.currency', 'Currency', required=True)
    reference = fields.Char(
        'Reference', default=lambda self: self.env['ir.sequence'].next_by_code('payment.transaction'),
        required=True, help='Internal reference of the TX')
    acquirer_reference = fields.Char('Acquirer Reference', help='Reference of the TX as stored in the acquirer database')
    # duplicate partner / transaction data to store the values at transaction time
    partner_id = fields.Many2one('res.partner', 'Partner', track_visibility='onchange')
    partner_name = fields.Char('Partner Name')
    partner_lang = fields.Selection(_lang_get, 'Language', default='en_US')
    partner_email = fields.Char('Email')
    partner_zip = fields.Char('Zip')
    partner_address = fields.Char('Address')
    partner_city = fields.Char('City')
    partner_country_id = fields.Many2one('res.country', 'Country', default=_get_default_partner_country_id, required=True)
    partner_phone = fields.Char('Phone')
    html_3ds = fields.Char('3D Secure HTML')

    callback_eval = fields.Char('S2S Callback', help="""\
        Will be safe_eval with `self` being the current transaction. i.e.:
            self.env['my.model'].payment_validated(self)""", oldname="s2s_cb_eval")
    payment_token_id = fields.Many2one('payment.token', 'Payment Token', domain="[('acquirer_id', '=', acquirer_id)]")

    @api.onchange('partner_id')
    def _onchange_partner_id(self):
        onchange_vals = self.on_change_partner_id(self.partner_id.id).get('value', {})
        self.write(onchange_vals)

    @api.multi
    def on_change_partner_id(self, partner_id):
        partner = None
        if partner_id:
            partner = self.env['res.partner'].browse(partner_id)
            return {'value': {
                'partner_name': partner and partner.name or False,
                'partner_lang': partner and partner.lang or 'en_US',
                'partner_email': partner and partner.email or False,
                'partner_zip': partner and partner.zip or False,
                'partner_address': _partner_format_address(partner and partner.street or '', partner and partner.street2 or ''),
                'partner_city': partner and partner.city or False,
                'partner_country_id': partner and partner.country_id.id or self._default_partner_country_id(),
                'partner_phone': partner and partner.phone or False,
            }}
        return {}
=======
    def _lang_get(self, cr, uid, context=None):
        return self.pool['res.lang'].get_installed(cr, uid, context=context)

    def _default_partner_country_id(self, cr, uid, context=None):
        comp = self.pool['res.company'].browse(cr, uid, context.get('company_id', 1), context=context)
        return comp.country_id.id

    _columns = {
        'create_date': fields.datetime('Creation Date', readonly=True),
        'date_validate': fields.datetime('Validation Date'),
        'acquirer_id': fields.many2one(
            'payment.acquirer', 'Acquirer',
            required=True,
        ),
        'type': fields.selection(
            [('server2server', 'Server To Server'), ('form', 'Form'), ('form_save', 'Form with credentials storage')],
            string='Type', required=True),
        'state': fields.selection(
            [('draft', 'Draft'), ('pending', 'Pending'),
             ('done', 'Done'), ('error', 'Error'),
             ('cancel', 'Canceled')
             ], 'Status', required=True,
            track_visibility='onchange', copy=False),
        'state_message': fields.text('Message',
                                     help='Field used to store error and/or validation messages for information'),
        # payment
        'amount': fields.float('Amount', required=True,
                               digits=(16, 2),
                               track_visibility='always',
                               help='Amount'),
        'fees': fields.float('Fees',
                             digits=(16, 2),
                             track_visibility='always',
                             help='Fees amount; set by the system because depends on the acquirer'),
        'currency_id': fields.many2one('res.currency', 'Currency', required=True),
        'reference': fields.char('Reference', required=True, help='Internal reference of the TX'),
        'acquirer_reference': fields.char('Acquirer Reference',
                                          help='Reference of the TX as stored in the acquirer database'),
        # duplicate partner / transaction data to store the values at transaction time
        'partner_id': fields.many2one('res.partner', 'Partner', track_visibility='onchange',),
        'partner_name': fields.char('Partner Name'),
        'partner_lang': fields.selection(_lang_get, 'Language'),
        'partner_email': fields.char('Email'),
        'partner_zip': fields.char('Zip'),
        'partner_address': fields.char('Address'),
        'partner_city': fields.char('City'),
        'partner_country_id': fields.many2one('res.country', 'Country', required=True),
        'partner_phone': fields.char('Phone'),
        'html_3ds': fields.char('3D Secure HTML'),

        'callback_eval': fields.char('S2S Callback', help="""\
            Will be safe_eval with `self` being the current transaction. i.e.:
                self.env['my.model'].payment_validated(self)""", oldname="s2s_cb_eval", groups="base.group_system"),
        'payment_token_id': fields.many2one('payment.token', 'Payment Token', domain="[('acquirer_id', '=', acquirer_id)]"),
    }

    def _check_reference(self, cr, uid, ids, context=None):
        transaction = self.browse(cr, uid, ids[0], context=context)
        if transaction.state not in ['cancel', 'error']:
            if self.search(cr, uid, [('reference', '=', transaction.reference), ('id', '!=', transaction.id)], context=context, count=True):
                return False
        return True

    _constraints = [
        (_check_reference, 'The payment transaction reference must be unique!', ['reference', 'state']),
    ]

    _defaults = {
        'type': 'form',
        'state': 'draft',
        'partner_lang': 'en_US',
        'partner_country_id': _default_partner_country_id,
        'reference': lambda s, c, u, ctx=None: s.pool['ir.sequence'].next_by_code(c, u, 'payment.transaction', context=ctx),
    }
>>>>>>> 16d65a84

    @api.constrains('reference', 'state')
    def _check_reference(self):
        for transaction in self.filtered(lambda tx: tx.state not in ('cancel', 'error')):
            if self.search_count([('reference', '=', transaction.reference)]) != 1:
                raise exceptions.ValidationError(_('The payment transaction reference must be unique!'))
        return True

    @api.model
    def create(self, values):
        if values.get('partner_id'):  # @TDENOTE: not sure
            values.update(self.on_change_partner_id(values['partner_id'])['value'])

        # call custom create method if defined (i.e. ogone_create for ogone)
        if values.get('acquirer_id'):
            acquirer = self.env['payment.acquirer'].browse(values['acquirer_id'])

            # compute fees
            custom_method_name = '%s_compute_fees' % acquirer.provider
            if hasattr(acquirer, custom_method_name):
                fees = getattr(acquirer, custom_method_name)(
                    values.get('amount', 0.0), values.get('currency_id'), values.get('partner_country_id'))
                values['fees'] = float_round(fees, 2)

            # custom create
            custom_method_name = '%s_create' % acquirer.provider
            if hasattr(acquirer, custom_method_name):
                values.update(getattr(self, custom_method_name)(values))

        # Default value of reference is
        tx = super(PaymentTransaction, self).create(values)
        if not values.get('reference'):
            tx.write({'reference': str(tx.id)})
        return tx

    @api.multi
    def write(self, values):
        if ('acquirer_id' in values or 'amount' in values) and 'fees' not in values:
            # The acquirer or the amount has changed, and the fees are not explicitly forced. Fees must be recomputed.
            acquirer = None
            if values.get('acquirer_id'):
                acquirer = self.env['payment.acquirer'].browse(values['acquirer_id'])
            for tx in self:
                vals = dict(values, fees=0.0)
                if not acquirer:
                    acquirer = tx.acquirer_id
                custom_method_name = '%s_compute_fees' % acquirer.provider
                # TDE FIXME: shouldn't we use fee_implemented ?
                if hasattr(acquirer, custom_method_name):
                    fees = getattr(acquirer, custom_method_name)(
                        (values['amount'] if 'amount' in values else tx.amount) or 0.0,
                        values.get('currency_id') or tx.currency_id.id,
                        values.get('partner_country_id') or tx.partner_country_id.id)
                    vals['fees'] = float_round(fees, 2)
                res = super(PaymentTransaction, tx).write(vals)
            return res
        return super(PaymentTransaction, self).write(values)

    @api.model
    def get_next_reference(self, reference):
        ref_suffix = 1
        init_ref = reference
        while self.env['payment.transaction'].sudo().search_count([('reference', '=', reference)]):
            reference = init_ref + '-' + str(ref_suffix)
            ref_suffix += 1
        return reference

    # --------------------------------------------------
    # FORM RELATED METHODS
    # --------------------------------------------------

    @api.multi
    def render(self):
        values = {
            'reference': self.reference,
            'amount': self.amount,
            'currency_id': self.currency_id.id,
            'currency': self.currency_id,
            'partner': self.partner_id,
            'partner_name': self.partner_name,
            'partner_lang': self.partner_lang,
            'partner_email': self.partner_email,
            'partner_zip': self.partner_zip,
            'partner_address': self.partner_address,
            'partner_city': self.partner_city,
            'partner_country_id': self.partner_country_id.id,
            'partner_country': self.partner_country_id,
            'partner_phone': self.partner_phone,
            'partner_state': None,
        }
        return self.acquirer_id.render(None, None, None, values=values)

    @api.model
    def form_feedback(self, data, acquirer_name):
        invalid_parameters, tx = None, None

        tx_find_method_name = '_%s_form_get_tx_from_data' % acquirer_name
        if hasattr(self, tx_find_method_name):
            tx = getattr(self, tx_find_method_name)(data)

        # TDE TODO: form_get_invalid_parameters from model to multi
        invalid_param_method_name = '_%s_form_get_invalid_parameters' % acquirer_name
        if hasattr(self, invalid_param_method_name):
            invalid_parameters = getattr(tx, invalid_param_method_name)(data)

        if invalid_parameters:
            _error_message = '%s: incorrect tx data:\n' % (acquirer_name)
            for item in invalid_parameters:
                _error_message += '\t%s: received %s instead of %s\n' % (item[0], item[1], item[2])
            _logger.error(_error_message)
            return False

        # TDE TODO: form_validate from model to multi
        feedback_method_name = '_%s_form_validate' % acquirer_name
        if hasattr(self, feedback_method_name):
            return getattr(tx, feedback_method_name)(data)

        return True

    # --------------------------------------------------
    # SERVER2SERVER RELATED METHODS
    # --------------------------------------------------

    @api.multi
    def s2s_do_transaction(self, **kwargs):
        custom_method_name = '%s_s2s_do_transaction' % self.acquirer_id.provider
        if hasattr(self, custom_method_name):
            return getattr(self, custom_method_name)(**kwargs)

    @api.multi
    def s2s_get_tx_status(self):
        """ Get the tx status. """
        invalid_param_method_name = '_%s_s2s_get_tx_status' % self.acquirer_id.provider
        if hasattr(self, invalid_param_method_name):
            return getattr(self, invalid_param_method_name)()

        return True


class PaymentToken(models.Model):
    _name = 'payment.token'
    _order = 'partner_id'

    name = fields.Char('Name', help='Name of the payment token')
    partner_id = fields.Many2one('res.partner', 'Partner', required=True)
    acquirer_id = fields.Many2one('payment.acquirer', 'Acquirer Account', required=True)
    acquirer_ref = fields.Char('Acquirer Ref.', required=True)
    active = fields.Boolean('Active', default=True)
    payment_ids = fields.One2many('payment.transaction', 'payment_token_id', 'Payment Transactions')

    @api.model
    def create(self, values):
        # call custom create method if defined (i.e. ogone_create for ogone)
        if values.get('acquirer_id'):
            acquirer = self.env['payment.acquirer'].browse(values['acquirer_id'])

            # custom create
            custom_method_name = '%s_create' % acquirer.provider
            if hasattr(self, custom_method_name):
                values.update(getattr(self, custom_method_name)(values))

        return super(PaymentToken, self).create(values)<|MERGE_RESOLUTION|>--- conflicted
+++ resolved
@@ -359,7 +359,6 @@
     _order = 'id desc'
     _rec_name = 'reference'
 
-<<<<<<< HEAD
     @api.model
     def _lang_get(self):
         return self.env['res.lang'].get_installed()
@@ -410,7 +409,7 @@
 
     callback_eval = fields.Char('S2S Callback', help="""\
         Will be safe_eval with `self` being the current transaction. i.e.:
-            self.env['my.model'].payment_validated(self)""", oldname="s2s_cb_eval")
+            self.env['my.model'].payment_validated(self)""", oldname="s2s_cb_eval", groups="base.group_system"),
     payment_token_id = fields.Many2one('payment.token', 'Payment Token', domain="[('acquirer_id', '=', acquirer_id)]")
 
     @api.onchange('partner_id')
@@ -434,82 +433,6 @@
                 'partner_phone': partner and partner.phone or False,
             }}
         return {}
-=======
-    def _lang_get(self, cr, uid, context=None):
-        return self.pool['res.lang'].get_installed(cr, uid, context=context)
-
-    def _default_partner_country_id(self, cr, uid, context=None):
-        comp = self.pool['res.company'].browse(cr, uid, context.get('company_id', 1), context=context)
-        return comp.country_id.id
-
-    _columns = {
-        'create_date': fields.datetime('Creation Date', readonly=True),
-        'date_validate': fields.datetime('Validation Date'),
-        'acquirer_id': fields.many2one(
-            'payment.acquirer', 'Acquirer',
-            required=True,
-        ),
-        'type': fields.selection(
-            [('server2server', 'Server To Server'), ('form', 'Form'), ('form_save', 'Form with credentials storage')],
-            string='Type', required=True),
-        'state': fields.selection(
-            [('draft', 'Draft'), ('pending', 'Pending'),
-             ('done', 'Done'), ('error', 'Error'),
-             ('cancel', 'Canceled')
-             ], 'Status', required=True,
-            track_visibility='onchange', copy=False),
-        'state_message': fields.text('Message',
-                                     help='Field used to store error and/or validation messages for information'),
-        # payment
-        'amount': fields.float('Amount', required=True,
-                               digits=(16, 2),
-                               track_visibility='always',
-                               help='Amount'),
-        'fees': fields.float('Fees',
-                             digits=(16, 2),
-                             track_visibility='always',
-                             help='Fees amount; set by the system because depends on the acquirer'),
-        'currency_id': fields.many2one('res.currency', 'Currency', required=True),
-        'reference': fields.char('Reference', required=True, help='Internal reference of the TX'),
-        'acquirer_reference': fields.char('Acquirer Reference',
-                                          help='Reference of the TX as stored in the acquirer database'),
-        # duplicate partner / transaction data to store the values at transaction time
-        'partner_id': fields.many2one('res.partner', 'Partner', track_visibility='onchange',),
-        'partner_name': fields.char('Partner Name'),
-        'partner_lang': fields.selection(_lang_get, 'Language'),
-        'partner_email': fields.char('Email'),
-        'partner_zip': fields.char('Zip'),
-        'partner_address': fields.char('Address'),
-        'partner_city': fields.char('City'),
-        'partner_country_id': fields.many2one('res.country', 'Country', required=True),
-        'partner_phone': fields.char('Phone'),
-        'html_3ds': fields.char('3D Secure HTML'),
-
-        'callback_eval': fields.char('S2S Callback', help="""\
-            Will be safe_eval with `self` being the current transaction. i.e.:
-                self.env['my.model'].payment_validated(self)""", oldname="s2s_cb_eval", groups="base.group_system"),
-        'payment_token_id': fields.many2one('payment.token', 'Payment Token', domain="[('acquirer_id', '=', acquirer_id)]"),
-    }
-
-    def _check_reference(self, cr, uid, ids, context=None):
-        transaction = self.browse(cr, uid, ids[0], context=context)
-        if transaction.state not in ['cancel', 'error']:
-            if self.search(cr, uid, [('reference', '=', transaction.reference), ('id', '!=', transaction.id)], context=context, count=True):
-                return False
-        return True
-
-    _constraints = [
-        (_check_reference, 'The payment transaction reference must be unique!', ['reference', 'state']),
-    ]
-
-    _defaults = {
-        'type': 'form',
-        'state': 'draft',
-        'partner_lang': 'en_US',
-        'partner_country_id': _default_partner_country_id,
-        'reference': lambda s, c, u, ctx=None: s.pool['ir.sequence'].next_by_code(c, u, 'payment.transaction', context=ctx),
-    }
->>>>>>> 16d65a84
 
     @api.constrains('reference', 'state')
     def _check_reference(self):
