--- conflicted
+++ resolved
@@ -8,23 +8,14 @@
 "Project-Id-Version: openobject-addons\n"
 "Report-Msgid-Bugs-To: FULL NAME <EMAIL@ADDRESS>\n"
 "POT-Creation-Date: 2013-06-07 19:36+0000\n"
-<<<<<<< HEAD
-"PO-Revision-Date: 2013-11-09 15:16+0000\n"
-=======
 "PO-Revision-Date: 2013-12-02 18:38+0000\n"
->>>>>>> 94b4618c
 "Last-Translator: Harri Luuppala <Unknown>\n"
 "Language-Team: Finnish <fi@li.org>\n"
 "MIME-Version: 1.0\n"
 "Content-Type: text/plain; charset=UTF-8\n"
 "Content-Transfer-Encoding: 8bit\n"
-<<<<<<< HEAD
-"X-Launchpad-Export-Date: 2013-11-10 06:44+0000\n"
-"X-Generator: Launchpad (build 16820)\n"
-=======
 "X-Launchpad-Export-Date: 2013-12-03 06:15+0000\n"
 "X-Generator: Launchpad (build 16856)\n"
->>>>>>> 94b4618c
 
 #. module: delivery
 #: report:sale.shipping:0
@@ -39,7 +30,7 @@
 #. module: delivery
 #: view:delivery.grid.line:0
 msgid " in Function of "
-msgstr ""
+msgstr " toiminto "
 
 #. module: delivery
 #: view:delivery.carrier:0
@@ -55,7 +46,7 @@
 #. module: delivery
 #: model:ir.model,name:delivery.model_delivery_grid_line
 msgid "Delivery Grid Line"
-msgstr "Toimitustalukon rivi"
+msgstr "Toimitustaulukon rivi"
 
 #. module: delivery
 #: field:stock.move,weight_uom_id:0
@@ -117,7 +108,7 @@
 #. module: delivery
 #: help:delivery.grid,sequence:0
 msgid "Gives the sequence order when displaying a list of delivery grid."
-msgstr "Antaa järjestyksen näytettäessä luetteloa toimitustaulukosta"
+msgstr "Antaa järjestyksen näytettäessä luetteloa toimitustaulukosta."
 
 #. module: delivery
 #: view:delivery.grid:0
@@ -157,7 +148,7 @@
 #. module: delivery
 #: report:sale.shipping:0
 msgid "Delivery Order :"
-msgstr "Toimitusjärjestys :"
+msgstr "Toimitustilaus :"
 
 #. module: delivery
 #: field:delivery.grid.line,variable_factor:0
@@ -253,7 +244,7 @@
 "If you don't 'Add in Quote', the exact price will be computed when invoicing "
 "based on delivery order(s)."
 msgstr ""
-"Jos et käytä 'Lisäys tarjoukseen' -toimintoa, tarkka hinta lasketaan kun "
+"Jos et käytä \"Lisäys tarjoukseen\" -toimintoa, tarkka hinta lasketaan kun "
 "laskutetaan toimitustilauksia."
 
 #. module: delivery
@@ -288,7 +279,7 @@
 "benefit from a free shipping"
 msgstr ""
 "Jos tilaus on arvokkaampi kuin tietty määrä, asiakas hyötyy ilmaisesta "
-"toimituksesta"
+"toimituksesta."
 
 #. module: delivery
 #: help:delivery.carrier,amount:0
@@ -376,7 +367,7 @@
 msgid ""
 "Keep empty if the pricing depends on the advanced pricing per destination"
 msgstr ""
-"Jätä tyhjäksi jos hinnoittelu riippuu kohdekohtaisesta kehittyneestä "
+"Jätä tyhjäksi jos hinnoittelu riippuu kohdekohtaisesta edistyksellisestä "
 "hinnoittelusta"
 
 #. module: delivery
@@ -415,7 +406,7 @@
 #. module: delivery
 #: field:delivery.carrier,product_id:0
 msgid "Delivery Product"
-msgstr "Kuljetustuote"
+msgstr "Toimitustuote"
 
 #. module: delivery
 #: view:delivery.grid.line:0
@@ -487,13 +478,15 @@
 #. module: delivery
 #: field:delivery.grid,zip_from:0
 msgid "Start Zip"
-msgstr "Ensimmmäinen postinumero"
+msgstr "Alku pnro"
 
 #. module: delivery
 #: help:sale.order,carrier_id:0
 msgid ""
 "Complete this field if you plan to invoice the shipping based on picking."
 msgstr ""
+"Täytä tämä kenttä, jos suunnittelet laskuttavasi toimituksen keräilyn "
+"perusteella."
 
 #. module: delivery
 #: code:addons/delivery/delivery.py:136
@@ -527,13 +520,8 @@
 "If the active field is set to False, it will allow you to hide the delivery "
 "carrier without removing it."
 msgstr ""
-<<<<<<< HEAD
-"Jos aktiivisen kentän tila on epätosi, voit piilottaa jakelijan poistamatta "
-"sitä."
-=======
 "Jos aktiivisen kentän tila on epätosi, voit piilottaa toimituksen "
 "huolitsijan poistamatta tätä."
->>>>>>> 94b4618c
 
 #. module: delivery
 #: model:ir.actions.act_window,name:delivery.action_delivery_grid_form
@@ -579,7 +567,7 @@
 #. module: delivery
 #: field:delivery.carrier,use_detailed_pricelist:0
 msgid "Advanced Pricing per Destination"
-msgstr "Kehittynyt hinnoittelu kohteen mukaan"
+msgstr "Edistyksellinen hinnoittelu kohteen mukaan"
 
 #. module: delivery
 #: view:delivery.carrier:0
@@ -595,7 +583,7 @@
 #: model:ir.actions.act_window,name:delivery.action_delivery_carrier_form
 #: model:ir.ui.menu,name:delivery.menu_action_delivery_carrier_form
 msgid "Delivery Methods"
-msgstr "Toimitusmenetelmät"
+msgstr "Toimitustavat"
 
 #. module: delivery
 #: code:addons/delivery/sale.py:57
@@ -627,17 +615,13 @@
 #: view:delivery.grid:0
 #: field:delivery.grid,state_ids:0
 msgid "States"
-<<<<<<< HEAD
-msgstr "Osavaltiot"
-=======
 msgstr "Valtiot"
->>>>>>> 94b4618c
 
 #. module: delivery
 #: help:stock.move,weight_uom_id:0
 msgid ""
 "Unit of Measure (Unit of Measure) is the unit of measurement for Weight"
-msgstr ""
+msgstr "Yksikkö (Yksikkö) on painoyksikkö"
 
 #. module: delivery
 #: field:delivery.grid.line,price_type:0
