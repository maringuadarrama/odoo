<<<<<<< HEAD
# Chinese (Simplified) translation for openobject-addons
# Copyright (c) 2014 Rosetta Contributors and Canonical Ltd 2014
# This file is distributed under the same license as the openobject-addons package.
# FIRST AUTHOR <EMAIL@ADDRESS>, 2014.
#
msgid ""
msgstr ""
"Project-Id-Version: openobject-addons\n"
"Report-Msgid-Bugs-To: FULL NAME <EMAIL@ADDRESS>\n"
"POT-Creation-Date: 2014-08-14 13:09+0000\n"
"PO-Revision-Date: 2014-08-14 16:10+0000\n"
"Last-Translator: FULL NAME <EMAIL@ADDRESS>\n"
"Language-Team: Chinese (Simplified) <zh_CN@li.org>\n"
=======
# Translation of Odoo Server.
# This file contains the translation of the following modules:
# * delivery
# 
# Translators:
# FIRST AUTHOR <EMAIL@ADDRESS>, 2014
# jeffery chen fan <jeffery9@gmail.com>, 2015-2016
msgid ""
msgstr ""
"Project-Id-Version: Odoo 8.0\n"
"Report-Msgid-Bugs-To: \n"
"POT-Creation-Date: 2015-01-21 14:08+0000\n"
"PO-Revision-Date: 2016-01-21 01:30+0000\n"
"Last-Translator: jeffery chen fan <jeffery9@gmail.com>\n"
"Language-Team: Chinese (China) (http://www.transifex.com/odoo/odoo-8/language/zh_CN/)\n"
>>>>>>> ab245fca
"MIME-Version: 1.0\n"
"Content-Type: text/plain; charset=UTF-8\n"
"Content-Transfer-Encoding: 8bit\n"
"X-Launchpad-Export-Date: 2014-08-15 07:05+0000\n"
"X-Generator: Launchpad (build 17156)\n"

#. module: delivery
#: selection:delivery.grid.line,operator:0
msgid "<="
msgstr "<="

#. module: delivery
#: model:ir.actions.act_window,help:delivery.action_delivery_grid_form
msgid ""
"<p class=\"oe_view_nocontent_create\">\n"
"                Click to create a delivery price list for a specific "
"region.\n"
"              </p><p>\n"
"                The delivery price list allows you to compute the cost and\n"
"                sales price of the delivery according to the weight of the\n"
"                products and other criteria. You can define several price "
"lists\n"
"                for each delivery method: per country or a zone in a "
"specific\n"
"                country defined by a postal code range.\n"
"              </p>\n"
"            "
msgstr ""
"<p class=\"oe_view_nocontent_create\">\n"
"                单击 为指定区域创建运输价格表.\n"
"              </p><p>\n"
"                运输价格表允许 根据产品的重量和其他条件，计算运输的成本和销售价格.\n"
"               你能为每种运输方法定义几种价格表:为每个国家，或者在特定国家根据邮政编码的定义的一个区域.\n"
"              </p>\n"
"            "

#. module: delivery
#: model:ir.actions.act_window,help:delivery.action_delivery_carrier_form
msgid ""
"<p class=\"oe_view_nocontent_create\">\n"
"                Click to define a new deliver method. \n"
"              </p><p>\n"
"                Each carrier (e.g. UPS) can have several delivery methods "
"(e.g.\n"
"                UPS Express, UPS Standard) with a set of pricing rules "
"attached\n"
"                to each method.\n"
"              </p><p>\n"
"                These methods allow to automatically compute the delivery "
"price\n"
"                according to your settings; on the sales order (based on "
"the\n"
"                quotation) or the invoice (based on the delivery orders).\n"
"              </p>\n"
"            "
msgstr ""

#. module: delivery
#: selection:delivery.grid.line,operator:0
msgid ">="
msgstr ">="

#. module: delivery
#: field:delivery.carrier,active:0
#: field:delivery.grid,active:0
msgid "Active"
msgstr "生效"

#. module: delivery
#: view:sale.order:delivery.view_order_withcarrier_form
msgid "Add in Quote"
msgstr "添加到报价"

#. module: delivery
#: field:delivery.carrier,pricelist_ids:0
msgid "Advanced Pricing"
msgstr "固定价格"

#. module: delivery
#: field:delivery.carrier,use_detailed_pricelist:0
msgid "Advanced Pricing per Destination"
msgstr "根据目的地定价"

#. module: delivery
#: field:delivery.carrier,amount:0
msgid "Amount"
msgstr "金额"

#. module: delivery
#: help:delivery.carrier,amount:0
msgid ""
"Amount of the order to benefit from a free shipping, expressed in the "
"company currency"
msgstr "免费送货的订单金额，以公司本位币显示"

#. module: delivery
#: field:delivery.carrier,available:0
msgid "Available"
msgstr ""

#. module: delivery
#: view:delivery.carrier:delivery.view_delivery_carrier_form
#: view:delivery.carrier:delivery.view_delivery_carrier_tree
#: field:delivery.grid,carrier_id:0
#: model:ir.model,name:delivery.model_delivery_carrier
#: field:stock.picking,carrier_id:0
#: view:website:stock.report_picking
msgid "Carrier"
msgstr "承运方"

#. module: delivery
#: view:stock.picking:delivery.view_picking_withcarrier_out_form
msgid "Carrier Information"
msgstr ""

#. module: delivery
#: field:stock.picking,carrier_tracking_ref:0
msgid "Carrier Tracking Ref"
msgstr "承运方跟踪号"

#. module: delivery
#: help:delivery.carrier,use_detailed_pricelist:0
msgid ""
"Check this box if you want to manage delivery prices that depends on the "
"destination, the weight, the total of the order, etc."
msgstr "如果要根据目的地、重量、订单总价来管理运费，请勾选这里。"

#. module: delivery
#: help:sale.order,carrier_id:0
msgid ""
"Complete this field if you plan to invoice the shipping based on picking."
msgstr "如果你计划按装运按装箱开发票请输入此字段。"

#. module: delivery
#: view:delivery.grid.line:delivery.view_delivery_grid_line_form
msgid "Condition"
msgstr "条件"

#. module: delivery
#: field:delivery.grid.line,standard_price:0
msgid "Cost Price"
msgstr "成本价"

#. module: delivery
#: view:delivery.grid:delivery.view_delivery_grid_form
#: field:delivery.grid,country_ids:0
msgid "Countries"
msgstr "国家"

#. module: delivery
#: field:delivery.carrier,create_uid:0
#: field:delivery.grid,create_uid:0
#: field:delivery.grid.line,create_uid:0
msgid "Created by"
<<<<<<< HEAD
msgstr ""
=======
msgstr "创建人"
>>>>>>> ab245fca

#. module: delivery
#: field:delivery.carrier,create_date:0
#: field:delivery.grid,create_date:0
#: field:delivery.grid.line,create_date:0
msgid "Created on"
<<<<<<< HEAD
msgstr ""
=======
msgstr "创建时间"
>>>>>>> ab245fca

#. module: delivery
#: code:addons/delivery/delivery.py:162
#, python-format
msgid "Default price"
msgstr "默认价格"

#. module: delivery
#: model:ir.ui.menu,name:delivery.menu_delivery
msgid "Delivery"
msgstr "交货"

#. module: delivery
#: model:ir.model,name:delivery.model_delivery_grid
msgid "Delivery Grid"
msgstr "交货网络"

#. module: delivery
#: model:ir.model,name:delivery.model_delivery_grid_line
msgid "Delivery Grid Line"
msgstr "交货网络行"

#. module: delivery
#: field:delivery.carrier,grids_id:0
msgid "Delivery Grids"
msgstr "交货网络"

#. module: delivery
#: field:delivery.carrier,name:0
#: field:res.partner,property_delivery_carrier:0
#: field:sale.order,carrier_id:0
msgid "Delivery Method"
msgstr "交货方式"

#. module: delivery
#: model:ir.actions.act_window,name:delivery.action_delivery_carrier_form
#: model:ir.ui.menu,name:delivery.menu_action_delivery_carrier_form
msgid "Delivery Methods"
msgstr "交货方式"

#. module: delivery
#: model:ir.actions.act_window,name:delivery.action_delivery_grid_form
#: model:ir.ui.menu,name:delivery.menu_action_delivery_grid_form
msgid "Delivery Pricelist"
msgstr "交货价格表"

#. module: delivery
#: field:delivery.carrier,product_id:0
msgid "Delivery Product"
msgstr "交货产品"

#. module: delivery
#: model:product.template,name:delivery.product_product_delivery_product_template
msgid "Delivery by Poste"
msgstr "邮政送货"

#. module: delivery
#: view:delivery.carrier:delivery.view_delivery_carrier_form
#: view:delivery.grid:delivery.view_delivery_grid_form
#: view:delivery.grid:delivery.view_delivery_grid_tree
msgid "Delivery grids"
msgstr "交货网络"

#. module: delivery
#: view:delivery.carrier:delivery.view_delivery_carrier_form
#: view:delivery.grid:delivery.view_delivery_grid_form
msgid "Destination"
msgstr "目的地"

#. module: delivery
#: selection:delivery.grid.line,price_type:0
msgid "Fixed"
msgstr "固定的"

#. module: delivery
#: field:delivery.carrier,free_if_more_than:0
msgid "Free If Order Total Amount Is More Than"
msgstr "当订单总额多于 时，免费"

#. module: delivery
#: code:addons/delivery/delivery.py:151
#, python-format
msgid "Free if more than %.2f"
msgstr "金额高于 %.2f 时，免费"

#. module: delivery
#: view:delivery.carrier:delivery.view_delivery_carrier_form
msgid "General Information"
msgstr ""

#. module: delivery
#: help:delivery.grid.line,sequence:0
msgid "Gives the sequence order when calculating delivery grid."
msgstr ""

#. module: delivery
#: help:delivery.grid,sequence:0
msgid "Gives the sequence order when displaying a list of delivery grid."
msgstr "输入序列用于在送货网络列表上排序"

#. module: delivery
#: field:delivery.grid.line,grid_id:0
msgid "Grid"
msgstr "网络"

#. module: delivery
#: field:delivery.grid,line_ids:0
msgid "Grid Line"
msgstr "网络明细"

#. module: delivery
#: view:delivery.grid.line:delivery.view_delivery_grid_line_form
#: view:delivery.grid.line:delivery.view_delivery_grid_line_tree
msgid "Grid Lines"
msgstr "网络明细"

#. module: delivery
#: field:delivery.grid,name:0
msgid "Grid Name"
msgstr "网络名"

#. module: delivery
#: view:delivery.carrier:delivery.view_delivery_carrier_form
#: view:delivery.grid:delivery.view_delivery_grid_form
msgid "Grid definition"
msgstr "网络定义"

#. module: delivery
#: field:delivery.carrier,id:0
#: field:delivery.grid,id:0
#: field:delivery.grid.line,id:0
msgid "ID"
msgstr "ID"

#. module: delivery
#: help:delivery.carrier,active:0
msgid ""
"If the active field is set to False, it will allow you to hide the delivery "
"carrier without removing it."
msgstr "如果生效设为false，可以不必删除承运方就隐藏它。"

#. module: delivery
#: help:delivery.grid,active:0
msgid ""
"If the active field is set to False, it will allow you to hide the delivery "
"grid without removing it."
msgstr "如果生效字段为false，送货网络将隐藏而不是删除。"

#. module: delivery
#: help:delivery.carrier,free_if_more_than:0
msgid ""
"If the order is more expensive than a certain amount, the customer can "
"benefit from a free shipping"
msgstr "如果订单金额高于某个特定金额，客户可以享受免费送货"

#. module: delivery
#: view:sale.order:delivery.view_order_withcarrier_form
msgid ""
"If you don't 'Add in Quote', the exact price will be computed when invoicing "
"based on delivery order(s)."
msgstr "如果你没有“添加引用”，当基于送货单开票时，将计算精确的价格。"

#. module: delivery
#: field:sale.order.line,is_delivery:0
msgid "Is a Delivery"
msgstr ""

#. module: delivery
#: help:delivery.carrier,available:0
msgid "Is the carrier method possible with the current order."
msgstr ""

#. module: delivery
#: help:delivery.carrier,normal_price:0
msgid ""
"Keep empty if the pricing depends on the advanced pricing per destination"
msgstr "默认的运费的价格，如果根据目的地定价，这里留空。"

#. module: delivery
#: field:delivery.carrier,write_uid:0
#: field:delivery.grid,write_uid:0
#: field:delivery.grid.line,write_uid:0
msgid "Last Updated by"
msgstr ""

#. module: delivery
#: field:delivery.carrier,write_date:0
#: field:delivery.grid,write_date:0
#: field:delivery.grid.line,write_date:0
msgid "Last Updated on"
msgstr ""

#. module: delivery
#: field:delivery.grid.line,max_value:0
msgid "Maximum Value"
msgstr "最大值"

#. module: delivery
#: field:delivery.grid.line,name:0
msgid "Name"
msgstr "名称"

#. module: delivery
#: field:stock.picking,weight_net:0
msgid "Net Weight"
msgstr "净重"

#. module: delivery
#: field:stock.move,weight_net:0
msgid "Net weight"
msgstr "净重"

#. module: delivery
#: code:addons/delivery/sale.py:75
#, python-format
msgid "No Grid Available!"
<<<<<<< HEAD
msgstr ""
=======
msgstr "没有可用的网络！"
>>>>>>> ab245fca

#. module: delivery
#: code:addons/delivery/sale.py:75
#, python-format
msgid "No grid matching for this carrier!"
<<<<<<< HEAD
msgstr ""
=======
msgstr "此承运者没有可用的网络！"
>>>>>>> ab245fca

#. module: delivery
#: field:delivery.carrier,normal_price:0
msgid "Normal Price"
msgstr "默认价格"

#. module: delivery
#: field:stock.picking,number_of_packages:0
msgid "Number of Packages"
msgstr "包装件数"

#. module: delivery
#: field:delivery.grid.line,operator:0
msgid "Operator"
msgstr "运算符"

#. module: delivery
#: code:addons/delivery/sale.py:78
#, python-format
msgid "Order not in Draft State!"
msgstr ""

#. module: delivery
#: model:ir.model,name:delivery.model_res_partner
msgid "Partner"
msgstr "业务伙伴"

#. module: delivery
#: model:ir.model,name:delivery.model_stock_picking
msgid "Picking List"
msgstr "分拣清单"

#. module: delivery
#: model:ir.actions.act_window,name:delivery.action_picking_tree
msgid "Picking to be invoiced"
msgstr "要开票的装箱单"

#. module: delivery
#: field:delivery.carrier,price:0
#: selection:delivery.grid.line,type:0
#: selection:delivery.grid.line,variable_factor:0
msgid "Price"
msgstr "价格"

#. module: delivery
#: field:delivery.grid.line,price_type:0
msgid "Price Type"
msgstr "价格类型"

#. module: delivery
#: view:delivery.carrier:delivery.view_delivery_carrier_form
msgid "Pricing Information"
msgstr "价格信息"

#. module: delivery
#: selection:delivery.grid.line,type:0
#: selection:delivery.grid.line,variable_factor:0
msgid "Quantity"
msgstr "数量"

#. module: delivery
#: field:delivery.grid.line,list_price:0
msgid "Sale Price"
msgstr "销售价格"

#. module: delivery
#: model:ir.model,name:delivery.model_sale_order
msgid "Sales Order"
msgstr "销售订单"

#. module: delivery
#: model:ir.model,name:delivery.model_sale_order_line
msgid "Sales Order Line"
msgstr ""

#. module: delivery
#: code:addons/delivery/delivery.py:237
#, python-format
msgid ""
"Selected product in the delivery method doesn't fulfill any of the delivery "
"grid(s) criteria."
msgstr ""

#. module: delivery
#: field:delivery.grid,sequence:0
#: field:delivery.grid.line,sequence:0
msgid "Sequence"
msgstr "序列"

#. module: delivery
#: field:delivery.grid,zip_from:0
msgid "Start Zip"
msgstr "自 邮编"

#. module: delivery
#: view:delivery.grid:delivery.view_delivery_grid_form
#: field:delivery.grid,state_ids:0
msgid "States"
msgstr "省/ 州"

#. module: delivery
#: model:ir.model,name:delivery.model_stock_move
msgid "Stock Move"
msgstr "库存移动"

#. module: delivery
#: code:addons/delivery/stock.py:91
#, python-format
msgid "The carrier %s (id: %d) has no delivery grid!"
msgstr "承运方 %s (id: %d) 没有送货网络！"

#. module: delivery
#: code:addons/delivery/sale.py:78
#, python-format
msgid "The order state have to be draft to add delivery lines."
msgstr "只能对草稿状态的订单增加送货明细"

#. module: delivery
#: help:delivery.carrier,partner_id:0
msgid "The partner that is doing the delivery service."
msgstr "提供送货服务的业务伙伴"

#. module: delivery
#: help:res.partner,property_delivery_carrier:0
msgid "This delivery method will be used when invoicing from picking."
msgstr "这个送货方式会在基于送货单开发票的时候使用。"

#. module: delivery
#: field:delivery.grid,zip_to:0
msgid "To Zip"
msgstr "至 邮编"

#. module: delivery
#: field:delivery.carrier,partner_id:0
msgid "Transport Company"
msgstr "运输公司"

#. module: delivery
#: code:addons/delivery/delivery.py:237
#, python-format
msgid "Unable to fetch delivery method!"
msgstr ""

#. module: delivery
#: field:stock.move,weight_uom_id:0
#: field:stock.picking,weight_uom_id:0
msgid "Unit of Measure"
msgstr "计量单位"

#. module: delivery
#: help:stock.move,weight_uom_id:0
msgid ""
"Unit of Measure (Unit of Measure) is the unit of measurement for Weight"
msgstr "计量单位 是测量重量的单位"

#. module: delivery
#: help:stock.picking,weight_uom_id:0
msgid "Unit of measurement for Weight"
msgstr "重量的计量单位"

#. module: delivery
#: selection:delivery.grid.line,price_type:0
#: field:delivery.grid.line,type:0
msgid "Variable"
msgstr "可变"

#. module: delivery
#: field:delivery.grid.line,variable_factor:0
msgid "Variable Factor"
msgstr "可变系数"

#. module: delivery
#: selection:delivery.grid.line,type:0
#: selection:delivery.grid.line,variable_factor:0
#: field:stock.picking,volume:0
msgid "Volume"
msgstr "体积"

#. module: delivery
#: code:addons/delivery/stock.py:90
#, python-format
msgid "Warning!"
msgstr "警告！"

#. module: delivery
#: selection:delivery.grid.line,type:0
#: selection:delivery.grid.line,variable_factor:0
#: view:stock.move:delivery.view_move_withweight_form
#: field:stock.move,weight:0
#: view:stock.picking:delivery.view_picking_withcarrier_out_form
#: field:stock.picking,weight:0
#: view:website:stock.report_picking
msgid "Weight"
msgstr "重量"

#. module: delivery
#: selection:delivery.grid.line,type:0
#: selection:delivery.grid.line,variable_factor:0
msgid "Weight * Volume"
msgstr "重量* 体积"

#. module: delivery
#: view:website:stock.report_picking
msgid "Will be invoiced to:"
msgstr ""

#. module: delivery
#: view:delivery.carrier:delivery.view_delivery_carrier_form
msgid "Zip"
msgstr "邮政编码"

#. module: delivery
#: view:delivery.grid.line:delivery.view_delivery_grid_line_form
msgid "in Function of"
msgstr ""<|MERGE_RESOLUTION|>--- conflicted
+++ resolved
@@ -1,18 +1,3 @@
-<<<<<<< HEAD
-# Chinese (Simplified) translation for openobject-addons
-# Copyright (c) 2014 Rosetta Contributors and Canonical Ltd 2014
-# This file is distributed under the same license as the openobject-addons package.
-# FIRST AUTHOR <EMAIL@ADDRESS>, 2014.
-#
-msgid ""
-msgstr ""
-"Project-Id-Version: openobject-addons\n"
-"Report-Msgid-Bugs-To: FULL NAME <EMAIL@ADDRESS>\n"
-"POT-Creation-Date: 2014-08-14 13:09+0000\n"
-"PO-Revision-Date: 2014-08-14 16:10+0000\n"
-"Last-Translator: FULL NAME <EMAIL@ADDRESS>\n"
-"Language-Team: Chinese (Simplified) <zh_CN@li.org>\n"
-=======
 # Translation of Odoo Server.
 # This file contains the translation of the following modules:
 # * delivery
@@ -28,12 +13,11 @@
 "PO-Revision-Date: 2016-01-21 01:30+0000\n"
 "Last-Translator: jeffery chen fan <jeffery9@gmail.com>\n"
 "Language-Team: Chinese (China) (http://www.transifex.com/odoo/odoo-8/language/zh_CN/)\n"
->>>>>>> ab245fca
 "MIME-Version: 1.0\n"
 "Content-Type: text/plain; charset=UTF-8\n"
-"Content-Transfer-Encoding: 8bit\n"
-"X-Launchpad-Export-Date: 2014-08-15 07:05+0000\n"
-"X-Generator: Launchpad (build 17156)\n"
+"Content-Transfer-Encoding: \n"
+"Language: zh_CN\n"
+"Plural-Forms: nplurals=1; plural=0;\n"
 
 #. module: delivery
 #: selection:delivery.grid.line,operator:0
@@ -44,26 +28,16 @@
 #: model:ir.actions.act_window,help:delivery.action_delivery_grid_form
 msgid ""
 "<p class=\"oe_view_nocontent_create\">\n"
-"                Click to create a delivery price list for a specific "
-"region.\n"
+"                Click to create a delivery price list for a specific region.\n"
 "              </p><p>\n"
 "                The delivery price list allows you to compute the cost and\n"
 "                sales price of the delivery according to the weight of the\n"
-"                products and other criteria. You can define several price "
-"lists\n"
-"                for each delivery method: per country or a zone in a "
-"specific\n"
+"                products and other criteria. You can define several price lists\n"
+"                for each delivery method: per country or a zone in a specific\n"
 "                country defined by a postal code range.\n"
 "              </p>\n"
 "            "
-msgstr ""
-"<p class=\"oe_view_nocontent_create\">\n"
-"                单击 为指定区域创建运输价格表.\n"
-"              </p><p>\n"
-"                运输价格表允许 根据产品的重量和其他条件，计算运输的成本和销售价格.\n"
-"               你能为每种运输方法定义几种价格表:为每个国家，或者在特定国家根据邮政编码的定义的一个区域.\n"
-"              </p>\n"
-"            "
+msgstr "<p class=\"oe_view_nocontent_create\">\n                单击 为指定区域创建运输价格表.\n              </p><p>\n                运输价格表允许 根据产品的重量和其他条件，计算运输的成本和销售价格.\n               你能为每种运输方法定义几种价格表:为每个国家，或者在特定国家根据邮政编码的定义的一个区域.\n              </p>\n            "
 
 #. module: delivery
 #: model:ir.actions.act_window,help:delivery.action_delivery_carrier_form
@@ -71,20 +45,16 @@
 "<p class=\"oe_view_nocontent_create\">\n"
 "                Click to define a new deliver method. \n"
 "              </p><p>\n"
-"                Each carrier (e.g. UPS) can have several delivery methods "
-"(e.g.\n"
-"                UPS Express, UPS Standard) with a set of pricing rules "
-"attached\n"
+"                Each carrier (e.g. UPS) can have several delivery methods (e.g.\n"
+"                UPS Express, UPS Standard) with a set of pricing rules attached\n"
 "                to each method.\n"
 "              </p><p>\n"
-"                These methods allow to automatically compute the delivery "
-"price\n"
-"                according to your settings; on the sales order (based on "
-"the\n"
+"                These methods allow to automatically compute the delivery price\n"
+"                according to your settings; on the sales order (based on the\n"
 "                quotation) or the invoice (based on the delivery orders).\n"
 "              </p>\n"
 "            "
-msgstr ""
+msgstr "<p class=\"oe_view_nocontent_create\">\n                单击以定义一个新的运输方式。\n              </p><p>\n                每个承运人 (例如 UPS)可以有几种不同定价方案的运输方式 \n               （例如UPS Express, UPS Standard)。\n                </p><p>\n               这些方法允许您根据您的设置\n               自动计算运输价格：在订单上（基于报价单）\n               或者在发票上（基于发货单）。 \n              </p>\n            "
 
 #. module: delivery
 #: selection:delivery.grid.line,operator:0
@@ -92,8 +62,7 @@
 msgstr ">="
 
 #. module: delivery
-#: field:delivery.carrier,active:0
-#: field:delivery.grid,active:0
+#: field:delivery.carrier,active:0 field:delivery.grid,active:0
 msgid "Active"
 msgstr "生效"
 
@@ -127,22 +96,21 @@
 #. module: delivery
 #: field:delivery.carrier,available:0
 msgid "Available"
-msgstr ""
+msgstr "有效的"
 
 #. module: delivery
 #: view:delivery.carrier:delivery.view_delivery_carrier_form
 #: view:delivery.carrier:delivery.view_delivery_carrier_tree
 #: field:delivery.grid,carrier_id:0
 #: model:ir.model,name:delivery.model_delivery_carrier
-#: field:stock.picking,carrier_id:0
-#: view:website:stock.report_picking
+#: field:stock.picking,carrier_id:0 view:website:stock.report_picking
 msgid "Carrier"
 msgstr "承运方"
 
 #. module: delivery
 #: view:stock.picking:delivery.view_picking_withcarrier_out_form
 msgid "Carrier Information"
-msgstr ""
+msgstr "承运方信息"
 
 #. module: delivery
 #: field:stock.picking,carrier_tracking_ref:0
@@ -179,26 +147,16 @@
 msgstr "国家"
 
 #. module: delivery
-#: field:delivery.carrier,create_uid:0
-#: field:delivery.grid,create_uid:0
+#: field:delivery.carrier,create_uid:0 field:delivery.grid,create_uid:0
 #: field:delivery.grid.line,create_uid:0
 msgid "Created by"
-<<<<<<< HEAD
-msgstr ""
-=======
 msgstr "创建人"
->>>>>>> ab245fca
-
-#. module: delivery
-#: field:delivery.carrier,create_date:0
-#: field:delivery.grid,create_date:0
+
+#. module: delivery
+#: field:delivery.carrier,create_date:0 field:delivery.grid,create_date:0
 #: field:delivery.grid.line,create_date:0
 msgid "Created on"
-<<<<<<< HEAD
-msgstr ""
-=======
 msgstr "创建时间"
->>>>>>> ab245fca
 
 #. module: delivery
 #: code:addons/delivery/delivery.py:162
@@ -227,8 +185,7 @@
 msgstr "交货网络"
 
 #. module: delivery
-#: field:delivery.carrier,name:0
-#: field:res.partner,property_delivery_carrier:0
+#: field:delivery.carrier,name:0 field:res.partner,property_delivery_carrier:0
 #: field:sale.order,carrier_id:0
 msgid "Delivery Method"
 msgstr "交货方式"
@@ -287,12 +244,12 @@
 #. module: delivery
 #: view:delivery.carrier:delivery.view_delivery_carrier_form
 msgid "General Information"
-msgstr ""
+msgstr "通用信息"
 
 #. module: delivery
 #: help:delivery.grid.line,sequence:0
 msgid "Gives the sequence order when calculating delivery grid."
-msgstr ""
+msgstr "提供序列号用于运输网络列表排序"
 
 #. module: delivery
 #: help:delivery.grid,sequence:0
@@ -327,8 +284,7 @@
 msgstr "网络定义"
 
 #. module: delivery
-#: field:delivery.carrier,id:0
-#: field:delivery.grid,id:0
+#: field:delivery.carrier,id:0 field:delivery.grid,id:0
 #: field:delivery.grid.line,id:0
 msgid "ID"
 msgstr "ID"
@@ -357,19 +313,19 @@
 #. module: delivery
 #: view:sale.order:delivery.view_order_withcarrier_form
 msgid ""
-"If you don't 'Add in Quote', the exact price will be computed when invoicing "
-"based on delivery order(s)."
+"If you don't 'Add in Quote', the exact price will be computed when invoicing"
+" based on delivery order(s)."
 msgstr "如果你没有“添加引用”，当基于送货单开票时，将计算精确的价格。"
 
 #. module: delivery
 #: field:sale.order.line,is_delivery:0
 msgid "Is a Delivery"
-msgstr ""
+msgstr "是送货"
 
 #. module: delivery
 #: help:delivery.carrier,available:0
 msgid "Is the carrier method possible with the current order."
-msgstr ""
+msgstr "对当前订单这种发运方法可行吗。"
 
 #. module: delivery
 #: help:delivery.carrier,normal_price:0
@@ -378,18 +334,16 @@
 msgstr "默认的运费的价格，如果根据目的地定价，这里留空。"
 
 #. module: delivery
-#: field:delivery.carrier,write_uid:0
-#: field:delivery.grid,write_uid:0
+#: field:delivery.carrier,write_uid:0 field:delivery.grid,write_uid:0
 #: field:delivery.grid.line,write_uid:0
 msgid "Last Updated by"
-msgstr ""
-
-#. module: delivery
-#: field:delivery.carrier,write_date:0
-#: field:delivery.grid,write_date:0
+msgstr "最近更新者"
+
+#. module: delivery
+#: field:delivery.carrier,write_date:0 field:delivery.grid,write_date:0
 #: field:delivery.grid.line,write_date:0
 msgid "Last Updated on"
-msgstr ""
+msgstr "最近更新日期"
 
 #. module: delivery
 #: field:delivery.grid.line,max_value:0
@@ -412,24 +366,16 @@
 msgstr "净重"
 
 #. module: delivery
-#: code:addons/delivery/sale.py:75
+#: code:addons/delivery/sale.py:71
 #, python-format
 msgid "No Grid Available!"
-<<<<<<< HEAD
-msgstr ""
-=======
 msgstr "没有可用的网络！"
->>>>>>> ab245fca
-
-#. module: delivery
-#: code:addons/delivery/sale.py:75
+
+#. module: delivery
+#: code:addons/delivery/sale.py:71
 #, python-format
 msgid "No grid matching for this carrier!"
-<<<<<<< HEAD
-msgstr ""
-=======
 msgstr "此承运者没有可用的网络！"
->>>>>>> ab245fca
 
 #. module: delivery
 #: field:delivery.carrier,normal_price:0
@@ -439,7 +385,7 @@
 #. module: delivery
 #: field:stock.picking,number_of_packages:0
 msgid "Number of Packages"
-msgstr "包装件数"
+msgstr "包裹件数"
 
 #. module: delivery
 #: field:delivery.grid.line,operator:0
@@ -447,10 +393,10 @@
 msgstr "运算符"
 
 #. module: delivery
-#: code:addons/delivery/sale.py:78
+#: code:addons/delivery/sale.py:74
 #, python-format
 msgid "Order not in Draft State!"
-msgstr ""
+msgstr "单据不在草稿状态！"
 
 #. module: delivery
 #: model:ir.model,name:delivery.model_res_partner
@@ -468,8 +414,7 @@
 msgstr "要开票的装箱单"
 
 #. module: delivery
-#: field:delivery.carrier,price:0
-#: selection:delivery.grid.line,type:0
+#: field:delivery.carrier,price:0 selection:delivery.grid.line,type:0
 #: selection:delivery.grid.line,variable_factor:0
 msgid "Price"
 msgstr "价格"
@@ -503,7 +448,7 @@
 #. module: delivery
 #: model:ir.model,name:delivery.model_sale_order_line
 msgid "Sales Order Line"
-msgstr ""
+msgstr "销售订单行"
 
 #. module: delivery
 #: code:addons/delivery/delivery.py:237
@@ -511,11 +456,10 @@
 msgid ""
 "Selected product in the delivery method doesn't fulfill any of the delivery "
 "grid(s) criteria."
-msgstr ""
-
-#. module: delivery
-#: field:delivery.grid,sequence:0
-#: field:delivery.grid.line,sequence:0
+msgstr "在发运方式中选择不属于任何发运标准的产品"
+
+#. module: delivery
+#: field:delivery.grid,sequence:0 field:delivery.grid.line,sequence:0
 msgid "Sequence"
 msgstr "序列"
 
@@ -542,7 +486,7 @@
 msgstr "承运方 %s (id: %d) 没有送货网络！"
 
 #. module: delivery
-#: code:addons/delivery/sale.py:78
+#: code:addons/delivery/sale.py:74
 #, python-format
 msgid "The order state have to be draft to add delivery lines."
 msgstr "只能对草稿状态的订单增加送货明细"
@@ -571,11 +515,10 @@
 #: code:addons/delivery/delivery.py:237
 #, python-format
 msgid "Unable to fetch delivery method!"
-msgstr ""
-
-#. module: delivery
-#: field:stock.move,weight_uom_id:0
-#: field:stock.picking,weight_uom_id:0
+msgstr "不能获取发运方式！"
+
+#. module: delivery
+#: field:stock.move,weight_uom_id:0 field:stock.picking,weight_uom_id:0
 msgid "Unit of Measure"
 msgstr "计量单位"
 
@@ -591,8 +534,7 @@
 msgstr "重量的计量单位"
 
 #. module: delivery
-#: selection:delivery.grid.line,price_type:0
-#: field:delivery.grid.line,type:0
+#: selection:delivery.grid.line,price_type:0 field:delivery.grid.line,type:0
 msgid "Variable"
 msgstr "可变"
 
@@ -603,8 +545,7 @@
 
 #. module: delivery
 #: selection:delivery.grid.line,type:0
-#: selection:delivery.grid.line,variable_factor:0
-#: field:stock.picking,volume:0
+#: selection:delivery.grid.line,variable_factor:0 field:stock.picking,volume:0
 msgid "Volume"
 msgstr "体积"
 
@@ -616,12 +557,9 @@
 
 #. module: delivery
 #: selection:delivery.grid.line,type:0
-#: selection:delivery.grid.line,variable_factor:0
-#: view:stock.move:delivery.view_move_withweight_form
-#: field:stock.move,weight:0
+#: selection:delivery.grid.line,variable_factor:0 field:stock.move,weight:0
 #: view:stock.picking:delivery.view_picking_withcarrier_out_form
-#: field:stock.picking,weight:0
-#: view:website:stock.report_picking
+#: field:stock.picking,weight:0 view:website:stock.report_picking
 msgid "Weight"
 msgstr "重量"
 
@@ -634,7 +572,7 @@
 #. module: delivery
 #: view:website:stock.report_picking
 msgid "Will be invoiced to:"
-msgstr ""
+msgstr "将会开票给："
 
 #. module: delivery
 #: view:delivery.carrier:delivery.view_delivery_carrier_form
@@ -644,4 +582,4 @@
 #. module: delivery
 #: view:delivery.grid.line:delivery.view_delivery_grid_line_form
 msgid "in Function of"
-msgstr ""+msgstr "在功能"