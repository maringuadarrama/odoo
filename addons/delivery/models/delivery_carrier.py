--- conflicted
+++ resolved
@@ -50,11 +50,7 @@
     zip_to = fields.Char('Zip To')
 
     margin = fields.Integer(help='This percentage will be added to the shipping price.')
-<<<<<<< HEAD
-    free_over = fields.Boolean('Free if order total is more than', help="If the order is more expensive than a certain amount, the customer can benefit from a free shipping", default=False, oldname='free_if_more_than')
-=======
     free_over = fields.Boolean('Free if order amount is above', help="If the order total amount (shipping excluded) is above or equal to this value, the customer benefits from a free shipping", default=False, oldname='free_if_more_than')
->>>>>>> a445548f
     amount = fields.Float(string='Amount', help="Amount of the order to benefit from a free shipping, expressed in the company currency")
 
     _sql_constraints = [
