odoo.define('website_rating.thread', function (require) {
'use strict';

var core = require('web.core');
var publicWidget = require('web.public.widget');
var session = require('web.session');
var portalChatter = require('portal.chatter');

var _t = core._t;

var PortalComposer = portalChatter.PortalComposer;
var PortalChatter = portalChatter.PortalChatter;

var STAR_RATING_RATIO = 2;  // conversion factor from the star (1-5) to the db rating range (1-10)

/**
 * PortalComposer
 *
 * Extends Frontend Composer to handle rating submission
 */
PortalComposer.include({
    events: _.extend({}, PortalComposer.prototype.events, {
        "mousemove .stars i": "_onMoveStar",
        "mouseleave .stars i": "_onMoveOutStar",
        "click .stars": "_onClickStar",
        "mouseleave .stars": "_onMouseleaveStar",
    }),

    /**
     * @constructor
     */
    init: function (parent, options) {
        this._super.apply(this, arguments);

        // apply ratio to default rating value
        if (options.default_rating_value) {
            options.default_rating_value = parseFloat(options.default_rating_value) / STAR_RATING_RATIO;
        }

        // default options
        this.options = _.defaults(this.options, {
            'default_message': false,
            'default_message_id': false,
            'default_rating_value': false,
            'force_submit_url': false,
        });
        // star input widget
        this.labels = {
            '0': "",
            '1': _t("I hate it"),
            '2': _t("I don't like it"),
            '3': _t("It's okay"),
            '4': _t("I like it"),
            '5': _t("I love it"),
        };
        this.user_click = false; // user has click or not
        this.set("star_value", this.options.default_rating_value);
        this.on("change:star_value", this, this._onChangeStarValue);
    },
    /**
     * @override
     */
    start: function () {
        var self = this;
        return this._super.apply(this, arguments).then(function () {
            // rating stars
            self.$input = self.$('input[name="rating_value"]');
            self.$star_list = self.$('.stars').find('i');
            self.set("star_value", self.options.default_rating_value); // set the default value to trigger the display of star widget
        });
    },

    //--------------------------------------------------------------------------
    // Handlers
    //--------------------------------------------------------------------------

    /**
     * @private
     */
    _onClickStar: function () {
        this.user_click = true;
        this.$input.val(this.get("star_value") * STAR_RATING_RATIO);
    },
    /**
     * @private
     */
    _onChangeStarValue: function () {
        var val = this.get("star_value");
        var index = Math.floor(val);
        var decimal = val - index;
        // reset the stars
        this.$star_list.removeClass('fa-star fa-star-half-o').addClass('fa-star-o');

        this.$('.stars').find("i:lt(" + index + ")").removeClass('fa-star-o fa-star-half-o').addClass('fa-star');
        if (decimal) {
            this.$('.stars').find("i:eq(" + index + ")").removeClass('fa-star-o fa-star fa-star-half-o').addClass('fa-star-half-o');
        }
        this.$('.rate_text .badge').text(this.labels[index]);
    },
    /**
     * @private
     */
    _onMouseleaveStar: function () {
        this.$('.rate_text').hide();
    },
    /**
     * @private
     * @param {MouseEvent} ev
     */
    _onMoveStar: function (ev) {
        var index = this.$('.stars i').index(ev.currentTarget);
        this.$('.rate_text').show();
        this.set("star_value", index + 1);
    },
    /**
     * @private
     */
    _onMoveOutStar: function () {
        if (!this.user_click) {
            this.set("star_value", parseInt(this.$input.val()));
        }
        this.user_click = false;
    },
});

/**
 * PortalChatter
 *
 * Extends Frontend Chatter to handle rating
 */
PortalChatter.include({
    events: _.extend({}, PortalChatter.prototype.events, {
        "click .o_website_rating_select": "_onClickStarDomain",
        "click .o_website_rating_select_text": "_onClickStarDomainReset",
    }),
    xmlDependencies: (PortalChatter.prototype.xmlDependencies || [])
        .concat([
            '/website_rating/static/src/xml/website_mail.xml',
            '/website_rating/static/src/xml/portal_chatter.xml'
        ]),

    /**
     * @constructor
     */
    init: function (parent, options) {
        this._super.apply(this, arguments);
        // options
        if (!_.contains(this.options, 'display_rating')) {
            this.options = _.defaults(this.options, {
                'display_rating': false,
                'rating_default_value': 0.0,
            });
        }
        // rating card
        this.set('rating_card_values', {});
        this.set('rating_value', false);
        this.on("change:rating_value", this, this._onChangeRatingDomain);
    },

    //--------------------------------------------------------------------------
    // Public
    //--------------------------------------------------------------------------

    /**
     * Update the messages format
     *
     * @param {Array<Object>} messages
     * @returns {Array}
     */
    preprocessMessages: function (messages) {
        var self = this;
        messages = this._super.apply(this, arguments);
        if (this.options['display_rating']) {
            _.each(messages, function (m) {
                m['rating_value'] = self.roundToHalf(m['rating_value'] / STAR_RATING_RATIO);
            });
        }
        return messages;
    },
    /**
     * Round the given value with a precision of 0.5.
     *
     * Examples:
     * - 1.2 --> 1.0
     * - 1.7 --> 1.5
     * - 1.9 --> 2.0
     *
     * @param {Number} value
     * @returns Number
     **/
    roundToHalf: function (value) {
        var converted = parseFloat(value); // Make sure we have a number
        var decimal = (converted - parseInt(converted, 10));
        decimal = Math.round(decimal * 10);
        if (decimal === 5) {
            return (parseInt(converted, 10) + 0.5);
        }
        if ((decimal < 3) || (decimal > 7)) {
            return Math.round(converted);
        } else {
            return (parseInt(converted, 10) + 0.5);
        }
    },

    //--------------------------------------------------------------------------
    // Private
    //--------------------------------------------------------------------------

    /**
     * @override
     */
    _chatterInit: function () {
        var self = this;
        return this._super.apply(this, arguments).then(function (result) {
            if (!result['rating_stats']) {
                return;
            }
            var ratingData = {
                'avg': Math.round(result['rating_stats']['avg'] / STAR_RATING_RATIO * 100) / 100,
                'percent': [],
            };
            _.each(_.keys(result['rating_stats']['percent']), function (rating) {
                if (rating % 2 === 0) {
                    ratingData['percent'].push({
                        'num': rating / STAR_RATING_RATIO,
                        'percent': result['rating_stats']['percent'][rating],
                    });
                }
            });
            self.set('rating_card_values', ratingData);
        });
    },
    /**
     * @override
     */
    _messageFetchPrepareParams: function () {
        var params = this._super.apply(this, arguments);
        if (this.options['display_rating']) {
            params['rating_include'] = true;
        }
        return params;
    },

    //--------------------------------------------------------------------------
    // Handlers
    //--------------------------------------------------------------------------

    /**
     * @private
     * @param {MouseEvent} event
     */
    _onClickStarDomain: function (e) {
        var $tr = this.$(e.currentTarget);
        var num = $tr.data('star');
        if ($tr.css('opacity') === '1') {
            this.set('rating_value', num);
            this.$('.o_website_rating_select').css({
                'opacity': 0.5,
            });
            this.$('.o_website_rating_select_text[data-star="' + num + '"]').css({
                'visibility': 'visible',
                'opacity': 1,
            });
<<<<<<< HEAD
            this.$('.o_website_rating_select[data-star="' + num + '"]').css({
                'opacity': 1,
=======
        },
        /**
         * @private
         */
        _onChangeRatingDomain: function(){
            var domain = [];
            if(this.get('rating_value')){
                domain = [['rating_value', '=', this.get('rating_value') * STAR_RATING_RATIO]];
            }
            this._changeCurrentPage(1, domain);
        },
    });


    /**
     * RatingPopupComposer
     *
     * Display the rating average with a static star widget, and open
     * a popup with the portal composer when clicking on it.
     **/
    var RatingPopupComposer = Widget.extend({
        template: 'website_rating.PopupComposer',
        xmlDependencies: [
            '/portal/static/src/xml/portal_chatter.xml',
            '/website_rating/static/src/xml/website_mail.xml',
            '/website_rating/static/src/xml/portal_chatter.xml',
        ],

        init: function(parent, options){
            this._super.apply(this, arguments);
            this.rating_avg = Math.round(options['ratingAvg'] / STAR_RATING_RATIO * 100) / 100 || 0.0;
            this.rating_total = options['ratingTotal'] || 0.0;

            this.options = _.defaults({}, options, {
                'token': false,
                'res_model': false,
                'res_id': false,
                'pid': 0,
                'display_composer': options['disable_composer'] ? false : !session.is_website_user,
                'display_rating': true,
                'csrf_token': odoo.csrf_token,
                'user_id': session.user_id,
>>>>>>> 230ad8c3
            });
        }
    },
    /**
     * @private
     * @param {MouseEvent} event
     */
    _onClickStarDomainReset: function (e) {
        e.stopPropagation();
        e.preventDefault();
        this.set('rating_value', false);
        this.$('.o_website_rating_select_text').css('visibility', 'hidden');
        this.$('.o_website_rating_select').css({
            'opacity': 1,
        });
    },
    /**
     * @private
     */
    _onChangeRatingDomain: function () {
        var domain = [];
        if (this.get('rating_value')) {
            domain = [['rating_value', '=', this.get('rating_value') * STAR_RATING_RATIO]];
        }
        this._changeCurrentPage(1, domain);
    },
});

/**
 * RatingPopupComposer
 *
 * Display the rating average with a static star widget, and open
 * a popup with the portal composer when clicking on it.
 **/
var RatingPopupComposer = publicWidget.Widget.extend({
    template: 'website_rating.PopupComposer',
    xmlDependencies: [
        '/portal/static/src/xml/portal_chatter.xml',
        '/website_rating/static/src/xml/website_mail.xml',
        '/website_rating/static/src/xml/portal_chatter.xml',
    ],

    init: function (parent, options) {
        this._super.apply(this, arguments);
        this.rating_avg = Math.round(options['ratingAvg'] / STAR_RATING_RATIO * 100) / 100 || 0.0;
        this.rating_total = options['ratingTotal'] || 0.0;

        this.options = _.defaults({}, options, {
            'token': false,
            'res_model': false,
            'res_id': false,
            'pid': 0,
            'display_composer': !session.is_website_user,
            'display_rating': true,
            'csrf_token': odoo.csrf_token,
            'user_id': session.user_id,
        });
    },
    /**
     * @override
     */
    start: function () {
        var defs = [];
        defs.push(this._super.apply(this, arguments));

        // instanciate and insert composer widget
        this._composer = new PortalComposer(this, this.options);
        defs.push(this._composer.replace(this.$('.o_portal_chatter_composer')));

        return Promise.all(defs);
    },
});

publicWidget.registry.RatingPopupComposer = publicWidget.Widget.extend({
    selector: '.o_rating_popup_composer',

    /**
     * @override
     */
    start: function () {
        var ratingPopup = new RatingPopupComposer(this, this.$el.data());
        return Promise.all([
            this._super.apply(this, arguments),
            ratingPopup.appendTo(this.$el)
        ]);
    },
});
});<|MERGE_RESOLUTION|>--- conflicted
+++ resolved
@@ -261,53 +261,8 @@
                 'visibility': 'visible',
                 'opacity': 1,
             });
-<<<<<<< HEAD
             this.$('.o_website_rating_select[data-star="' + num + '"]').css({
                 'opacity': 1,
-=======
-        },
-        /**
-         * @private
-         */
-        _onChangeRatingDomain: function(){
-            var domain = [];
-            if(this.get('rating_value')){
-                domain = [['rating_value', '=', this.get('rating_value') * STAR_RATING_RATIO]];
-            }
-            this._changeCurrentPage(1, domain);
-        },
-    });
-
-
-    /**
-     * RatingPopupComposer
-     *
-     * Display the rating average with a static star widget, and open
-     * a popup with the portal composer when clicking on it.
-     **/
-    var RatingPopupComposer = Widget.extend({
-        template: 'website_rating.PopupComposer',
-        xmlDependencies: [
-            '/portal/static/src/xml/portal_chatter.xml',
-            '/website_rating/static/src/xml/website_mail.xml',
-            '/website_rating/static/src/xml/portal_chatter.xml',
-        ],
-
-        init: function(parent, options){
-            this._super.apply(this, arguments);
-            this.rating_avg = Math.round(options['ratingAvg'] / STAR_RATING_RATIO * 100) / 100 || 0.0;
-            this.rating_total = options['ratingTotal'] || 0.0;
-
-            this.options = _.defaults({}, options, {
-                'token': false,
-                'res_model': false,
-                'res_id': false,
-                'pid': 0,
-                'display_composer': options['disable_composer'] ? false : !session.is_website_user,
-                'display_rating': true,
-                'csrf_token': odoo.csrf_token,
-                'user_id': session.user_id,
->>>>>>> 230ad8c3
             });
         }
     },
@@ -360,7 +315,7 @@
             'res_model': false,
             'res_id': false,
             'pid': 0,
-            'display_composer': !session.is_website_user,
+            'display_composer': options['disable_composer'] ? false : !session.is_website_user,
             'display_rating': true,
             'csrf_token': odoo.csrf_token,
             'user_id': session.user_id,
