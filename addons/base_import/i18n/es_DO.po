--- conflicted
+++ resolved
@@ -7,11 +7,7 @@
 msgstr ""
 "Project-Id-Version: Odoo 9.0\n"
 "Report-Msgid-Bugs-To: \n"
-<<<<<<< HEAD
-"POT-Creation-Date: 2016-08-19 10:24+0000\n"
-=======
 "POT-Creation-Date: 2016-08-18 14:07+0000\n"
->>>>>>> bc1a0a32
 "PO-Revision-Date: 2016-05-05 18:19+0000\n"
 "Last-Translator: Juliano Henriquez <juliano@consultoriahenca.com>\n"
 "Language-Team: Spanish (Dominican Republic) (http://www.transifex.com/odoo/"
@@ -24,28 +20,18 @@
 
 #. module: base_import
 #. openerp-web
-<<<<<<< HEAD
-#: code:addons/base_import/static/src/js/import.js:595
-=======
 #: code:addons/base_import/static/src/js/import.js:474
->>>>>>> bc1a0a32
 #, python-format
 msgid "(%d more)"
 msgstr "(%d más)"
 
 #. module: base_import
 #. openerp-web
-<<<<<<< HEAD
-#: code:addons/base_import/static/src/js/import.js:373
-=======
 #: code:addons/base_import/static/src/js/import.js:287
->>>>>>> bc1a0a32
 #, python-format
 msgid ""
 "A single column was found in the file, this often means the file separator "
 "is incorrect"
-<<<<<<< HEAD
-=======
 msgstr ""
 "Una sola columna se encontró en el archivo, esto significa a menudo que el "
 "separador del archivo es incorrecto"
@@ -112,25 +98,88 @@
 "                        and company_1 who shared the same ID 1 in the "
 "orignial \n"
 "                        database)."
->>>>>>> bc1a0a32
-msgstr ""
-"Una sola columna se encontró en el archivo, esto significa a menudo que el "
-"separador del archivo es incorrecto"
-
-#. module: base_import
-#. openerp-web
-#: code:addons/base_import/static/src/xml/import.xml:89
+msgstr ""
+
+#. module: base_import
+#. openerp-web
+#: code:addons/base_import/static/src/xml/import.xml:87
+#, python-format
+msgid ""
+"Because CSV files are used internally and in\n"
+"                        multiple external processes, interoperability is a\n"
+"                        significant issue. To limit incorrect\n"
+"                        interpretation of data, they are strictly limited\n"
+"                        to dates following"
+msgstr ""
+
+#. module: base_import
+#. openerp-web
+#: code:addons/base_import/static/src/xml/import.xml:106
+#, python-format
+msgid ""
+"By default the Import preview is set on commas as \n"
+"                        field separators and quotation marks as text \n"
+"                        delimiters. If your csv file does not have these \n"
+"                        settings, you can modify the File Format Options \n"
+"                        (displayed under the Browse CSV file bar after you \n"
+"                        select your file)."
+msgstr ""
+
+#. module: base_import
+#. openerp-web
+#: code:addons/base_import/static/src/xml/import.xml:21
+#, python-format
+msgid "CSV Format Options…"
+msgstr "Opciones de formato CSV..."
+
+#. module: base_import
+#. openerp-web
+#: code:addons/base_import/static/src/xml/import.xml:217
+#, python-format
+msgid "CSV file for Manufacturer, Retailer"
+msgstr "Archivo CSV de fabricantes, minorista"
+
+#. module: base_import
+#. openerp-web
+#: code:addons/base_import/static/src/xml/import.xml:181
+#, python-format
+msgid "CSV file for Products"
+msgstr "Archivo CSV para productos"
+
+#. module: base_import
+#. openerp-web
+#: code:addons/base_import/static/src/xml/import.xml:180
+#, python-format
+msgid "CSV file for categories"
+msgstr "Archivo CSV para categorías"
+
+#. module: base_import
+#. openerp-web
+#: code:addons/base_import/static/src/xml/import.xml:250
+#, python-format
+msgid "Can I import several times the same record?"
+msgstr "¿Puedo importar varias veces el mismo registro?"
+
+#. module: base_import
+#. openerp-web
+#: code:addons/base_import/static/src/xml/import.xml:358
 #, python-format
 msgid "Cancel"
 msgstr "Cancelar"
 
 #. module: base_import
-#: code:addons/base_import/models.py:592
-#, python-format
-msgid ""
-<<<<<<< HEAD
-"Column %s contains incorrect values (value: %s does not match date format"
-=======
+#. openerp-web
+#: code:addons/base_import/static/src/js/import.js:205
+#: code:addons/base_import/static/src/js/import.js:216
+#, python-format
+msgid "Comma"
+msgstr "Coma"
+
+#. module: base_import
+#. openerp-web
+#: code:addons/base_import/static/src/xml/import.xml:159
+#, python-format
+msgid ""
 "Country/Database \n"
 "                        ID: 21"
 msgstr ""
@@ -144,15 +193,12 @@
 msgid ""
 "Country/Database ID: the unique Odoo ID for a \n"
 "                        record, defined by the ID postgresql column"
->>>>>>> bc1a0a32
-msgstr ""
-
-#. module: base_import
-#: code:addons/base_import/models.py:575
-#, python-format
-<<<<<<< HEAD
-msgid "Column %s contains incorrect values (value: %s)"
-=======
+msgstr ""
+
+#. module: base_import
+#. openerp-web
+#: code:addons/base_import/static/src/xml/import.xml:160
+#, python-format
 msgid "Country/External ID: base.be"
 msgstr "País/ID Externo: base.be"
 
@@ -165,18 +211,21 @@
 "                        referenced in another application (or the .XML "
 "file \n"
 "                        that imported it)"
->>>>>>> bc1a0a32
-msgstr ""
-
-#. module: base_import
-#. openerp-web
-#: code:addons/base_import/static/src/js/import.js:244
-#: code:addons/base_import/static/src/js/import.js:255
-#: code:addons/base_import/static/src/js/import.js:262
-#: code:addons/base_import/static/src/js/import.js:274
-#, python-format
-msgid "Comma"
-msgstr "Coma"
+msgstr ""
+
+#. module: base_import
+#. openerp-web
+#: code:addons/base_import/static/src/xml/import.xml:159
+#, python-format
+msgid "Country: Belgium"
+msgstr "País: Bélgica"
+
+#. module: base_import
+#. openerp-web
+#: code:addons/base_import/static/src/xml/import.xml:152
+#, python-format
+msgid "Country: the name or code of the country"
+msgstr "País: el nombre o código del país"
 
 #. module: base_import
 #: model:ir.model.fields,field_description:base_import.field_base_import_import_create_uid
@@ -215,28 +264,17 @@
 msgstr "Creado en"
 
 #. module: base_import
-#: code:addons/base_import/models.py:151 code:addons/base_import/models.py:157
+#. openerp-web
+#: code:addons/base_import/static/src/xml/import.xml:244
+#, python-format
+msgid "Customers and their respective contacts"
+msgstr "Clientes y sus respectivos contactos"
+
+#. module: base_import
+#: code:addons/base_import/models.py:149 code:addons/base_import/models.py:155
 #, python-format
 msgid "Database ID"
 msgstr ""
-
-#. module: base_import
-<<<<<<< HEAD
-#. openerp-web
-#: code:addons/base_import/static/src/js/import.js:125
-=======
-#: code:addons/base_import/models.py:149 code:addons/base_import/models.py:155
->>>>>>> bc1a0a32
-#, python-format
-msgid "Date Format:"
-msgstr ""
-
-#. module: base_import
-#. openerp-web
-#: code:addons/base_import/static/src/js/import.js:127
-#, fuzzy, python-format
-msgid "Decimal Separator:"
-msgstr "Separador:"
 
 #. module: base_import
 #: model:ir.model.fields,field_description:base_import.field_base_import_import_display_name
@@ -258,63 +296,55 @@
 
 #. module: base_import
 #. openerp-web
-<<<<<<< HEAD
-#: code:addons/base_import/static/src/js/import.js:416
-=======
 #: code:addons/base_import/static/src/js/import.js:321
->>>>>>> bc1a0a32
 #, python-format
 msgid "Don't import"
 msgstr "No importar"
 
 #. module: base_import
 #. openerp-web
-#: code:addons/base_import/static/src/js/import.js:263
-#: code:addons/base_import/static/src/js/import.js:281
-#, python-format
-msgid "Dot"
-msgstr ""
-
-#. module: base_import
-#. openerp-web
-#: code:addons/base_import/static/src/js/import.js:120
+#: code:addons/base_import/static/src/js/import.js:91
 #, python-format
 msgid "Encoding:"
 msgstr "Codificación:"
 
 #. module: base_import
-<<<<<<< HEAD
-#: code:addons/base_import/models.py:230
-=======
 #: code:addons/base_import/models.py:228
->>>>>>> bc1a0a32
 #, python-format
 msgid "Error cell found while reading XLS/XLSX file: %s"
 msgstr ""
 
 #. module: base_import
 #. openerp-web
-<<<<<<< HEAD
-#: code:addons/base_import/static/src/js/import.js:572
-=======
 #: code:addons/base_import/static/src/js/import.js:451
->>>>>>> bc1a0a32
 #, python-format
 msgid "Everything seems valid."
 msgstr "Todo parece válido."
 
 #. module: base_import
-<<<<<<< HEAD
-#: code:addons/base_import/models.py:115 code:addons/base_import/models.py:150
-=======
 #. openerp-web
 #: code:addons/base_import/models.py:114 code:addons/base_import/models.py:148
 #: code:addons/base_import/static/src/xml/import.xml:69
 #: code:addons/base_import/static/src/xml/import.xml:74
->>>>>>> bc1a0a32
 #, python-format
 msgid "External ID"
 msgstr "ID externo"
+
+#. module: base_import
+#. openerp-web
+#: code:addons/base_import/static/src/xml/import.xml:325
+#, python-format
+msgid ""
+"External ID,Name,Is a \n"
+"                        Company,Related Company/External ID"
+msgstr ""
+
+#. module: base_import
+#. openerp-web
+#: code:addons/base_import/static/src/xml/import.xml:313
+#, python-format
+msgid "External ID,Name,Is a Company"
+msgstr ""
 
 #. module: base_import
 #: model:ir.model.fields,field_description:base_import.field_base_import_import_file
@@ -332,22 +362,33 @@
 msgstr "Tipo de archivo"
 
 #. module: base_import
+#. openerp-web
+#: code:addons/base_import/static/src/xml/import.xml:238
+#, python-format
+msgid "File for some Quotations"
+msgstr ""
+
+#. module: base_import
 #: model:ir.model.fields,help:base_import.field_base_import_import_file
 msgid "File to check and/or import, raw binary (not base64)"
 msgstr ""
 
 #. module: base_import
 #. openerp-web
-#: code:addons/base_import/static/src/xml/import.xml:115
+#: code:addons/base_import/static/src/xml/import.xml:12
+#, python-format
+msgid "File:"
+msgstr "Archivo:"
+
+#. module: base_import
+#. openerp-web
+#: code:addons/base_import/static/src/xml/import.xml:384
 #, python-format
 msgid "For CSV files, the issue could be an incorrect encoding."
 msgstr ""
 
 #. module: base_import
 #. openerp-web
-<<<<<<< HEAD
-#: code:addons/base_import/static/src/js/import.js:619
-=======
 #: code:addons/base_import/static/src/xml/import.xml:149
 #, python-format
 msgid ""
@@ -391,16 +432,12 @@
 #. module: base_import
 #. openerp-web
 #: code:addons/base_import/static/src/js/import.js:498
->>>>>>> bc1a0a32
 #, python-format
 msgid "Get all possible values"
 msgstr "Ver todos los posibles valores"
 
 #. module: base_import
 #. openerp-web
-<<<<<<< HEAD
-#: code:addons/base_import/static/src/xml/import.xml:11
-=======
 #: code:addons/base_import/static/src/js/import.js:485
 #, python-format
 msgid "Here are the possible values:"
@@ -409,35 +446,62 @@
 #. module: base_import
 #. openerp-web
 #: code:addons/base_import/static/src/xml/import.xml:385
->>>>>>> bc1a0a32
-#, python-format
-msgid "Help"
-msgstr ""
-
-#. module: base_import
-#. openerp-web
-#: code:addons/base_import/static/src/js/import.js:606
-#, python-format
-msgid "Here are the possible values:"
-msgstr ""
-
-#. module: base_import
-#. openerp-web
-#: code:addons/base_import/static/src/xml/import.xml:116
-#, python-format
-<<<<<<< HEAD
+#, python-format
 msgid "Here is the start of the file we could not import:"
-=======
+msgstr ""
+
+#. module: base_import
+#. openerp-web
+#: code:addons/base_import/static/src/xml/import.xml:120
+#, python-format
+msgid ""
+"How can I change the CSV file format options when \n"
+"                        saving in my spreadsheet application?"
+msgstr ""
+
+#. module: base_import
+#. openerp-web
+#: code:addons/base_import/static/src/xml/import.xml:208
+#, python-format
+msgid ""
+"How can I import a many2many relationship field \n"
+"                        (e.g. a customer that has multiple tags)?"
+msgstr ""
+
+#. module: base_import
+#. openerp-web
+#: code:addons/base_import/static/src/xml/import.xml:223
+#, python-format
+msgid ""
+"How can I import a one2many relationship (e.g. several \n"
+"                        Order Lines of a Sales Order)?"
+msgstr ""
+
+#. module: base_import
+#. openerp-web
+#: code:addons/base_import/static/src/xml/import.xml:282
+#, python-format
+msgid ""
+"How to export/import different tables from an SQL \n"
+"                        application to Odoo?"
+msgstr ""
+
+#. module: base_import
+#. openerp-web
+#: code:addons/base_import/static/src/xml/import.xml:199
+#, python-format
 msgid ""
 "However if you do not wish to change your \n"
 "                        configuration of product categories, we recommend "
 "you \n"
 "                        use make use of the external ID for this field \n"
 "                        'Category'."
->>>>>>> bc1a0a32
-msgstr ""
-
-#. module: base_import
+msgstr ""
+
+#. module: base_import
+#. openerp-web
+#: code:addons/base_import/static/src/xml/import.xml:69
+#: code:addons/base_import/static/src/xml/import.xml:74
 #: model:ir.model.fields,field_description:base_import.field_base_import_import_id
 #: model:ir.model.fields,field_description:base_import.field_base_import_tests_models_char_id
 #: model:ir.model.fields,field_description:base_import.field_base_import_tests_models_char_noreadonly_id
@@ -452,14 +516,12 @@
 #: model:ir.model.fields,field_description:base_import.field_base_import_tests_models_o2m_child_id
 #: model:ir.model.fields,field_description:base_import.field_base_import_tests_models_o2m_id
 #: model:ir.model.fields,field_description:base_import.field_base_import_tests_models_preview_id
+#, python-format
 msgid "ID"
 msgstr "ID"
 
 #. module: base_import
 #. openerp-web
-<<<<<<< HEAD
-#: code:addons/base_import/static/src/xml/import.xml:73
-=======
 #: code:addons/base_import/static/src/xml/import.xml:190
 #, python-format
 msgid ""
@@ -482,7 +544,6 @@
 #. module: base_import
 #. openerp-web
 #: code:addons/base_import/static/src/xml/import.xml:51
->>>>>>> bc1a0a32
 #, python-format
 msgid ""
 "If the file contains\n"
@@ -493,14 +554,12 @@
 
 #. module: base_import
 #. openerp-web
-#: code:addons/base_import/static/src/xml/import.xml:60
+#: code:addons/base_import/static/src/xml/import.xml:40
 #, python-format
 msgid ""
 "If the model uses openchatter, history tracking                             "
 "will set up subscriptions and send notifications                             "
 "during the import, but lead to a slower import."
-<<<<<<< HEAD
-=======
 msgstr ""
 
 #. module: base_import
@@ -566,15 +625,10 @@
 "the \n"
 "                        link between each person and the company they work \n"
 "                        for)."
->>>>>>> bc1a0a32
-msgstr ""
-
-#. module: base_import
-#. openerp-web
-<<<<<<< HEAD
-#: code:addons/base_import/static/src/xml/import.xml:88
-#: code:addons/base_import/static/src/xml/import.xml:147
-=======
+msgstr ""
+
+#. module: base_import
+#. openerp-web
 #: code:addons/base_import/static/src/xml/import.xml:227
 #, python-format
 msgid ""
@@ -596,24 +650,41 @@
 #. openerp-web
 #: code:addons/base_import/static/src/xml/import.xml:357
 #: code:addons/base_import/static/src/xml/import.xml:417
->>>>>>> bc1a0a32
 #, python-format
 msgid "Import"
 msgstr "Importar"
 
 #. module: base_import
 #. openerp-web
-#: code:addons/base_import/static/src/js/import.js:181
+#: code:addons/base_import/static/src/js/import.js:147
 #, python-format
 msgid "Import a File"
 msgstr "Importar archivo"
 
 #. module: base_import
 #. openerp-web
-#: code:addons/base_import/static/src/xml/import.xml:114
+#: code:addons/base_import/static/src/xml/import.xml:383
 #, python-format
 msgid "Import preview failed due to:"
 msgstr ""
+
+#. module: base_import
+#. openerp-web
+#: code:addons/base_import/static/src/xml/import.xml:66
+#, python-format
+msgid ""
+"In order to re-create relationships between\n"
+"                        different records, you should use the unique\n"
+"                        identifier from the original application and\n"
+"                        map it to the"
+msgstr ""
+
+#. module: base_import
+#. openerp-web
+#: code:addons/base_import/static/src/xml/import.xml:324
+#, python-format
+msgid "It will produce the following CSV file:"
+msgstr "Producirá el siguiente archivo CSV:"
 
 #. module: base_import
 #: model:ir.model.fields,field_description:base_import.field_base_import_import___last_update
@@ -671,16 +742,20 @@
 
 #. module: base_import
 #. openerp-web
-#: code:addons/base_import/static/src/xml/import.xml:19
-#, fuzzy, python-format
-msgid "Load File"
-msgstr "Importar archivo"
-
-#. module: base_import
-#. openerp-web
-#: code:addons/base_import/static/src/xml/import.xml:56
-#, python-format
-msgid "Map your columns to import"
+#: code:addons/base_import/static/src/xml/import.xml:37
+#, python-format
+msgid "Map your data to Odoo"
+msgstr "Asignar los datos a Odoo"
+
+#. module: base_import
+#. openerp-web
+#: code:addons/base_import/static/src/xml/import.xml:130
+#, python-format
+msgid ""
+"Microsoft Excel will allow \n"
+"                        you to modify only the encoding when saving \n"
+"                        (in 'Save As' dialog box > click 'Tools' dropdown \n"
+"                        list > Encoding tab)."
 msgstr ""
 
 #. module: base_import
@@ -695,30 +770,20 @@
 
 #. module: base_import
 #. openerp-web
-#: code:addons/base_import/static/src/xml/import.xml:15
-#, python-format
-msgid "No file chosen..."
-msgstr ""
-
-#. module: base_import
-#. openerp-web
-<<<<<<< HEAD
-#: code:addons/base_import/static/src/js/import.js:482
-=======
+#: code:addons/base_import/static/src/xml/import.xml:63
+#, python-format
+msgid "Need to import data from an other application?"
+msgstr "¿Necesita importar datos desde otra aplicación?"
+
+#. module: base_import
+#. openerp-web
 #: code:addons/base_import/static/src/js/import.js:369
->>>>>>> bc1a0a32
 #, python-format
 msgid "Normal Fields"
 msgstr "Campos normales"
 
 #. module: base_import
 #. openerp-web
-<<<<<<< HEAD
-#: code:addons/base_import/static/src/xml/import.xml:30
-#, fuzzy, python-format
-msgid "Options…"
-msgstr "Opciones de formato CSV..."
-=======
 #: code:addons/base_import/static/src/xml/import.xml:111
 #, python-format
 msgid ""
@@ -730,7 +795,6 @@
 "application. \n"
 "                        See the following question."
 msgstr ""
->>>>>>> bc1a0a32
 
 #. module: base_import
 #: model:ir.model.fields,field_description:base_import.field_base_import_tests_models_preview_othervalue
@@ -739,57 +803,64 @@
 
 #. module: base_import
 #. openerp-web
-#: code:addons/base_import/static/src/js/import.js:122
+#: code:addons/base_import/static/src/xml/import.xml:241
+#, python-format
+msgid "Purchase orders with their respective purchase order lines"
+msgstr ""
+
+#. module: base_import
+#. openerp-web
+#: code:addons/base_import/static/src/js/import.js:93
 #, python-format
 msgid "Quoting:"
 msgstr ""
 
 #. module: base_import
 #. openerp-web
-<<<<<<< HEAD
-#: code:addons/base_import/static/src/js/import.js:483
-=======
 #: code:addons/base_import/static/src/js/import.js:370
->>>>>>> bc1a0a32
 #, python-format
 msgid "Relation Fields"
 msgstr ""
 
 #. module: base_import
 #. openerp-web
-#: code:addons/base_import/static/src/xml/import.xml:24
-#, python-format
-msgid "Reload File"
-msgstr ""
-
-#. module: base_import
-#. openerp-web
-#: code:addons/base_import/static/src/xml/import.xml:11
-#, python-format
-msgid "Select a CSV or Excel file to import."
-msgstr ""
-
-#. module: base_import
-#. openerp-web
-#: code:addons/base_import/static/src/js/import.js:245
+#: code:addons/base_import/static/src/xml/import.xml:17
+#, python-format
+msgid "Reload data to check changes."
+msgstr ""
+
+#. module: base_import
+#. openerp-web
+#: code:addons/base_import/static/src/xml/import.xml:9
+#, python-format
+msgid ""
+"Select the file to import. If you need a sample importable file, you\n"
+"            can use the export tool to generate one."
+msgstr ""
+
+#. module: base_import
+#. openerp-web
+#: code:addons/base_import/static/src/js/import.js:206
 #, python-format
 msgid "Semicolon"
 msgstr "Punto y coma"
 
 #. module: base_import
 #. openerp-web
-#: code:addons/base_import/static/src/js/import.js:121
+#: code:addons/base_import/static/src/js/import.js:92
 #, python-format
 msgid "Separator:"
 msgstr "Separador:"
 
 #. module: base_import
-#. openerp-web
-#: code:addons/base_import/static/src/xml/import.xml:72
-#, python-format
-<<<<<<< HEAD
-msgid "Show all fields for completion (advanced)"
-=======
+#: model:ir.model.fields,field_description:base_import.field_base_import_tests_models_preview_somevalue
+msgid "Some Value"
+msgstr "Algún valor"
+
+#. module: base_import
+#. openerp-web
+#: code:addons/base_import/static/src/xml/import.xml:142
+#, python-format
 msgid ""
 "Some fields define a relationship with another \n"
 "                        object. For example, the country of a contact is a \n"
@@ -800,45 +871,58 @@
 "                        mechanisms. You must use one and only one "
 "mechanism \n"
 "                        per field you want to import."
->>>>>>> bc1a0a32
-msgstr ""
-
-#. module: base_import
-#: model:ir.model.fields,field_description:base_import.field_base_import_tests_models_preview_somevalue
-msgid "Some Value"
-msgstr "Algún valor"
-
-#. module: base_import
-#. openerp-web
-#: code:addons/base_import/static/src/js/import.js:247
+msgstr ""
+
+#. module: base_import
+#. openerp-web
+#: code:addons/base_import/static/src/js/import.js:208
 #, python-format
 msgid "Space"
 msgstr "Espacio"
 
 #. module: base_import
 #. openerp-web
-#: code:addons/base_import/static/src/js/import.js:246
+#: code:addons/base_import/static/src/js/import.js:207
 #, python-format
 msgid "Tab"
 msgstr ""
 
 #. module: base_import
 #. openerp-web
-#: code:addons/base_import/static/src/xml/import.xml:68
-#, python-format
-msgid ""
-"The first row\n"
-"                 contains the label of the column"
-msgstr ""
-
-#. module: base_import
-#. openerp-web
-<<<<<<< HEAD
-#: code:addons/base_import/static/src/js/import.js:126
-#, fuzzy, python-format
-msgid "Thousand Separator:"
-msgstr "Separador:"
-=======
+#: code:addons/base_import/static/src/xml/import.xml:74
+#, python-format
+msgid "The"
+msgstr "Las"
+
+#. module: base_import
+#. openerp-web
+#: code:addons/base_import/static/src/xml/import.xml:49
+#, python-format
+msgid ""
+"The first row of the\n"
+"                file contains the label of the column"
+msgstr ""
+
+#. module: base_import
+#. openerp-web
+#: code:addons/base_import/static/src/xml/import.xml:242
+#, python-format
+msgid ""
+"The following CSV file shows how to import \n"
+"                        customers and their respective contacts"
+msgstr ""
+
+#. module: base_import
+#. openerp-web
+#: code:addons/base_import/static/src/xml/import.xml:239
+#, python-format
+msgid ""
+"The following CSV file shows how to import purchase \n"
+"                        orders with their respective purchase order lines:"
+msgstr ""
+
+#. module: base_import
+#. openerp-web
 #: code:addons/base_import/static/src/xml/import.xml:212
 #, python-format
 msgid ""
@@ -914,22 +998,15 @@
 "or \n"
 "                        table. (like 'company_1', 'person_1' instead of '1')"
 msgstr ""
->>>>>>> bc1a0a32
-
-#. module: base_import
-#. openerp-web
-#: code:addons/base_import/static/src/xml/import.xml:62
+
+#. module: base_import
+#. openerp-web
+#: code:addons/base_import/static/src/xml/import.xml:43
 #, python-format
 msgid "Track history during import"
 msgstr ""
 
 #. module: base_import
-<<<<<<< HEAD
-#: code:addons/base_import/models.py:197
-#, python-format
-msgid ""
-"Unable to load \"{extension}\" file: requires Python module \"{modname}\""
-=======
 #: code:addons/base_import/models.py:195
 #, python-format
 msgid ""
@@ -967,27 +1044,26 @@
 "                        Country/External ID: Use External ID when you "
 "import \n"
 "                        data from a third party application."
->>>>>>> bc1a0a32
-msgstr ""
-
-#. module: base_import
-#: code:addons/base_import/models.py:198
-#, python-format
-msgid ""
-"Unsupported file format \"{}\", import only supports CSV, ODS, XLS and XLSX"
-msgstr ""
-
-#. module: base_import
-#. openerp-web
-#: code:addons/base_import/static/src/xml/import.xml:86
+msgstr ""
+
+#. module: base_import
+#. openerp-web
+#: code:addons/base_import/static/src/xml/import.xml:164
+#, python-format
+msgid ""
+"Use Country: This is \n"
+"                        the easiest way when your data come from CSV files \n"
+"                        that have been created manually."
+msgstr ""
+
+#. module: base_import
+#. openerp-web
+#: code:addons/base_import/static/src/xml/import.xml:355
 #, python-format
 msgid "Validate"
 msgstr "Validar"
 
 #. module: base_import
-<<<<<<< HEAD
-#: code:addons/base_import/models.py:516
-=======
 #. openerp-web
 #: code:addons/base_import/static/src/xml/import.xml:306
 #, python-format
@@ -1071,18 +1147,13 @@
 
 #. module: base_import
 #: code:addons/base_import/models.py:406
->>>>>>> bc1a0a32
 #, python-format
 msgid "You must configure at least one field to import"
 msgstr "Debe configurar al menos un campo para importar"
 
 #. module: base_import
 #. openerp-web
-<<<<<<< HEAD
-#: code:addons/base_import/static/src/js/import.js:589
-=======
 #: code:addons/base_import/static/src/js/import.js:468
->>>>>>> bc1a0a32
 #, python-format
 msgid "at row %d"
 msgstr "en la fila %d"
@@ -1159,18 +1230,12 @@
 
 #. module: base_import
 #. openerp-web
-<<<<<<< HEAD
-#: code:addons/base_import/static/src/js/import.js:591
-=======
 #: code:addons/base_import/static/src/js/import.js:470
->>>>>>> bc1a0a32
 #, python-format
 msgid "between rows %d and %d"
 msgstr ""
 
 #. module: base_import
-<<<<<<< HEAD
-=======
 #. openerp-web
 #: code:addons/base_import/static/src/xml/import.xml:69
 #, python-format
@@ -1282,7 +1347,6 @@
 msgstr ""
 
 #. module: base_import
->>>>>>> bc1a0a32
 #: model:ir.model.fields,field_description:base_import.field_base_import_tests_models_char_noreadonly_value
 #: model:ir.model.fields,field_description:base_import.field_base_import_tests_models_char_readonly_value
 #: model:ir.model.fields,field_description:base_import.field_base_import_tests_models_char_required_value
@@ -1299,88 +1363,13 @@
 msgid "unknown"
 msgstr "desconocido"
 
-#~ msgid ""
-#~ "According to your need, you should use \n"
-#~ "                        one of these 3 ways to reference records in "
-#~ "relations. \n"
-#~ "                        Here is when you should use one or the other, \n"
-#~ "                        according to your need:"
-#~ msgstr ""
-#~ "Según su necesidad, debe utilizar\n"
-#~ "                        una de estas 3 formas de registros de referencia "
-#~ "en las relaciones. \n"
-#~ "                        Aquí es cuando se debe usar uno u otro,\n"
-#~ "                         según su necesidad:"
-
-#~ msgid "CSV file for Manufacturer, Retailer"
-#~ msgstr "Archivo CSV de fabricantes, minorista"
-
-#~ msgid "CSV file for Products"
-#~ msgstr "Archivo CSV para productos"
-
-#~ msgid "CSV file for categories"
-#~ msgstr "Archivo CSV para categorías"
-
-#~ msgid "Can I import several times the same record?"
-#~ msgstr "¿Puedo importar varias veces el mismo registro?"
-
-#~ msgid ""
-#~ "Country/Database \n"
-#~ "                        ID: 21"
-#~ msgstr ""
-#~ "País/Base de datos\n"
-#~ "                          ID: 21"
-
-#~ msgid "Country/External ID: base.be"
-#~ msgstr "País/ID Externo: base.be"
-
-#~ msgid "Country: Belgium"
-#~ msgstr "País: Bélgica"
-
-#~ msgid "Country: the name or code of the country"
-#~ msgstr "País: el nombre o código del país"
-
-#~ msgid "Customers and their respective contacts"
-#~ msgstr "Clientes y sus respectivos contactos"
-
-#~ msgid "File:"
-#~ msgstr "Archivo:"
-
-#~ msgid ""
-#~ "For example, to \n"
-#~ "                        reference the country of a contact, Odoo "
-#~ "proposes \n"
-#~ "                        you 3 different fields to import:"
-#~ msgstr ""
-#~ "Por ejemplo, \n"
-#~ "                       para hacer referencia al país de un contacto, Odoo "
-#~ "le propone\n"
-#~ "                       3 diferentes campos a importar:"
-
-#~ msgid "Frequently Asked Questions"
-#~ msgstr "Preguntas Frecuentes"
-
-#~ msgid "It will produce the following CSV file:"
-#~ msgstr "Producirá el siguiente archivo CSV:"
-
-#~ msgid "Map your data to Odoo"
-#~ msgstr "Asignar los datos a Odoo"
-
-#~ msgid "Need to import data from an other application?"
-#~ msgstr "¿Necesita importar datos desde otra aplicación?"
-
-#~ msgid "The"
-#~ msgstr "Las"
-
-#~ msgid "XXX/External ID"
-#~ msgstr "XXX/ID Externo"
-
-#~ msgid "XXX/ID"
-#~ msgstr "XXX/ID"
-
-#~ msgid ""
-#~ "the\n"
-#~ "                        ISO 8601 format"
-#~ msgstr ""
-#~ "el\n"
-#~ "                       formato ISO 8601"+#. module: base_import
+#. openerp-web
+#: code:addons/base_import/static/src/xml/import.xml:74
+#, python-format
+msgid ""
+"will also be used to update the original\n"
+"                        import if you need to re-import modified data\n"
+"                        later, it's thus good practice to specify it\n"
+"                        whenever possible"
+msgstr ""