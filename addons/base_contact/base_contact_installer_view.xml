<openerp>
    <data>
        <record id="view_base_contact_installer" model="ir.ui.view">
            <field name="name">base.contact.installer.view</field>
            <field name="model">base.contact.installer</field>
            <field name="type">form</field>
            <field name="inherit_id" ref="base.res_config_installer"/>
            <field name="arch" type="xml">
                <data>
                    <form position="attributes">
                        <attribute name="string">Address's Migration to Contacts</attribute>
                    </form>

                    <separator string="title" position="attributes">
                        <attribute name="string">Select the Option for Addresses Migration</attribute>
                    </separator>
                    <xpath expr="//label[@string='description']"
                    position="attributes">
                        <attribute name="string">You can migrate Partner's current addresses to the contact.</attribute>
                    </xpath>
                    <xpath expr='//separator[@string="vsep"]' position='attributes'>
                        <attribute name='rowspan'>13</attribute>
                        <attribute name='string'></attribute>
                    </xpath>
                    <xpath expr="//button[@string='Install Modules']" position="attributes">
                        <attribute name="string">Configure</attribute>
                    </xpath>
                    <group colspan="8">
                        <group colspan="2" col="2">
                            <label string="Due to changes in Address and Partner's relation, some of the details from address are needed to be migrated into contact information." colspan="4"/>
                            <label string="Otherwise these details will not be visible from address/contact."  colspan="4"/>
                            <label string="Do you want to migrate your Address data in Contact Data?" colspan="4" />
                            <group colspan="6">
<<<<<<< HEAD
                                <label string="Migrate:" colspan="1"/>
                                <field name="migrate" string="Yes" colspan="1"/>
=======
                                <field name="migrate" string="Migrate" colspan="1"/>
>>>>>>> be8fcf14
                            </group>
                        </group>
                    </group>
                </data>
            </field>
        </record>

        <record id="action_base_contact_installer" model="ir.actions.act_window">
            <field name="name">Address Migration</field>
            <field name="type">ir.actions.act_window</field>
            <field name="res_model">base.contact.installer</field>
            <field name="view_id" ref="view_base_contact_installer"/>
            <field name="view_type">form</field>
            <field name="view_mode">form</field>
            <field name="target">new</field>
        </record>

        <record id="base_contact_installer_todo" model="ir.actions.todo">
            <field name="action_id" ref="action_base_contact_installer"/>
            <field name="sequence">3</field>
            <field name="state">skip</field>
        </record>

    </data>
</openerp><|MERGE_RESOLUTION|>--- conflicted
+++ resolved
@@ -31,12 +31,7 @@
                             <label string="Otherwise these details will not be visible from address/contact."  colspan="4"/>
                             <label string="Do you want to migrate your Address data in Contact Data?" colspan="4" />
                             <group colspan="6">
-<<<<<<< HEAD
-                                <label string="Migrate:" colspan="1"/>
-                                <field name="migrate" string="Yes" colspan="1"/>
-=======
                                 <field name="migrate" string="Migrate" colspan="1"/>
->>>>>>> be8fcf14
                             </group>
                         </group>
                     </group>
