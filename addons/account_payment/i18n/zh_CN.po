<<<<<<< HEAD
# Chinese (Simplified) translation for openobject-addons
# Copyright (c) 2014 Rosetta Contributors and Canonical Ltd 2014
# This file is distributed under the same license as the openobject-addons package.
# FIRST AUTHOR <EMAIL@ADDRESS>, 2014.
#
msgid ""
msgstr ""
"Project-Id-Version: openobject-addons\n"
"Report-Msgid-Bugs-To: FULL NAME <EMAIL@ADDRESS>\n"
"POT-Creation-Date: 2014-08-14 13:08+0000\n"
"PO-Revision-Date: 2014-11-28 06:17+0000\n"
"Last-Translator: 卓忆科技 <zhanghao@jointd.com>\n"
"Language-Team: Chinese (Simplified) <zh_CN@li.org>\n"
=======
# Translation of Odoo Server.
# This file contains the translation of the following modules:
# * account_payment
# 
# Translators:
# FIRST AUTHOR <EMAIL@ADDRESS>, 2012,2014
# Jeffery Chenn <jeffery9@gmail.com>, 2015
# Jeffery Chenn <jeffery9@gmail.com>, 2016
# mrshelly <mrshelly@hotmail.com>, 2015
msgid ""
msgstr ""
"Project-Id-Version: Odoo 8.0\n"
"Report-Msgid-Bugs-To: \n"
"POT-Creation-Date: 2015-01-21 14:07+0000\n"
"PO-Revision-Date: 2016-05-07 03:34+0000\n"
"Last-Translator: Jeffery Chenn <jeffery9@gmail.com>\n"
"Language-Team: Chinese (China) (http://www.transifex.com/odoo/odoo-8/language/zh_CN/)\n"
>>>>>>> 3a320211
"MIME-Version: 1.0\n"
"Content-Type: text/plain; charset=UTF-8\n"
"Content-Transfer-Encoding: 8bit\n"
"X-Launchpad-Export-Date: 2014-11-29 07:04+0000\n"
"X-Generator: Launchpad (build 17267)\n"

#. module: account_payment
#: model:ir.actions.act_window,help:account_payment.action_payment_order_tree
msgid ""
"<p class=\"oe_view_nocontent_create\">\n"
"                Click to create a payment order.\n"
"              </p><p>\n"
"                A payment order is a payment request from your company to "
"pay a\n"
"                supplier invoice or a customer refund.\n"
"              </p>\n"
"            "
msgstr ""
"<p class=\"oe_view_nocontent_create\">\n"
"                单击创建一个付款单。\n"
"              </p><p>\n"
"                付款单是一个支付请求，从你公司付款供应商或者给客户退款.\n"
"              </p>\n"
"            "

#. module: account_payment
#: model:ir.model,name:account_payment.model_account_payment_populate_statement
msgid "Account Payment Populate Statement"
msgstr "付款帐户填充声明"

#. module: account_payment
#: model:ir.model,name:account_payment.model_account_payment_make_payment
msgid "Account make payment"
msgstr "帐户支付"

#. module: account_payment
#: model:res.groups,name:account_payment.group_account_payment
msgid "Accounting / Payments"
msgstr "会计/ 付款人"

#. module: account_payment
#: help:payment.line,info_owner:0
msgid "Address of the Main Partner"
msgstr "主要业务伙伴地址"

#. module: account_payment
#: help:payment.line,info_partner:0
msgid "Address of the Ordering Customer."
msgstr "客户订单地址"

#. module: account_payment
#: view:payment.order:account_payment.view_payment_order_form
#: view:website:account_payment.report_paymentorder
msgid "Amount"
msgstr "金额"

#. module: account_payment
#: view:payment.line:account_payment.view_payment_line_tree
msgid "Amount Total"
msgstr "金额合计"

#. module: account_payment
#: field:payment.line,amount:0
msgid "Amount in Company Currency"
msgstr "公司币别的金额"

#. module: account_payment
#: field:payment.line,amount_currency:0
msgid "Amount in Partner Currency"
msgstr "业务伙伴币别的金额"

#. module: account_payment
#: view:account.payment.make.payment:account_payment.account_payment_make_payment_view
msgid "Are you sure you want to make payment?"
msgstr "你确定你要付款吗？"

#. module: account_payment
#: view:website:account_payment.report_paymentorder
msgid "Bank Account"
msgstr "银行账户"

#. module: account_payment
#: help:payment.mode,bank_id:0
msgid "Bank Account for the Payment Mode"
msgstr "这付款方式的银行账号"

#. module: account_payment
#: field:payment.mode,bank_id:0
msgid "Bank account"
msgstr "银行账号"

#. module: account_payment
#: help:payment.mode,journal:0
msgid "Bank or Cash Journal for the Payment Mode"
msgstr "这付款方式的银行或现金日记账"

#. module: account_payment
#: field:payment.line,bank_statement_line_id:0
msgid "Bank statement line"
msgstr "银行对帐单明细"

#. module: account_payment
#: view:account.payment.make.payment:account_payment.account_payment_make_payment_view
#: view:account.payment.populate.statement:account_payment.account_payment_populate_statement_view
#: view:payment.order.create:account_payment.view_create_payment_order
#: view:payment.order.create:account_payment.view_create_payment_order_lines
msgid "Cancel"
msgstr "取消"

#. module: account_payment
#: view:payment.order:account_payment.view_payment_order_form
msgid "Cancel Payments"
<<<<<<< HEAD
msgstr ""
=======
msgstr "取消付款"
>>>>>>> 3a320211

#. module: account_payment
#: selection:payment.order,state:0
msgid "Cancelled"
msgstr "已取消"

#. module: account_payment
#: help:payment.order,date_prefered:0
msgid ""
"Choose an option for the Payment Order:'Fixed' stands for a date specified "
"by you.'Directly' stands for the direct execution.'Due date' stands for the "
"scheduled date of execution."
msgstr "选择付款单选项“固定”由你指定一个指定的日期，“直接”表示直接执行。“到期日期”指定一个日程表日期执行。"

#. module: account_payment
#: field:payment.line,communication:0
msgid "Communication"
msgstr "讯息"

#. module: account_payment
#: field:payment.line,communication2:0
msgid "Communication 2"
msgstr "讯息2"

#. module: account_payment
#: field:payment.line,state:0
msgid "Communication Type"
msgstr "讯息类型"

#. module: account_payment
#: field:payment.line,company_id:0
#: field:payment.mode,company_id:0
#: field:payment.order,company_id:0
msgid "Company"
msgstr "公司"

#. module: account_payment
#: field:payment.line,company_currency:0
msgid "Company Currency"
msgstr "公司币别"

#. module: account_payment
#: view:website:account_payment.report_paymentorder
msgid "Company Currency:"
msgstr ""

#. module: account_payment
#: view:payment.order:account_payment.view_payment_order_form
msgid "Confirm Payments"
msgstr "确认付款"

#. module: account_payment
#: view:payment.order:account_payment.view_payment_order_search
#: selection:payment.order,state:0
msgid "Confirmed"
msgstr "已确认"

#. module: account_payment
#: field:payment.line,create_date:0
msgid "Created"
msgstr "已创建"

#. module: account_payment
#: field:account.payment.make.payment,create_uid:0
#: field:account.payment.populate.statement,create_uid:0
#: field:payment.line,create_uid:0
#: field:payment.mode,create_uid:0
#: field:payment.order,create_uid:0
#: field:payment.order.create,create_uid:0
msgid "Created by"
msgstr "创建人"

#. module: account_payment
#: field:account.payment.make.payment,create_date:0
#: field:account.payment.populate.statement,create_date:0
#: field:payment.mode,create_date:0
#: field:payment.order,create_date:0
#: field:payment.order.create,create_date:0
msgid "Created on"
msgstr "创建于"

#. module: account_payment
#: field:payment.order,date_created:0
msgid "Creation Date"
msgstr "创建日期"

#. module: account_payment
#: view:website:account_payment.report_paymentorder
msgid "Currency"
msgstr "币别"

#. module: account_payment
#: view:payment.line:account_payment.view_payment_line_tree
msgid "Currency Amount Total"
msgstr "金额合计"

#. module: account_payment
#: view:payment.line:account_payment.view_payment_line_form
msgid "Desitination Account"
msgstr "目标描述"

#. module: account_payment
#: field:payment.line,info_partner:0
#: view:payment.order:account_payment.view_payment_order_form
msgid "Destination Account"
msgstr "目标描述"

#. module: account_payment
#: field:payment.line,bank_id:0
msgid "Destination Bank Account"
msgstr "收款方银行账号"

#. module: account_payment
#: selection:payment.order,date_prefered:0
msgid "Directly"
msgstr "直接"

#. module: account_payment
#: view:payment.order:account_payment.view_payment_order_search
#: selection:payment.order,state:0
msgid "Done"
msgstr "完成"

#. module: account_payment
#: view:payment.order:account_payment.view_payment_order_search
#: selection:payment.order,state:0
msgid "Draft"
msgstr "草稿"

#. module: account_payment
#: field:payment.line,ml_maturity_date:0
#: field:payment.order.create,duedate:0
msgid "Due Date"
msgstr "到期日期"

#. module: account_payment
#: selection:payment.order,date_prefered:0
msgid "Due date"
msgstr "到期日期"

#. module: account_payment
#: field:payment.line,ml_date_created:0
msgid "Effective Date"
msgstr "有效日期"

#. module: account_payment
#: view:payment.order.create:account_payment.view_create_payment_order_lines
#: field:payment.order.create,entries:0
msgid "Entries"
msgstr "凭证"

#. module: account_payment
#: view:payment.line:account_payment.view_payment_line_form
#: view:payment.order:account_payment.view_payment_order_form
msgid "Entry Information"
msgstr "信息"

#. module: account_payment
#: code:addons/account_payment/wizard/account_payment_order.py:113
#, python-format
msgid "Entry Lines"
msgstr "凭证行"

#. module: account_payment
#: field:payment.line,move_line_id:0
msgid "Entry line"
msgstr "凭证明细"

#. module: account_payment
#: code:addons/account_payment/account_invoice.py:42
#: code:addons/account_payment/account_move_line.py:57
#, python-format
msgid "Error!"
msgstr "错误!"

#. module: account_payment
#: field:payment.order,date_done:0
msgid "Execution Date"
msgstr "执行日期"

#. module: account_payment
#: view:website:account_payment.report_paymentorder
msgid "Execution:"
msgstr ""

#. module: account_payment
#: selection:payment.order,date_prefered:0
msgid "Fixed date"
msgstr "固定日期"

#. module: account_payment
#: selection:payment.line,state:0
msgid "Free"
msgstr "自由"

#. module: account_payment
#: view:payment.line:account_payment.view_payment_line_form
#: view:payment.order:account_payment.view_payment_order_form
msgid "General Information"
msgstr "一般信息"

#. module: account_payment
#: view:payment.mode:account_payment.view_payment_mode_search
#: view:payment.order:account_payment.view_payment_order_search
msgid "Group By"
msgstr "分组按"

#. module: account_payment
#: field:account.payment.make.payment,id:0
#: field:account.payment.populate.statement,id:0
#: field:payment.line,id:0
#: field:payment.mode,id:0
#: field:payment.order,id:0
#: field:payment.order.create,id:0
#: field:report.account_payment.report_paymentorder,id:0
msgid "ID"
msgstr ""

#. module: account_payment
#: help:payment.line,date:0
msgid ""
"If no payment date is specified, the bank will treat this payment line "
"directly"
msgstr "如果没有指定付款日期将直接由银行付款"

#. module: account_payment
#: view:account.bank.statement:account_payment.view_bank_statement_form
msgid "Import Lines"
msgstr ""

#. module: account_payment
#: view:account.bank.statement:account_payment.view_bank_statement_form
msgid "Import Payment Lines"
msgstr "导入付款明细"

#. module: account_payment
#: view:payment.line:account_payment.view_payment_line_form
#: view:payment.order:account_payment.view_payment_order_form
msgid "Information"
msgstr "信息"

#. module: account_payment
#: model:ir.model,name:account_payment.model_account_invoice
msgid "Invoice"
msgstr "发票"

#. module: account_payment
#: help:payment.line,ml_date_created:0
msgid "Invoice Effective Date"
msgstr "发票有效日期"

#. module: account_payment
#: view:website:account_payment.report_paymentorder
msgid "Invoice Ref"
msgstr "发票单号"

#. module: account_payment
#: field:payment.line,ml_inv_ref:0
msgid "Invoice Ref."
msgstr "发票单号"

#. module: account_payment
#: view:payment.order:account_payment.view_payment_order_form
msgid "Invoices"
msgstr "发票"

#. module: account_payment
#: view:payment.mode:account_payment.view_payment_mode_search
#: field:payment.mode,journal:0
msgid "Journal"
msgstr "账簿"

#. module: account_payment
#: model:ir.model,name:account_payment.model_account_move_line
msgid "Journal Items"
msgstr "账簿项"

#. module: account_payment
#: field:account.payment.make.payment,write_uid:0
#: field:account.payment.populate.statement,write_uid:0
#: field:payment.line,write_uid:0
#: field:payment.mode,write_uid:0
#: field:payment.order,write_uid:0
#: field:payment.order.create,write_uid:0
msgid "Last Updated by"
msgstr ""

#. module: account_payment
#: field:account.payment.make.payment,write_date:0
#: field:account.payment.populate.statement,write_date:0
#: field:payment.line,write_date:0
#: field:payment.mode,write_date:0
#: field:payment.order,write_date:0
#: field:payment.order.create,write_date:0
msgid "Last Updated on"
msgstr ""

#. module: account_payment
#: view:account.payment.make.payment:account_payment.account_payment_make_payment_view
#: model:ir.actions.act_window,name:account_payment.action_account_payment_make_payment
msgid "Make Payment"
msgstr "建立付款"

#. module: account_payment
#: view:payment.order:account_payment.view_payment_order_form
msgid "Make Payments"
msgstr "建立付款"

#. module: account_payment
#: help:payment.mode,name:0
msgid "Mode of Payment"
msgstr "付款方式"

#. module: account_payment
#: field:payment.mode,name:0
msgid "Name"
msgstr "名称"

#. module: account_payment
#: model:ir.actions.act_window,name:account_payment.action_payment_order_tree_new
msgid "New Payment Order"
msgstr "新付款单"

#. module: account_payment
#: field:payment.line,order_id:0
msgid "Order"
msgstr "付款单"

#. module: account_payment
#: view:payment.line:account_payment.view_payment_line_form
#: field:payment.line,info_owner:0
#: view:payment.order:account_payment.view_payment_order_form
msgid "Owner Account"
msgstr "所有者描述"

#. module: account_payment
#: field:payment.line,partner_id:0
#: field:payment.mode,partner_id:0
#: view:website:account_payment.report_paymentorder
msgid "Partner"
msgstr "业务伙伴"

#. module: account_payment
#: field:payment.line,currency:0
msgid "Partner Currency"
msgstr "业务伙伴币别"

#. module: account_payment
#: model:ir.ui.menu,name:account_payment.menu_main_payment
#: view:payment.line:account_payment.view_payment_line_form
#: view:payment.order:account_payment.view_payment_order_form
msgid "Payment"
msgstr "付款"

#. module: account_payment
#: field:payment.line,date:0
msgid "Payment Date"
msgstr "付款日期"

#. module: account_payment
#: model:ir.actions.act_window,name:account_payment.action_payment_line_form
#: model:ir.model,name:account_payment.model_payment_line
#: view:payment.line:account_payment.view_payment_line_form
#: view:payment.line:account_payment.view_payment_line_tree
#: view:payment.order:account_payment.view_payment_order_form
msgid "Payment Line"
msgstr "付款明细"

#. module: account_payment
#: field:account.payment.populate.statement,lines:0
msgid "Payment Lines"
msgstr "付款明细"

#. module: account_payment
#: model:ir.actions.act_window,name:account_payment.action_payment_mode_form
#: model:ir.model,name:account_payment.model_payment_mode
#: model:ir.ui.menu,name:account_payment.menu_action_payment_mode_form
#: view:payment.mode:account_payment.view_payment_mode_form
#: view:payment.mode:account_payment.view_payment_mode_search
#: view:payment.mode:account_payment.view_payment_mode_tree
#: view:payment.order:account_payment.view_payment_order_search
#: field:payment.order,mode:0
msgid "Payment Mode"
msgstr "付款方式"

#. module: account_payment
#: model:ir.actions.report.xml,name:account_payment.action_report_payment_order
#: model:ir.model,name:account_payment.model_payment_order
#: view:payment.order:account_payment.view_payment_order_form
#: view:payment.order:account_payment.view_payment_order_search
msgid "Payment Order"
msgstr "付款单"

#. module: account_payment
#: view:website:account_payment.report_paymentorder
msgid "Payment Order / Payment"
msgstr "预付款/付款"

#. module: account_payment
#: model:ir.actions.act_window,name:account_payment.action_payment_order_tree
#: model:ir.ui.menu,name:account_payment.menu_action_payment_order_form
msgid "Payment Orders"
msgstr "付款单"

#. module: account_payment
#: model:ir.actions.act_window,name:account_payment.action_account_payment_populate_statement
#: model:ir.actions.act_window,name:account_payment.action_account_populate_statement_confirm
msgid "Payment Populate statement"
msgstr "填充付款声明"

#. module: account_payment
#: view:website:account_payment.report_paymentorder
msgid "Payment Type:"
msgstr ""

#. module: account_payment
#: help:payment.line,amount:0
msgid "Payment amount in the company currency"
msgstr "公司币别的付款金额"

#. module: account_payment
#: help:payment.line,amount_currency:0
msgid "Payment amount in the partner currency"
msgstr "业务伙伴币别的付款金额"

#. module: account_payment
#: field:payment.order,line_ids:0
msgid "Payment lines"
msgstr "付款明细"

#. module: account_payment
#: view:payment.order:account_payment.view_payment_order_form
#: view:payment.order:account_payment.view_payment_order_tree
msgid "Payment order"
msgstr "付款单"

#. module: account_payment
#: model:ir.actions.act_window,name:account_payment.action_create_payment_order
msgid "Populate Payment"
msgstr "填写付款单"

#. module: account_payment
#: view:account.payment.populate.statement:account_payment.account_payment_populate_statement_view
msgid "Populate Statement:"
msgstr "填充声明："

#. module: account_payment
#: field:payment.order,date_prefered:0
msgid "Preferred Date"
msgstr "计划时间"

#. module: account_payment
#: field:payment.order,reference:0
#: view:website:account_payment.report_paymentorder
msgid "Reference"
msgstr "单号"

#. module: account_payment
#: field:payment.order,user_id:0
msgid "Responsible"
msgstr "负责人"

#. module: account_payment
#: field:payment.order,date_scheduled:0
msgid "Scheduled Date"
msgstr "预定日期"

#. module: account_payment
#: view:payment.order.create:account_payment.view_create_payment_order
msgid "Search"
msgstr "搜索"

#. module: account_payment
#: view:payment.order:account_payment.view_payment_order_search
msgid "Search Payment Orders"
msgstr "搜索付款单"

#. module: account_payment
#: view:payment.order.create:account_payment.view_create_payment_order
#: view:payment.order.create:account_payment.view_create_payment_order_lines
msgid "Search Payment lines"
msgstr "查询付款明细"

#. module: account_payment
#: help:payment.order,date_scheduled:0
msgid "Select a date if you have chosen Preferred Date to be fixed."
msgstr "如果你选择的优先日期是固定的, 选择一个日期"

#. module: account_payment
#: help:payment.order,mode:0
msgid "Select the Payment Mode to be applied."
msgstr "选择使用的付款方式"

#. module: account_payment
#: view:payment.order:account_payment.view_payment_order_form
msgid "Set to draft"
msgstr "设为草稿"

#. module: account_payment
#: view:payment.order:account_payment.view_payment_order_search
#: field:payment.order,state:0
msgid "Status"
msgstr "状态"

#. module: account_payment
#: selection:payment.line,state:0
msgid "Structured"
msgstr "已安排"

#. module: account_payment
#: help:payment.line,partner_id:0
msgid "The Ordering Customer"
msgstr "客户订单"

#. module: account_payment
#: sql_constraint:payment.line:0
msgid "The payment line name must be unique!"
msgstr "付款明细名称必须是唯一的！"

#. module: account_payment
#: help:payment.line,communication2:0
msgid "The successor message of Communication."
msgstr "讯息的跟进消息"

#. module: account_payment
#: code:addons/account_payment/account_move_line.py:57
#, python-format
msgid "There is no partner defined on the entry line."
msgstr "这个凭证行没有定义合作伙伴"

#. module: account_payment
#: help:payment.line,move_line_id:0
msgid ""
"This Entry Line will be referred for the information of the ordering "
"customer."
msgstr "这凭证明细将与客户订单关联"

#. module: account_payment
#: field:payment.order,total:0
#: view:website:account_payment.report_paymentorder
msgid "Total"
msgstr "合计"

#. module: account_payment
#: view:website:account_payment.report_paymentorder
msgid "Total (Currency)"
msgstr ""

#. module: account_payment
#: view:payment.order:account_payment.view_payment_order_form
msgid "Total in Company Currency"
msgstr "公司币别的合计"

#. module: account_payment
#: view:payment.line:account_payment.view_payment_line_form
#: view:payment.order:account_payment.view_payment_order_form
msgid "Transaction Information"
msgstr "交易信息"

#. module: account_payment
#: view:website:account_payment.report_paymentorder
msgid "Used Account:"
msgstr ""

#. module: account_payment
#: help:payment.line,communication:0
msgid ""
"Used as the message between ordering customer and current company. Depicts "
"'What do you want to say to the recipient about this order ?'"
msgstr "用与客户订单和公司之间的消息。描述你在这单据想要说的?"

#. module: account_payment
#: view:website:account_payment.report_paymentorder
msgid "Value Date"
msgstr "重要的日子"

#. module: account_payment
#: help:payment.order,state:0
msgid ""
"When an order is placed the status is 'Draft'.\n"
" Once the bank is confirmed the status is set to 'Confirmed'.\n"
" Then the order is paid the status is 'Done'."
msgstr ""
"一个付款单的初始状态是'草稿'.\n"
" 一旦银行确认，状态被设置为'确定'.\n"
" 然后付款单被支付后，状态成为'完成'."

#. module: account_payment
#: view:account.payment.make.payment:account_payment.account_payment_make_payment_view
msgid "Yes"
msgstr "是"

#. module: account_payment
#: code:addons/account_payment/account_invoice.py:42
#, python-format
msgid ""
"You cannot cancel an invoice which has already been imported in a payment "
"order. Remove it from the following payment order : %s."
msgstr "不可取消已被引入付款单据的发票。请先移除下述付款单: %s."

#. module: account_payment
#: field:payment.line,name:0
msgid "Your Reference"
msgstr "您的单号"

#. module: account_payment
#: view:payment.order.create:account_payment.view_create_payment_order_lines
msgid "_Add to payment order"
msgstr "增加到付款单"<|MERGE_RESOLUTION|>--- conflicted
+++ resolved
@@ -1,18 +1,3 @@
-<<<<<<< HEAD
-# Chinese (Simplified) translation for openobject-addons
-# Copyright (c) 2014 Rosetta Contributors and Canonical Ltd 2014
-# This file is distributed under the same license as the openobject-addons package.
-# FIRST AUTHOR <EMAIL@ADDRESS>, 2014.
-#
-msgid ""
-msgstr ""
-"Project-Id-Version: openobject-addons\n"
-"Report-Msgid-Bugs-To: FULL NAME <EMAIL@ADDRESS>\n"
-"POT-Creation-Date: 2014-08-14 13:08+0000\n"
-"PO-Revision-Date: 2014-11-28 06:17+0000\n"
-"Last-Translator: 卓忆科技 <zhanghao@jointd.com>\n"
-"Language-Team: Chinese (Simplified) <zh_CN@li.org>\n"
-=======
 # Translation of Odoo Server.
 # This file contains the translation of the following modules:
 # * account_payment
@@ -30,12 +15,11 @@
 "PO-Revision-Date: 2016-05-07 03:34+0000\n"
 "Last-Translator: Jeffery Chenn <jeffery9@gmail.com>\n"
 "Language-Team: Chinese (China) (http://www.transifex.com/odoo/odoo-8/language/zh_CN/)\n"
->>>>>>> 3a320211
 "MIME-Version: 1.0\n"
 "Content-Type: text/plain; charset=UTF-8\n"
-"Content-Transfer-Encoding: 8bit\n"
-"X-Launchpad-Export-Date: 2014-11-29 07:04+0000\n"
-"X-Generator: Launchpad (build 17267)\n"
+"Content-Transfer-Encoding: \n"
+"Language: zh_CN\n"
+"Plural-Forms: nplurals=1; plural=0;\n"
 
 #. module: account_payment
 #: model:ir.actions.act_window,help:account_payment.action_payment_order_tree
@@ -43,28 +27,21 @@
 "<p class=\"oe_view_nocontent_create\">\n"
 "                Click to create a payment order.\n"
 "              </p><p>\n"
-"                A payment order is a payment request from your company to "
-"pay a\n"
+"                A payment order is a payment request from your company to pay a\n"
 "                supplier invoice or a customer refund.\n"
 "              </p>\n"
 "            "
-msgstr ""
-"<p class=\"oe_view_nocontent_create\">\n"
-"                单击创建一个付款单。\n"
-"              </p><p>\n"
-"                付款单是一个支付请求，从你公司付款供应商或者给客户退款.\n"
-"              </p>\n"
-"            "
+msgstr "<p class=\"oe_view_nocontent_create\">\n                单击创建一个付款单。\n              </p><p>\n                付款单是一个支付请求，从你公司付款供应商或者给客户退款.\n              </p>\n            "
 
 #. module: account_payment
 #: model:ir.model,name:account_payment.model_account_payment_populate_statement
 msgid "Account Payment Populate Statement"
-msgstr "付款帐户填充声明"
+msgstr "付款填充声明"
 
 #. module: account_payment
 #: model:ir.model,name:account_payment.model_account_payment_make_payment
 msgid "Account make payment"
-msgstr "帐户支付"
+msgstr "建立付款"
 
 #. module: account_payment
 #: model:res.groups,name:account_payment.group_account_payment
@@ -79,23 +56,23 @@
 #. module: account_payment
 #: help:payment.line,info_partner:0
 msgid "Address of the Ordering Customer."
-msgstr "客户订单地址"
+msgstr "订购客户地址"
 
 #. module: account_payment
 #: view:payment.order:account_payment.view_payment_order_form
 #: view:website:account_payment.report_paymentorder
 msgid "Amount"
-msgstr "金额"
+msgstr "总额"
 
 #. module: account_payment
 #: view:payment.line:account_payment.view_payment_line_tree
 msgid "Amount Total"
-msgstr "金额合计"
+msgstr "总额合计"
 
 #. module: account_payment
 #: field:payment.line,amount:0
 msgid "Amount in Company Currency"
-msgstr "公司币别的金额"
+msgstr "公司币别的总额"
 
 #. module: account_payment
 #: field:payment.line,amount_currency:0
@@ -105,7 +82,7 @@
 #. module: account_payment
 #: view:account.payment.make.payment:account_payment.account_payment_make_payment_view
 msgid "Are you sure you want to make payment?"
-msgstr "你确定你要付款吗？"
+msgstr "你确定你要收/付款吗？"
 
 #. module: account_payment
 #: view:website:account_payment.report_paymentorder
@@ -143,11 +120,7 @@
 #. module: account_payment
 #: view:payment.order:account_payment.view_payment_order_form
 msgid "Cancel Payments"
-<<<<<<< HEAD
-msgstr ""
-=======
 msgstr "取消付款"
->>>>>>> 3a320211
 
 #. module: account_payment
 #: selection:payment.order,state:0
@@ -178,8 +151,7 @@
 msgstr "讯息类型"
 
 #. module: account_payment
-#: field:payment.line,company_id:0
-#: field:payment.mode,company_id:0
+#: field:payment.line,company_id:0 field:payment.mode,company_id:0
 #: field:payment.order,company_id:0
 msgid "Company"
 msgstr "公司"
@@ -192,7 +164,7 @@
 #. module: account_payment
 #: view:website:account_payment.report_paymentorder
 msgid "Company Currency:"
-msgstr ""
+msgstr "公司币别："
 
 #. module: account_payment
 #: view:payment.order:account_payment.view_payment_order_form
@@ -213,21 +185,18 @@
 #. module: account_payment
 #: field:account.payment.make.payment,create_uid:0
 #: field:account.payment.populate.statement,create_uid:0
-#: field:payment.line,create_uid:0
-#: field:payment.mode,create_uid:0
-#: field:payment.order,create_uid:0
-#: field:payment.order.create,create_uid:0
+#: field:payment.line,create_uid:0 field:payment.mode,create_uid:0
+#: field:payment.order,create_uid:0 field:payment.order.create,create_uid:0
 msgid "Created by"
 msgstr "创建人"
 
 #. module: account_payment
 #: field:account.payment.make.payment,create_date:0
 #: field:account.payment.populate.statement,create_date:0
-#: field:payment.mode,create_date:0
-#: field:payment.order,create_date:0
+#: field:payment.mode,create_date:0 field:payment.order,create_date:0
 #: field:payment.order.create,create_date:0
 msgid "Created on"
-msgstr "创建于"
+msgstr "创建时间"
 
 #. module: account_payment
 #: field:payment.order,date_created:0
@@ -247,13 +216,13 @@
 #. module: account_payment
 #: view:payment.line:account_payment.view_payment_line_form
 msgid "Desitination Account"
-msgstr "目标描述"
+msgstr "目标账户"
 
 #. module: account_payment
 #: field:payment.line,info_partner:0
 #: view:payment.order:account_payment.view_payment_order_form
 msgid "Destination Account"
-msgstr "目标描述"
+msgstr "目标账户"
 
 #. module: account_payment
 #: field:payment.line,bank_id:0
@@ -278,8 +247,7 @@
 msgstr "草稿"
 
 #. module: account_payment
-#: field:payment.line,ml_maturity_date:0
-#: field:payment.order.create,duedate:0
+#: field:payment.line,ml_maturity_date:0 field:payment.order.create,duedate:0
 msgid "Due Date"
 msgstr "到期日期"
 
@@ -331,7 +299,7 @@
 #. module: account_payment
 #: view:website:account_payment.report_paymentorder
 msgid "Execution:"
-msgstr ""
+msgstr "执行："
 
 #. module: account_payment
 #: selection:payment.order,date_prefered:0
@@ -357,14 +325,12 @@
 
 #. module: account_payment
 #: field:account.payment.make.payment,id:0
-#: field:account.payment.populate.statement,id:0
-#: field:payment.line,id:0
-#: field:payment.mode,id:0
-#: field:payment.order,id:0
+#: field:account.payment.populate.statement,id:0 field:payment.line,id:0
+#: field:payment.mode,id:0 field:payment.order,id:0
 #: field:payment.order.create,id:0
 #: field:report.account_payment.report_paymentorder,id:0
 msgid "ID"
-msgstr ""
+msgstr "标识"
 
 #. module: account_payment
 #: help:payment.line,date:0
@@ -376,7 +342,7 @@
 #. module: account_payment
 #: view:account.bank.statement:account_payment.view_bank_statement_form
 msgid "Import Lines"
-msgstr ""
+msgstr "导入付款明细："
 
 #. module: account_payment
 #: view:account.bank.statement:account_payment.view_bank_statement_form
@@ -428,22 +394,18 @@
 #. module: account_payment
 #: field:account.payment.make.payment,write_uid:0
 #: field:account.payment.populate.statement,write_uid:0
-#: field:payment.line,write_uid:0
-#: field:payment.mode,write_uid:0
-#: field:payment.order,write_uid:0
-#: field:payment.order.create,write_uid:0
+#: field:payment.line,write_uid:0 field:payment.mode,write_uid:0
+#: field:payment.order,write_uid:0 field:payment.order.create,write_uid:0
 msgid "Last Updated by"
-msgstr ""
+msgstr "最后更新人"
 
 #. module: account_payment
 #: field:account.payment.make.payment,write_date:0
 #: field:account.payment.populate.statement,write_date:0
-#: field:payment.line,write_date:0
-#: field:payment.mode,write_date:0
-#: field:payment.order,write_date:0
-#: field:payment.order.create,write_date:0
+#: field:payment.line,write_date:0 field:payment.mode,write_date:0
+#: field:payment.order,write_date:0 field:payment.order.create,write_date:0
 msgid "Last Updated on"
-msgstr ""
+msgstr "最后更新时间"
 
 #. module: account_payment
 #: view:account.payment.make.payment:account_payment.account_payment_make_payment_view
@@ -484,8 +446,7 @@
 msgstr "所有者描述"
 
 #. module: account_payment
-#: field:payment.line,partner_id:0
-#: field:payment.mode,partner_id:0
+#: field:payment.line,partner_id:0 field:payment.mode,partner_id:0
 #: view:website:account_payment.report_paymentorder
 msgid "Partner"
 msgstr "业务伙伴"
@@ -561,7 +522,7 @@
 #. module: account_payment
 #: view:website:account_payment.report_paymentorder
 msgid "Payment Type:"
-msgstr ""
+msgstr "收/付款类型："
 
 #. module: account_payment
 #: help:payment.line,amount:0
@@ -694,7 +655,7 @@
 #. module: account_payment
 #: view:website:account_payment.report_paymentorder
 msgid "Total (Currency)"
-msgstr ""
+msgstr "总额（货币）"
 
 #. module: account_payment
 #: view:payment.order:account_payment.view_payment_order_form
@@ -710,7 +671,7 @@
 #. module: account_payment
 #: view:website:account_payment.report_paymentorder
 msgid "Used Account:"
-msgstr ""
+msgstr "使用的科目："
 
 #. module: account_payment
 #: help:payment.line,communication:0
@@ -730,10 +691,7 @@
 "When an order is placed the status is 'Draft'.\n"
 " Once the bank is confirmed the status is set to 'Confirmed'.\n"
 " Then the order is paid the status is 'Done'."
-msgstr ""
-"一个付款单的初始状态是'草稿'.\n"
-" 一旦银行确认，状态被设置为'确定'.\n"
-" 然后付款单被支付后，状态成为'完成'."
+msgstr "一个付款单的初始状态是'草稿'.\n 一旦银行确认，状态被设置为'确定'.\n 然后付款单被支付后，状态成为'完成'."
 
 #. module: account_payment
 #: view:account.payment.make.payment:account_payment.account_payment_make_payment_view
@@ -756,4 +714,12 @@
 #. module: account_payment
 #: view:payment.order.create:account_payment.view_create_payment_order_lines
 msgid "_Add to payment order"
-msgstr "增加到付款单"+msgstr "增加到付款单"
+
+#. module: account_payment
+#: view:account.payment.make.payment:account_payment.account_payment_make_payment_view
+#: view:account.payment.populate.statement:account_payment.account_payment_populate_statement_view
+#: view:payment.order.create:account_payment.view_create_payment_order
+#: view:payment.order.create:account_payment.view_create_payment_order_lines
+msgid "or"
+msgstr "or"