# -*- coding: utf-'8' "-*-"

import datetime
from hashlib import sha1
import logging
from lxml import etree, objectify
from openerp.tools.translate import _
from pprint import pformat
import time
from urllib import urlencode
import urllib2
import urlparse

from openerp import SUPERUSER_ID
from openerp.addons.payment.models.payment_acquirer import ValidationError
from openerp.addons.payment_ogone.controllers.main import OgoneController
from openerp.addons.payment_ogone.data import ogone
from openerp.osv import osv, fields
from openerp.tools import float_round, DEFAULT_SERVER_DATE_FORMAT
from openerp.tools.float_utils import float_compare, float_repr
from openerp.tools.safe_eval import safe_eval

_logger = logging.getLogger(__name__)


class PaymentAcquirerOgone(osv.Model):
    _inherit = 'payment.acquirer'

    def _get_ogone_urls(self, cr, uid, environment, context=None):
        """ Ogone URLS:

         - standard order: POST address for form-based

        @TDETODO: complete me
        """
        return {
            'ogone_standard_order_url': 'https://secure.ogone.com/ncol/%s/orderstandard_utf8.asp' % (environment,),
            'ogone_direct_order_url': 'https://secure.ogone.com/ncol/%s/orderdirect_utf8.asp' % (environment,),
            'ogone_direct_query_url': 'https://secure.ogone.com/ncol/%s/querydirect_utf8.asp' % (environment,),
            'ogone_afu_agree_url': 'https://secure.ogone.com/ncol/%s/AFU_agree.asp' % (environment,),
        }

    def _get_providers(self, cr, uid, context=None):
        providers = super(PaymentAcquirerOgone, self)._get_providers(cr, uid, context=context)
        providers.append(['ogone', 'Ogone'])
        return providers

    _columns = {
        'ogone_pspid': fields.char('PSPID', required_if_provider='ogone'),
        'ogone_userid': fields.char('API User ID', required_if_provider='ogone'),
        'ogone_password': fields.char('API User Password', required_if_provider='ogone'),
        'ogone_shakey_in': fields.char('SHA Key IN', size=32, required_if_provider='ogone'),
        'ogone_shakey_out': fields.char('SHA Key OUT', size=32, required_if_provider='ogone'),
        'ogone_alias_usage': fields.char('Alias Usage', help="""If you want to use Ogone Aliases,
                                                                this default Alias Usage will be presented to
                                                                the customer as the reason you want to
                                                                keep his payment data""")
    }

    def _ogone_generate_shasign(self, acquirer, inout, values):
        """ Generate the shasign for incoming or outgoing communications.

        :param browse acquirer: the payment.acquirer browse record. It should
                                have a shakey in shaky out
        :param string inout: 'in' (openerp contacting ogone) or 'out' (ogone
                             contacting openerp). In this last case only some
                             fields should be contained (see e-Commerce basic)
        :param dict values: transaction values

        :return string: shasign
        """
        assert inout in ('in', 'out')
        assert acquirer.provider == 'ogone'
        key = getattr(acquirer, 'ogone_shakey_' + inout)

        def filter_key(key):
            if inout == 'in':
                return True
            else:
                # SHA-OUT keys
                # source https://viveum.v-psp.com/Ncol/Viveum_e-Com-BAS_EN.pdf
                keys = [
                    'AAVADDRESS',
                    'AAVCHECK',
                    'AAVMAIL',
                    'AAVNAME',
                    'AAVPHONE',
                    'AAVZIP',
                    'ACCEPTANCE',
                    'ALIAS',
                    'AMOUNT',
                    'BIC',
                    'BIN',
                    'BRAND',
                    'CARDNO',
                    'CCCTY',
                    'CN',
                    'COMPLUS',
                    'CREATION_STATUS',
                    'CURRENCY',
                    'CVCCHECK',
                    'DCC_COMMPERCENTAGE',
                    'DCC_CONVAMOUNT',
                    'DCC_CONVCCY',
                    'DCC_EXCHRATE',
                    'DCC_EXCHRATESOURCE',
                    'DCC_EXCHRATETS',
                    'DCC_INDICATOR',
                    'DCC_MARGINPERCENTAGE',
                    'DCC_VALIDHOURS',
                    'DIGESTCARDNO',
                    'ECI',
                    'ED',
                    'ENCCARDNO',
                    'FXAMOUNT',
                    'FXCURRENCY',
                    'IBAN',
                    'IP',
                    'IPCTY',
                    'NBREMAILUSAGE',
                    'NBRIPUSAGE',
                    'NBRIPUSAGE_ALLTX',
                    'NBRUSAGE',
                    'NCERROR',
                    'NCERRORCARDNO',
                    'NCERRORCN',
                    'NCERRORCVC',
                    'NCERRORED',
                    'ORDERID',
                    'PAYID',
                    'PM',
                    'SCO_CATEGORY',
                    'SCORING',
                    'STATUS',
                    'SUBBRAND',
                    'SUBSCRIPTION_ID',
                    'TRXDATE',
                    'VC'
                ]
                return key.upper() in keys

        items = sorted((k.upper(), v) for k, v in values.items())
        sign = ''.join('%s=%s%s' % (k, v, key) for k, v in items if v and filter_key(k))
        sign = sign.encode("utf-8")
        shasign = sha1(sign).hexdigest()
        return shasign

    def ogone_form_generate_values(self, cr, uid, id, partner_values, tx_values, context=None):
        base_url = self.pool['ir.config_parameter'].get_param(cr, uid, 'web.base.url')
        acquirer = self.browse(cr, uid, id, context=context)
        ogone_tx_values = dict(tx_values)
        temp_ogone_tx_values = {
            'PSPID': acquirer.ogone_pspid,
            'ORDERID': tx_values['reference'],
            'AMOUNT': float_repr(float_round(tx_values['amount'], 2) * 100, 0),
            'CURRENCY': tx_values['currency'] and tx_values['currency'].name or '',
            'LANGUAGE':  partner_values['lang'],
            'CN':  partner_values['name'],
            'EMAIL':  partner_values['email'],
            'OWNERZIP':  partner_values['zip'],
            'OWNERADDRESS':  partner_values['address'],
            'OWNERTOWN':  partner_values['city'],
            'OWNERCTY':  partner_values['country'] and partner_values['country'].code or '',
            'OWNERTELNO': partner_values['phone'],
            'ACCEPTURL': '%s' % urlparse.urljoin(base_url, OgoneController._accept_url),
            'DECLINEURL': '%s' % urlparse.urljoin(base_url, OgoneController._decline_url),
            'EXCEPTIONURL': '%s' % urlparse.urljoin(base_url, OgoneController._exception_url),
            'CANCELURL': '%s' % urlparse.urljoin(base_url, OgoneController._cancel_url),
        }
        if tx_values.get('type') == 'form_save':
            temp_ogone_tx_values.update({
                'ALIAS': 'ODOO-NEW-ALIAS-%s' % time.time(),    # something unique,
                'ALIASUSAGE': tx_values.get('alias_usage') or acquirer.ogone_alias_usage,
            })
        if ogone_tx_values.get('return_url'):
            temp_ogone_tx_values['PARAMPLUS'] = 'return_url=%s' % ogone_tx_values.pop('return_url')
        shasign = self._ogone_generate_shasign(acquirer, 'in', temp_ogone_tx_values)
        temp_ogone_tx_values['SHASIGN'] = shasign
        ogone_tx_values.update(temp_ogone_tx_values)
        return partner_values, ogone_tx_values

    def ogone_get_form_action_url(self, cr, uid, id, context=None):
        acquirer = self.browse(cr, uid, id, context=context)
        return self._get_ogone_urls(cr, uid, acquirer.environment, context=context)['ogone_standard_order_url']

    def ogone_s2s_form_validate(self, cr, uid, id, data, context=None):
        error = dict()
        error_message = []

        mandatory_fields = ["cc_number", "cc_cvc", "cc_holder_name", "cc_expiry", "cc_brand"]
        # Validation
        for field_name in mandatory_fields:
            if not data.get(field_name):
                error[field_name] = 'missing'

        return False if error else True

    def ogone_s2s_form_process(self, cr, uid, data, context=None):
        values = {
            'cc_number': data.get('cc_number'),
            'cc_cvc': int(data.get('cc_cvc')),
            'cc_holder_name': data.get('cc_holder_name'),
            'cc_expiry': data.get('cc_expiry'),
            'cc_brand': data.get('cc_brand'),
            'acquirer_id': int(data.get('acquirer_id')),
            'partner_id': int(data.get('partner_id'))
        }
        pm_id = self.pool['payment.method'].create(cr, SUPERUSER_ID, values, context=context)
        return pm_id


class PaymentTxOgone(osv.Model):
    _inherit = 'payment.transaction'
    # ogone status
    _ogone_valid_tx_status = [5, 9]
    _ogone_wait_tx_status = [41, 50, 51, 52, 55, 56, 91, 92, 99]
    _ogone_pending_tx_status = [46]   # 3DS HTML response
    _ogone_cancel_tx_status = [1]

    # --------------------------------------------------
    # FORM RELATED METHODS
    # --------------------------------------------------

    def _ogone_form_get_tx_from_data(self, cr, uid, data, context=None):
        """ Given a data dict coming from ogone, verify it and find the related
        transaction record. Create a payment method if an alias is returned."""
        reference, pay_id, shasign, alias = data.get('orderID'), data.get('PAYID'), data.get('SHASIGN'), data.get('ALIAS')
        if not reference or not pay_id or not shasign:
            error_msg = _('Ogone: received data with missing reference (%s) or pay_id (%s) or shashign (%s)') % (reference, pay_id, shasign)
            _logger.info(error_msg)
            raise ValidationError(error_msg)

        # find tx -> @TDENOTE use paytid ?
        tx_ids = self.search(cr, uid, [('reference', '=', reference)], context=context)
        if not tx_ids or len(tx_ids) > 1:
            error_msg = _('Ogone: received data for reference %s') % (reference)
            if not tx_ids:
                error_msg += _('; no order found')
            else:
                error_msg += _('; multiple order found')
            _logger.info(error_msg)
            raise ValidationError(error_msg)
        tx = self.pool['payment.transaction'].browse(cr, uid, tx_ids[0], context=context)

        # verify shasign
        shasign_check = self.pool['payment.acquirer']._ogone_generate_shasign(tx.acquirer_id, 'out', data)
        if shasign_check.upper() != shasign.upper():
            error_msg = _('Ogone: invalid shasign, received %s, computed %s, for data %s') % (shasign, shasign_check, data)
            _logger.info(error_msg)
            raise ValidationError(error_msg)

        if not tx.acquirer_reference:
            tx.acquirer_reference = pay_id

        # alias was created on ogone server, store it
        if alias:
            method_obj = self.pool['payment.method']
            domain = [('acquirer_ref', '=', alias)]
            cardholder = data.get('CN')
            if not method_obj.search_count(cr, uid, domain, context=context):
                _logger.info('Ogone: saving alias %s for partner %s' % (data.get('CARDNO'), tx.partner_id))
                ref = method_obj.create(cr, uid, {'name': data.get('CARDNO') + (' - ' + cardholder if cardholder else ''),
                                                  'partner_id': tx.partner_id.id,
                                                  'acquirer_id': tx.acquirer_id.id,
                                                  'acquirer_ref': alias
                                                  })
                tx.partner_reference = alias

        return tx

    def _ogone_form_get_invalid_parameters(self, cr, uid, tx, data, context=None):
        invalid_parameters = []

        # TODO: txn_id: should be false at draft, set afterwards, and verified with txn details
        if tx.acquirer_reference and data.get('PAYID') != tx.acquirer_reference:
            invalid_parameters.append(('PAYID', data.get('PAYID'), tx.acquirer_reference))
        # check what is bought
        if float_compare(float(data.get('amount', '0.0')), tx.amount, 2) != 0:
            invalid_parameters.append(('amount', data.get('amount'), '%.2f' % tx.amount))
        if data.get('currency') != tx.currency_id.name:
            invalid_parameters.append(('currency', data.get('currency'), tx.currency_id.name))

        return invalid_parameters

    def _ogone_form_validate(self, cr, uid, tx, data, context=None):
        if tx.state == 'done':
            _logger.info('Ogone: trying to validate an already validated tx (ref %s)', tx.reference)
            return True

        status = int(data.get('STATUS', '0'))
        if status in self._ogone_valid_tx_status:
            tx.write({
                'state': 'done',
                'date_validate': datetime.datetime.strptime(data['TRXDATE'],'%m/%d/%y').strftime(DEFAULT_SERVER_DATE_FORMAT),
                'acquirer_reference': data['PAYID'],
            })
            if tx.s2s_cb_eval:
                safe_eval(tx.s2s_cb_eval, {'self': tx})
            return True
        elif status in self._ogone_cancel_tx_status:
            tx.write({
                'state': 'cancel',
                'acquirer_reference': data.get('PAYID'),
            })
        elif status in self._ogone_pending_tx_status or status in self._ogone_wait_tx_status:
            tx.write({
                'state': 'pending',
                'acquirer_reference': data.get('PAYID'),
            })
        else:
            error = 'Ogone: feedback error: %(error_str)s\n\n%(error_code)s: %(error_msg)s' % {
                'error_str': data.get('NCERRORPLUS'),
                'error_code': data.get('NCERROR'),
                'error_msg': ogone.OGONE_ERROR_MAP.get(data.get('NCERROR')),
            }
            _logger.info(error)
            tx.write({
                'state': 'error',
                'state_message': error,
                'acquirer_reference': data.get('PAYID'),
            })
            return False

    # --------------------------------------------------
    # S2S RELATED METHODS
    # --------------------------------------------------
    def ogone_s2s_do_transaction(self, cr, uid, id, context=None, **kwargs):
        # TODO: create tx with s2s type
        tx = self.browse(cr, uid, id, context=context)
        account = tx.acquirer_id
        reference = tx.reference or "ODOO-%s-%s" % (datetime.datetime.now().strftime('%y%m%d_%H%M%S'), tx.partner_id.id)

        data = {
            'PSPID': account.ogone_pspid,
            'USERID': account.ogone_userid,
            'PSWD': account.ogone_password,
            'ORDERID': reference,
            'AMOUNT': long(tx.amount * 100),
            'CURRENCY': tx.currency_id.name,
            'OPERATION': 'SAL',
            'ECI': 2,   # Recurring (from MOTO)
            'ALIAS': tx.partner_reference,
            'RTIMEOUT': 30,
        }

        if kwargs.get('3d_secure'):
            data.update({
                'FLAG3D': 'Y',
                'LANGUAGE': tx.partner_id.lang or 'en_US',
            })

            for url in 'accept decline exception'.split():
                key = '{0}_url'.format(url)
                val = kwargs.pop(key, None)
                if val:
                    key = '{0}URL'.format(url).upper()
                    data[key] = val

        data['SHASIGN'] = self.pool['payment.acquirer']._ogone_generate_shasign(tx.acquirer_id, 'in', data)

        direct_order_url = 'https://secure.ogone.com/ncol/%s/orderdirect.asp' % (tx.acquirer_id.environment)

        _logger.debug("Ogone data %s", pformat(data))
        request = urllib2.Request(direct_order_url, urlencode(data))
        result = urllib2.urlopen(request).read()
        _logger.debug('Ogone response = %s', result)

        try:
            tree = objectify.fromstring(result)
        except etree.XMLSyntaxError:
            # invalid response from ogone
            _logger.exception('Invalid xml response from ogone')
            raise

        return self._ogone_s2s_validate_tree(tx, tree)

    def _ogone_s2s_validate(self, tx):
        tree = self._ogone_s2s_get_tx_status(tx)
        return self._ogone_s2s_validate_tree(tx, tree)

    def _ogone_s2s_validate_tree(self, tx, tree, tries=2):
        if tx.state not in ('draft', 'pending'):
            _logger.info('Ogone: trying to validate an already validated tx (ref %s)', tx.reference)
            return True

        status = int(tree.get('STATUS') or 0)
        if status in self._ogone_valid_tx_status:
            tx.write({
                'state': 'done',
                'date_validate': datetime.date.today().strftime(DEFAULT_SERVER_DATE_FORMAT),
                'acquirer_reference': tree.get('PAYID'),
            })
            if tx.s2s_cb_eval:
                safe_eval(tx.s2s_cb_eval, {'self': tx})
            return True
        elif status in self._ogone_cancel_tx_status:
            tx.write({
                'state': 'cancel',
                'acquirer_reference': tree.get('PAYID'),
            })
        elif status in self._ogone_pending_tx_status:
            tx.write({
                'state': 'pending',
                'acquirer_reference': tree.get('PAYID'),
                'html_3ds': str(tree.HTML_ANSWER).decode('base64')
            })
        elif (not status or status in self._ogone_wait_tx_status) and tries > 0:
            time.sleep(500)
            tx.write({'acquirer_reference': tree.get('PAYID')})
            tree = self._ogone_s2s_get_tx_status(tx)
            return self._ogone_s2s_validate_tree(tx, tree, tries - 1)
        else:
            error = 'Ogone: feedback error: %(error_str)s\n\n%(error_code)s: %(error_msg)s' % {
                'error_str': tree.get('NCERRORPLUS'),
                'error_code': tree.get('NCERROR'),
                'error_msg': ogone.OGONE_ERROR_MAP.get(tree.get('NCERROR')),
            }
            _logger.info(error)
            tx.write({
                'state': 'error',
                'state_message': error,
                'acquirer_reference': tree.get('PAYID'),
            })
            return False

    def _ogone_s2s_get_tx_status(self, tx):
        account = tx.acquirer_id
        #reference = tx.reference or "ODOO-%s-%s" % (datetime.datetime.now().strftime('%Y%m%d_%H%M%S'), tx.partner_id.id)

        data = {
            'PAYID': tx.acquirer_reference,
            'PSPID': account.ogone_pspid,
            'USERID': account.ogone_userid,
            'PSWD': account.ogone_password,
        }

        query_direct_url = 'https://secure.ogone.com/ncol/%s/querydirect.asp' % (tx.acquirer_id.environment)

        _logger.debug("Ogone data %s", pformat(data))
        request = urllib2.Request(query_direct_url, urlencode(data))
        result = urllib2.urlopen(request).read()
        _logger.debug('Ogone response = %s', result)

        try:
            tree = objectify.fromstring(result)
        except etree.XMLSyntaxError:
            # invalid response from ogone
            _logger.exception('Invalid xml response from ogone')
            raise

        return tree


class PaymentMethod(osv.Model):
    _inherit = 'payment.method'

    def ogone_create(self, cr, uid, values, context=None):
        if values.get('cc_number'):
            # create a alias via batch
            values['cc_number'] = values['cc_number'].replace(' ', '')
            acquirer = self.pool['payment.acquirer'].browse(cr, uid, values['acquirer_id'])
            alias = 'ODOO-NEW-ALIAS-%s' % time.time()

            expiry = str(values['cc_expiry'][:2]) + str(values['cc_expiry'][-2:])
            line = 'ADDALIAS;%(alias)s;%(cc_holder_name)s;%(cc_number)s;%(expiry)s;%(cc_brand)s;%(pspid)s'
            line = line % dict(values, alias=alias, expiry=expiry, pspid=acquirer.ogone_pspid)

            data = {
                'FILE_REFERENCE': alias,
                'TRANSACTION_CODE': 'ATR',
                'OPERATION': 'SAL',
                'NB_PAYMENTS': 1,   # even if we do not actually have any payment, ogone want it to not be 0
                'FILE': line,
                'REPLY_TYPE': 'XML',
                'PSPID': acquirer.ogone_pspid,
                'USERID': acquirer.ogone_userid,
                'PSWD': acquirer.ogone_password,
                'PROCESS_MODE': 'CHECKANDPROCESS',
            }

            url = 'https://secure.ogone.com/ncol/%s/AFU_agree.asp' % (acquirer.environment,)
            request = urllib2.Request(url, urlencode(data))

<<<<<<< HEAD
            result = urllib2.urlopen(request).read()

=======
        tx_data = self.ogone_s2s_generate_values(cr, uid, id, values, context=context)
        _logger.debug('Generated Ogone s2s data %s', pformat(tx_data))

        request = urllib2.Request(tx.acquirer_id.ogone_direct_order_url, urlencode(tx_data))
        result = urllib2.urlopen(request).read()
        _logger.debug('Contacted Ogone direct order; result %s', result)

        tree = objectify.fromstring(result)
        payid = tree.get('PAYID')

        query_direct_data = dict(
            PSPID=tx.acquirer_id.ogone_pspid,
            USERID=tx.acquirer_id.ogone_userid,
            PSWD=tx.acquirer_id.ogone_password,
            ID=payid,
        )
        query_direct_url = 'https://secure.ogone.com/ncol/%s/querydirect.asp' % (tx.acquirer_id.environment,)

        tries = 2
        tx_done = False
        tx_status = False
        while not tx_done or tries > 0:
>>>>>>> aabbdc73
            try:
                tree = objectify.fromstring(result)
            except etree.XMLSyntaxError:
                _logger.exception('Invalid xml response from ogone')
                return None

            error_code = error_str = None
            if hasattr(tree, 'PARAMS_ERROR'):
                error_code = tree.NCERROR.text
                error_str = 'PARAMS ERROR: %s' % (tree.PARAMS_ERROR.text or '',)
            else:
                node = tree.FORMAT_CHECK
                error_node = getattr(node, 'FORMAT_CHECK_ERROR', None)
                if error_node is not None:
                    error_code = error_node.NCERROR.text
                    error_str = 'CHECK ERROR: %s' % (error_node.ERROR.text or '',)

            if error_code:
                error_msg = tree.get(error_code)
                error = '%s\n\n%s: %s' % (error_str, error_code, error_msg)
                _logger.error(error)
                raise Exception(error)

            return {
                'acquirer_ref': alias,
                'name': 'XXXXXXXXXXXX%s - %s' % (values['cc_number'][-4:], values['cc_holder_name'])
            }
        return {}<|MERGE_RESOLUTION|>--- conflicted
+++ resolved
@@ -481,33 +481,8 @@
             url = 'https://secure.ogone.com/ncol/%s/AFU_agree.asp' % (acquirer.environment,)
             request = urllib2.Request(url, urlencode(data))
 
-<<<<<<< HEAD
             result = urllib2.urlopen(request).read()
 
-=======
-        tx_data = self.ogone_s2s_generate_values(cr, uid, id, values, context=context)
-        _logger.debug('Generated Ogone s2s data %s', pformat(tx_data))
-
-        request = urllib2.Request(tx.acquirer_id.ogone_direct_order_url, urlencode(tx_data))
-        result = urllib2.urlopen(request).read()
-        _logger.debug('Contacted Ogone direct order; result %s', result)
-
-        tree = objectify.fromstring(result)
-        payid = tree.get('PAYID')
-
-        query_direct_data = dict(
-            PSPID=tx.acquirer_id.ogone_pspid,
-            USERID=tx.acquirer_id.ogone_userid,
-            PSWD=tx.acquirer_id.ogone_password,
-            ID=payid,
-        )
-        query_direct_url = 'https://secure.ogone.com/ncol/%s/querydirect.asp' % (tx.acquirer_id.environment,)
-
-        tries = 2
-        tx_done = False
-        tx_status = False
-        while not tx_done or tries > 0:
->>>>>>> aabbdc73
             try:
                 tree = objectify.fromstring(result)
             except etree.XMLSyntaxError:
