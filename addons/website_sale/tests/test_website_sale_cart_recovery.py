# -*- coding: utf-8 -*-
# Part of Odoo. See LICENSE file for full copyright and licensing details.

from odoo.tests import tagged
from odoo.tests.common import HttpCase, TransactionCase


@tagged('post_install', '-at_install')
class TestWebsiteSaleCartRecovery(HttpCase):

    def test_01_shop_cart_recovery_tour(self):
        """The goal of this test is to make sure cart recovery works."""
<<<<<<< HEAD
        self.start_tour("/", 'shop_cart_recovery', login="portal")
=======
        self.browser_js("/", "odoo.__DEBUG__.services['web_tour.tour'].run('shop_cart_recovery')", "odoo.__DEBUG__.services['web_tour.tour'].tours.shop_cart_recovery.ready", login="portal")


@tagged('post_install', '-at_install')
class TestWebsiteSaleCartRecoveryServer(TransactionCase):

    def setUp(self):
        res = super(TestWebsiteSaleCartRecoveryServer, self).setUp()

        self.customer = self.env['res.partner'].create({
            'name': 'a',
            'email': 'a@example.com',
        })
        self.recovery_template_default = self.env.ref('website_sale.mail_template_sale_cart_recovery')
        self.recovery_template_custom1 = self.recovery_template_default.copy()
        self.recovery_template_custom2 = self.recovery_template_default.copy()

        self.website0 = self.env['website'].create({
            'name': 'web0',
            'cart_recovery_mail_template_id': self.recovery_template_default.id,
        })
        self.website1 = self.env['website'].create({
            'name': 'web1',
            'cart_recovery_mail_template_id': self.recovery_template_custom1.id,
        })
        self.website2 = self.env['website'].create({
            'name': 'web2',
            'cart_recovery_mail_template_id': self.recovery_template_custom2.id,
        })
        self.so0 = self.env['sale.order'].create({
            'partner_id': self.customer.id,
            'website_id': self.website0.id,
            'is_abandoned_cart': True,
            'cart_recovery_email_sent': False,
        })
        self.so1 = self.env['sale.order'].create({
            'partner_id': self.customer.id,
            'website_id': self.website1.id,
            'is_abandoned_cart': True,
            'cart_recovery_email_sent': False,
        })
        self.so2 = self.env['sale.order'].create({
            'partner_id': self.customer.id,
            'website_id': self.website2.id,
            'is_abandoned_cart': True,
            'cart_recovery_email_sent': False,
        })

        return res

    def test_cart_recovery_mail_template(self):
        """Make sure that we get the correct cart recovery templates to send."""
        self.assertEqual(
            self.so1._get_cart_recovery_template(),
            self.recovery_template_custom1,
            "We do not return the correct mail template"
        )
        self.assertEqual(
            self.so2._get_cart_recovery_template(),
            self.recovery_template_custom2,
            "We do not return the correct mail template"
        )
        # Orders that belong to different websites; we should get the default template
        self.assertEqual(
            (self.so1 + self.so2)._get_cart_recovery_template(),
            self.recovery_template_default,
            "We do not return the correct mail template"
        )

    def test_cart_recovery_mail_template_send(self):
        """The goal of this test is to make sure cart recovery works."""
        orders = self.so0 + self.so1 + self.so2

        self.assertFalse(
            any(orders.mapped('cart_recovery_email_sent')),
            "The recovery mail should not have been sent yet."
        )
        self.assertFalse(
            any(orders.mapped('access_token')),
            "There should not be an access token yet."
        )

        orders._cart_recovery_email_send()

        self.assertTrue(
            all(orders.mapped('cart_recovery_email_sent')),
            "The recovery mail should have been sent."
        )
        self.assertTrue(
            all(orders.mapped('access_token')),
            "All tokens should have been generated."
        )

        sent_mail = {}
        for order in orders:
            mail = self.env["mail.mail"].search([
                ('record_name', '=', order['name'])
            ])
            sent_mail.update({order: mail})

        self.assertTrue(
            all(len(sent_mail[order]) == 1 for order in orders),
            "Each cart recovery mail has been sent exactly once."
        )
        self.assertTrue(
            all(order.access_token in sent_mail[order].body for order in orders),
            "Each mail should contain the access token of the corresponding SO."
        )
>>>>>>> 40967986
<|MERGE_RESOLUTION|>--- conflicted
+++ resolved
@@ -10,10 +10,7 @@
 
     def test_01_shop_cart_recovery_tour(self):
         """The goal of this test is to make sure cart recovery works."""
-<<<<<<< HEAD
         self.start_tour("/", 'shop_cart_recovery', login="portal")
-=======
-        self.browser_js("/", "odoo.__DEBUG__.services['web_tour.tour'].run('shop_cart_recovery')", "odoo.__DEBUG__.services['web_tour.tour'].tours.shop_cart_recovery.ready", login="portal")
 
 
 @tagged('post_install', '-at_install')
@@ -120,5 +117,4 @@
         self.assertTrue(
             all(order.access_token in sent_mail[order].body for order in orders),
             "Each mail should contain the access token of the corresponding SO."
-        )
->>>>>>> 40967986
+        )