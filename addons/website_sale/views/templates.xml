<?xml version="1.0" encoding="utf-8"?>
<odoo>
    <!-- Layout and common templates -->
    <template id="assets_backend" inherit_id="web.assets_backend">
        <xpath expr="." position="inside">
            <script type="text/javascript" src="/website_sale/static/src/js/website_sale_backend.js"></script>
        </xpath>
    </template>

    <template id="assets_frontend" inherit_id="website.assets_frontend" name="Shop">
        <xpath expr="." position="inside">
            <link rel="stylesheet" href="/website_sale/static/src/css/website_sale.css" />
            <link rel="stylesheet" href="/website_sale/static/src/css/website_mail.css" />
            <script type="text/javascript" src="/website_sale/static/src/js/website_sale.js"></script>
            <script type="text/javascript" src="/website_sale/static/src/js/website_sale_payment.js"></script>
            <script type="text/javascript" src="/website_sale/static/src/js/website_sale_validate.js"></script>
            <script type="text/javascript" src="/website_sale/static/src/js/website_sale_tour_buy.js"></script>
            <script type="text/javascript" src="/website_sale/static/src/js/website_sale_rating.js"></script>
            <script type="text/javascript" src="/website_sale/static/src/js/website_sale_tracking.js"></script>
        </xpath>
    </template>

    <template id="assets_editor" inherit_id="website.assets_editor" name="Shop Editor">
        <xpath expr="." position="inside">
            <script type="text/javascript" src="/website_sale/static/src/js/website_sale.editor.js"></script>
            <script type="text/javascript" src="/website_sale/static/src/js/website_sale_tour_shop.js"></script>
        </xpath>
    </template>

    <template id="header" inherit_id="website.layout" name="Header Shop My Cart Link">
        <xpath expr="//header//ul[@id='top_menu']/li" position="before">
            <t t-set="website_sale_order" t-value="website.sale_get_order()" />
            <li t-att-class="'' if website_sale_order and website_sale_order.cart_quantity else 'hidden'">
                <a href="/shop/cart">
                    <i class="fa fa-shopping-cart"></i>
                    My cart <sup t-attf-class="my_cart_quantity label label-primary" t-esc="website_sale_order and website_sale_order.cart_quantity or ''" />
                </a>
            </li>
        </xpath>
    </template>

    <template id="search" name="Search Box">
        <form t-att-action="keep('/shop'+ ('/category/'+slug(category)) if category else None, search=0)" method="get" t-att-class="search_class">
            <t t-if="attrib_values">
                <t t-foreach="attrib_values" t-as="a">
                    <input type="hidden" name="attrib" t-att-value="'%s-%s' % (a[0], a[1])" />
                </t>
            </t>
            <t t-call="website.website_search_box" />
        </form>
    </template>

    <template id="search count" inherit_id="website.website_search_box" active="False" customize_show="True" name="Show # found">
        <xpath expr="//button[contains(@class, 'oe_search_button')]" position="inside">
            <span t-if='search and search_count' class='oe_search_found'> <small>(<t t-esc="search_count"/> found)</small></span>
        </xpath>
    </template>

    <template id="404">
        <t t-call="website.layout">
            <div id="wrap">
                <div class="oe_structure oe_empty">
                    <div class="container">
                        <h1 class="mt32">Product not found!</h1>
                        <p>Sorry, this product is not available anymore.</p>
                        <p>
                            <a t-attf-href="/shop">Return to the product list.</a>
                        </p>
                    </div>
                </div>
            </div>
        </t>
    </template>

    <!-- Product item used by /shop and /shop/cart -->
    <template id="products_item" name="Products item">
        <form action="/shop/cart/update" method="post">
            <input type="hidden" name="csrf_token" t-att-value="request.csrf_token()" />
            <div itemscope="itemscope" itemtype="http://schema.org/Product">
                <div class="ribbon-wrapper">
                    <div class="ribbon btn btn-danger">Sale</div>
                </div>
                <div class="oe_product_image">
                    <a itemprop="url" t-att-href="keep('/shop/product/%s' % slug(product), page=(pager['page']['num'] if pager['page']['num']&gt;1 else None))">
                        <span itemprop="image" t-field="product.image" t-options="{'widget': 'image', 'resize': None if product_image_big else '300x300', 'zoom': 'image'}" t-att-alt="product.name" />
                    </a>
                </div>
                <t t-if="show_publish">
                    <div id="website_published_button" class="" groups="sales_team.group_sale_manager">
                        <t t-call="website.publish_management">
                            <t t-set="object" t-value="product" />
                            <t t-set="publish_edit" t-value="True" />
                            <t t-set="action" t-value="'product.product_template_action'" />
                        </t>
                    </div>
                </t>
                <section>
                    <h5>
                        <strong>
                            <a itemprop="name" t-att-href="keep('/shop/product/%s' % slug(product), page=(pager['page']['num'] if pager['page']['num']&gt;1 else None))" t-field="product.name" />
                        </strong>
                    </h5>
                    <div itemprop="offers" itemscope="itemscope" itemtype="http://schema.org/Offer" class="product_price" t-if="product.product_variant_ids">
                        <b>
                            <t t-if="(compute_currency(product.lst_price) - product.website_price ) &gt; 0.01  and website.get_current_pricelist().discount_policy=='without_discount'">
                                <del class="text-danger mr8" style="white-space: nowrap;" t-esc="compute_currency(product.website_public_price)" t-options="{'widget': 'monetary', 'display_currency': website.get_current_pricelist().currency_id, 'from_currency': website.currency_id}" />
                            </t>

                            <span t-esc="product.website_price" t-options="{'widget': 'monetary', 'display_currency': website.currency_id}"/>
                            <span itemprop="price" style="display:none;" t-esc="product.website_price" />
                            <span itemprop="priceCurrency" style="display:none;" t-esc="website.currency_id.name" />
                        </b>
                    </div>
                </section>
            </div>
        </form>
    </template>

    <template id="products_description" inherit_id="website_sale.products_item" active="False" customize_show="True" name="Product Description">
        <xpath expr="//div[@class='product_price']" position="before">
            <div class="text-info oe_subdescription" contenteditable="false">
                <div itemprop="description" t-field="product.description_sale"></div>
            </div>
        </xpath>
    </template>

    <template id="products_add_to_cart" inherit_id="website_sale.products_item" active="False" customize_show="True" name="Add to Cart">
        <xpath expr="//div[@class='product_price']" position="inside">
            <input name="product_id" t-att-value="product.product_variant_id.id" type="hidden" />
            <t t-if="len(product.product_variant_ids) == 1">
                <a class="btn btn-default btn-xs a-submit">
                    <span class="fa fa-shopping-cart" />
                </a>
            </t>
            <t t-if="len(product.product_variant_ids) &gt; 1">
                <a class="btn btn-default btn-xs" t-att-href="keep('/shop/product/%s' % slug(product), page=(pager['page']['num'] if pager['page']['num']&gt;1 else None))">
                    <span class="fa fa-shopping-cart" />
                </a>
            </t>
        </xpath>
    </template>

    <template id="pricelist_list" name="Pricelists Dropdown">
        <t t-set="website_sale_pricelists" t-value="website.get_pricelist_available(show_visible=True)" />
        <div t-attf-class="#{website_sale_pricelists and len(website_sale_pricelists)&gt;1 and 'dropdown' or 'hidden'} btn-group">
            <t t-set="curr_pl" t-value="website.get_current_pricelist()" />
            <a href="#" class="dropdown-toggle btn btn-default" data-toggle="dropdown">
                <t t-esc="curr_pl and curr_pl.name or ' - '" />
                <span class="caret"></span>
            </a>
            <ul class="dropdown-menu" role="menu">
                <li t-foreach="website_sale_pricelists" t-as="pl">
                    <a t-att-href="'/shop/change_pricelist/%s' % pl.id">
                        <span class="switcher_pricelist" t-att-data-pl_id="pl.id" t-esc="pl.name" />
                    </a>
                </li>
            </ul>
        </div>
    </template>

    <!-- /shop product listing -->
    <template id="products" name="Products">
        <t t-call="website.layout">
            <t t-set="additional_title">Shop</t>
            <div id="wrap" class="js_sale">
                <div class="oe_structure" />
                <div class="container oe_website_sale">
                    <div class="products_pager">
                        <div class="row" style="width: 100%;">
                            <t t-call="website_sale.search">
                                <t t-set="search_class">pagination form-inline o_website_sale_search</t>
                            </t>
                            <t t-call="website_sale.pricelist_list" />
                            <t t-call="website.pager" />
                        </div>
                    </div>
                    <div class="row">
                        <div class="hidden" id="products_grid_before"></div>
                        <div class="col-md-12" id="products_grid">
                            <table width="100%">
                                <tbody>
                                    <tr t-ignore="true">
                                        <td t-foreach="range(0,rows)" t-as="row" t-attf-width="#{100/rows}%"></td>
                                    </tr>
                                    <tr t-foreach="bins" t-as="tr_product">
                                        <t t-foreach="tr_product" t-as="td_product">
                                            <t t-if="td_product">
                                                <t t-set="product" t-value="td_product['product']" />
                                                <td t-att-colspan="td_product['x'] != 1 and td_product['x']" t-att-rowspan="td_product['y'] != 1 and td_product['y']" t-attf-class="oe_product oe_grid oe-height-#{td_product['y']*2} #{ td_product['class'] }">
                                                    <div class="oe_product_cart" t-att-data-publish="product.website_published and 'on' or 'off'">
                                                        <t t-set="product_image_big" t-value="td_product['x']+td_product['y'] &gt; 2" />
                                                        <t t-call="website_sale.products_item" />
                                                    </div>
                                                </td>
                                            </t>
                                            <td t-if="not td_product" class="oe-height-2" />
                                        </t>
                                    </tr>
                                </tbody>
                            </table>
                            <t t-if="not bins">
                                <div class="text-center text-muted">
                                    <h3 class="css_editable_display">No product defined.</h3>
                                    <p groups="sales_team.group_sale_manager">Click <i>'New'</i> in the top-right corner to create your first product.</p>
                                </div>
                            </t>
                        </div>
                    </div>
                    <div class="products_pager">
                        <t t-call="website.pager" />
                    </div>
                </div>
                <div class="oe_structure mb32" />
            </div>
        </t>
    </template>

    <template id="sort" inherit_id="website_sale.products" active="True" customize_show="True" name="Show Sort by">
        <xpath expr="//div[@class='products_pager']/div/t[@t-call][last()]" position="after">
            <t t-set="list_price_desc_label">Price <i class="fa fa-arrow-up" aria-hidden="true"/></t>
            <t t-set="list_price_asc_label">Price <i class="fa fa-arrow-down" aria-hidden="true"/></t>
            <t t-set="name_asc_label">Name</t>
            <t t-set="website_sale_sortable" t-value="[
                (list_price_desc_label, 'list_price desc'),
                (list_price_asc_label, 'list_price asc'),
                (name_asc_label, 'name asc')
            ]"/>
            <div class="dropdown btn-group dropdown_sorty_by">
                <a href="#" class="dropdown-toggle btn btn-default" data-toggle="dropdown">
                    <span>Sort by</span>
                    <span class="caret"></span>
                </a>
                <ul class="dropdown-menu" role="menu">
                    <li t-foreach="website_sale_sortable" t-as="sortby">
                        <a t-att-href="keep('/shop', order=sortby[1])">
                            <span t-raw="sortby[0]"/>
                        </a>
                    </li>
                </ul>
            </div>
        </xpath>
    </template>


    <!-- Add to cart button-->
    <template id="categories_recursive" name="Category list">
        <li t-att-class="'active' if c.id == int(category or 0) else None">
            <a t-att-href="keep('/shop/category/' + slug(c), category=0)" t-field="c.name"></a>
            <ul t-if="c.child_id" class="nav nav-pills nav-stacked nav-hierarchy">
                <t t-foreach="c.child_id" t-as="c">
                    <t t-call="website_sale.categories_recursive" />
                </t>
            </ul>
        </li>
    </template>

    <template id="products_categories" inherit_id="website_sale.products" active="False" customize_show="True" name="Product Categories">
        <xpath expr="//div[@id='products_grid_before']" position="inside">
            <ul class="nav nav-pills nav-stacked mt16">
                <li t-att-class=" '' if category else 'active' ">
                    <a t-att-href="keep('/shop',category=0)" class="o_not_editable">All Products</a>
                </li>
                <t t-foreach="categories" t-as="c">
                    <t t-call="website_sale.categories_recursive" />
                </t>
            </ul>
        </xpath>
        <xpath expr="//div[@id='products_grid_before']" position="attributes">
            <attribute name="class">col-md-3 col-sm-4 col-xs-12</attribute>
        </xpath>
        <xpath expr="//div[@id='products_grid']" position="attributes">
            <attribute name="class">col-md-9 col-sm-8</attribute>
        </xpath>
    </template>

    <template id="option_collapse_categories_recursive" name="Collapse Category Recursive">
        <li t-att-class="'active' if categ.id == int(category or 0) else None">
            <i t-if="categ.child_id" t-attf-class="text-primary fa #{'fa-chevron-down' if categ.id in parent_category_ids else 'fa-chevron-right'}" />
            <a t-att-href="keep('/shop/category/' + slug(categ), category=0)" t-field="categ.name"></a>
            <ul t-if="categ.child_id" class="nav nav-pills nav-stacked nav-hierarchy" t-att-style="'display:block;' if categ.id in parent_category_ids else 'display:none;'">
                <t t-foreach="categ.child_id" t-as="categ">
                    <t t-call="website_sale.option_collapse_categories_recursive" />
                </t>
            </ul>
        </li>
    </template>

    <template id="option_collapse_products_categories" name="Collapsible Category List" inherit_id="website_sale.products_categories" active="False" customize_show="True">
        <xpath expr="//div[@id='products_grid_before']/ul" position="replace">
            <ul class="nav nav-pills nav-stacked mt16" id="o_shop_collapse_category">
                <li t-att-class=" '' if category else 'active' ">
                    <a t-att-href="keep('/shop',category=0)" class="o_not_editable">All Products</a>
                </li>
                <t t-foreach="categories" t-as="categ">
                    <t t-call="website_sale.option_collapse_categories_recursive" />
                </t>
            </ul>
        </xpath>
    </template>

    <template id="products_attributes" inherit_id="website_sale.products" active="False" customize_show="True" name="Product Attribute's Filters">
        <xpath expr="//div[@id='products_grid_before']" position="inside">
            <form class="js_attributes" method="get">
                <input type="hidden" name="search" t-att-value="search" />
                <ul class="nav nav-pills nav-stacked mt16">
                    <t t-foreach="attributes" t-as="a">
                        <t t-if="a.type != 'hidden'">
                            <li t-if="a.value_ids and len(a.value_ids) &gt; 1">
                                <div>
                                    <strong t-field="a.name" />
                                </div>
                                <t t-if="a.type == 'select'">
                                    <select class="form-control" name="attrib">
                                        <option value="" />
                                        <t t-foreach="a.value_ids" t-as="v">
                                            <option t-att-value="'%s-%s' % (a.id,v.id)" t-esc="v.name" t-att-selected="v.id in attrib_set" />
                                        </t>
                                    </select>
                                </t>
                                <t t-if="a.type == 'radio'">
                                    <ul class="nav nav-pills nav-stacked">
                                        <t t-foreach="a.value_ids" t-as="v">
                                            <li t-att-class="'active' if v.id in attrib_set else None">
                                                <label style="margin: 0 20px;">
                                                    <input type="checkbox" name="attrib" t-att-value="'%s-%s' % (a.id,v.id)" t-att-checked="'checked' if v.id in attrib_set else None" />
                                                    <span style="font-weight: normal" t-field="v.name" />
                                                </label>
                                            </li>
                                        </t>
                                    </ul>
                                </t>
                                <t t-if="a.type == 'color'">
                                    <t t-foreach="a.value_ids" t-as="v">
                                        <label t-attf-style="background-color:#{v.html_color or v.name}" t-attf-class="css_attribute_color #{'active' if v.id in attrib_set else ''}">
                                            <input type="checkbox" name="attrib" t-att-value="'%s-%s' % (a.id,v.id)" t-att-checked="'checked' if v.id in attrib_set else None" t-att-title="v.name" />
                                        </label>
                                    </t>
                                </t>
                            </li>
                        </t>
                    </t>
                </ul>
            </form>
        </xpath>
        <xpath expr="//div[@id='products_grid_before']" position="attributes">
            <attribute name="class">col-md-3 hidden-xs</attribute>
        </xpath>
        <xpath expr="//div[@id='products_grid']" position="attributes">
            <attribute name="class">col-md-9</attribute>
        </xpath>
    </template>

    <template id="products_list_view" inherit_id="website_sale.products" active="False" customize_show="True" name="List View">
        <xpath expr="//div[@id='products_grid']//table" position="replace">
            <t t-foreach="products" t-as="product">
                <div class="oe_product oe_list oe_product_cart" t-att-data-publish="product.website_published and 'on' or 'off'">
                    <t t-call="website_sale.products_item">
                        <t t-set="show_publish" t-value="True" />
                    </t>
                </div>
            </t>
        </xpath>
    </template>

    <!-- /shop/product product page -->
    <template id="product" name="Product">
        <t t-call="website.layout">
            <t t-set="additional_title" t-value="product.name" />
            <div itemscope="itemscope" itemtype="http://schema.org/Product" id="wrap" class="js_sale">
                <section t-attf-class="container mt8 oe_website_sale #{(compute_currency(product.lst_price) - product.website_price) &gt; 0.01 and website.get_current_pricelist().discount_policy == 'without_discount'  and 'discount'}" id="product_detail">
                    <div class="row">
                        <div class="col-sm-4">
                            <ol class="breadcrumb">
                                <li>
                                    <a t-att-href="keep(category=0)">Products</a>
                                </li>
                                <li t-if="category">
                                    <a t-att-href="keep('/shop/category/%s' % slug(category), category=0)" t-field="category.name" />
                                </li>
                                <li class="active">
                                    <span t-field="product.name" />
                                </li>
                            </ol>
                        </div>
                        <div class="col-sm-3 mb8">
                            <t t-call="website_sale.search" />
                        </div>
                        <div id="website_published_button" class="col-sm-3">
                            <t t-call="website.publish_management" groups="sales_team.group_sale_manager">
                                <t t-set="object" t-value="product" />
                                <t t-set="publish_edit" t-value="True" />
                                <t t-set="action" t-value="'product.product_template_action'" />
                            </t>
                        </div>
                        <div class="col-sm-2 text-right">
                            <t t-call="website_sale.pricelist_list" />
                        </div>
                    </div>
                    <div class="row">
                        <div class="col-sm-7">
                            <span itemprop="image" t-field="product.image" t-options="{'widget': 'image', 'class': 'product_detail_img', 'alt-field': 'name', 'zoom': 'image'}" groups="!website_sale.group_website_multi_image"/>
                            <t groups="website_sale.group_website_multi_image">
                                <t t-set="variant_img" t-value="product.product_variant_ids[0].image_variant"/>
                                <t t-set="image_ids"  t-value="product.product_image_ids"/>
                                <div id="o-carousel-product" class="carousel slide" data-ride="carousel" data-interval="0">
                                  <div class="carousel-outer">
                                    <div class="carousel-inner">
                                        <div class="item active" itemprop="image" t-field="product.product_variant_ids[0].image" t-options='{"widget": "image", "class": "product_detail_img js_variant_img", "alt-field": "name", "zoom": "image"}'/>
                                        <div t-if="variant_img" class="item" itemprop="image" t-field="product.image" t-options='{"widget": "image", "class": "product_detail_img", "alt-field": "name", "zoom": "image"}'/>
                                        <t t-if="len(image_ids)" t-foreach="image_ids" t-as="pimg">
                                            <div class="item" t-field="pimg.image" t-options='{"widget": "image", "class": "product_detail_img", "alt-field": "name", "zoom": "image" }'/>
                                        </t>
                                    </div>

                                    <t t-if="len(image_ids) or variant_img">
                                        <a class="carousel-control left" href="#o-carousel-product" role="button" data-slide="prev" >
                                            <span class="fa fa-chevron-left" aria-hidden="true"/>
                                            <span class="sr-only">Previous</span>
                                        </a>
                                        <a class="carousel-control right" href="#o-carousel-product" role="button" data-slide="next">
                                            <span class="fa fa-chevron-right" aria-hidden="true"/>
                                            <span class="sr-only">Next</span>
                                        </a>
                                    </t>
                                  </div>

                                  <ol class="carousel-indicators" t-if="len(image_ids) or variant_img">
                                    <li data-target="#o-carousel-product" data-slide-to="0" class="active">
                                        <img class="img img-responsive js_variant_img_small" t-attf-src="/website/image/product.product/{{product.product_variant_ids[0].id}}/image/90x90" t-att-alt="product.name"/>
                                    </li>
                                    <li t-if="variant_img" data-target="#o-carousel-product" data-slide-to="1" class="">
                                        <img class="img img-responsive" t-attf-src="/website/image/product.template/{{product.id}}/image/90x90" t-att-alt="product.name"/>
                                    </li>
                                    <t t-if="len(image_ids)" t-foreach="image_ids" t-as="pimg">
                                        <li data-target="#o-carousel-product" t-att-data-slide-to="pimg_index + (variant_img and 2 or 1)">
                                            <img class="img img-responsive" t-attf-src="/website/image/product.image/{{pimg.id}}/image/90x90" t-att-alt="pimg.name"/>
                                        </li>
                                    </t>
                                  </ol>
                                </div>
                            </t>
                        </div>
                        <div class="col-sm-5 col-lg-4 col-lg-offset-1" id="product_details">
                            <h1 itemprop="name" t-field="product.name">Product Name</h1>
                            <span itemprop="url" style="display:none;" t-esc="'/shop/product/%s' % slug(product)" />
                            <form action="/shop/cart/update" class="js_add_cart_variants" t-att-data-attribute_value_ids="product.product_variant_ids.ids" method="POST">
                                <input type="hidden" name="csrf_token" t-att-value="request.csrf_token()" />
                                <div class="js_product" t-if="product.product_variant_ids">
                                    <t t-placeholder="select">
                                        <input type="hidden" class="product_id" name="product_id" t-att-value="product.product_variant_id.id if len(product.product_variant_ids) == 1 else '0'" />
                                        <t t-call="website_sale.variants">
                                            <t t-set="ul_class" t-value="'nav-stacked'" />
                                        </t>
                                    </t>
                                    <t t-call="website_sale.product_price" />
                                    <p t-if="len(product.product_variant_ids) &gt; 1" class="css_not_available_msg bg-danger" style="padding: 15px;">Product not available</p>
                                    <a id="add_to_cart" class="btn btn-primary btn-lg mt8 js_check_product a-submit" href="#">Add to Cart</a>
                                </div>
                            </form>
                            <hr />
                            <div t-if="product.availability == 'in_stock'" class="alert alert-success">
                                <span class="fa fa-check" />
                                <span>In Stock</span>
                            </div>
                            <div t-if="product.availability == 'warning'" class="alert alert-warning">
                                <span class="fa fa-warning" />
                                <span t-field="product.availability_warning" />
                            </div>
                            <hr t-if="product.description_sale" />
                            <div>
                                <p t-field="product.description_sale" class="text-muted" />
                            </div>
                            <hr />
                            <p class="text-muted">
                              30-day money-back guarantee<br />
                              Free Shipping in U.S.<br />
                              Buy now, get in 2 days
                            </p>
                        </div>
                    </div>
                </section>
                <div itemprop="description" t-field="product.website_description" class="oe_structure mt16" id="product_full_description" />
                <t t-set="head">
                    <!-- Facebook and linkedin sharing data -->
                    <meta property="og:type" content="website" />
                    <meta property="og:url" t-att-content="request.httprequest.url" />
                    <meta property="og:image" t-attf-content="#{request.httprequest.url_root}web/image/product.template/#{product.id}/image" />
                    <meta property="og:description" t-att-content="product.description_sale" />
                    <!--  Twitter sharing data -->
                    <meta name="twitter:card" content="summary_large_image" />
                    <meta name="twitter:site" t-attf-content="@#{res_company.name}" />
                    <meta name="twitter:title" t-att-content="product.name" />
                    <meta name="twitter:description" t-att-content="product.description_sale" />
                    <meta name="twitter:image" t-attf-content="#{request.httprequest.url_root}web/image/product.template/#{product.id}/image" />
                </t>
            </div>
        </t>
    </template>

    <template inherit_id='website_sale.product' id="product_picture_magnify" customize_show="True" name="Activate Magnify">
        <xpath expr='//div[contains(@class, "js_sale")]' position='attributes'>
            <attribute name="class" separator=" " add="ecom-zoomable zoomodoo-hover" />
        </xpath>
    </template>

    <template id="recommended_products" inherit_id="website_sale.product" customize_show="True" name="Alternative Products">
        <xpath expr="//div[@id='product_full_description']" position="after">
            <div class="container mt32" t-if="product.alternative_product_ids">
                <h3>Alternative Products:</h3>
                <div class="row mt16" style="">
                    <t t-foreach="product.alternative_product_ids" t-as="alt_product">
                        <div class="col-md-2 thumbnail" style="width: 170px; height:130px; float:left; display:inline; margin-right: 10px; overflow:hidden;">
                            <div class="mt16 text-center" style="height: 100%;">
                                <div t-field="alt_product.image_small" t-options="{'widget': 'image', 'class': 'img-rounded shadow o_alternative_product' }" />
                                <h5>
                                    <a t-attf-href="/shop/product/#{ slug(alt_product) }" style="display: block">
                                        <span t-att-title="alt_product.name" t-field="alt_product.name" style="display: block;" />
                                    </a>
                                </h5>
                            </div>
                        </div>
                    </t>
                </div>
            </div>
        </xpath>
    </template>

    <template id="product_attributes" inherit_id="website_sale.product" customize_show="True" name="Product attributes">
        <xpath expr="//p[@t-field='product.description_sale']" position="after">
            <hr t-if="sum([(1 if len(l.value_ids)==1 else 0) for l in product.attribute_line_ids])" />
            <p class="text-muted">
                <t t-foreach="product.attribute_line_ids.sorted(key=lambda x: x.attribute_id.sequence)" t-as="variant_id">
                    <t t-if="len(variant_id.value_ids)==1">
                        <span t-field="variant_id.attribute_id" />: <span t-field="variant_id.value_ids[0].name" /><br /></t>
                </t>
            </p>
        </xpath>
    </template>

    <!-- Product options: OpenChatter -->
    <template id="product_comment" inherit_id="website_sale.product" active="False" customize_show="True" name="Discussion and Rating">
        <xpath expr="//div[@id='product_details']" position="inside">
            <t t-call="rating.rating_card">
                <t t-set="rating_stat" t-value="rating_product"/>
                <t t-set="max_rate" t-value="5"/>
                <t t-set="min_rate" t-value="1"/>
            </t>
        </xpath>
        <xpath expr="//div[@t-field='product.website_description']" position="after">
            <hr class="mb32"/>
            <section class="container">
                <div class="row col-md-10 col-md-offset-1">
                    <div class="text-muted">
                        <h3 class="fa fa-comment-o">
                            <a id="comments">
                                <t t-if="len(product.website_message_ids) &lt;= 1" ><t t-esc="len(product.website_message_ids)"/> comment</t>
                                <t t-if="len(product.website_message_ids) > 1"><t t-esc="len(product.website_message_ids)"/> comments</t>
                            </a>
                        </h3>
                    </div>
                    <t t-call="website_mail.message_thread">
                        <t t-set="object" t-value="product"/>
                        <t t-set="chatter_mode" t-value="'json'"/>
                        <t t-set="rating_enable" t-value="True"/>
                    </t>
                </div>
            </section>
        </xpath>
    </template>

    <template id="product_quantity" inherit_id="website_sale.product" customize_show="True" name="Select Quantity">
      <xpath expr="//a[@id='add_to_cart']" position="before">
        <div class="css_quantity input-group oe_website_spinner" contenteditable="false">
            <a t-attf-href="#" class="mb8 input-group-addon js_add_cart_json">
                <i class="fa fa-minus"></i>
            </a>
            <input type="text" class="form-control" data-min="1" name="add_qty" value="1"/>
            <a t-attf-href="#" class="mb8 input-group-addon float_left js_add_cart_json">
                <i class="fa fa-plus"></i>
            </a>
        </div>
      </xpath>
    </template>

    <template id="product_price">
      <div itemprop="offers" itemscope="itemscope" itemtype="http://schema.org/Offer" class="product_price mt16">
          <h4 class="oe_price_h4 css_editable_mode_hidden">
              <span class="text-danger oe_default_price" style="text-decoration: line-through; white-space: nowrap;"
                t-esc="compute_currency(product.website_public_price)" t-options="{'widget': 'monetary', 'display_currency': website.get_current_pricelist().currency_id, 'from_currency': website.currency_id}" t-att-style="'text-decoration: line-through; white-space: nowrap; ' + '' if (compute_currency(product.lst_price) - product.website_price) &gt; 0.01 and website.get_current_pricelist().discount_policy == 'without_discount' else 'display: none;'"
              />
              <b class="oe_price" style="white-space: nowrap;" t-esc="product.website_price" t-options="{'widget': 'monetary', 'display_currency': website.currency_id}"/>
              <span itemprop="price" style="display:none;" t-esc="product.website_price"/>
              <span itemprop="priceCurrency" style="display:none;" t-esc="website.currency_id.name"/>
          </h4>
          <h4 class="css_non_editable_mode_hidden decimal_precision" t-att-data-precision="product.currency_id.decimal_places">
            <span t-field="product.lst_price"
                t-options='{
                   "widget": "monetary",
                   "display_currency": product.currency_id,
               }'/>
          </h4>
          <h4 class="hidden oe_not_available bg-warning">Product not available</h4>
      </div>
    </template>

    <template id="product_variants" inherit_id="website_sale.product" active="False" customize_show="True" name="List View of Variants">
      <xpath expr="//t[@t-placeholder='select']" position="replace">
        <input type="hidden" t-if="len(product.product_variant_ids) == 1" name="product_id" t-att-value="product.product_variant_id.id"/>
        <t t-call="website_sale.variants">
          <t t-set="ul_class" t-value="'nav-stacked'"/>
        </t>
        <t t-if="len(product.product_variant_ids) &gt; 1">
          <label label-default="label-default" class="radio" t-foreach="product.product_variant_ids" t-as="variant_id">
            <input type="radio" name="product_id" class="js_product_change" t-att-checked="'checked' if variant_id_index == 0 else None" t-att-value="variant_id.id" t-att-data-lst_price="variant_id.lst_price" t-att-data-price="variant_id.price"/>
            <span t-esc="variant_id.name_get()[0][1]"/>
            <span class="badge" t-if="variant_id.price_extra">
              <t t-esc="variant_id.price_extra > 0 and '+' or ''"/><span t-field="variant_id.price_extra" style="white-space: nowrap;" t-options='{
                    "widget": "monetary",
                    "from_currency": product.currency_id,
                    "display_currency": website.currency_id
                  }'/>
            </span>
          </label>
        </t>
      </xpath>
    </template>

    <template id="variants">
      <t t-set="attribute_value_ids" t-value="get_attribute_value_ids(product)"/>
      <ul t-attf-class="list-unstyled js_add_cart_variants #{ul_class}" t-att-data-attribute_value_ids="attribute_value_ids">
        <t t-foreach="product.attribute_line_ids.sorted(key=lambda x: x.attribute_id.sequence)" t-as="variant_id">
          <li t-if="len(variant_id.value_ids) > 1">

            <strong t-field="variant_id.attribute_id.name"/>

            <t t-if="variant_id.attribute_id.type in ['select', 'hidden']">
              <select t-attf-class="form-control #{'js_variant_change' if variant_id.attribute_id.create_variant else ''}" t-att-name="'attribute-%s-%s' % (product.id, variant_id.attribute_id.id)">
                <t t-foreach="variant_id.value_ids" t-as="value_id">
                  <option t-att-value="value_id.id">
                      <span t-field="value_id.name"/>
                      <span t-if="value_id.price_extra">
                          <t t-esc="value_id.price_extra > 0 and '+' or ''"/><span t-field="value_id.price_extra" style="white-space: nowrap;" t-options='{
                                   "widget": "monetary",
                                    "from_currency": product.currency_id,
                                   "display_currency": website.currency_id
                               }'/>
                      </span>
                  </option>
                </t>
              </select>
            </t>

<<<<<<< HEAD
            <t t-if="variant_id.attribute_id.type == 'radio'">
              <ul class="list-unstyled">
                  <t t-set="inc" t-value="0"/>
                  <t t-foreach="variant_id.value_ids" t-as="value_id">
                      <li class="form-group js_attribute_value" style="margin: 0;">
                          <label class="control-label" style="margin: 0 20px;">
                              <input type="radio" t-att-class="'js_variant_change' if variant_id.attribute_id.create_variant else None" t-att-checked="'checked' if not inc else None" t-att-name="'attribute-%s-%s' % (product.id, variant_id.attribute_id.id)" t-att-value="value_id.id" style="vertical-align: top; margin-right: 10px;"/>
                              <span t-field="value_id.name"/>
                              <span class="badge" t-if="value_id.price_extra">
                                  <t t-esc="value_id.price_extra > 0 and '+' or ''"/><span t-field="value_id.price_extra" style="white-space: nowrap;" t-options='{
                                          "widget": "monetary",
                                          "from_currency": product.currency_id,
                                          "display_currency": website.currency_id
                                       }'/>
                              </span>
                          </label>
                      </li>
                      <t t-set="inc" t-value="inc+1"/>
                  </t>
              </ul>
=======
      </div>
  </t>
</template>

<template id="product_quantity" inherit_id="website_sale.product" customize_show="True" name="Select Quantity">
  <xpath expr="//a[@id='add_to_cart']" position="before">
    <div class="css_quantity input-group oe_website_spinner" contenteditable="false">
        <a t-attf-href="#" class="mb8 input-group-addon js_add_cart_json">
            <i class="fa fa-minus"></i>
        </a>
        <input type="text" class="form-control" data-min="1" name="add_qty" value="1"/>
        <a t-attf-href="#" class="mb8 input-group-addon float_left js_add_cart_json">
            <i class="fa fa-plus"></i>
        </a>
    </div>
  </xpath>
</template>

<template id="product_price">
  <div itemprop="offers" itemscope="itemscope" itemtype="http://schema.org/Offer" class="product_price mt16">
      <h4 class="oe_price_h4 css_editable_mode_hidden decimal_precision"
        t-att-data-precision="user_id.partner_id.property_product_pricelist.currency_id.rounding">
          <span class="text-danger oe_default_price" style="text-decoration: line-through; white-space: nowrap;"
            t-field="product.lst_price"
            t-field-options='{
              "widget": "monetary",
              "from_currency": "product.currency_id",
              "display_currency": "website.currency_id"
           }'/>
          <b class="oe_price" style="white-space: nowrap;"
            t-field="product.price"
            t-field-options='{
               "widget": "monetary",
               "display_currency": "website.currency_id"
           }'/>
          <span itemprop="price" style="display:none;" t-esc="product.price"/>
          <span itemprop="priceCurrency" style="display:none;" t-esc="website.currency_id.name"/>
      </h4>
      <h4 class="css_non_editable_mode_hidden decimal_precision" t-att-data-precision="product.currency_id.decimal_places">
        <span t-field="product.lst_price"
            t-field-options='{
               "widget": "monetary",
               "display_currency": "product.currency_id"
           }'/>
      </h4>
      <h4 class="hidden oe_not_available bg-warning">Product not available</h4>
  </div>
</template>

<template id="product_variants" inherit_id="website_sale.product" active="False" customize_show="True" name="List View of Variants">
  <xpath expr="//t[@t-placeholder='select']" position="replace">
    <input type="hidden" t-if="len(product.product_variant_ids) == 1" name="product_id" t-att-value="product.product_variant_ids[0].id"/>
    <t t-call="website_sale.variants">
      <t t-set="ul_class" t-value="'nav-stacked'"/>
    </t>
    <t t-if="len(product.product_variant_ids) &gt; 1">
      <label label-default="label-default" class="radio" t-foreach="product.product_variant_ids" t-as="variant_id">
        <input type="radio" name="product_id" class="js_product_change" t-att-checked="'checked' if variant_id_index == 0 else ''" t-att-value="variant_id.id" t-att-data-lst_price="variant_id.lst_price" t-att-data-price="variant_id.price"/>
        <span t-esc="variant_id.name_get()[0][1]"/>
        <span class="badge" t-if="variant_id.price_extra">
          <t t-esc="variant_id.price_extra > 0 and '+' or ''"/><span t-field="variant_id.price_extra" style="white-space: nowrap;" t-field-options='{
                "widget": "monetary",
                "from_currency": "product.currency_id",
                "display_currency": "website.currency_id"
              }'/>
        </span>
      </label>
    </t>
  </xpath>
</template>

<template id="variants">
  <t t-set="attribute_value_ids" t-value="get_attribute_value_ids(product)"/>
  <ul t-attf-class="list-unstyled js_add_cart_variants #{ul_class}" t-att-data-attribute_value_ids="attribute_value_ids">
    <t t-foreach="product.attribute_line_ids.sorted(key=lambda x: x.attribute_id.sequence)" t-as="variant_id">
      <li t-if="len(variant_id.value_ids) > 1">

        <strong t-field="variant_id.attribute_id.name"/>

        <t t-if="variant_id.attribute_id.type in ['select', 'hidden']">
          <select class="form-control js_variant_change" t-att-name="'attribute-%s-%s' % (product.id, variant_id.attribute_id.id)">
            <t t-foreach="variant_id.value_ids" t-as="value_id">
              <option t-att-value="value_id.id">
                  <span t-field="value_id.name"/>
                  <span t-if="value_id.price_extra">
                      <t t-esc="value_id.price_extra > 0 and '+' or ''"/><span t-field="value_id.price_extra" style="white-space: nowrap;" t-field-options='{
                               "widget": "monetary",
                                "from_currency": "product.currency_id",
                               "display_currency": "website.currency_id"
                           }'/>
                  </span>
              </option>
>>>>>>> a0aca47f
            </t>

            <t t-if="variant_id.attribute_id.type == 'color'">
              <ul class="list-inline">
                  <t t-set="inc" t-value="0"/>
                  <li t-foreach="variant_id.value_ids" t-as="value_id">
                      <label t-attf-style="background-color:#{value_id.html_color or value_id.name}"
                          t-attf-class="css_attribute_color #{'active' if not inc else ''}">
                        <input type="radio" t-att-class="'js_variant_change' if variant_id.attribute_id.create_variant else None"
                          t-att-checked="'checked' if not inc else None"
                          t-att-name="'attribute-%s-%s' % (product.id, variant_id.attribute_id.id)"
                          t-att-value="value_id.id"
                          t-att-title="value_id.name"/>
                      </label>
                      <t t-set="inc" t-value="inc+1"/>
                  </li>
              </ul>
            </t>

          </li>
        </t>
      </ul>
    </template>

    <!-- extend the generic mail thread message template to add rating widget -->
    <template id="message_thread_rating" inherit_id="website_mail.message_thread" name="Chatter with rating">
        <xpath expr="//section[contains(@class, 'o_website_mail_thread')]" position="attributes">
            <attribute name="t-att-data-rating-enabled">rating_message_values and 1 or 0</attribute>
        </xpath>
        <xpath expr="//textarea[@name='message']" position="before">
            <t t-if="rating_enable">
                <t t-call="rating.rating_star_card">
                    <t t-set="rating_input_name" t-value="'rating'" />
                </t>
            </t>
        </xpath>
        <xpath expr="//ul[contains(@class, 'o_website_comments')]//h5" position="after">
            <t t-if="rating_enable">
                <div t-if="rating_message_values.get(message.id)">
                    <t t-call="rating.rating_star_card">
                        <t t-set="rating_default_value" t-value="rating_message_values.get(message.id)" />
                        <t t-set="rating_disabled" t-value="True" />
                    </t>
                </div>
            </t>
        </xpath>
    </template>

    <template id="wizard_checkout" name="Wizard Checkout">
        <ul class="wizard pull-right">
            <li t-att-class="step==10 and 'text-primary' or 'text-muted'" id="step10">
                <t t-if="step&gt;10 and step&lt;50">
                    <a href="/shop/cart" class="text-success">
                        Review Order<span class="chevron"></span>
                    </a>
                </t>
                <t t-if="not (step&gt;10 and step&lt;50)">
                    Review Order<span class="chevron"></span>
                </t>
            </li>
            <li t-att-class="(step==20 and 'text-primary') or 'text-muted'" id="step20">
                <t t-if="step&gt;20 and step&lt;50">
                    <a href="/shop/checkout" class="text-success">
                        <!-- billing if not loggedin - TODO -->
                        <t t-if="not website_sale_order or not website_sale_order.website_order_line or not website_sale_order.only_services">Shipping &amp;</t>
                            Billing<span class="chevron"/>
                    </a>
                </t>
                <t t-if="not (step&gt;20 and step&lt;50)">
                    <t t-if="not website_sale_order or not website_sale_order.website_order_line or not website_sale_order.only_services">Shipping &amp;</t>
                        Billing<span class="chevron"/>
                </t>
            </li>
            <li t-att-class="(step==40 and 'text-primary') or 'text-muted'" id="step40">
                Payment<span class="chevron"></span>
            </li>
            <li t-att-class="(step==50 and 'text-primary') or 'text-muted'" id="step50">
                Confirmation<span class="chevron"></span>
            </li>
        </ul>
    </template>

    <template id="extra_info" name="Checkout Extra Info">
        <t t-call="website.layout">
            <div id="wrap">
                <div class="container oe_website_sale">
                    <t t-call="website_sale.wizard_checkout">
                        <t t-set="step" t-value="30" />
                    </t>
                    <h1 class="mb32">Extra Step</h1>
                </div>
                <div class="oe_structure">
                    <form action="/website_form/" method="post" class="s_website_form form-horizontal container-fluid mt32" enctype="multipart/form-data" data-force_action="shop.sale.order" data-model_name="sale.order" data-success_page="/shop/payment">
                        <div class="form-group form-field o_website_form_custom">
                            <div class="col-md-3 col-sm-4 text-right">
                                <label class="control-label" for="client_order_ref">
                                  Your Reference
                                </label>
                            </div>
                            <div class="col-md-7 col-sm-8">
                                <input type="text" class="form-control o_website_form_input" name="client_order_ref"/>
                            </div>
                        </div>
                        <div class="form-group form-field o_website_form_custom">
                            <div class="col-md-3 col-sm-4 text-right">
                                <label class="control-label" for="Give us your feedback...">Give us your feedback...</label>
                            </div>
                            <div class="col-md-7 col-sm-8">
                                <textarea class="form-control o_website_form_input" name="Give us your feedback..." />
                            </div>
                        </div>
                        <div class="form-group form-field o_website_form_custom">
                            <div class="col-md-3 col-sm-4 text-right">
                                <label class="control-label" for="a_document">A document to provide ? </label>
                            </div>
                            <div class="col-md-7 col-sm-8">
                                <input type="file" class="form-control o_website_form_input" name="a_document" />
                            </div>
                        </div>
                        <div class="form-group">
                            <div class="col-md-offset-3 col-sm-offset-4 col-sm-8 col-md-7">
                                <span class="btn btn-primary pull-right btn-lg o_website_form_send o_default_snippet_text">
                                    <span>Next </span><span class="fa fa-long-arrow-right" />
                                </span>
                                <span id="o_website_form_result" class="text-danger ml8" />
                            </div>
                        </div>
                    </form>
                    <!--
                        <t t-set="website_sale_order" t-value="website.sale_get_order()" />
                        <script>
                            $("input[name='client_order_ref']").val(_.unescape('<t t-esc="escape(website_sale_order.client_order_ref or '') or ''"/>'));
                        </script>
                    -->
                </div>
            </div>
        </t>
    </template>

    <template id="extra_info_option" name="Extra Step Option" inherit_id="wizard_checkout" active="False" customize_show="True">
        <xpath expr="//li[@id='step40']" position="replace">
            <li t-att-class="(step==40 and 'text-primary') or 'text-muted'" id="step40">
                <t t-if="step&gt;40 and step&lt;50">
                    <a href="/shop/payment" class="text-success">
                        Payment<span class="chevron"></span>
                    </a>
                </t>
                <t t-if="not (step&gt;40 and step&lt;50)">
                    Payment<span class="chevron"></span>
                </t>
            </li>
        </xpath>
        <xpath expr="//li[@id='step20']" position="after">
            <li t-att-class="(step==30 and 'text-primary') or 'text-muted'" id="step30">
                <t t-if="step&gt;30 and step&lt;50">
                    <a href="/shop/extra_info" class="text-success">
                        Extra Info<span class="chevron"></span>
                    </a>
                </t>
                <t t-if="not (step&gt;30 and step&lt;50)">
                    Extra Info<span class="chevron"></span>
                </t>
            </li>
        </xpath>
    </template>

    <template id="cart_lines" name="Shopping Cart Lines">
        <div t-if="not website_sale_order or not website_sale_order.website_order_line" class="js_cart_lines well well-lg">
          Your cart is empty!
        </div>
        <table class="table table-striped table-condensed js_cart_lines" id="cart_products" t-if="website_sale_order and website_sale_order.website_order_line">
            <thead>
                <tr>
                    <th width="100">Product</th>
                    <th></th>
                    <th width="130" class="text-center">Quantity</th>
                    <th width="100" class="text-center">Price</th>
                </tr>
            </thead>
            <tbody>
                <t t-foreach="website_sale_order.website_order_line" t-as="line">
                    <tr>
                        <td colspan="2" t-if="not line.product_id.product_tmpl_id"></td>
                        <td align="center" t-if="line.product_id.product_tmpl_id">
                            <span t-field="line.product_id.image_small" t-options="{'widget': 'image', 'class': 'img-rounded'}" />
                        </td>
                        <td t-if="line.product_id.product_tmpl_id">
                            <div>
                                <a t-attf-href="/shop/product/#{ slug(line.product_id.product_tmpl_id) }">
                                    <strong t-esc="line.product_id.with_context(display_default_code=False).display_name" />
                                </a>
                            </div>
                            <div class="text-muted">
                                <t t-foreach="line.name.splitlines()[1:]" t-as="name_line">
                                    <span><t t-esc="name_line"/></span><br/>
                                </t>
                            </div>
                            <a href='#' class='js_delete_product no-decoration'> <small><i class='fa fa-trash-o'></i> Remove</small></a>
                        </td>
                        <td class="text-center" id="td-qty">
                            <div class="input-group oe_website_spinner">
                                <a t-attf-href="#" class="mb8 input-group-addon js_add_cart_json" data-no-instant="">
                                    <i class="fa fa-minus"></i>
                                </a>
                                <input type="text" class="js_quantity form-control" t-att-data-line-id="line.id" t-att-data-product-id="line.product_id.id" t-att-value="int(line.product_uom_qty)" />
                                <a t-attf-href="#" class="mb8 input-group-addon float_left js_add_cart_json" data-no-instant="">
                                    <i class="fa fa-plus"></i>
                                </a>
                            </div>
                        </td>
                        <td class="text-center" id="td-price" name="price">
                            <t t-if="(compute_currency(line.product_id.lst_price) - line.price_reduce ) &gt; 0.01  and website.get_current_pricelist().discount_policy=='without_discount'">
                                <del t-attf-class="#{'text-danger mr8'}" style="white-space: nowrap;" t-esc="compute_currency(line.product_id.website_public_price)" t-options="{'widget': 'monetary', 'display_currency': website.get_current_pricelist().currency_id, 'from_currency': website.currency_id}" />
                            </t>
                            <span t-field="line.price_reduce_taxexcl" style="white-space: nowrap;" t-options="{'widget': 'monetary', 'from_currency': website_sale_order.pricelist_id.currency_id, 'display_currency': website.currency_id}" groups="sale.group_show_price_subtotal" />
                            <span t-field="line.price_reduce_taxinc" style="white-space: nowrap;" t-options="{'widget': 'monetary', 'from_currency': website_sale_order.pricelist_id.currency_id, 'display_currency': website.currency_id}" groups="sale.group_show_price_total" />
                        </td>
                    </tr>
                </t>
            </tbody>
        </table>
        <div class="js_cart_lines row">
            <t t-call="website_sale.total">
                <t t-set='extra_class' t-value='"col-sm-4 col-sm-offset-8 col-xs-12"'/>
            </t>
        </div>
    </template>

    <template id="cart" name="Shopping Cart">
        <t t-call="website.layout">
            <div id="wrap">
                <div class="container oe_website_sale">
                    <t t-call="website_sale.wizard_checkout">
                        <t t-set="step" t-value="10" />
                    </t>
                    <h1 class="mb32">Shopping Cart</h1>
                    <div class="row">
                        <div class="col-md-8 col-sm-9 oe_cart">
                            <t t-call="website_sale.cart_lines" />
                            <div class="clearfix" />
                            <a t-if="not optional_products and website_sale_order and website_sale_order.website_order_line" class="btn btn-primary pull-right mb32" href="/shop/checkout">
                                <span class="hidden-xs">Process Checkout</span>
                                <span class="visible-xs-inline">Checkout</span>
                                <span class="fa fa-long-arrow-right" />
                            </a>
                            <div class="oe_structure" />
                        </div>
                        <div class="col-lg-3 col-lg-offset-1 col-sm-3 col-md-3 text-muted" id="right_column">
                            <h4>Policies</h4>
                            <ul class="list-unstyled mb32">
                                <li>☑ 30-days money-back guarantee</li>
                                <li>☑ Invoice sent by e-Mail</li>
                            </ul>
                            <h4>Secure Payment</h4>
                            <ul class="list-unstyled mb32">
                                <li>☑ 256 bit encryption</li>
                                <li>☑ Processed by Ogone</li>
                            </ul>
                        </div>
                    </div>
                </div>
                <div class="oe_structure" />
            </div>
        </t>
    </template>

    <template id="cart_popover" name="Cart Popover">
        <div t-if="not website_sale_order or not website_sale_order.website_order_line" class="well well-lg">
                  Your cart is empty!
                </div>
        <t t-if="website_sale_order and website_sale_order.website_order_line">
            <t t-foreach="website_sale_order.website_order_line" t-as="line">
                <div class="row mb8 cart_line">
                    <div class="col-xs-3">
                        <span t-field="line.product_id.image_small" t-options="{'widget': 'image', 'class': 'img-rounded'}" />
                    </div>
                    <div class="col-xs-9">
                        <a t-attf-href="/shop/product/#{ slug(line.product_id.product_tmpl_id) }">
                            <span t-esc="line.product_id.with_context(display_default_code=False).display_name" class="h6" />
                        </a>
                        <br />
                        <small>Qty: <t t-esc="int(line.product_uom_qty)" /></small>
                    </div>
                </div>
            </t>
            <div class="text-center">
                <span class="h5">
                    <t t-call="website_sale.total" />
                </span>
                <a class="btn btn-primary" href="/shop/cart">
                       View Cart (<t t-esc="website_sale_order.cart_quantity" /> items)
                     </a>
            </div>
        </t>
    </template>

    <template id="suggested_products_list" inherit_id="website_sale.cart_lines" customize_show="True" name="Alternative Products in my cart">
        <xpath expr="//table[@id='cart_products']" position="after">
            <table t-if="suggested_products" class="js_cart_lines table table-striped table-condensed">
                <colgroup>
                    <col width="80" />
                    <col />
                    <col width="100" />
                    <col width="120" />
                </colgroup>
                <thead>
                    <tr>
                        <th colspan="4">Suggested Accessories:</th>
                    </tr>
                </thead>
                <tbody>
                    <tr t-foreach="suggested_products" t-as="product">
                        <td>
                            <a t-attf-href="/shop/product/#{ slug(product.product_tmpl_id) }">
                                <span t-field="product.image_small" t-options="{'widget': 'image', 'class': 'img-rounded'}" />
                            </a>
                        </td>
                        <td>
                            <div>
                                <a t-attf-href="/shop/product/#{ slug(product.product_tmpl_id) }">
                                    <strong t-field="product.display_name" />
                                </a>
                            </div>
                            <div class="text-muted" t-field="product.description_sale" />
                        </td>
                        <td>
                            <t t-if="(compute_currency(product.lst_price) - product.website_price) &gt; 0.01  and website.get_current_pricelist().discount_policy=='without_discount'">
                                <del class="text-danger mr8" style="white-space: nowrap;" t-field="product.lst_price" t-options="{'widget': 'monetary','from_currency': product.currency_id, 'display_currency': website.currency_id}" />
                            </t>
                            <span t-field="product.website_price" style="white-space: nowrap;" t-options="{'widget': 'monetary','display_currency': website.currency_id}" />
                        </td>
                        <td class="text-center">
                            <input class="js_quantity" name="product_id" t-att-data-product-id="product.id" type="hidden" />
                            <a class="btn btn-link js_add_suggested_products">
                                <strong>Add to Cart</strong>
                            </a>
                        </td>
                    </tr>
                </tbody>
            </table>
        </xpath>
    </template>

    <template id="continue_shopping" inherit_id="website_sale.cart" customize_show="True" name="Continue Shopping Button">
        <xpath expr="//a[@href='/shop/checkout']" position="before">
            <a href="/shop" class="btn btn-default mb32">
                <span class="fa fa-long-arrow-left" />
                <span class="hidden-xs">Continue Shopping</span>
                <span class="visible-xs-inline">Continue</span>
            </a>
        </xpath>
    </template>

    <template id="reduction_code" inherit_id="website_sale.cart" active="False" customize_show="True" name="Coupon Code">
        <xpath expr="//div[@id='right_column']" position="inside">
            <h4>Coupon Code</h4>
            <p>
                        Have a coupon code? Fill in this field and apply.
                      </p>
            <t t-if="code_not_available">
                <p class="bg-warning">This promo code is not available</p>
            </t>
            <form t-if="website_sale_order and website_sale_order.website_order_line" action="/shop/pricelist" method="post" class="mb32">
                <input type="hidden" name="csrf_token" t-att-value="request.csrf_token()" />
                <div class="input-group">
                    <input name="promo" class="form-control" type="text" placeholder="code..." t-att-value="website_sale_order.pricelist_id.code or None" />
                    <div class="input-group-btn">
                        <a class="btn btn-default a-submit">Apply</a>
                    </div>
                </div>
            </form>
        </xpath>
    </template>

    <template id="checkout">
        <t t-call="website.layout">
            <t t-set="additional_title">Shop - Checkout</t>
            <div id="wrap">
                <div class="container oe_website_sale">
                    <t t-call="website_sale.wizard_checkout">
                        <t t-set="step" t-value="20" />
                    </t>
                    <t t-set="same_shipping" t-value="bool(order.partner_shipping_id==order.partner_id or only_services)" />
                    <div class="row">
                        <div class="col-md-8 oe_cart">
                            <div class="row">
                                <div class="col-md-12">
                                    <h3 class="page-header mt16">Billing Address</h3>
                                </div>
                                <div class="col-md-6 one_kanban">
                                    <t t-call="website_sale.address_kanban">
                                        <t t-set='contact' t-value="order.partner_id"/>
                                        <t t-set='selected' t-value="1"/>
                                        <t t-set='readonly' t-value="1"/>
                                    </t>
                                </div>
                            </div>
                            <t t-if="not only_services">
                                <div class="row">
                                    <div class="col-md-12">
                                        <h3 class="page-header mt16">Shipping Address
                                        </h3>
                                    </div>
                                </div>
                                <div class="row all_shipping">
                                    <div class="col-md-12">
                                        <div class="row mt8">
                                            <div class="col-sm-12 col-md-12 one_kanban">
                                                <form action="/shop/address" method="post" class=''>
                                                    <input type="hidden" name="csrf_token" t-att-value="request.csrf_token()" />
                                                    <a class='a-submit btn btn-default mb16 btn-block'>
                                                        <i class="fa fa-plus-square" aria-hidden="true"></i> Add an address
                                                    </a>
                                                </form>
                                            </div>
                                            <t t-foreach="shippings" t-as="ship">
                                                <div class="col-sm-12 col-md-6 one_kanban">
                                                    <t t-call="website_sale.address_kanban">
                                                        <t t-set='contact' t-value="ship"/>
                                                        <t t-set='selected' t-value="order.partner_shipping_id==ship"/>
                                                        <t t-set='readonly' t-value="bool(len(shippings)==1)"/>
                                                        <t t-set='edit_billing' t-value="bool(ship==order.partner_id)"/>
                                                    </t>
                                                </div>
                                            </t>
                                        </div>
                                    </div>
                                </div>
                            </t>
                            <div class="clearfix" />
                            <div>
                                <a href="/shop/cart" class="btn btn-default mb32">
                                    <span class="fa fa-long-arrow-left" /> Return to Cart</a>
                                <a class="btn btn-default btn-primary pull-right mb32 " href="/shop/confirm_order">Confirm <span class="fa fa-long-arrow-right" /></a>
                            </div>
                        </div>
                        <div class="col-lg-offset-1 col-md-3 text-muted">
                            <h3 class="page-header mt16">Your Order</h3>
                            <t t-set="website_sale_order" t-value="website.sale_get_order()" />
                            <t t-call="website_sale.total" />
                        </div>
                    </div>
                </div>
            </div>
        </t>
    </template>

    <template id="address_kanban" name="Kanban address">
            <form action="/shop/checkout" method="POST" class='hide'>
                <input type="hidden" name="csrf_token" t-att-value="request.csrf_token()" />
                <input type="hidden" name="partner_id" t-att-value="contact.id" />
                <t t-if='edit_billing'>
                    <input type="hidden" name="callback" value="/shop/checkout?use_billing" />
                </t>
                <input type='submit'/>
            </form>
            <a class='btn btn-link pull-right fa fa-edit js_edit_address no-decoration' title="Edit this address"></a>
            <div t-att-class="'panel panel-default %s' % (selected and 'border_primary' or 'js_change_shipping')">
                <div class='panel-body' style='min-height: 130px;'>
                    <t t-esc="contact" t-options="dict(widget='contact', fields=['name', 'address'], no_marker=True)"/>
                </div>
                <div class='panel-footer' t-if='not readonly'>
                    <span class='btn-ship' t-att-style="'' if selected else 'display:none;'">
                        <a class="btn btn-block btn-primary">
                            <i class='fa fa-check'></i> Ship to this address
                        </a>
                    </span>
                    <span class='btn-ship' t-att-style="'' if not selected else 'display:none;'">
                        <a class="btn btn-block btn-default">
                            Select this address
                        </a>
                    </span>
                </div>
            </div>
    </template>

    <template id="address" name="Address Management">
        <t t-call="website.layout">
            <div id="wrap">
                <div class="container oe_website_sale">
                    <t t-call="website_sale.wizard_checkout">
                        <t t-set="step" t-value="20" />
                    </t>
                    <div class="row">
                        <div class="col-md-9 oe_cart">
                            <div class="row">
                                <t t-if="mode == ('new', 'billing')">
                                    <h3 class="page-header mt16">Your Address
                                        <small> or </small>
                                        <t t-set='connect' t-value="request.env['ir.config_parameter'].sudo().get_param('auth_signup.allow_uninvited') == 'True' and ('signup', 'Sign Up') or ('login', 'Log In')"/>
                                        <a t-attf-href='/web/{{connect[0]}}?redirect=/shop/checkout' class='btn btn-primary' style="margin-top: -11px"><t t-esc='connect[1]'/></a>
                                    </h3>
                                </t>
                                <t t-if="mode == ('edit', 'billing')">
                                    <h3 class="page-header mt16">Your Address</h3>
                                </t>
                                <t t-if="mode[1] == 'shipping'">
                                    <h3 class="page-header mt16">Shipping Address </h3>
                                </t>
                                <t t-if="error" t-foreach="error.get('error_message', [])" t-as="err">
                                    <h4 class="text-danger" t-esc="err" />
                                </t>
                                <form name="/shop/checkout" method="post" class="checkout_autoformat">
                                    <div t-attf-class="form-group #{error.get('name') and 'has-error' or ''} col-md-12 div_name">
                                        <label class="control-label" for="name">Name</label>
                                        <input type="text" name="name" class="form-control" t-att-value="'name' in checkout and checkout['name']" />
                                    </div>
                                    <div class="clearfix" />
                                    <t t-if="mode[1] == 'billing'">
                                        <div t-attf-class="form-group #{error.get('email') and 'has-error' or ''} col-md-6" id="div_email">
                                            <label class="control-label" for="email">Email</label>
                                            <input type="email" name="email" class="form-control" t-att-value="'email' in checkout and checkout['email']" />
                                        </div>
                                    </t>
                                    <div t-attf-class="form-group #{error.get('phone') and 'has-error' or ''} col-md-6" id="div_phone">
                                        <label class="control-label" for="phone">Phone</label>
                                        <input type="tel" name="phone" class="form-control" t-att-value="'phone' in checkout and checkout['phone']" />
                                    </div>
                                    <div class="clearfix" />
                                    <t t-if="mode == ('new', 'billing')">
                                        <div t-attf-class="form-group #{error.get('company_name') and 'has-error' or ''} col-md-6">
                                            <label class="control-label" for="company_name">Company Name</label>
                                            <input type="text" name="company_name" class="form-control" t-att-value="'company_name' in checkout and checkout['company_name']" />
                                        </div>
                                        <div t-attf-class="form-group #{error.get('vat') and 'has-error' or ''} col-md-6 div_vat">
                                            <label class="control-label" for="vat">TIN / VAT </label>
                                            <input type="text" name="vat" class="form-control" t-att-value="'vat' in checkout and checkout['vat']" />
                                        </div>
                                    </t>
                                    <div class="clearfix" />
                                    <div t-attf-class="form-group #{error.get('street') and 'has-error' or ''} col-md-12 div_street">
                                        <label class="control-label" for="street">Street <span class="hidden-xs"> and Number</span></label>
                                        <input type="text" name="street" class="form-control" t-att-value="'street' in checkout and checkout['street']" />
                                    </div>
                                    <div class="clearfix" />
                                    <t t-set='zip_city' t-value='country and [x for x in country.get_address_fields() if x in ["zip", "city"]] or ["city", "zip"]'/>
                                    <t t-if="'zip' in zip_city and zip_city.index('zip') &lt; zip_city.index('city')">
                                        <div t-attf-class="form-group #{error.get('zip') and 'has-error' or ''} col-sm-4 div_zip">
                                            <label class="control-label" for="zip">Zip Code</label>
                                            <input type="text" name="zip" class="form-control" t-att-value="'zip' in checkout and checkout['zip']" />
                                        </div>
                                    </t>
                                    <div t-attf-class="form-group #{error.get('city') and 'has-error' or ''} col-sm-8 div_city">
                                        <label class="control-label" for="city">City</label>
                                        <input type="text" name="city" class="form-control" t-att-value="'city' in checkout and checkout['city']" />
                                    </div>
                                    <t t-if="'zip' in zip_city and zip_city.index('zip') &gt; zip_city.index('city')">
                                        <div t-attf-class="form-group #{error.get('zip') and 'has-error' or ''} col-sm-4 div_zip">
                                            <label class="control-label" for="zip">Zip Code</label>
                                            <input type="text" name="zip" class="form-control" t-att-value="'zip' in checkout and checkout['zip']" />
                                        </div>
                                    </t>
                                    <div class="clearfix" />
                                    <div t-attf-class="form-group #{error.get('country_id') and 'has-error' or ''} col-md-6 div_country">
                                        <label class="control-label" for="country_id">Country</label>
                                        <select id="country_id" name="country_id" class="form-control">
                                            <option value="">Country...</option>
                                            <t t-foreach="countries" t-as="c">
                                                <option t-att-value="c.id" t-att-selected="c.id == (country and country.id or -1)">
                                                    <t t-esc="c.name" />
                                                </option>
                                            </t>
                                        </select>
                                    </div>
                                    <div t-attf-class="form-group #{error.get('state_id') and 'has-error' or ''} col-md-6 div_state" t-att-style="(not country or not country.state_ids) and 'display: none'">
                                        <label class="control-label" for="state_id">State / Province</label>
                                        <select name="state_id" class="form-control" data-init="1">
                                            <option value="">State / Province...</option>
                                            <t t-foreach="country and country.state_ids or []" t-as="s">
                                                <option t-att-value="s.id" t-att-selected="s.id == ('state_id' in checkout and country and checkout['state_id'] != '' and int(checkout['state_id']))">
                                                    <t t-esc="s.name" />
                                                </option>
                                            </t>
                                        </select>
                                    </div>

                                    <input type="hidden" name="csrf_token" t-att-value="request.csrf_token()" />
                                    <input type="hidden" name="submitted" value="1" />
                                    <input type="hidden" name="partner_id" t-att-value="partner_id or '0'" />
                                    <input type="hidden" name="callback" t-att-value="callback" />
                                    <!-- Example -->
                                    <input type="hidden" name="field_required" t-att-value="mode[1] == 'billing' and 'phone,name' or ''" />

                                    <div class="clearfix"/>
                                    <div>
                                        <a t-att-href="mode == ('new', 'billing') and '/shop/cart' or '/shop/checkout'" class="btn btn-default mb32">
                                            <span class="fa fa-long-arrow-left" /> Back
                                        </a>
                                        <a class="btn btn-default btn-primary pull-right mb32 a-submit">
                                            <span>Next </span><span class="fa fa-long-arrow-right" />
                                        </a>
                                    </div>
                                </form>
                            </div>
                        </div>
                        <div class="col-lg-3 col-md-3 text-muted">
                            <h3 class="page-header mt16 text-center">Your Order</h3>
                            <t t-set="website_sale_order" t-value="website.sale_get_order()" />
                            <t t-call="website_sale.total" />
                        </div>
                    </div>
                </div>
            </div>
        </t>
    </template>
    <template id="payment" name="Payment">
        <t t-call="website.layout">
            <t t-set="additional_title">Shop - Select Payment Method</t>
            <div id="wrap">
                <div class="container oe_website_sale">
                    <t t-call="website_sale.wizard_checkout">
                        <t t-set="step" t-value="40" />
                    </t>
                    <h1 class="mb32">Confirm Order</h1>
                    <div class="row">
                        <div class="col-lg-8 col-sm-9">
                            <t t-foreach="errors" t-as="error">
                                <div class="alert alert-danger" t-if="error">
                                    <h4>
                                        <t t-esc="error[0]" />
                                    </h4>
                                    <t t-esc="error[1]" />
                                </div>
                            </t>
                        </div>
                        <div class="col-lg-8 col-sm-9 oe_cart">
                            <table class="table table-striped table-condensed" id="cart_products" t-if="website_sale_order and website_sale_order.website_order_line">
                                <thead>
                                    <tr>
                                        <th width="80">Product</th>
                                        <th></th>
                                        <th width="120">Quantity</th>
                                        <th width="100" class='text-center'>Price</th>
                                    </tr>
                                </thead>
                                <tbody>
                                    <tr t-foreach="website_sale_order.website_order_line" t-as="line">
                                        <td colspan="2" t-if="not line.product_id.product_tmpl_id"></td>
                                        <td t-if="line.product_id.product_tmpl_id">
                                            <a t-attf-href="/shop/product/#{ slug(line.product_id.product_tmpl_id) }">
                                                <span t-field="line.product_id.image_small" t-options="{'widget': 'image', 'class': 'img-rounded'}" />
                                            </a>
                                        </td>
                                        <td t-if="line.product_id.product_tmpl_id">
                                            <div>
                                                <strong t-field="line.product_id.with_context(display_default_code=False).display_name" />
                                            </div>
                                            <div class="text-muted">
                                                <t t-foreach="line.name.splitlines()[1:]" t-as="name_line">
                                                    <span><t t-esc="name_line"/></span><br/>
                                                </t>
                                            </div>
                                        </td>
                                        <td>
                                            <div t-esc="line.product_uom_qty" />
                                        </td>
                                        <td class="text-center">
                                            <span t-field="line.price_unit" style="white-space: nowrap;" t-options="{'widget': 'monetary','from_currency': website_sale_order.pricelist_id.currency_id,'display_currency': website.currency_id}" />
                                        </td>
                                    </tr>
                                </tbody>
                            </table>
                            <div>
                                <t t-call="website_sale.total">
                                    <t t-set='extra_class' t-value='"col-sm-4 col-sm-offset-8 col-xs-12"'/>
                                </t>
                            </div>
                            <div class="clearfix" />
                            <div class="oe_structure" />

                            <div class="js_payment mb64 row" t-if="acquirers and website_sale_order.amount_total" id="payment_method">
                                <div class="col-lg-5 col-sm-6">
                                    <h4>Payment Method:</h4>
                                    <ul class="list-unstyled">
                                        <t t-foreach="acquirers or []" t-as="acquirer">
                                          <li>
                                            <label t-if="acquirer.button">
                                                <input t-att-value="acquirer.id" type="radio" name="acquirer" t-att-checked="acquirers[0] == acquirer" />
                                                <span t-field="acquirer.image_small" t-att-title="acquirer.name" t-field-options='{"widget": "image", "style":"max-width: 60px; display: inline-block"}'/>
                                                <span t-field="acquirer.name" />
                                                <span t-if="acquirer.fees_active">(processing fees apply)</span>
                                            </label>
                                          </li>
                                        </t>
                                        <li t-if="tokens">
                                            <label>
                                                <input type="radio" name="acquirer" />
                                                <span class='fa fa-2x fa-credit-card'/>
                                                Saved Cards
                                            </label>

                                            <div class="list-group">
                                                <t t-foreach='tokens' t-as='token'>
                                                    <a class="list-group-item btn_payment_token" t-att-data-acquirer="token.acquirer_id.id" t-att-data-token='token.id'>
                                                        <span class="js_radio fa fa-circle-o"></span>&amp;nbsp;
                                                        <t t-esc="token.name" />
                                                        <t t-if="len(set(tokens.mapped('acquirer_id')))>1">
                                                            (<t t-esc='token.acquirer_id.name'/>)
                                                        </t>
                                                        <span t-if="token.acquirer_id.fees_active">(processing fees apply)</span>
                                                    </a>
                                                </t>
                                            </div>
                                        </li>
                                    </ul>
                                </div>
                                <div class="col-lg-5 col-lg-offset-2 col-sm-6 text-right">
                                    <t t-foreach="acquirers or []" t-as="acquirer" id="acquirers_list">
                                        <div t-att-data-id="acquirer.id" class="oe_sale_acquirer_button hidden pull-right">
                                            <div t-raw="acquirer.button" />
                                            <div class="token_hide">
                                                <div t-if="acquirer.save_token == 'ask'">
                                                    <input type="checkbox" name="odoo_save_token"/>
                                                    <label for="odoo_save_token">Save my payment data</label>
                                                </div>
                                                <div class="pre_msg" t-field="acquirer.pre_msg" />
                                            </div>
                                        </div>
                                    </t>
                                </div>
                            </div>
                            <div class="js_payment mb64 row" t-if="not website_sale_order.amount_total" id="payment_method">
                                <div class="col-sm-12">
                                    <form target="_self" action="/shop/payment/validate" method="post" class="pull-right">
                                        <input type="hidden" name="csrf_token" t-att-value="request.csrf_token()" />
                                        <a style="width:127px;" class="btn btn-primary a-submit">
                                            <span t-if="order.amount_total &gt; 0">Pay Now <span class="fa fa-long-arrow-right"></span></span>
                                            <span t-if="order.amount_total == 0">Confirm Order <span class="fa fa-long-arrow-right"></span></span>
                                        </a>
                                    </form>
                                </div>
                            </div>
                        </div>
                        <div class="col-lg-3 col-lg-offset-1 col-sm-3 text-muted" id="right_column">
                            <t t-call='website_sale.bill_to'>
                                <t t-set="order" t-value= "order"/>
                            </t>
                        </div>
                    </div>
                </div>
                <div class="oe_structure" />
            </div>
        </t>
    </template>

    <template id="payment_sale_note" inherit_id="payment" name="Accept Terms &amp; Conditions" customize_show="True" active="False">
        <xpath expr="//t[@id='acquirers_list']" position="before">
            <div class="oe_accept_cgv_button">
                <label>
                    <input type="checkbox" checked="checked" id="checkbox_cgv" />
                    I agree to the <a target='_BLANK' href='/shop/terms'>terms &amp; conditions</a>

                </label>
            </div>
        </xpath>
    </template>

    <template id="confirmation">
        <t t-call="website.layout">
            <t t-set="additional_title">Shop - Confirmed</t>
            <div id="wrap">
                <div class="container oe_website_sale">
                    <t t-call="website_sale.wizard_checkout">
                        <t t-set="step" t-value="50" />
                    </t>
                    <h1 class="mb32">Order <em t-field="order.name" /> Confirmed</h1>
                    <div class="row">
                        <div class="col-lg-8 col-sm-9">
                            <div class="thanks_msg">
                                <h2>Thank you for your order.
                                          <a class="btn btn-primary pull-right" href="/shop/print" target="_blank"><i class="fa fa-print"></i> Print
                                          </a></h2>
                                <div class="oe_website_sale_tx_status" t-att-data-order-id="order.id"></div>
                            </div>
                            <div class="oe_cart">
                                <h3 class="mt32 text-left">
                                    <strong>Order Details:</strong>
                                </h3>
                                <table class="table">
                                    <thead>
                                        <tr>
                                            <th>Products</th>
                                            <th>Quantity</th>
                                            <th class="text-right" width="100">Unit Price</th>
                                            <th class="text-right" width="100">Subtotal</th>
                                        </tr>
                                    </thead>
                                    <tbody>
                                      <tr t-foreach="order.order_line" t-as="line">
                                          <td>
                                              <div>
                                                  <a t-attf-href="/shop/product/#{ slug(line.product_id.product_tmpl_id) }">
                                                      <strong t-esc="line.product_id.with_context(display_default_code=False).display_name"/>
                                                  </a>
                                              </div>
                                              <div class="text-muted">
                                                  <t t-foreach="line.name.splitlines()[1:]" t-as="name_line">
                                                      <span><t t-esc="name_line"/></span><br/>
                                                  </t>
                                              </div>
                                          </td>
                                          <td>
                                              <div id="quote_qty">
                                                  <span t-field="line.product_uom_qty"/>
                                                  <span t-field="line.product_uom"/>
                                              </div>
                                          </td>
                                          <td>
                                              <span class="text-right">
                                                  <div t-field="line.price_unit"
                                                      t-options='{"widget": "monetary", "display_currency": order.pricelist_id.currency_id}'/>
                                              </span>
                                          </td>
                                          <td>
                                              <div class="text-right"
                                                  t-field="line.price_subtotal"
                                                  t-options='{"widget": "monetary", "display_currency": order.pricelist_id.currency_id}'/>
                                          </td>
                                      </tr>
                                    </tbody>
                                    <tfooter>
                                      <tr>
                                          <td colspan="2"></td>
                                          <td class="text-right">Subtotal:</td>
                                          <td class="text-right">
                                              <span t-field="order.amount_untaxed" style="white-space: nowrap;" t-options="{'widget': 'monetary','from_currency': order.pricelist_id.currency_id,'display_currency': website.currency_id}" />
                                          </td>
                                      </tr>
                                      <tr>
                                          <td class='noborder' colspan="2"></td>
                                          <td class="text-right noborder">Taxes:</td>
                                          <td class="text-right noborder">
                                               <span t-field="order.amount_tax" style="white-space: nowrap;" t-options="{'widget': 'monetary', 'from_currency': order.pricelist_id.currency_id, 'display_currency': website.currency_id}" />
                                          </td>
                                      </tr>
                                      <tr>
                                          <td class='noborder' colspan="2"></td>
                                          <td class="text-right"><strong>Total:</strong></td>
                                          <td class="text-right">
                                              <strong t-field="order.amount_total"
                                                  t-options='{"widget": "monetary", "display_currency": order.pricelist_id.currency_id}'/>
                                          </td>
                                      </tr>
                                  </tfooter>
                                </table>
                                <div class="clearfix" />
                                <div class="oe_structure" />
                                <h3 class="text-left">
                                    <strong>Payment information:</strong>
                                </h3>
                                <table class="table">
                                    <tbody>
                                        <tr>
                                            <td colspan="2">
                                                <strong>Payment Method:</strong>
                                                <t t-esc="order.payment_acquirer_id.name" />
                                            </td>
                                            <td class="text-right" width="100">
                                                <strong>Total:</strong>
                                            </td>
                                            <td class="text-right" width="100">
                                                <strong t-field="order.amount_total" t-options="{'widget': 'monetary', 'display_currency': order.pricelist_id.currency_id}" />
                                            </td>
                                        </tr>
                                    </tbody>
                                </table>
                                <t t-call="website_sale.payment_confirmation_status" />
                            </div>
                        </div>
                        <div class="col-lg-3 col-lg-offset-1 col-sm-3 text-muted">
                            <t t-call='website_sale.bill_to'>
                                <t t-set="order" t-value= "order"/>
                            </t>
                        </div>
                    </div>
                </div>
                <div class="oe_structure" />
            </div>
        </t>
    </template>

    <template id="order_state_message" name="Order State Message">
        <t groups="base.group_system">
            <a class="btn btn-primary pull-right" target="_blank" t-att-href="'/web#model=%s&amp;id=%s&amp;action=%s&amp;view_type=form' % ('payment.acquirer',acquirer_id.id, 'payment.action_payment_acquirer')">
                <i class="fa fa-cog"></i> Configure Transfer Details</a>
        </t>
        <t t-if="(not_order and state == 'error') or (not tx_ids and state == 'error')">
            <p>There seems to be an error with your request.</p>
        </t>
        <t t-if="not tx_ids and state == 'done'">
            <p>Your order has been confirmed, thank you for your loyalty.</p>
        </t>
        <t t-if="tx_ids and state == 'done'">
            <p>Your payment has been received.</p>
        </t>
        <t t-if="tx_ids and state == 'authorized'">
            <p>Your payment has been authorized.</p>
        </t>
        <t t-if="tx_ids and state == 'cancel'">
            <p>The payment seems to have been canceled.</p>
        </t>
        <t t-if="tx_ids and state == 'pending' and validation">
            <p>Your transaction is waiting a manual confirmation.</p>
            <br />
            <t t-if="tx_post_msg">
                <div class="hidden-print">
                    <t t-raw="tx_post_msg" />
                </div>
            </t>
        </t>
        <t t-if="tx_ids and state not in ['done', 'cancel', 'pending', 'authorized']">
            <p>Your transaction is waiting confirmation.</p>
        </t>
    </template>

    <template id="total">
        <div id="cart_total" t-att-class="extra_class or ''" t-if="website_sale_order">
            <div class="row" id="order_total_untaxed">
                <span class="col-xs-6 text-right text-muted">Subtotal:</span>
                <span class="col-xs-6 text-left text-muted">
                    <span t-field="website_sale_order.amount_untaxed" style="white-space: nowrap;" t-options="{'widget': 'monetary','from_currency': website_sale_order.pricelist_id.currency_id,'display_currency': website.currency_id}" />
                </span>
            </div>
            <div class="row" id="order_total_taxes">
                <span class="col-xs-6 text-right text-muted" title="Taxes may be updated after providing shipping address"> Taxes:</span>
                <span class="col-xs-6 text-left text-muted">
                    <span t-field="website_sale_order.amount_tax" style="white-space: nowrap;" t-options="{'widget': 'monetary', 'from_currency': website_sale_order.pricelist_id.currency_id, 'display_currency': website.currency_id}" />
                </span>
            </div>
            <div class="row" id="order_total">
                <span class="col-xs-6 text-right h4">Total:</span>
                <span class="col-xs-6 text-left h4" style="white-space: nowrap;">
                    <span t-field="website_sale_order.amount_total" style="white-space: nowrap;" t-options="{'widget': 'monetary','from_currency': website_sale_order.pricelist_id.currency_id,'display_currency': website.currency_id}" />
                </span>
            </div>
        </div>
    </template>

    <template id="payment_confirmation_status">
        <t t-if="order.payment_acquirer_id.auto_confirm == 'none'">
            <div class="panel panel-info">
                <div class="panel-heading" t-raw="order.payment_acquirer_id.pending_msg" />
                <div class="panel-body" t-if="order.payment_acquirer_id.post_msg">
                    <t t-raw="order.payment_acquirer_id.post_msg" />
                </div>
            </div>
        </t>
        <t t-if="order.payment_acquirer_id.auto_confirm != 'none'">
            <t t-if="order.payment_tx_id.state == 'pending'">
                <div class="alert alert-info" role="alert">
                    <t t-raw="order.payment_acquirer_id.pending_msg" />
                </div>
            </t>
            <t t-if="order.payment_tx_id.state == 'done'">
                <div class="alert alert-success" role="alert">
                    <t t-raw="order.payment_acquirer_id.done_msg" />
                </div>
            </t>
            <t t-if="order.payment_tx_id.state == 'cancel'">
                <div class="alert alert-danger" role="alert">
                    <t t-raw="order.payment_acquirer_id.cancel_msg" />
                </div>
            </t>
            <t t-if="order.payment_tx_id.state == 'error'">
                <div class="alert alert-danger" role="alert">
                    <t t-raw="order.payment_acquirer_id.error_msg" />
                </div>
            </t>
        </t>
    </template>

    <template id="payment_token_form">
        <form method='POST' action="/shop/payment/transaction_token">
            <input type="hidden" name="csrf_token" t-att-value="request.csrf_token()"/>
            <input type="hidden" name="tx_id" t-att-value="tx.id"/>
        </form>
    </template>

    <template id="payment_token_form_confirm">
        <t t-call="website.layout">
            <t t-set="additional_title">Shop - Confirm payment</t>
            <div id="wrap">
                <div class="container oe_website_sale">
                    <t t-call="website_sale.wizard_checkout">
                        <t t-set="step" t-value="40" />
                    </t>
                    <h1 class="mb32">Confirm <em t-field="tx.sale_order_id.name" /> Payment</h1>
                    <div class="row">
                        <div class="col-lg-8 col-sm-9">
                            <div class='row'>
                                <div class='col-sm-4 well'>
                                    <div class="h4 text-center">Summary</div>
                                    <t t-call="website_sale.total">
                                        <t t-set='website_sale_order' t-value='tx.sale_order_id'/>
                                    </t>
                                    <i class='text-danger' t-if="tx.acquirer_id.fees_active">! Some processing fees will be applied</i>
                                </div>
                                <div class="oe_pay_token col-sm-8">
                                  <div class="panel panel-info">
                                    <div class="panel-body">
                                        <div class='js_token_load' style='display:none;'>Transaction processing ...</div>
                                        <div class='js_token_load'>
                                            <p class="text-center">
                                                <i class="fa fa-3x fa-credit-card text-muted" aria-hidden="true"></i><br/>
                                                Are you sure you want to pay with this card: <br/>
                                                <b><t t-esc='tx.payment_token_id.short_name'/></b>
                                            </p>

                                            <div class='mt16 text-center'>
                                                <form action="/shop/payment/transaction_token/confirm" method='POST'>
                                                    <input type="hidden" name="csrf_token" t-att-value="request.csrf_token()"/>
                                                    <input type='hidden' name='tx' t-att-value='tx.id'/>
                                                    <a class="btn btn-success btn-md js_btn_valid_tx">Yes, pay with this card</a>
                                                    <a href='/shop/payment' class="btn btn-danger btn-md">No, choose another method</a>
                                                </form>
                                            </div>
                                        </div>
                                    </div>
                                  </div>
                                </div>
                            </div>
                        </div>
                        <div class="col-lg-3 col-lg-offset-1 col-sm-3 text-muted">
                            <t t-call='website_sale.bill_to'>
                                <t t-set="order" t-value= "tx.sale_order_id"/>
                            </t>
                        </div>
                    </div>
                </div>
                <div class="oe_structure" />
            </div>
        </t>


    </template>

    <template id='website_sale.bill_to' name="Bill to">
        <div class="panel panel-info">
          <div class="panel-heading">Bill To:</div>
          <div class="panel-body">
            <div class='o_div_text_overflow' t-field="order.partner_invoice_id" t-options="{'widget': 'contact','fields': ['address', 'name', 'phone', 'email']}" />
          </div>
        </div>
        <t t-if="not order.only_services">
            <div class="panel panel-info">
              <div class="panel-heading">Ship To:</div>
              <div class="panel-body">
                <div class='o_div_text_overflow' t-field="order.partner_shipping_id" t-options="{'widget': 'contact','fields': ['address', 'name', 'phone']}" />
              </div>
            </div>
        </t>
    </template>

    <template id="website.layout_footer_copyright" inherit_id="website.layout" name="Footer Copyright">
        <xpath expr="//footer" position="inside">
            <div class="container mt16 mb8">
                <div class="pull-right" t-ignore="true" t-if="not editable">
                                                      Powered by <a class="label label-danger" href="http://www.odoo.com/page/website-builder">Odoo</a>,
                                                      the #1 <a href="http://www.odoo.com/page/e-commerce">Open Source eCommerce</a>.
                                                    </div>
                <div class="pull-left text-muted">
                                                      Copyright &amp;copy; <span t-field="res_company.name">Company name</span></div>
            </div>
        </xpath>
    </template>

    <!-- User Navbar -->
    <template id="content_new_product" inherit_id="website.user_navbar">
        <xpath expr="//div[@id='o_website_add_page_modal']//ul" position="inside">
            <li groups="sales_team.group_sale_manager">
                <a id="create-new-product" href="#" data-action="new_product">
                    <i class="fa fa-shopping-cart" />
                    <p>New Product</p>
                </a>
            </li>
        </xpath>
    </template>

    <template id="orders_followup_products_links" name="Orders Followup Products Links" inherit_id="website_portal_sale.orders_followup">
        <xpath expr="//div[@id='product_name']/*" position="replace">
            <a t-if="ol.product_id.website_published" t-att-href="ol.product_id.website_url">
                <span t-esc="ol.name" />
            </a>
            <t t-if="not ol.product_id.website_published">
                <span t-esc="ol.name" />
            </t>
        </xpath>
    </template>

    <template id="terms" name="Terms &amp; Conditions">
        <t t-call="website.layout">
          <div id="wrap">
              <div class="oe_structure">
                <section class="s_title">
                  <div class="container">
                    <div class="row">
                      <div class="col-md-12">
                        <h1 class="text-center">Terms &amp;amp; Conditions</h1>
                        <div class="well s_well clearfix">
                            <ul>
                                <li>The <b>Intellectual Property</b> disclosure will inform users that the contents, logo and other visual media you created is your property and is protected by copyright laws.</li>
                                <li>A <b>Termination</b> clause will inform that users’ accounts on your website and mobile app or users’ access to your website and mobile (if users can’t have an account with you) can be terminated in case of abuses or at your sole discretion.</li>
                                <li>A <b>Governing Law</b> will inform users which laws govern the agreement. This should the country in which your company is headquartered or the country from which you operate your web site and mobile app.</li>
                                <li>A <b>Links To Other Web Sites</b> clause will inform users that you are not responsible for any third party web sites that you link to. This kind of clause will generally inform users that they are responsible for reading and agreeing (or disagreeing) with the Terms and Conditions or Privacy Policies of these third parties.</li>
                                <li>If your website or mobile apps allows users to create content and make that content public to other users, a <b>Content</b> section will inform users that they own the rights to the content they have created.<br/>The “Content” clause usually mentions that users must give you (the website or mobile app developer) a license so that you can share this content on your website/mobile app and to make it available to other users.<br/>Because the content created by users is public to other users, a DMCA notice clause (or Copyright Infringement ) section is helpful to inform users and copyright authors that, if any content is found to be a copyright infringement, you will respond to any DMCA take down notices received and you will take down the content.</li>
                                <li>A <b>Limit What Users Can Do</b> clause can inform users that by agreeing to use your service, they’re also agreeing to not do certain things. This can be part of a very long and thorough list in your Terms and Conditions agreements so as to encompass the most amount of negative uses.</li>
                           </ul>
                           <small class="text-muted pull-right">Source: https://termsfeed.com/blog/sample-terms-and-conditions-template</small>
                        </div>
                      </div>
                    </div>
                  </div>
                </section>
                <section class="s_text_block">
                  <div class="container">
                    <div class="row">
                      <div class="col-md-12 mb16 mt16">
                        <p style='white-space:pre' t-esc="website.company_id.sale_note"/>
                      </div>
                    </div>
                  </div>
                </section>
              </div>
              <div class="oe_structure"/>
          </div>
        </t>
    </template>
</odoo><|MERGE_RESOLUTION|>--- conflicted
+++ resolved
@@ -584,7 +584,8 @@
 
     <template id="product_price">
       <div itemprop="offers" itemscope="itemscope" itemtype="http://schema.org/Offer" class="product_price mt16">
-          <h4 class="oe_price_h4 css_editable_mode_hidden">
+          <h4 class="oe_price_h4 css_editable_mode_hidden decimal_precision"
+            t-att-data-precision="user_id.partner_id.property_product_pricelist.currency_id.rounding">
               <span class="text-danger oe_default_price" style="text-decoration: line-through; white-space: nowrap;"
                 t-esc="compute_currency(product.website_public_price)" t-options="{'widget': 'monetary', 'display_currency': website.get_current_pricelist().currency_id, 'from_currency': website.currency_id}" t-att-style="'text-decoration: line-through; white-space: nowrap; ' + '' if (compute_currency(product.lst_price) - product.website_price) &gt; 0.01 and website.get_current_pricelist().discount_policy == 'without_discount' else 'display: none;'"
               />
@@ -650,7 +651,6 @@
               </select>
             </t>
 
-<<<<<<< HEAD
             <t t-if="variant_id.attribute_id.type == 'radio'">
               <ul class="list-unstyled">
                   <t t-set="inc" t-value="0"/>
@@ -671,100 +671,6 @@
                       <t t-set="inc" t-value="inc+1"/>
                   </t>
               </ul>
-=======
-      </div>
-  </t>
-</template>
-
-<template id="product_quantity" inherit_id="website_sale.product" customize_show="True" name="Select Quantity">
-  <xpath expr="//a[@id='add_to_cart']" position="before">
-    <div class="css_quantity input-group oe_website_spinner" contenteditable="false">
-        <a t-attf-href="#" class="mb8 input-group-addon js_add_cart_json">
-            <i class="fa fa-minus"></i>
-        </a>
-        <input type="text" class="form-control" data-min="1" name="add_qty" value="1"/>
-        <a t-attf-href="#" class="mb8 input-group-addon float_left js_add_cart_json">
-            <i class="fa fa-plus"></i>
-        </a>
-    </div>
-  </xpath>
-</template>
-
-<template id="product_price">
-  <div itemprop="offers" itemscope="itemscope" itemtype="http://schema.org/Offer" class="product_price mt16">
-      <h4 class="oe_price_h4 css_editable_mode_hidden decimal_precision"
-        t-att-data-precision="user_id.partner_id.property_product_pricelist.currency_id.rounding">
-          <span class="text-danger oe_default_price" style="text-decoration: line-through; white-space: nowrap;"
-            t-field="product.lst_price"
-            t-field-options='{
-              "widget": "monetary",
-              "from_currency": "product.currency_id",
-              "display_currency": "website.currency_id"
-           }'/>
-          <b class="oe_price" style="white-space: nowrap;"
-            t-field="product.price"
-            t-field-options='{
-               "widget": "monetary",
-               "display_currency": "website.currency_id"
-           }'/>
-          <span itemprop="price" style="display:none;" t-esc="product.price"/>
-          <span itemprop="priceCurrency" style="display:none;" t-esc="website.currency_id.name"/>
-      </h4>
-      <h4 class="css_non_editable_mode_hidden decimal_precision" t-att-data-precision="product.currency_id.decimal_places">
-        <span t-field="product.lst_price"
-            t-field-options='{
-               "widget": "monetary",
-               "display_currency": "product.currency_id"
-           }'/>
-      </h4>
-      <h4 class="hidden oe_not_available bg-warning">Product not available</h4>
-  </div>
-</template>
-
-<template id="product_variants" inherit_id="website_sale.product" active="False" customize_show="True" name="List View of Variants">
-  <xpath expr="//t[@t-placeholder='select']" position="replace">
-    <input type="hidden" t-if="len(product.product_variant_ids) == 1" name="product_id" t-att-value="product.product_variant_ids[0].id"/>
-    <t t-call="website_sale.variants">
-      <t t-set="ul_class" t-value="'nav-stacked'"/>
-    </t>
-    <t t-if="len(product.product_variant_ids) &gt; 1">
-      <label label-default="label-default" class="radio" t-foreach="product.product_variant_ids" t-as="variant_id">
-        <input type="radio" name="product_id" class="js_product_change" t-att-checked="'checked' if variant_id_index == 0 else ''" t-att-value="variant_id.id" t-att-data-lst_price="variant_id.lst_price" t-att-data-price="variant_id.price"/>
-        <span t-esc="variant_id.name_get()[0][1]"/>
-        <span class="badge" t-if="variant_id.price_extra">
-          <t t-esc="variant_id.price_extra > 0 and '+' or ''"/><span t-field="variant_id.price_extra" style="white-space: nowrap;" t-field-options='{
-                "widget": "monetary",
-                "from_currency": "product.currency_id",
-                "display_currency": "website.currency_id"
-              }'/>
-        </span>
-      </label>
-    </t>
-  </xpath>
-</template>
-
-<template id="variants">
-  <t t-set="attribute_value_ids" t-value="get_attribute_value_ids(product)"/>
-  <ul t-attf-class="list-unstyled js_add_cart_variants #{ul_class}" t-att-data-attribute_value_ids="attribute_value_ids">
-    <t t-foreach="product.attribute_line_ids.sorted(key=lambda x: x.attribute_id.sequence)" t-as="variant_id">
-      <li t-if="len(variant_id.value_ids) > 1">
-
-        <strong t-field="variant_id.attribute_id.name"/>
-
-        <t t-if="variant_id.attribute_id.type in ['select', 'hidden']">
-          <select class="form-control js_variant_change" t-att-name="'attribute-%s-%s' % (product.id, variant_id.attribute_id.id)">
-            <t t-foreach="variant_id.value_ids" t-as="value_id">
-              <option t-att-value="value_id.id">
-                  <span t-field="value_id.name"/>
-                  <span t-if="value_id.price_extra">
-                      <t t-esc="value_id.price_extra > 0 and '+' or ''"/><span t-field="value_id.price_extra" style="white-space: nowrap;" t-field-options='{
-                               "widget": "monetary",
-                                "from_currency": "product.currency_id",
-                               "display_currency": "website.currency_id"
-                           }'/>
-                  </span>
-              </option>
->>>>>>> a0aca47f
             </t>
 
             <t t-if="variant_id.attribute_id.type == 'color'">
