# -*- coding: utf-8 -*-
# Part of Odoo. See LICENSE file for full copyright and licensing details.

from odoo import api, fields, models
from odoo.tools import float_compare


class SaleOrderLine(models.Model):
    _inherit = 'sale.order.line'

    @api.multi
    def _compute_qty_delivered(self):
        super(SaleOrderLine, self)._compute_qty_delivered()

<<<<<<< HEAD
        for line in self:
            if line.qty_delivered_method == 'stock_move':
                # In the case of a kit, we need to check if all components are shipped. Since the BOM might
                # have changed, we don't compute the quantities but verify the move state.
                bom = self.env['mrp.bom']._bom_find(product=line.product_id)
                if bom and bom.type == 'phantom':
                    moves = line.move_ids.filtered(lambda m: m.picking_id and m.picking_id.state != 'cancel')
                    bom_delivered = all([move.state == 'done' for move in moves])
                    if bom_delivered:
                        line.qty_delivered = line.product_uom_qty
                    else:
                        line.qty_delivered = 0.0
=======
        # In the case of a kit, we need to check if all components are shipped. Since the BOM might
        # have changed, we don't compute the quantities but verify the move state.
        bom = self.env['mrp.bom']._bom_find(product=self.product_id,company_id=self.company_id.id)
        if bom and bom.type == 'phantom':
            moves = self.move_ids.filtered(lambda m: m.picking_id and m.picking_id.state != 'cancel')
            bom_delivered = all([move.state == 'done' for move in moves])
            if bom_delivered:
                return self.product_uom_qty
            else:
                return 0.0
        return super(SaleOrderLine, self)._get_delivered_qty()
>>>>>>> 9553240a

    @api.multi
    def _get_bom_component_qty(self, bom):
        bom_quantity = self.product_uom._compute_quantity(1, bom.product_uom_id)
        boms, lines = bom.explode(self.product_id, bom_quantity)
        components = {}
        for line, line_data in lines:
            product = line.product_id.id
            uom = line.product_uom_id
            qty = line.product_qty
            if components.get(product, False):
                if uom.id != components[product]['uom']:
                    from_uom = uom
                    to_uom = self.env['uom.uom'].browse(components[product]['uom'])
                    qty = from_uom._compute_quantity(qty, to_uom)
                components[product]['qty'] += qty
            else:
                # To be in the uom reference of the product
                to_uom = self.env['product.product'].browse(product).uom_id
                if uom.id != to_uom.id:
                    from_uom = uom
                    qty = from_uom._compute_quantity(qty, to_uom)
                components[product] = {'qty': qty, 'uom': to_uom.id}
        return components

    def _get_qty_procurement(self):
        self.ensure_one()
        # Specific case when we change the qty on a SO for a kit product.
        # We don't try to be too smart and keep a simple approach: we compare the quantity before
        # and after update, and return the difference. We don't take into account what was already
        # sent, or any other exceptional case.
        bom = self.env['mrp.bom']._bom_find(product=self.product_id)
        if bom and bom.type == 'phantom' and 'previous_product_uom_qty' in self.env.context:
            return self.env.context['previous_product_uom_qty'].get(self.id, 0.0)
        return super(SaleOrderLine, self)._get_qty_procurement()


class AccountInvoiceLine(models.Model):
    # TDE FIXME: what is this code ??
    _inherit = "account.invoice.line"

    def _get_anglo_saxon_price_unit(self):
        price_unit = super(AccountInvoiceLine, self)._get_anglo_saxon_price_unit()
        # in case of anglo saxon with a product configured as invoiced based on delivery, with perpetual
        # valuation and real price costing method, we must find the real price for the cost of good sold
        if self.product_id.invoice_policy == "delivery":
            for s_line in self.sale_line_ids:
                # qtys already invoiced
                qty_done = sum([x.uom_id._compute_quantity(x.quantity, x.product_id.uom_id) for x in s_line.invoice_lines if x.invoice_id.state in ('open', 'paid')])
                quantity = self.uom_id._compute_quantity(self.quantity, self.product_id.uom_id)
                # Put moves in fixed order by date executed
                moves = s_line.move_ids.sorted(lambda x: x.date)
                # Go through all the moves and do nothing until you get to qty_done
                # Beyond qty_done we need to calculate the average of the price_unit
                # on the moves we encounter.
                bom = s_line.product_id.product_tmpl_id.bom_ids and s_line.product_id.product_tmpl_id.bom_ids[0]
                if bom.type == 'phantom':
                    average_price_unit = 0
                    components = s_line._get_bom_component_qty(bom)
                    for product_id in components:
                        factor = components[product_id]['qty']
                        prod_moves = [m for m in moves if m.product_id.id == product_id]
                        prod_qty_done = factor * qty_done
                        prod_quantity = factor * quantity
                        average_price_unit += factor * self._compute_average_price(prod_qty_done, prod_quantity, prod_moves)
                    price_unit = average_price_unit or price_unit
                    price_unit = self.product_id.uom_id._compute_price(price_unit, self.uom_id)
        return price_unit<|MERGE_RESOLUTION|>--- conflicted
+++ resolved
@@ -12,12 +12,11 @@
     def _compute_qty_delivered(self):
         super(SaleOrderLine, self)._compute_qty_delivered()
 
-<<<<<<< HEAD
         for line in self:
             if line.qty_delivered_method == 'stock_move':
                 # In the case of a kit, we need to check if all components are shipped. Since the BOM might
                 # have changed, we don't compute the quantities but verify the move state.
-                bom = self.env['mrp.bom']._bom_find(product=line.product_id)
+                bom = self.env['mrp.bom']._bom_find(product=line.product_id, company_id=line.company_id.id)
                 if bom and bom.type == 'phantom':
                     moves = line.move_ids.filtered(lambda m: m.picking_id and m.picking_id.state != 'cancel')
                     bom_delivered = all([move.state == 'done' for move in moves])
@@ -25,19 +24,6 @@
                         line.qty_delivered = line.product_uom_qty
                     else:
                         line.qty_delivered = 0.0
-=======
-        # In the case of a kit, we need to check if all components are shipped. Since the BOM might
-        # have changed, we don't compute the quantities but verify the move state.
-        bom = self.env['mrp.bom']._bom_find(product=self.product_id,company_id=self.company_id.id)
-        if bom and bom.type == 'phantom':
-            moves = self.move_ids.filtered(lambda m: m.picking_id and m.picking_id.state != 'cancel')
-            bom_delivered = all([move.state == 'done' for move in moves])
-            if bom_delivered:
-                return self.product_uom_qty
-            else:
-                return 0.0
-        return super(SaleOrderLine, self)._get_delivered_qty()
->>>>>>> 9553240a
 
     @api.multi
     def _get_bom_component_qty(self, bom):
