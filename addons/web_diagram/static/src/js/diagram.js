--- conflicted
+++ resolved
@@ -47,13 +47,8 @@
             return label.tag == "label";
         });
 
-<<<<<<< HEAD
-        this.$element.html(QWeb.render("DiagramView",  {'widget':self}));
-        this.$element.addClass(this.fields_view.arch.attrs['class']);
-=======
         this.$el.html(QWeb.render("DiagramView", this));
         this.$el.addClass(this.fields_view.arch.attrs['class']);
->>>>>>> 5e338c59
 
         _.each(self.labels,function(label){
             html_label = '<p style="padding: 4px;">' + label.attrs.string + "</p>";
