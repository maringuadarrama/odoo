<?xml version="1.0"?>
<openerp>
    <data>
        <record model="ir.ui.view" id="event_sale_product_form">
             <field name="model">product.product</field>
             <field name="inherit_id" ref="product.product_normal_form_view" />
             <field name="arch" type="xml">
<<<<<<< HEAD
                <div name="options" position="inside">
                    <field name="event_ok" on_change="onchange_event_ok(type, event_ok, context)"
                           attrs="{'readonly': [('is_only_child', '=', False)]}"/>
=======
                <div name="options" position="after">
                    <field name="event_ok" on_change="onchange_event_ok(event_ok, context)"/>
>>>>>>> 010c74f6
                    <label for="event_ok"/>
                </div>
                <div name='ean' position="after">
                    <field name="event_type_id" attrs="{'invisible': [('event_ok', '=', False)],
                                                        'readonly': [('is_only_child', '=', False)]}"/>
                </div>
             </field>
        </record>

        <record model="ir.ui.view" id="event_sale_product_template_form">
             <field name="model">product.template</field>
             <field name="inherit_id" ref="product.product_template_form_view" />
             <field name="arch" type="xml">
                <div name="options" position="inside">
                    <field name="event_ok" on_change="onchange_event_ok(type, event_ok, context)"/>
                    <label for="event_ok"/>
                </div>
                <field name='company_id' position="after">
                    <field name="event_type_id" attrs="{'invisible': [('event_ok', '=', False)]}"/>
                </field>
             </field>
        </record>

        <record model="ir.ui.view" id="event_order_line">
             <field name="name">event.sale.order</field>
             <field name="model">sale.order</field>
             <field name="inherit_id" ref="sale.view_order_form" />
             <field name="arch" type="xml">
                <xpath expr="//field[@name='product_id']" position="after">
                    <field name="event_id" domain="['|', ('type','=', False),('type', '=', event_type_id)]" attrs="{'invisible': [('event_ok', '=', False)],'required': [('event_ok', '!=', False)]}"/>
                    <field name="event_ticket_id" domain="[('event_id', '=', event_id), ('seats_available', '>', 0)]" attrs="{'invisible': [('event_id', '=', False)]}"
                        on_change="onchange_event_ticket_id(event_ticket_id, context)"/>
                    <field name="event_type_id" invisible="1"/>
                    <field name="event_ok" invisible="1"/>
                </xpath>
             </field>
        </record>
        
        <!-- the presence of 'event user' makes the order lines non-editable -->
        <record id="sale.view_order_form_editable_list" model="ir.ui.view">
            <field name="groups_id" eval="[(4, ref('event.group_event_user'))]"/>
        </record>        
        
        <record id="view_event_form" model="ir.ui.view">
            <field name="name">view_event_form</field>
            <field name="model">event.event</field>
            <field name="inherit_id" ref="event.view_event_form"/>
            <field name="arch" type="xml">
                <data>
                    <xpath expr="//notebook" position="inside">
                        <page string="Ticket Types">
                            <field name="event_ticket_ids" context="{'default_name': name}">
                                <tree string="Payments" editable="bottom">
                                    <field name="name"/>
                                    <field name="product_id" on_change='onchange_product_id(product_id)'/>
                                    <field name="deadline"/>
                                    <field name="price"/>
                                    <field name="seats_max"/>
                                    <field name="seats_reserved"/>
                                    <field name="seats_unconfirmed"/>
                                </tree>
                            </field>
                        </page>
                    </xpath>
                    <field name="nb_register" position="after">
                        <field name="event_ticket_id" domain="[('event_id', '=', context.get('event_id'))]"/>
                    </field>
               </data>
            </field>
        </record>

    </data>
</openerp><|MERGE_RESOLUTION|>--- conflicted
+++ resolved
@@ -5,14 +5,9 @@
              <field name="model">product.product</field>
              <field name="inherit_id" ref="product.product_normal_form_view" />
              <field name="arch" type="xml">
-<<<<<<< HEAD
-                <div name="options" position="inside">
+                <div name="options" position="after">
                     <field name="event_ok" on_change="onchange_event_ok(type, event_ok, context)"
                            attrs="{'readonly': [('is_only_child', '=', False)]}"/>
-=======
-                <div name="options" position="after">
-                    <field name="event_ok" on_change="onchange_event_ok(event_ok, context)"/>
->>>>>>> 010c74f6
                     <label for="event_ok"/>
                 </div>
                 <div name='ean' position="after">
