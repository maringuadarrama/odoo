--- conflicted
+++ resolved
@@ -110,20 +110,12 @@
                     <field name="state" widget="statusbar" statusbar_visible="draft,confirm,validate" statusbar_colors='{"confirm":"blue","validate1":"blue","refuse":"red"}'/>
                 </header>
                 <sheet string="Leave Request">
-<<<<<<< HEAD
                     <group>
                         <group>
                             <field name="name" attrs="{'readonly':[('state','!=','draft'),('state','!=','confirm')]}"/>
                             <field name="holiday_type" on_change="onchange_type(holiday_type)" attrs="{'readonly':[('state','!=','draft')]}" width="130" string="Mode" groups="base.group_hr_user"/>
                             <field name="employee_id" attrs="{'required':[('holiday_type','=','employee')],'invisible':[('holiday_type','=','category')]}" groups="base.group_hr_user"/>
                             <field name="department_id" attrs="{'readonly':[('holiday_type','=','category')]}" groups="base.group_hr_user"/>
-=======
-                    <group col="8" colspan="4">
-                    <field name="name" attrs="{'readonly':[('state','!=','draft'),('state','!=','confirm')]}"/>
-                    <field name="holiday_type" on_change="onchange_type(holiday_type)" attrs="{'readonly':[('state','!=','draft')]}" width="130" string="Mode" groups="base.group_hr_user"/>
-                    <group attrs="{'invisible':[('holiday_type','=','employee')]}">
-                        <field name="category_id" attrs="{'required':[('holiday_type','=','category')], 'readonly':[('state','!=','draft'), ('state','!=','confirm')]}"/>
->>>>>>> 7caadacc
                         </group>
                         <group>
                             <field name="holiday_status_id" on_change="onchange_sec_id(holiday_status_id)" context="{'employee_id':employee_id}"/>
@@ -153,12 +145,9 @@
                         </page>
                     </notebook>
                 </sheet>
-<<<<<<< HEAD
-=======
                 <footer>
                     <field name="message_ids" colspan="4" widget="mail_thread" nolabel="1"/>
                 </footer>
->>>>>>> 7caadacc
                 </form>
             </field>
         </record>
@@ -190,7 +179,6 @@
                             <field name="holiday_status_id" on_change="onchange_sec_id(holiday_status_id)" context="{'employee_id':employee_id}"/>
                             <field name="number_of_days_temp"/>
                         </group>
-<<<<<<< HEAD
                     </group>
                     <notebook>
                         <page string="General">
@@ -203,19 +191,9 @@
                         </page>
                     </notebook>
                 </sheet>
-                <div class="oe_sheet_width">
-                    <field name="message_ids" colspan="4" widget="ThreadView" nolabel="1"/>
-                </div>
-=======
-                        <separator string="Reasons"/>
-                        <field name="notes"/>
-                    </page>
-                </notebook>
-                </sheet>
                 <footer>
                     <field name="message_ids" colspan="4" widget="mail_thread" nolabel="1"/>
                 </footer>
->>>>>>> 7caadacc
                 </form>
             </field>
         </record>
