# -*- coding: utf-8 -*-
# Part of Odoo. See LICENSE file for full copyright and licensing details.

# Copyright (c) 2005-2006 Axelor SARL. (http://www.axelor.com)

import logging
import math

from datetime import datetime, time
from pytz import timezone, UTC

from odoo import api, fields, models
from odoo.addons.resource.models.resource import float_to_time, HOURS_PER_DAY
from odoo.exceptions import AccessError, UserError, ValidationError
from odoo.tools import float_compare
from odoo.tools.translate import _

_logger = logging.getLogger(__name__)


class HolidaysRequest(models.Model):
    """ Leave Requests Access specifications

     - a regular employee / user
      - can see all leaves;
      - cannot see name field of leaves belonging to other user as it may contain
        private information that we don't want to share to other people than
        HR people;
      - can modify only its own not validated leaves (except writing on state to
        bypass approval);
      - can discuss on its leave requests;
      - can reset only its own leaves;
      - cannot validate any leaves;
     - an Officer
      - can see all leaves;
      - can validate "HR" single validation leaves from people if
       - he is the employee manager;
       - he is the department manager;
       - he is member of the same department;
       - target employee has no manager and no department manager;
      - can validate "Manager" single validation leaves from people if
       - he is the employee manager;
       - he is the department manager;
       - target employee has no manager and no department manager;
      - can first validate "Both" double validation leaves from people like "HR"
        single validation, moving the leaves to validate1 state;
      - cannot validate its own leaves;
      - can reset only its own leaves;
      - can refuse all leaves;
     - a Manager
      - can do everything he wants

    On top of that multicompany rules apply based on company defined on the
    leave request leave type.
    """
    _name = "hr.leave"
    _description = "Leave"
    _order = "date_from desc"
    _inherit = ['mail.thread', 'mail.activity.mixin']
    _mail_post_access = 'read'

    @api.model
    def default_get(self, fields_list):
        defaults = super(HolidaysRequest, self).default_get(fields_list)
        defaults = self._default_get_request_parameters(defaults)

        LeaveType = self.env['hr.leave.type'].with_context(employee_id=defaults.get('employee_id'), default_date_from=defaults.get('date_from', fields.Datetime.now()))
        lt = LeaveType.search([('valid', '=', True)])

        defaults['holiday_status_id'] = lt[0].id if len(lt) > 0 else defaults.get('holiday_status_id')
        return defaults

    def _default_employee(self):
        return self.env.context.get('default_employee_id') or self.env['hr.employee'].search([('user_id', '=', self.env.uid)], limit=1)

    def _default_get_request_parameters(self, values):
        new_values = dict(values)
        global_from, global_to = False, False
        # TDE FIXME: consider a mapping on several days that is not the standard
        # calendar widget 7-19 in user's TZ is some custom input
        if values.get('date_from'):
            user_tz = self.env.user.tz or 'UTC'
            localized_dt = timezone('UTC').localize(values['date_from']).astimezone(timezone(user_tz))
            global_from = localized_dt.time().hour == 7 and localized_dt.time().minute == 0
            new_values['request_date_from'] = values['date_from'].date()
        if values.get('date_to'):
            user_tz = self.env.user.tz or 'UTC'
            localized_dt = timezone('UTC').localize(values['date_to']).astimezone(timezone(user_tz))
            global_to = localized_dt.time().hour == 19 and localized_dt.time().minute == 0
            new_values['request_date_to'] = values['date_to'].date()
        if global_from and global_to:
            new_values['request_unit_custom'] = True
        return new_values

    # description
    name = fields.Char('Description')
    state = fields.Selection([
        ('draft', 'To Submit'),
        ('cancel', 'Cancelled'),
        ('confirm', 'To Approve'),
        ('refuse', 'Refused'),
        ('validate1', 'Second Approval'),
        ('validate', 'Approved')
        ], string='Status', readonly=True, track_visibility='onchange', copy=False, default='confirm',
        help="The status is set to 'To Submit', when a leave request is created." +
        "\nThe status is 'To Approve', when leave request is confirmed by user." +
        "\nThe status is 'Refused', when leave request is refused by manager." +
        "\nThe status is 'Approved', when leave request is approved by manager.")
    payslip_status = fields.Boolean('Reported in last payslips', help='Green this button when the leave has been taken into account in the payslip.')
    report_note = fields.Text('HR Comments')
<<<<<<< HEAD
    user_id = fields.Many2one('res.users', string='User', related='employee_id.user_id', related_sudo=True, store=True, default=lambda self: self.env.uid, readonly=True)
    # leave type configuration
    holiday_status_id = fields.Many2one(
        "hr.leave.type", string="Leave Type", required=True, readonly=True,
=======
    user_id = fields.Many2one('res.users', string='User', related='employee_id.user_id', related_sudo=True, compute_sudo=True, store=True, default=lambda self: self.env.uid, readonly=True)
    date_from = fields.Datetime('Start Date', readonly=True, index=True, copy=False, required=True,
        states={'draft': [('readonly', False)], 'confirm': [('readonly', False)]}, track_visibility='onchange')
    date_to = fields.Datetime('End Date', readonly=True, copy=False, required=True,
        states={'draft': [('readonly', False)], 'confirm': [('readonly', False)]}, track_visibility='onchange')
    holiday_status_id = fields.Many2one("hr.leave.type", string="Leave Type", required=True, readonly=True,
>>>>>>> 3e54704e
        states={'draft': [('readonly', False)], 'confirm': [('readonly', False)]},
        domain=[('valid', '=', True)])
    leave_type_request_unit = fields.Selection(related='holiday_status_id.request_unit', readonly=True)
    validation_type = fields.Selection('Validation Type', related='holiday_status_id.validation_type', readonly=False)
    # HR data
    employee_id = fields.Many2one(
        'hr.employee', string='Employee', index=True, readonly=True,
        states={'draft': [('readonly', False)], 'confirm': [('readonly', False)]}, default=_default_employee, track_visibility='onchange')
    manager_id = fields.Many2one('hr.employee', string='Manager', readonly=True)
    department_id = fields.Many2one(
        'hr.department', string='Department', readonly=True,
        states={'draft': [('readonly', False)], 'confirm': [('readonly', False)]})
    notes = fields.Text('Reasons', readonly=True, states={'draft': [('readonly', False)], 'confirm': [('readonly', False)]})
    # duration
    date_from = fields.Datetime(
        'Start Date', readonly=True, index=True, copy=False, required=True,
        default=fields.Datetime.now,
        states={'draft': [('readonly', False)], 'confirm': [('readonly', False)]}, track_visibility='onchange')
    date_to = fields.Datetime(
        'End Date', readonly=True, copy=False, required=True,
        default=fields.Datetime.now,
        states={'draft': [('readonly', False)], 'confirm': [('readonly', False)]}, track_visibility='onchange')
    number_of_days = fields.Float(
        'Duration (Days)', copy=False, readonly=True, track_visibility='onchange',
        states={'draft': [('readonly', False)], 'confirm': [('readonly', False)]},
        help='Number of days of the leave request according to your working schedule.')
    number_of_days_display = fields.Float(
        'Duration in days', compute='_compute_number_of_days_display', copy=False, readonly=True,
        help='Number of days of the leave request. Used for interface.')
    number_of_hours_display = fields.Float(
        'Duration in hours', compute='_compute_number_of_hours_display', copy=False, readonly=True,
        help='Number of hours of the leave request according to your working schedule. Used for interface.')
    # details
    meeting_id = fields.Many2one('calendar.event', string='Meeting')
    parent_id = fields.Many2one('hr.leave', string='Parent', copy=False)
    linked_request_ids = fields.One2many('hr.leave', 'parent_id', string='Linked Requests')
    holiday_type = fields.Selection([
        ('employee', 'By Employee'),
        ('company', 'By Company'),
        ('department', 'By Department'),
        ('category', 'By Employee Tag')],
        string='Allocation Mode', readonly=True, required=True, default='employee',
        states={'draft': [('readonly', False)], 'confirm': [('readonly', False)]},
        help='By Employee: Allocation/Request for individual Employee, By Employee Tag: Allocation/Request for group of employees in category')
    category_id = fields.Many2one(
        'hr.employee.category', string='Employee Tag', readonly=True,
        states={'draft': [('readonly', False)], 'confirm': [('readonly', False)]}, help='Category of Employee')
    mode_company_id = fields.Many2one(
        'res.company', string='Company', readonly=True,
        states={'draft': [('readonly', False)], 'confirm': [('readonly', False)]})
    first_approver_id = fields.Many2one(
        'hr.employee', string='First Approval', readonly=True, copy=False,
        help='This area is automatically filled by the user who validate the leave', oldname='manager_id')
    second_approver_id = fields.Many2one(
        'hr.employee', string='Second Approval', readonly=True, copy=False, oldname='manager_id2',
        help='This area is automaticly filled by the user who validate the leave with second level (If Leave type need second validation)')
    can_reset = fields.Boolean('Can reset', compute='_compute_can_reset')
    can_approve = fields.Boolean('Can Approve', compute='_compute_can_approve')

    # UX fields
    leave_type_request_unit = fields.Selection(related='holiday_status_id.request_unit', readonly=True)
    # Interface fields used when not using hour-based computation
    request_date_from = fields.Date('Request Start Date')
    request_date_to = fields.Date('Request End Date')
    # Interface fields used when using hour-based computation
    #
    # HACK We define the .5 hours as negative integers in order to
    # facilitate the migration to a better model later as we cannot
    # change the column type in stable and it was defined as an int4 column
    #
    request_hour_from = fields.Selection([
        (0, '12:00 PM'), (-1, '0:30 AM'),
        (1, '1:00 AM'), (-2, '1:30 AM'),
        (2, '2:00 AM'), (-3, '2:30 AM'),
        (3, '3:00 AM'), (-4, '3:30 AM'),
        (4, '4:00 AM'), (-5, '4:30 AM'),
        (5, '5:00 AM'), (-6, '5:30 AM'),
        (6, '6:00 AM'), (-7, '6:30 AM'),
        (7, '7:00 AM'), (-8, '7:30 AM'),
        (8, '8:00 AM'), (-9, '8:30 AM'),
        (9, '9:00 AM'), (-10, '9:30 AM'),
        (10, '10:00 AM'), (-11, '10:30 AM'),
        (11, '11:00 AM'), (-12, '11:30 AM'),
        (12, '12:00 AM'), (-13, '0:30 PM'),
        (13, '1:00 PM'), (-14, '1:30 PM'),
        (14, '2:00 PM'), (-15, '2:30 PM'),
        (15, '3:00 PM'), (-16, '3:30 PM'),
        (16, '4:00 PM'), (-17, '4:30 PM'),
        (17, '5:00 PM'), (-18, '5:30 PM'),
        (18, '6:00 PM'), (-19, '6:30 PM'),
        (19, '7:00 PM'), (-20, '7:30 PM'),
        (20, '8:00 PM'), (-21, '8:30 PM'),
        (21, '9:00 PM'), (-22, '9:30 PM'),
        (22, '10:00 PM'), (-23, '10:30 PM'),
        (23, '11:00 PM'), (-24, '11:30 PM')], string='Hour from')
    request_hour_to = fields.Selection([
        (0, '12:00 PM'), (-1, '0:30 AM'),
        (1, '1:00 AM'), (-2, '1:30 AM'),
        (2, '2:00 AM'), (-3, '2:30 AM'),
        (3, '3:00 AM'), (-4, '3:30 AM'),
        (4, '4:00 AM'), (-5, '4:30 AM'),
        (5, '5:00 AM'), (-6, '5:30 AM'),
        (6, '6:00 AM'), (-7, '6:30 AM'),
        (7, '7:00 AM'), (-8, '7:30 AM'),
        (8, '8:00 AM'), (-9, '8:30 AM'),
        (9, '9:00 AM'), (-10, '9:30 AM'),
        (10, '10:00 AM'), (-11, '10:30 AM'),
        (11, '11:00 AM'), (-12, '11:30 AM'),
        (12, '12:00 AM'), (-13, '0:30 PM'),
        (13, '1:00 PM'), (-14, '1:30 PM'),
        (14, '2:00 PM'), (-15, '2:30 PM'),
        (15, '3:00 PM'), (-16, '3:30 PM'),
        (16, '4:00 PM'), (-17, '4:30 PM'),
        (17, '5:00 PM'), (-18, '5:30 PM'),
        (18, '6:00 PM'), (-19, '6:30 PM'),
        (19, '7:00 PM'), (-20, '7:30 PM'),
        (20, '8:00 PM'), (-21, '8:30 PM'),
        (21, '9:00 PM'), (-22, '9:30 PM'),
        (22, '10:00 PM'), (-23, '10:30 PM'),
        (23, '11:00 PM'), (-24, '11:30 PM')], string='Hour to')
    # used only when the leave is taken in half days
    request_date_from_period = fields.Selection([
        ('am', 'Morning'), ('pm', 'Afternoon')],
        string="Date Period Start", default='am')
    # request type
    request_unit_half = fields.Boolean('Half Day')
    request_unit_hours = fields.Boolean('Custom Hours')
    request_unit_custom = fields.Boolean('Days-long custom hours')

    _sql_constraints = [
        ('type_value',
         "CHECK((holiday_type='employee' AND employee_id IS NOT NULL) or "
         "(holiday_type='company' AND mode_company_id IS NOT NULL) or "
         "(holiday_type='category' AND category_id IS NOT NULL) or "
         "(holiday_type='department' AND department_id IS NOT NULL) )",
         "The employee, department, company or employee category of this request is missing. Please make sure that your user login is linked to an employee."),
        ('date_check2', "CHECK ((date_from <= date_to))", "The start date must be anterior to the end date."),
        ('duration_check', "CHECK ( number_of_days >= 0 )", "If you want to change the number of days you should use the 'period' mode"),
    ]

    @api.onchange('holiday_status_id')
    def _onchange_holiday_status_id(self):
        self.request_unit_half = False
        self.request_unit_hours = False
        self.request_unit_custom = False

    @api.onchange('request_date_from_period', 'request_hour_from', 'request_hour_to',
                  'request_date_from', 'request_date_to',
                  'employee_id')
    def _onchange_request_parameters(self):
        if not self.request_date_from:
            self.date_from = False
            return

        if self.request_unit_half or self.request_unit_hours:
            self.request_date_to = self.request_date_from

        if not self.request_date_to:
            self.date_to = False
            return

        domain = [('calendar_id', '=', self.employee_id.resource_calendar_id.id or self.env.user.company_id.resource_calendar_id.id)]
        attendances = self.env['resource.calendar.attendance'].search(domain, order='dayofweek, day_period DESC')

        # find first attendance coming after first_day
        attendance_from = next((att for att in attendances if int(att.dayofweek) >= self.request_date_from.weekday()), attendances[0])
        # find last attendance coming before last_day
        attendance_to = next((att for att in reversed(attendances) if int(att.dayofweek) <= self.request_date_to.weekday()), attendances[-1])

        if self.request_unit_half:
            if self.request_date_from_period == 'am':
                hour_from = float_to_time(attendance_from.hour_from)
                hour_to = float_to_time(attendance_from.hour_to)
            else:
                hour_from = float_to_time(attendance_to.hour_from)
                hour_to = float_to_time(attendance_to.hour_to)
        elif self.request_unit_hours:
            # This hack is related to the definition of the field, basically we convert
            # the negative integer into .5 floats
            hour_from = float_to_time(abs(self.request_hour_from) - 0.5 if self.request_hour_from < 0 else self.request_hour_from)
            hour_to = float_to_time(abs(self.request_hour_to) - 0.5 if self.request_hour_to < 0 else self.request_hour_to)
        elif self.request_unit_custom:
            hour_from = self.date_from.time()
            hour_to = self.date_to.time()
        else:
            hour_from = float_to_time(attendance_from.hour_from)
            hour_to = float_to_time(attendance_to.hour_to)

        tz = self.env.user.tz if self.env.user.tz and not self.request_unit_custom else 'UTC'  # custom -> already in UTC
        self.date_from = timezone(tz).localize(datetime.combine(self.request_date_from, hour_from)).astimezone(UTC).replace(tzinfo=None)
        self.date_to = timezone(tz).localize(datetime.combine(self.request_date_to, hour_to)).astimezone(UTC).replace(tzinfo=None)
        self._onchange_leave_dates()

    @api.onchange('request_unit_half')
    def _onchange_request_unit_half(self):
        if self.request_unit_half:
            self.request_unit_hours = False
            self.request_unit_custom = False
        self._onchange_request_parameters()

    @api.onchange('request_unit_hours')
    def _onchange_request_unit_hours(self):
        if self.request_unit_hours:
            self.request_unit_half = False
            self.request_unit_custom = False
        self._onchange_request_parameters()

    @api.onchange('request_unit_custom')
    def _onchange_request_unit_custom(self):
        if self.request_unit_custom:
            self.request_unit_half = False
            self.request_unit_hours = False
        self._onchange_request_parameters()

    @api.onchange('holiday_type')
    def _onchange_type(self):
        if self.holiday_type == 'employee' and not self.employee_id:
            self.employee_id = self.env.user.employee_ids[:1].id
            self.mode_company_id = False
            self.category_id = False
        elif self.holiday_type == 'company' and not self.mode_company_id:
            self.employee_id = False
            self.mode_company_id = self.env.user.company_id.id
            self.category_id = False
        elif self.holiday_type == 'department' and not self.department_id:
            self.employee_id = False
            self.mode_company_id = False
            self.department_id = self.env.user.employee_ids[:1].department_id.id
            self.category_id = False
        elif self.holiday_type == 'category':
            self.employee_id = False
            self.mode_company_id = False
            self.department_id = False

    @api.onchange('employee_id')
    def _onchange_employee_id(self):
        self.manager_id = self.employee_id.parent_id.id
        if self.employee_id:
            self.department_id = self.employee_id.department_id

    @api.onchange('date_from', 'date_to', 'employee_id')
    def _onchange_leave_dates(self):
        if self.date_from and self.date_to:
            self.number_of_days = self._get_number_of_days(self.date_from, self.date_to, self.employee_id.id)
        else:
            self.number_of_days = 0

    @api.multi
    @api.depends('number_of_days')
    def _compute_number_of_days_display(self):
        for holiday in self:
            holiday.number_of_days_display = holiday.number_of_days

    @api.multi
    @api.depends('number_of_days')
    def _compute_number_of_hours_display(self):
        for holiday in self:
            calendar = holiday.employee_id.resource_calendar_id or self.env.user.company_id.resource_calendar_id
            if holiday.date_from and holiday.date_to:
                number_of_hours = calendar.get_work_hours_count(holiday.date_from, holiday.date_to)
                holiday.number_of_hours_display = number_of_hours or (holiday.number_of_days * HOURS_PER_DAY)
            else:
                holiday.number_of_hours_display = 0

    @api.multi
    @api.depends('state', 'employee_id', 'department_id')
    def _compute_can_reset(self):
        for holiday in self:
            try:
                holiday._check_approval_update('draft')
            except (AccessError, UserError):
                holiday.can_reset = False
            else:
                holiday.can_reset = True

    @api.depends('state', 'employee_id', 'department_id')
    def _compute_can_approve(self):
        for holiday in self:
            try:
                if holiday.state == 'confirm' and holiday.holiday_status_id.validation_type == 'both':
                    holiday._check_approval_update('validate1')
                else:
                    holiday._check_approval_update('validate')
            except (AccessError, UserError):
                holiday.can_approve = False
            else:
                holiday.can_approve = True

    @api.constrains('date_from', 'date_to')
    def _check_date(self):
        for holiday in self:
            domain = [
                ('date_from', '<=', holiday.date_to),
                ('date_to', '>', holiday.date_from),
                ('employee_id', '=', holiday.employee_id.id),
                ('id', '!=', holiday.id),
                ('state', 'not in', ['cancel', 'refuse']),
            ]
            nholidays = self.search_count(domain)
            if nholidays:
                raise ValidationError(_('You can not have 2 leaves that overlaps on the same day.'))

    @api.constrains('state', 'number_of_days', 'holiday_status_id')
    def _check_holidays(self):
        for holiday in self:
            if holiday.holiday_type != 'employee' or not holiday.employee_id or holiday.holiday_status_id.allocation_type == 'no':
                continue
            leave_days = holiday.holiday_status_id.get_days(holiday.employee_id.id)[holiday.holiday_status_id.id]
            if float_compare(leave_days['remaining_leaves'], 0, precision_digits=2) == -1 or \
              float_compare(leave_days['virtual_remaining_leaves'], 0, precision_digits=2) == -1:
                raise ValidationError(_('The number of remaining leaves is not sufficient for this leave type.\n'
                                        'Please also check the leaves waiting for validation.'))

    def _get_number_of_days(self, date_from, date_to, employee_id):
        """ Returns a float equals to the timedelta between two dates given as string."""
        if employee_id:
            employee = self.env['hr.employee'].browse(employee_id)
            return employee.get_work_days_data(date_from, date_to)['days']

        today_hours = self.env.user.company_id.resource_calendar_id.get_work_hours_count(
            datetime.combine(date_from.date(), time.min),
            datetime.combine(date_from.date(), time.max),
            False)

        return self.env.user.company_id.resource_calendar_id.get_work_hours_count(date_from, date_to) / (today_hours or HOURS_PER_DAY)

    ####################################################
    # ORM Overrides methods
    ####################################################

    @api.multi
    def name_get(self):
        res = []
        for leave in self:
            if self.env.context.get('short_name'):
                res.append((leave.id, _("%s : %.2f day(s)") % (leave.name or leave.holiday_status_id.name, leave.number_of_days)))
            else:
                if leave.holiday_type == 'company':
                    target = leave.mode_company_id.name
                elif leave.holiday_type == 'department':
                    target = leave.department_id.name
                elif leave.holiday_type == 'category':
                    target = leave.category_id.name
                else:
                    target = leave.employee_id.name
                res.append(
                    (leave.id,
                     _("%s on %s :%.2f day(s)") %
                     (target, leave.holiday_status_id.name, leave.number_of_days))
                )
        return res

    @api.multi
    def add_follower(self, employee_id):
        employee = self.env['hr.employee'].browse(employee_id)
        if employee.user_id:
            self.message_subscribe(partner_ids=employee.user_id.partner_id.ids)

    @api.multi
    @api.constrains('holiday_status_id')
    def _check_leave_type_validity(self):
        for leave in self:
            if leave.holiday_status_id.validity_start and leave.holiday_status_id.validity_stop:
                vstart = leave.holiday_status_id.validity_start
                vstop  = leave.holiday_status_id.validity_stop
                dfrom  = leave.date_from
                dto    = leave.date_to

                if dfrom and dto and (dfrom.date() < vstart or dto.date() > vstop):
                    raise UserError(
                        _('You can take %s only between %s and %s') % (
                            leave.holiday_status_id.display_name, leave.holiday_status_id.validity_start, leave.holiday_status_id.validity_stop))

    @api.model
    def create(self, values):
        """ Override to avoid automatic logging of creation """
        employee_id = values.get('employee_id', False)
        if not values.get('department_id'):
            values.update({'department_id': self.env['hr.employee'].browse(employee_id).department_id.id})
        holiday = super(HolidaysRequest, self.with_context(mail_create_nolog=True, mail_create_nosubscribe=True)).create(values)
        if not self._context.get('leave_fast_create'):
            holiday.add_follower(employee_id)
            if 'employee_id' in values:
                holiday._onchange_employee_id()
            if not self._context.get('import_file'):
                holiday.activity_update()
        return holiday

    def _read_from_database(self, field_names, inherited_field_names=[]):
        if 'name' in field_names and 'employee_id' not in field_names:
            field_names.append('employee_id')
        super(HolidaysRequest, self)._read_from_database(field_names, inherited_field_names)
        if 'name' in field_names:
            if self.user_has_groups('hr_holidays.group_hr_holidays_user'):
                return
            current_employee = self.env['hr.employee'].sudo().search([('user_id', '=', self.env.uid)], limit=1)
            for record in self:
                emp_id = record._cache.get('employee_id', [False])[0]
                if emp_id != current_employee.id:
                    try:
                        record._cache['name']
                        record._cache['name'] = '*****'
                    except Exception:
                        # skip SpecialValue (e.g. for missing record or access right)
                        pass

    @api.multi
    def write(self, values):
        employee_id = values.get('employee_id', False)
        if not self.env.context.get('leave_fast_create') and values.get('state'):
            self._check_approval_update(values['state'])
        result = super(HolidaysRequest, self).write(values)
        if not self.env.context.get('leave_fast_create'):
            self.add_follower(employee_id)
            if 'employee_id' in values:
                self._onchange_employee_id()
        return result

    @api.multi
    def unlink(self):
        for holiday in self.filtered(lambda holiday: holiday.state not in ['draft', 'cancel', 'confirm']):
            raise UserError(_('You cannot delete a leave which is in %s state.') % (holiday.state,))
        return super(HolidaysRequest, self).unlink()

    @api.multi
    def copy_data(self, default=None):
        raise UserError(_('A leave cannot be duplicated.'))

    ####################################################
    # Business methods
    ####################################################

    @api.multi
    def _create_resource_leave(self):
        """ This method will create entry in resource calendar leave object at the time of holidays validated """
        for leave in self:
            date_from = fields.Datetime.from_string(leave.date_from)
            date_to = fields.Datetime.from_string(leave.date_to)

            self.env['resource.calendar.leaves'].create({
                'name': leave.name,
                'date_from': fields.Datetime.to_string(date_from),
                'holiday_id': leave.id,
                'date_to': fields.Datetime.to_string(date_to),
                'resource_id': leave.employee_id.resource_id.id,
                'calendar_id': leave.employee_id.resource_calendar_id.id,
                'time_type': leave.holiday_status_id.time_type,
            })
        return True

    @api.multi
    def _remove_resource_leave(self):
        """ This method will create entry in resource calendar leave object at the time of holidays cancel/removed """
        return self.env['resource.calendar.leaves'].search([('holiday_id', 'in', self.ids)]).unlink()

    def _validate_leave_request(self):
        """ Validate leave requests (holiday_type='employee')
        by creating a calendar event and a resource leaves. """
        holidays = self.filtered(lambda request: request.holiday_type == 'employee')
        holidays._create_resource_leave()
        for holiday in holidays:
            meeting_values = holiday._prepare_holidays_meeting_values()
            meeting = self.env['calendar.event'].with_context(no_mail_to_attendees=True).create(meeting_values)
            holiday.write({'meeting_id': meeting.id})

    @api.multi
    def _prepare_holidays_meeting_values(self):
        self.ensure_one()
        calendar = self.employee_id.resource_calendar_id or self.env.user.company_id.resource_calendar_id
        meeting_values = {
            'name': self.display_name,
            'categ_ids': [(6, 0, [
                self.holiday_status_id.categ_id.id])] if self.holiday_status_id.categ_id else [],
            'duration': self.number_of_days * (calendar.hours_per_day or HOURS_PER_DAY),
            'description': self.notes,
            'user_id': self.user_id.id,
            'start': self.date_from,
            'stop': self.date_to,
            'allday': False,
            'state': 'open',  # to block that meeting date in the calendar
            'privacy': 'confidential'
        }
        # Add the partner_id (if exist) as an attendee
        if self.user_id and self.user_id.partner_id:
            meeting_values['partner_ids'] = [
                (4, self.user_id.partner_id.id)]
        return meeting_values

    @api.multi
    def _prepare_holiday_values(self, employee):
        self.ensure_one()
        values = {
            'name': self.name,
            'holiday_type': 'employee',
            'holiday_status_id': self.holiday_status_id.id,
            'date_from': self.date_from,
            'date_to': self.date_to,
            'request_date_from': self.date_from,
            'request_date_to': self.date_to,
            'notes': self.notes,
            'number_of_days': employee.get_work_days_data(self.date_from, self.date_to)['days'],
            'parent_id': self.id,
            'employee_id': employee.id
        }
        return values

    @api.multi
    def action_draft(self):
        for holiday in self:
            if holiday.state not in ['confirm', 'refuse']:
                raise UserError(_('Leave request state must be "Refused" or "To Approve" in order to be reset to draft.'))
            holiday.write({
                'state': 'draft',
                'first_approver_id': False,
                'second_approver_id': False,
            })
            linked_requests = holiday.mapped('linked_request_ids')
            for linked_request in linked_requests:
                linked_request.action_draft()
            linked_requests.unlink()
        self.activity_update()
        return True

    @api.multi
    def action_confirm(self):
        if self.filtered(lambda holiday: holiday.state != 'draft'):
            raise UserError(_('Leave request must be in Draft state ("To Submit") in order to confirm it.'))
        self.write({'state': 'confirm'})
        self.activity_update()
        return True

    @api.multi
    def action_approve(self):
        # if validation_type == 'both': this method is the first approval approval
        # if validation_type != 'both': this method calls action_validate() below
        if any(holiday.state != 'confirm' for holiday in self):
            raise UserError(_('Leave request must be confirmed ("To Approve") in order to approve it.'))

        current_employee = self.env['hr.employee'].search([('user_id', '=', self.env.uid)], limit=1)
        self.filtered(lambda hol: hol.validation_type == 'both').write({'state': 'validate1', 'first_approver_id': current_employee.id})
        self.filtered(lambda hol: not hol.validation_type == 'both').action_validate()
        if not self.env.context.get('leave_fast_create'):
            self.activity_update()
        return True

    @api.multi
    def action_validate(self):
        current_employee = self.env['hr.employee'].search([('user_id', '=', self.env.uid)], limit=1)
        if any(holiday.state not in ['confirm', 'validate1'] for holiday in self):
            raise UserError(_('Leave request must be confirmed in order to approve it.'))

        self.write({'state': 'validate'})
        self.filtered(lambda holiday: holiday.validation_type == 'both').write({'second_approver_id': current_employee.id})
        self.filtered(lambda holiday: holiday.validation_type != 'both').write({'first_approver_id': current_employee.id})

        for holiday in self.filtered(lambda holiday: holiday.holiday_type != 'employee'):
            if holiday.holiday_type == 'category':
                employees = holiday.category_id.employee_ids
            elif holiday.holiday_type == 'company':
                employees = self.env['hr.employee'].search([('company_id', '=', holiday.mode_company_id.id)])
            else:
                employees = holiday.department_id.member_ids

            if self.env['hr.leave'].search_count([('date_from', '<=', holiday.date_to), ('date_to', '>', holiday.date_from),
                               ('state', 'not in', ['cancel', 'refuse']), ('holiday_type', '=', 'employee'),
                               ('employee_id', 'in', employees.ids)]):
                raise ValidationError(_('You can not have 2 leaves that overlaps on the same day.'))

            values = [holiday._prepare_holiday_values(employee) for employee in employees]
            leaves = self.env['hr.leave'].with_context(
                tracking_disable=True,
                mail_activity_automation_skip=True,
                leave_fast_create=True,
            ).create(values)
            leaves.action_approve()
            # FIXME RLi: This does not make sense, only the parent should be in validation_type both
            if leaves and leaves[0].validation_type == 'both':
                leaves.action_validate()

        employee_requests = self.filtered(lambda hol: hol.holiday_type == 'employee')
        employee_requests._validate_leave_request()
        if not self.env.context.get('leave_fast_create'):
            employee_requests.activity_update()
        return True

    @api.multi
    def action_refuse(self):
        current_employee = self.env['hr.employee'].search([('user_id', '=', self.env.uid)], limit=1)
        for holiday in self:
            if holiday.state not in ['confirm', 'validate', 'validate1']:
                raise UserError(_('Leave request must be confirmed or validated in order to refuse it.'))

            if holiday.state == 'validate1':
                holiday.write({'state': 'refuse', 'first_approver_id': current_employee.id})
            else:
                holiday.write({'state': 'refuse', 'second_approver_id': current_employee.id})
            # Delete the meeting
            if holiday.meeting_id:
                holiday.meeting_id.unlink()
            # If a category that created several holidays, cancel all related
            holiday.linked_request_ids.action_refuse()
        self._remove_resource_leave()
        self.activity_update()
        return True

    def _check_approval_update(self, state):
        """ Check if target state is achievable. """
        current_employee = self.env['hr.employee'].search([('user_id', '=', self.env.uid)], limit=1)
        is_officer = self.env.user.has_group('hr_holidays.group_hr_holidays_user')
        is_manager = self.env.user.has_group('hr_holidays.group_hr_holidays_manager')
        for holiday in self:
            val_type = holiday.holiday_status_id.validation_type
            if state == 'confirm':
                continue

            if state == 'draft':
                if holiday.employee_id != current_employee and not is_manager:
                    raise UserError(_('Only a Leave Manager can reset other people leaves.'))
                continue

            if not is_officer:
                raise UserError(_('Only a Leave Officer or Manager can approve or refuse leave requests.'))

            if is_officer:
                # use ir.rule based first access check: department, members, ... (see security.xml)
                holiday.check_access_rule('write')

            if holiday.employee_id == current_employee and not is_manager:
                raise UserError(_('Only a Leave Manager can approve its own requests.'))

            if (state == 'validate1' and val_type == 'both') or (state == 'validate' and val_type == 'manager'):
                manager = holiday.employee_id.parent_id or holiday.employee_id.department_id.manager_id
                if (manager and manager != current_employee) and not self.env.user.has_group('hr_holidays.group_hr_holidays_manager'):
                    raise UserError(_('You must be either %s\'s manager or Leave manager to approve this leave') % (holiday.employee_id.name))

            if state == 'validate' and val_type == 'both':
                if not self.env.user.has_group('hr_holidays.group_hr_holidays_manager'):
                    raise UserError(_('Only an Leave Manager can apply the second approval on leave requests.'))

    # ------------------------------------------------------------
    # Activity methods
    # ------------------------------------------------------------

    def _get_responsible_for_approval(self):
        if self.state == 'confirm' and self.manager_id.user_id:
            return self.manager_id.user_id
        elif self.state == 'confirm' and self.employee_id.parent_id.user_id:
            return self.employee_id.parent_id.user_id
        elif self.department_id.manager_id.user_id:
            return self.department_id.manager_id.user_id
        return self.env.user

    def activity_update(self):
        to_clean, to_do = self.env['hr.leave'], self.env['hr.leave']
        for holiday in self:
            if holiday.state == 'draft':
                to_clean |= holiday
            elif holiday.state == 'confirm':
                holiday.activity_schedule(
                    'hr_holidays.mail_act_leave_approval',
                    user_id=holiday.sudo()._get_responsible_for_approval().id)
            elif holiday.state == 'validate1':
                holiday.activity_feedback(['hr_holidays.mail_act_leave_approval'])
                holiday.activity_schedule(
                    'hr_holidays.mail_act_leave_second_approval',
                    user_id=holiday.sudo()._get_responsible_for_approval().id)
            elif holiday.state == 'validate':
                to_do |= holiday
            elif holiday.state == 'refuse':
                to_clean |= holiday
        if to_clean:
            to_clean.activity_unlink(['hr_holidays.mail_act_leave_approval', 'hr_holidays.mail_act_leave_second_approval'])
        if to_do:
            to_do.activity_feedback(['hr_holidays.mail_act_leave_approval', 'hr_holidays.mail_act_leave_second_approval'])

    ####################################################
    # Messaging methods
    ####################################################

    @api.multi
    def _track_subtype(self, init_values):
        if 'state' in init_values and self.state == 'validate':
            return 'hr_holidays.mt_leave_approved'
        elif 'state' in init_values and self.state == 'refuse':
            return 'hr_holidays.mt_leave_refused'
        return super(HolidaysRequest, self)._track_subtype(init_values)

    @api.multi
    def _notify_get_groups(self, message, groups):
        """ Handle HR users and officers recipients that can validate or refuse holidays
        directly from email. """
        groups = super(HolidaysRequest, self)._notify_get_groups(message, groups)

        self.ensure_one()
        hr_actions = []
        if self.state == 'confirm':
            app_action = self._notify_get_action_link('controller', controller='/leave/validate')
            hr_actions += [{'url': app_action, 'title': _('Approve')}]
        if self.state in ['confirm', 'validate', 'validate1']:
            ref_action = self._notify_get_action_link('controller', controller='/leave/refuse')
            hr_actions += [{'url': ref_action, 'title': _('Refuse')}]

        holiday_user_group_id = self.env.ref('hr_holidays.group_hr_holidays_user').id
        new_group = (
            'group_hr_holidays_user', lambda pdata: pdata['type'] == 'user' and holiday_user_group_id in pdata['groups'], {
                'actions': hr_actions,
            })

        return [new_group] + groups

    @api.multi
    def message_subscribe(self, partner_ids=None, channel_ids=None, subtype_ids=None):
        # due to record rule can not allow to add follower and mention on validated leave so subscribe through sudo
        if self.state in ['validate', 'validate1']:
            self.check_access_rights('read')
            self.check_access_rule('read')
            return super(HolidaysRequest, self.sudo()).message_subscribe(partner_ids=partner_ids, channel_ids=channel_ids, subtype_ids=subtype_ids)
        return super(HolidaysRequest, self).message_subscribe(partner_ids=partner_ids, channel_ids=channel_ids, subtype_ids=subtype_ids)<|MERGE_RESOLUTION|>--- conflicted
+++ resolved
@@ -108,19 +108,10 @@
         "\nThe status is 'Approved', when leave request is approved by manager.")
     payslip_status = fields.Boolean('Reported in last payslips', help='Green this button when the leave has been taken into account in the payslip.')
     report_note = fields.Text('HR Comments')
-<<<<<<< HEAD
-    user_id = fields.Many2one('res.users', string='User', related='employee_id.user_id', related_sudo=True, store=True, default=lambda self: self.env.uid, readonly=True)
+    user_id = fields.Many2one('res.users', string='User', related='employee_id.user_id', related_sudo=True, compute_sudo=True, store=True, default=lambda self: self.env.uid, readonly=True)
     # leave type configuration
     holiday_status_id = fields.Many2one(
         "hr.leave.type", string="Leave Type", required=True, readonly=True,
-=======
-    user_id = fields.Many2one('res.users', string='User', related='employee_id.user_id', related_sudo=True, compute_sudo=True, store=True, default=lambda self: self.env.uid, readonly=True)
-    date_from = fields.Datetime('Start Date', readonly=True, index=True, copy=False, required=True,
-        states={'draft': [('readonly', False)], 'confirm': [('readonly', False)]}, track_visibility='onchange')
-    date_to = fields.Datetime('End Date', readonly=True, copy=False, required=True,
-        states={'draft': [('readonly', False)], 'confirm': [('readonly', False)]}, track_visibility='onchange')
-    holiday_status_id = fields.Many2one("hr.leave.type", string="Leave Type", required=True, readonly=True,
->>>>>>> 3e54704e
         states={'draft': [('readonly', False)], 'confirm': [('readonly', False)]},
         domain=[('valid', '=', True)])
     leave_type_request_unit = fields.Selection(related='holiday_status_id.request_unit', readonly=True)
