<?xml version="1.0" encoding="utf-8"?>
<odoo>
    <record model="ir.module.category" id="base.module_category_human_resources_time_off">
        <field name="description">Helps you manage your time off.</field>
        <field name="sequence">10</field>
    </record>

    <record id="group_hr_holidays_team_leader" model="res.groups">
<<<<<<< HEAD
        <field name="name">Team Approver</field>
        <field name="category_id" ref="base.module_category_human_resources_time_off"/>
=======
        <field name="name">Team Leader</field>
        <field name="category_id" ref="base.module_category_hr_holidays"/>
        <field name="implied_ids" eval="[(4, ref('base.group_user'))]"/>
>>>>>>> c9f832d9
    </record>

    <record id="group_hr_holidays_user" model="res.groups">
        <field name="name">All Approver</field>
        <field name="category_id" ref="base.module_category_human_resources_time_off"/>
        <field name="implied_ids" eval="[(4, ref('hr.group_hr_user')), (4, ref('group_hr_holidays_team_leader'))]"/>
    </record>

    <record id="group_hr_holidays_manager" model="res.groups">
        <field name="name">Administrator</field>
        <field name="category_id" ref="base.module_category_human_resources_time_off"/>
        <field name="implied_ids" eval="[(4, ref('hr_holidays.group_hr_holidays_user'))]"/>
        <field name="users" eval="[(4, ref('base.user_root')), (4, ref('base.user_admin'))]"/>
    </record>

    <record id="base.default_user" model="res.users">
        <field name="groups_id" eval="[(4,ref('hr_holidays.group_hr_holidays_manager'))]"/>
    </record>

    <record id="hr_leave_rule_employee" model="ir.rule">
        <field name="name">Time Off: employee: read all</field>
        <field name="model_id" ref="model_hr_leave"/>
        <field name="domain_force">[(1, '=', 1)]</field>
        <field name="perm_create" eval="False"/>
        <field name="perm_write" eval="False"/>
        <field name="perm_unlink" eval="False"/>
        <field name="groups" eval="[(4,ref('base.group_user'))]"/>
    </record>

    <record id="hr_leave_rule_employee_update" model="ir.rule">
        <field name="name">Time Off: employee: create/write/unlink not validated own</field>
        <field name="model_id" ref="model_hr_leave"/>
        <field name="domain_force">[('employee_id.user_id','=',user.id), ('state', 'in', ['draft', 'confirm', 'cancel', 'refuse']), ('holiday_type', '=', 'employee')]</field>
        <field name="perm_read" eval="False"/>
        <field name="groups" eval="[(4,ref('base.group_user'))]"/>
    </record>

    <record id="hr_leave_rule_team_leader_update" model="ir.rule">
        <field name="name">Time Off: approver: write on employee's time off in his team</field>
        <field name="model_id" ref="model_hr_leave"/>
<<<<<<< HEAD
        <field name="domain_force">[('employee_id.leave_manager_id', '=' , user.id), ('holiday_type', '=', 'employee')]</field>
=======
        <field name="domain_force">['|', ('employee_id.leave_manager_id', '=' , user.id), ('employee_id.parent_id.user_id', '=' , user.id)]</field>
>>>>>>> c9f832d9
        <field name="perm_read" eval="False"/>
        <field name="perm_create" eval="False"/>
        <field name="perm_unlink" eval="False"/>
        <field name="groups" eval="[(4, ref('hr_holidays.group_hr_holidays_team_leader'))]"/>
    </record>

    <record id="hr_leave_rule_officer_update" model="ir.rule">
        <field name="name">Time Off: see all time off: create/write/unlink own + managed employee + without department + same or managed department</field>
        <field name="model_id" ref="model_hr_leave"/>
        <field name="domain_force">['|',
'|', ('employee_id.user_id', '=', user.id), ('employee_id.parent_id.user_id', '=', user.id),
'|', '|', ('department_id', '=', False), ('department_id.member_ids.user_id', 'in', [user.id]), ('department_id.manager_id.user_id', '=', user.id)]</field>
        <field name="perm_read" eval="False"/>
        <field name="groups" eval="[(4, ref('hr_holidays.group_hr_holidays_user'))]"/>
    </record>

    <record id="hr_leave_rule_manager" model="ir.rule">
        <field name="name">Time Off: administrator: no limit</field>
        <field name="model_id" ref="model_hr_leave"/>
        <field name="domain_force">[(1, '=', 1)]</field>
        <field name="groups" eval="[(4, ref('group_hr_holidays_manager'))]"/>
    </record>

    <record id="hr_leave_rule_multicompany" model="ir.rule">
        <field name="name">Time Off: multi company global rule</field>
        <field name="model_id" ref="model_hr_leave"/>
        <field name="global" eval="True"/>
        <field name="domain_force">['|', ('holiday_status_id.company_id', '=', False), ('holiday_status_id.company_id', 'in', [user.company_id.id])]</field>
    </record>

    <record id="hr_leave_allocation_rule_employee" model="ir.rule">
        <field name="name">Allocations: employee: read own</field>
        <field name="model_id" ref="model_hr_leave_allocation"/>
        <field name="domain_force">[('employee_id.user_id', '=', user.id)]</field>
        <field name="perm_create" eval="False"/>
        <field name="perm_write" eval="False"/>
        <field name="perm_unlink" eval="False"/>
        <field name="groups" eval="[(4,ref('base.group_user'))]"/>
    </record>

    <record id="hr_leave_allocation_rule_employee_update" model="ir.rule">
        <field name="name">Allocations: employee: create/write/unlink not validated own</field>
        <field name="model_id" ref="model_hr_leave_allocation"/>
        <field name="domain_force">[('employee_id.user_id','=',user.id), ('state', 'in', ['draft', 'confirm', 'cancel', 'refuse'])]</field>
        <field name="perm_read" eval="False"/>
        <field name="groups" eval="[(4,ref('base.group_user'))]"/>
    </record>

    <record id="hr_leave_allocation_rule_officer_read" model="ir.rule">
        <field name="name">Allocations: see all time off: read all</field>
        <field name="model_id" ref="model_hr_leave_allocation"/>
        <field name="domain_force">[(1, '=', 1)]</field>
        <field name="perm_create" eval="False"/>
        <field name="perm_write" eval="False"/>
        <field name="perm_unlink" eval="False"/>
        <field name="groups" eval="[(4, ref('hr_holidays.group_hr_holidays_user'))]"/>
    </record>

    <record id="hr_leave_allocation_rule_officer_update" model="ir.rule">
        <field name="name">Allocations: see all time off: create/write/unlink own + managed employee + without department + same or managed department</field>
        <field name="model_id" ref="model_hr_leave_allocation"/>
        <field name="domain_force">['|',
'|', ('employee_id.user_id', '=', user.id), ('employee_id.parent_id.user_id', '=', user.id),
'|', '|', ('department_id', '=', False), ('department_id.member_ids.user_id', 'in', [user.id]), ('department_id.manager_id.user_id', '=', user.id)]</field>
        <field name="groups" eval="[(4,ref('hr_holidays.group_hr_holidays_user'))]"/>
    </record>

    <record id="hr_leave_allocation_rule_manager" model="ir.rule">
        <field name="name">Allocations: administrator: no limit</field>
        <field name="model_id" ref="model_hr_leave_allocation"/>
        <field name="domain_force">[(1, '=', 1)]</field>
        <field name="groups" eval="[(4, ref('group_hr_holidays_manager'))]"/>
    </record>

    <record id="hr_leave_allocation_rule_team_leader" model="ir.rule">
        <field name="name">Allocations: Team Leader: read employee's allocations in his team</field>
        <field name="model_id" ref="model_hr_leave_allocation"/>
        <field name="domain_force">['|', ('employee_id.leave_manager_id', '=' , user.id), ('employee_id.parent_id.user_id', '=' , user.id)]</field>
        <field name="perm_write" eval="False"/>
        <field name="perm_create" eval="False"/>
        <field name="perm_unlink" eval="False"/>
        <field name="groups" eval="[(4, ref('hr_holidays.group_hr_holidays_team_leader'))]"/>
    </record>

    <record id="resource_leaves_team_leader" model="ir.rule">
        <field name="name">Time Off Resources: Approver</field>
        <field name="model_id" ref="model_resource_calendar_leaves"/>
        <field name="domain_force">[(1,'=',1)]</field>
        <field name="groups" eval="[(4, ref('hr_holidays.group_hr_holidays_team_leader'))]"/>
    </record>

    <record id="hr_holidays_status_rule_multi_company" model="ir.rule">
        <field name="name">Time Off multi company rule</field>
        <field name="model_id" ref="model_hr_leave_type"/>
        <field name="global" eval="True"/>
        <field name="domain_force">['|',('company_id','=',False),('company_id','in',[user.company_id.id])]</field>
    </record>

</odoo><|MERGE_RESOLUTION|>--- conflicted
+++ resolved
@@ -6,14 +6,9 @@
     </record>
 
     <record id="group_hr_holidays_team_leader" model="res.groups">
-<<<<<<< HEAD
         <field name="name">Team Approver</field>
         <field name="category_id" ref="base.module_category_human_resources_time_off"/>
-=======
-        <field name="name">Team Leader</field>
-        <field name="category_id" ref="base.module_category_hr_holidays"/>
         <field name="implied_ids" eval="[(4, ref('base.group_user'))]"/>
->>>>>>> c9f832d9
     </record>
 
     <record id="group_hr_holidays_user" model="res.groups">
@@ -54,11 +49,7 @@
     <record id="hr_leave_rule_team_leader_update" model="ir.rule">
         <field name="name">Time Off: approver: write on employee's time off in his team</field>
         <field name="model_id" ref="model_hr_leave"/>
-<<<<<<< HEAD
-        <field name="domain_force">[('employee_id.leave_manager_id', '=' , user.id), ('holiday_type', '=', 'employee')]</field>
-=======
-        <field name="domain_force">['|', ('employee_id.leave_manager_id', '=' , user.id), ('employee_id.parent_id.user_id', '=' , user.id)]</field>
->>>>>>> c9f832d9
+        <field name="domain_force">['&amp;', ('holiday_type', '=', 'employee'), '|', ('employee_id.leave_manager_id', '=' , user.id), ('employee_id.parent_id.user_id', '=' , user.id)]</field>
         <field name="perm_read" eval="False"/>
         <field name="perm_create" eval="False"/>
         <field name="perm_unlink" eval="False"/>
