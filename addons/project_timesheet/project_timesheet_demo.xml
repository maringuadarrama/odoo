<?xml version="1.0" encoding="utf-8"?>
<openerp>
    <data noupdate="1">
        <!-- Example employee -->
        <record id="hr.employee_qdp" model="hr.employee">
            <field name="user_id" ref="base.user_qdp"/>
<<<<<<< HEAD
            <field name="product_id" ref="product.product_product_0"/>
=======
            <field name="product_id" ref="product.product_product_consultant"/>
>>>>>>> 9be1dc63
            <field name="journal_id" ref="hr_timesheet.analytic_journal"/>
        </record>

        <record id="hr.employee_al" model="hr.employee">
            <field name="user_id" ref="base.user_al"/>
<<<<<<< HEAD
            <field name="product_id" ref="product.product_product_0"/>
=======
            <field name="product_id" ref="product.product_product_consultant"/>
>>>>>>> 9be1dc63
            <field name="journal_id" ref="hr_timesheet.analytic_journal"/>
        </record>

        <record id="hr.employee_mit" model="hr.employee">
            <field name="name">Phuong</field>
            <field name="calendar_id" ref="resource.timesheet_group1"/>
            <field name="user_id" ref="base.user_niv"/>
            <field name="category_ids" eval="[(6, 0, [ref('hr.category_employee')])]"/>
<<<<<<< HEAD
            <field name="product_id" ref="product.product_product_0"/>
=======
            <field name="product_id" ref="product.product_product_consultant"/>
>>>>>>> 9be1dc63
            <field name="journal_id" ref="hr_timesheet.analytic_journal"/>
        </record>

        <record id="hr.employee_fpi" model="hr.employee">
            <field name="name">Francois</field>
            <field name="calendar_id" ref="resource.timesheet_group1"/>
            <field name="user_id" ref="base.user_fpi"/>
            <field name="category_ids" eval="[(6, 0, [ref('hr.category_employee')])]"/>
<<<<<<< HEAD
            <field name="product_id" ref="product.product_product_0"/>
=======
            <field name="product_id" ref="product.product_product_consultant"/>
>>>>>>> 9be1dc63
            <field name="journal_id" ref="hr_timesheet.analytic_journal"/>
        </record>
        <record id="hr.employee_jth" model="hr.employee">
            <field name="name">Julien</field>
            <field name="calendar_id" ref="resource.timesheet_group1"/>
            <field name="user_id" ref="base.user_jth"/>
            <field name="category_ids" eval="[(6, 0, [ref('hr.category_employee')])]"/>
<<<<<<< HEAD
            <field name="product_id" ref="product.product_product_0"/>
=======
            <field name="product_id" ref="product.product_product_consultant"/>
>>>>>>> 9be1dc63
            <field name="journal_id" ref="hr_timesheet.analytic_journal"/>
        </record>
        <record id="hr.employee7" model="hr.employee">
            <field name="name">Alien</field>
            <field name="calendar_id" ref="resource.timesheet_group1"/>
            <field name="user_id" ref="base.user_mit"/>
            <field name="category_ids" eval="[(6, 0, [ref('hr.category_employee')])]"/>
<<<<<<< HEAD
            <field name="product_id" ref="product.product_product_0"/>
=======
            <field name="product_id" ref="product.product_product_consultant"/>
>>>>>>> 9be1dc63
            <field name="journal_id" ref="hr_timesheet.analytic_journal"/>
        </record>
        <record id="hr.employee8" model="hr.employee">
            <field name="name">Fabian</field>
            <field name="calendar_id" ref="resource.timesheet_group1"/>
            <field name="user_id" ref="base.user_vad"/>
            <field name="category_ids" eval="[(6, 0, [ref('hr.category_employee')])]"/>
<<<<<<< HEAD
            <field name="product_id" ref="product.product_product_0"/>
=======
            <field name="product_id" ref="product.product_product_consultant"/>
>>>>>>> 9be1dc63
            <field name="journal_id" ref="hr_timesheet.analytic_journal"/>
        </record>

    </data>
</openerp><|MERGE_RESOLUTION|>--- conflicted
+++ resolved
@@ -4,21 +4,13 @@
         <!-- Example employee -->
         <record id="hr.employee_qdp" model="hr.employee">
             <field name="user_id" ref="base.user_qdp"/>
-<<<<<<< HEAD
-            <field name="product_id" ref="product.product_product_0"/>
-=======
             <field name="product_id" ref="product.product_product_consultant"/>
->>>>>>> 9be1dc63
             <field name="journal_id" ref="hr_timesheet.analytic_journal"/>
         </record>
 
         <record id="hr.employee_al" model="hr.employee">
             <field name="user_id" ref="base.user_al"/>
-<<<<<<< HEAD
-            <field name="product_id" ref="product.product_product_0"/>
-=======
             <field name="product_id" ref="product.product_product_consultant"/>
->>>>>>> 9be1dc63
             <field name="journal_id" ref="hr_timesheet.analytic_journal"/>
         </record>
 
@@ -27,11 +19,7 @@
             <field name="calendar_id" ref="resource.timesheet_group1"/>
             <field name="user_id" ref="base.user_niv"/>
             <field name="category_ids" eval="[(6, 0, [ref('hr.category_employee')])]"/>
-<<<<<<< HEAD
-            <field name="product_id" ref="product.product_product_0"/>
-=======
             <field name="product_id" ref="product.product_product_consultant"/>
->>>>>>> 9be1dc63
             <field name="journal_id" ref="hr_timesheet.analytic_journal"/>
         </record>
 
@@ -40,11 +28,7 @@
             <field name="calendar_id" ref="resource.timesheet_group1"/>
             <field name="user_id" ref="base.user_fpi"/>
             <field name="category_ids" eval="[(6, 0, [ref('hr.category_employee')])]"/>
-<<<<<<< HEAD
-            <field name="product_id" ref="product.product_product_0"/>
-=======
             <field name="product_id" ref="product.product_product_consultant"/>
->>>>>>> 9be1dc63
             <field name="journal_id" ref="hr_timesheet.analytic_journal"/>
         </record>
         <record id="hr.employee_jth" model="hr.employee">
@@ -52,11 +36,7 @@
             <field name="calendar_id" ref="resource.timesheet_group1"/>
             <field name="user_id" ref="base.user_jth"/>
             <field name="category_ids" eval="[(6, 0, [ref('hr.category_employee')])]"/>
-<<<<<<< HEAD
-            <field name="product_id" ref="product.product_product_0"/>
-=======
             <field name="product_id" ref="product.product_product_consultant"/>
->>>>>>> 9be1dc63
             <field name="journal_id" ref="hr_timesheet.analytic_journal"/>
         </record>
         <record id="hr.employee7" model="hr.employee">
@@ -64,11 +44,7 @@
             <field name="calendar_id" ref="resource.timesheet_group1"/>
             <field name="user_id" ref="base.user_mit"/>
             <field name="category_ids" eval="[(6, 0, [ref('hr.category_employee')])]"/>
-<<<<<<< HEAD
-            <field name="product_id" ref="product.product_product_0"/>
-=======
             <field name="product_id" ref="product.product_product_consultant"/>
->>>>>>> 9be1dc63
             <field name="journal_id" ref="hr_timesheet.analytic_journal"/>
         </record>
         <record id="hr.employee8" model="hr.employee">
@@ -76,11 +52,7 @@
             <field name="calendar_id" ref="resource.timesheet_group1"/>
             <field name="user_id" ref="base.user_vad"/>
             <field name="category_ids" eval="[(6, 0, [ref('hr.category_employee')])]"/>
-<<<<<<< HEAD
-            <field name="product_id" ref="product.product_product_0"/>
-=======
             <field name="product_id" ref="product.product_product_consultant"/>
->>>>>>> 9be1dc63
             <field name="journal_id" ref="hr_timesheet.analytic_journal"/>
         </record>
 
