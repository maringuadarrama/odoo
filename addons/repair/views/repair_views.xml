--- conflicted
+++ resolved
@@ -205,13 +205,8 @@
                                 <div class="col-6">
                                     <strong><span><t t-esc="record.name.value"/></span></strong>
                                 </div>
-<<<<<<< HEAD
                                 <div class="col-6 text-right">
-                                    <span class="badge badge-secondary"><field name="state" widget="kanban_label_selection" options="{'classes': {'draft': 'info', 'cancel': 'danger', 'done': 'success', 'under_repair': 'dafault'}}"/></span>
-=======
-                                <div class="col-xs-6 text-right">
-                                    <span class="label label-default"><field name="state" widget="label_selection" options="{'classes': {'draft': 'info', 'cancel': 'danger', 'done': 'success', 'under_repair': 'dafault'}}"/></span>
->>>>>>> ecd8c023
+                                    <span class="badge badge-secondary"><field name="state" widget="label_selection" options="{'classes': {'draft': 'info', 'cancel': 'danger', 'done': 'success', 'under_repair': 'dafault'}}"/></span>
                                 </div>
                             </div>
                             <div class="row">
