# -*- encoding: utf-8 -*-
# Part of Odoo. See LICENSE file for full copyright and licensing details.

import base64
import xml.etree.ElementTree as ET
from collections import namedtuple
from datetime import datetime

from openerp import exceptions, SUPERUSER_ID, tools
from openerp.osv import fields, osv
from openerp.tools.translate import _

INTRASTAT_XMLNS = 'http://www.onegate.eu/2010-01-01'

class xml_decl(osv.TransientModel):
    """
    Intrastat XML Declaration
    """
    _name = "l10n_be_intrastat_xml.xml_decl"
    _description = 'Intrastat XML Declaration'

    def _get_company_id(self, cr, uid, context=None):
        return self.pool.get('res.users').browse(cr, uid, uid, context=context).company_id.id

    def _get_def_monthyear(self, cr, uid, context=None):
        td = datetime.strptime(fields.date.context_today(self, cr, uid, context=context),
                               tools.DEFAULT_SERVER_DATE_FORMAT).date()
        return td.strftime('%Y'), td.strftime('%m')

    def _get_def_month(self, cr, uid, context=None):
        return self._get_def_monthyear(cr, uid, context=context)[1]

    def _get_def_year(self, cr, uid, context=None):
        return self._get_def_monthyear(cr, uid, context=context)[0]

    _columns = {
        'name': fields.char('File Name'),
        'month': fields.selection([('01','January'), ('02','February'), ('03','March'),
                                   ('04','April'), ('05','May'), ('06','June'), ('07','July'),
                                   ('08','August'), ('09','September'), ('10','October'),
                                   ('11','November'), ('12','December')], 'Month', required=True),
        'year': fields.char('Year', size=4, required=True),
        'company_id': fields.many2one('res.company', 'Company', required=True),
        'arrivals': fields.selection([('be-exempt', 'Exempt'),
                                      ('be-standard', 'Standard'),
                                      ('be-extended', 'Extended')],
                                     'Arrivals', required=True),
        'dispatches': fields.selection([('be-exempt', 'Exempt'),
                                      ('be-standard', 'Standard'),
                                      ('be-extended', 'Extended')],
                                       'Dispatches', required=True),
        'file_save': fields.binary('Intrastat Report File', readonly=True),
        'state': fields.selection([('draft', 'Draft'), ('download', 'Download')], string="State"),
    }

    _defaults = {
        'arrivals': 'be-standard',
        'dispatches': 'be-standard',
        'name': 'intrastat.xml',
        'company_id': _get_company_id,
        'month': _get_def_month,
        'year': _get_def_year,
        'state': 'draft',
    }

    def _company_warning(self, cr, uid, translated_msg, context=None):
        """ Raise a error with custom message, asking user to configure company settings """
        xmlid_mod = self.pool['ir.model.data']
        action_id = xmlid_mod.xmlid_to_res_id(cr, uid, 'base.action_res_company_form')
        raise exceptions.RedirectWarning(
            translated_msg, action_id, _('Go to company configuration screen'))

    def create_xml(self, cr, uid, ids, context=None):
        """Creates xml that is to be exported and sent to estate for partner vat intra.
        :return: Value for next action.
        :rtype: dict
        """
        decl_datas = self.browse(cr, uid, ids[0])
        company = decl_datas.company_id
        if not (company.partner_id and company.partner_id.country_id and
                company.partner_id.country_id.id):
            self._company_warning(
                cr, uid,
                _('The country of your company is not set, '
                  'please make sure to configure it first.'),
                context=context)
        kbo = company.company_registry
        if not kbo:
            self._company_warning(
                cr, uid,
                _('The registry number of your company is not set, '
                  'please make sure to configure it first.'),
                context=context)
        if len(decl_datas.year) != 4:
            raise exceptions.Warning(_('Year must be 4 digits number (YYYY)'))

        #Create root declaration
        decl = ET.Element('DeclarationReport')
        decl.set('xmlns', INTRASTAT_XMLNS)

        #Add Administration elements
        admin = ET.SubElement(decl, 'Administration')
        fromtag = ET.SubElement(admin, 'From')
        fromtag.text = kbo
        fromtag.set('declarerType', 'KBO')
        ET.SubElement(admin, 'To').text = "NBB"
        ET.SubElement(admin, 'Domain').text = "SXX"
        if decl_datas.arrivals == 'be-standard':
            decl.append(self._get_lines(cr, SUPERUSER_ID, ids, decl_datas, company,
                                        dispatchmode=False, extendedmode=False, context=context))
        elif decl_datas.arrivals == 'be-extended':
            decl.append(self._get_lines(cr, SUPERUSER_ID, ids, decl_datas, company,
                                        dispatchmode=False, extendedmode=True, context=context))
        if decl_datas.dispatches == 'be-standard':
            decl.append(self._get_lines(cr, SUPERUSER_ID, ids, decl_datas, company,
                                        dispatchmode=True, extendedmode=False, context=context))
        elif decl_datas.dispatches == 'be-extended':
            decl.append(self._get_lines(cr, SUPERUSER_ID, ids, decl_datas, company,
                                        dispatchmode=True, extendedmode=True, context=context))

        #Get xml string with declaration
        data_file = ET.tostring(decl, encoding='UTF-8', method='xml')

        #change state of the wizard
        self.write(cr, uid, ids,
                   {'name': 'intrastat_%s%s.xml' % (decl_datas.year, decl_datas.month),
                    'file_save': base64.encodestring(data_file),
                    'state': 'download'},
                   context=context)
        return {
            'name': _('Save'),
            'context': context,
            'view_type': 'form',
            'view_mode': 'form',
            'res_model': 'l10n_be_intrastat_xml.xml_decl',
            'type': 'ir.actions.act_window',
            'target': 'new',
            'res_id': ids[0],
        }

    def _get_lines(self, cr, uid, ids, decl_datas, company, dispatchmode=False,
                   extendedmode=False, context=None):
        intrastatcode_mod = self.pool['report.intrastat.code']
        invoiceline_mod = self.pool['account.invoice.line']
        product_mod = self.pool['product.product']
        region_mod = self.pool['l10n_be_intrastat.region']
        warehouse_mod = self.pool['stock.warehouse']

        if dispatchmode:
            mode1 = 'out_invoice'
            mode2 = 'in_refund'
            declcode = "29"
        else:
            mode1 = 'in_invoice'
            mode2 = 'out_refund'
            declcode = "19"

        decl = ET.Element('Report')
        if not extendedmode:
            decl.set('code', 'EX%sS' % declcode)
        else:
            decl.set('code', 'EX%sE' % declcode)
        decl.set('date', '%s-%s' % (decl_datas.year, decl_datas.month))
        datas = ET.SubElement(decl, 'Data')
        if not extendedmode:
            datas.set('form', 'EXF%sS' % declcode)
        else:
            datas.set('form', 'EXF%sE' % declcode)
        datas.set('close', 'true')
        intrastatkey = namedtuple("intrastatkey",
                                  ['EXTRF', 'EXCNT', 'EXTTA', 'EXREG',
                                   'EXGO', 'EXTPC', 'EXDELTRM'])
        entries = {}

        sqlreq = """
            select
                inv_line.id
            from
                account_invoice_line inv_line
                join account_invoice inv on inv_line.invoice_id=inv.id
                left join res_country on res_country.id = inv.intrastat_country_id
                left join res_partner on res_partner.id = inv.partner_id
                left join res_country countrypartner on countrypartner.id = res_partner.country_id
                join product_product on inv_line.product_id=product_product.id
                join product_template on product_product.product_tmpl_id=product_template.id
            where
                inv.state in ('open','paid')
                and inv.company_id=%s
                and not product_template.type='service'
                and (res_country.intrastat=true or (inv.intrastat_country_id is null
                                                    and countrypartner.intrastat=true))
                and ((res_country.code is not null and not res_country.code=%s)
                     or (res_country.code is null and countrypartner.code is not null
                     and not countrypartner.code=%s))
                and inv.type in (%s, %s)
                and to_char(inv.date_invoice, 'YYYY')=%s
                and to_char(inv.date_invoice, 'MM')=%s
            """

        cr.execute(sqlreq, (company.id, company.partner_id.country_id.code,
                            company.partner_id.country_id.code, mode1, mode2,
                            decl_datas.year, decl_datas.month))
        lines = cr.fetchall()
        invoicelines_ids = [rec[0] for rec in lines]
        invoicelines = invoiceline_mod.browse(cr, uid, invoicelines_ids, context=context)
        for inv_line in invoicelines:

            #Check type of transaction
            if inv_line.intrastat_transaction_id:
                extta = inv_line.intrastat_transaction_id.code
            else:
                extta = "1"
            #Check country
            if inv_line.invoice_id.intrastat_country_id:
                excnt = inv_line.invoice_id.intrastat_country_id.code
            else:
                excnt = inv_line.invoice_id.partner_id.country_id.code

            #Check region
            #If purchase, comes from purchase order, linked to a location,
            #which is linked to the warehouse
            #if sales, the sale order is linked to the warehouse
            #if sales, from a delivery order, linked to a location,
            #which is linked to the warehouse
            #If none found, get the company one.
            exreg = None
            if inv_line.invoice_id.type in ('in_invoice', 'in_refund'):
                #comes from purchase
                POL = self.pool['purchase.order.line']
                poline_ids = POL.search(
                    cr, uid, [('invoice_lines', 'in', inv_line.id)], context=context)
                if poline_ids:
                    purchaseorder = POL.browse(cr, uid, poline_ids[0], context=context).order_id
                    region_id = warehouse_mod.get_regionid_from_locationid(
                        cr, uid, purchaseorder.location_id.id, context=context)
                    if region_id:
                        exreg = region_mod.browse(cr, uid, region_id).code
            elif inv_line.invoice_id.type in ('out_invoice', 'out_refund'):
                #comes from sales
                soline_ids = self.pool['sale.order.line'].search(
                    cr, uid, [('invoice_lines', 'in', inv_line.id)], context=context)
                if soline_ids:
                    saleorder = self.pool['sale.order.line'].browse(
                        cr, uid, soline_ids[0], context=context).order_id
                    if saleorder and saleorder.warehouse_id and saleorder.warehouse_id.region_id:
                        exreg = region_mod.browse(
                            cr, uid, saleorder.warehouse_id.region_id.id, context=context).code

            if not exreg:
                if company.region_id:
                    exreg = company.region_id.code
                else:
                    self._company_warning(
                        cr, uid,
                        _('The Intrastat Region of the selected company is not set, '
                          'please make sure to configure it first.'),
                        context=context)

            #Check commodity codes
            intrastat_id = product_mod.get_intrastat_recursively(
                cr, uid, inv_line.product_id.id, context=context)
            if intrastat_id:
                exgo = intrastatcode_mod.browse(cr, uid, intrastat_id, context=context).name
            else:
                raise exceptions.Warning(
                    _('Product "%s" has no intrastat code, please configure it') %
                        inv_line.product_id.display_name)

            #In extended mode, 2 more fields required
            if extendedmode:
                #Check means of transport
                if inv_line.invoice_id.transport_mode_id:
                    extpc = inv_line.invoice_id.transport_mode_id.code
                elif company.transport_mode_id:
                    extpc = company.transport_mode_id.code
                else:
                    self._company_warning(
                        cr, uid,
                        _('The default Intrastat transport mode of your company '
                          'is not set, please make sure to configure it first.'),
                        context=context)

                #Check incoterm
                if inv_line.invoice_id.incoterm_id:
                    exdeltrm = inv_line.invoice_id.incoterm_id.code
                elif company.incoterm_id:
                    exdeltrm = company.incoterm_id.code
                else:
                    self._company_warning(
                        cr, uid,
                        _('The default Incoterm of your company is not set, '
                          'please make sure to configure it first.'),
                        context=context)
            else:
                extpc = ""
                exdeltrm = ""
            linekey = intrastatkey(EXTRF=declcode, EXCNT=excnt,
                                   EXTTA=extta, EXREG=exreg, EXGO=exgo,
                                   EXTPC=extpc, EXDELTRM=exdeltrm)
            #We have the key
            #calculate amounts
            if inv_line.price_unit and inv_line.quantity:
                amount = inv_line.price_unit * inv_line.quantity
            else:
                amount = 0
<<<<<<< HEAD
            if (not inv_line.uom_id.category_id
                    or not inv_line.product_id.uom_id.category_id
                    or inv_line.uos_id.category_id.id != inv_line.product_id.uom_id.category_id.id):
                weight = inv_line.product_id.weight * inv_line.quantity
            else:
                weight = (inv_line.product_id.weight *
                          inv_line.quantity * inv_line.uos_id.factor)
=======
            weight = (inv_line.product_id.weight_net or 0.0) * \
                self.pool.get('product.uom')._compute_qty(cr, uid, inv_line.uos_id.id, inv_line.quantity, inv_line.product_id.uom_id.id)
>>>>>>> 580389ad
            if (not inv_line.uos_id.category_id or not inv_line.product_id.uom_id.category_id
                    or inv_line.uos_id.category_id.id != inv_line.product_id.uom_id.category_id.id):
                supply_units = inv_line.quantity
            else:
                supply_units = inv_line.quantity * inv_line.uom_id.factor
            amounts = entries.setdefault(linekey, (0, 0, 0))
            amounts = (amounts[0] + amount, amounts[1] + weight, amounts[2] + supply_units)
            entries[linekey] = amounts

        numlgn = 0
        for linekey in entries:
            numlgn += 1
            amounts = entries[linekey]
            item = ET.SubElement(datas, 'Item')
            self._set_Dim(item, 'EXSEQCODE', unicode(numlgn))
            self._set_Dim(item, 'EXTRF', unicode(linekey.EXTRF))
            self._set_Dim(item, 'EXCNT', unicode(linekey.EXCNT))
            self._set_Dim(item, 'EXTTA', unicode(linekey.EXTTA))
            self._set_Dim(item, 'EXREG', unicode(linekey.EXREG))
            self._set_Dim(item, 'EXTGO', unicode(linekey.EXGO))
            if extendedmode:
                self._set_Dim(item, 'EXTPC', unicode(linekey.EXTPC))
                self._set_Dim(item, 'EXDELTRM', unicode(linekey.EXDELTRM))
            self._set_Dim(item, 'EXTXVAL', unicode(round(amounts[0], 0)).replace(".", ","))
            self._set_Dim(item, 'EXWEIGHT', unicode(round(amounts[1], 0)).replace(".", ","))
            self._set_Dim(item, 'EXUNITS', unicode(round(amounts[2], 0)).replace(".", ","))

        if numlgn == 0:
            #no datas
            datas.set('action', 'nihil')
        return decl

    def _set_Dim(self, item, prop, value):
        dim = ET.SubElement(item, 'Dim')
        dim.set('prop', prop)
        dim.text = value<|MERGE_RESOLUTION|>--- conflicted
+++ resolved
@@ -303,18 +303,8 @@
                 amount = inv_line.price_unit * inv_line.quantity
             else:
                 amount = 0
-<<<<<<< HEAD
-            if (not inv_line.uom_id.category_id
-                    or not inv_line.product_id.uom_id.category_id
-                    or inv_line.uos_id.category_id.id != inv_line.product_id.uom_id.category_id.id):
-                weight = inv_line.product_id.weight * inv_line.quantity
-            else:
-                weight = (inv_line.product_id.weight *
-                          inv_line.quantity * inv_line.uos_id.factor)
-=======
             weight = (inv_line.product_id.weight_net or 0.0) * \
-                self.pool.get('product.uom')._compute_qty(cr, uid, inv_line.uos_id.id, inv_line.quantity, inv_line.product_id.uom_id.id)
->>>>>>> 580389ad
+                self.pool.get('product.uom')._compute_qty(cr, uid, inv_line.uom_id.id, inv_line.quantity, inv_line.product_id.uom_id.id)
             if (not inv_line.uos_id.category_id or not inv_line.product_id.uom_id.category_id
                     or inv_line.uos_id.category_id.id != inv_line.product_id.uom_id.category_id.id):
                 supply_units = inv_line.quantity
