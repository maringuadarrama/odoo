--- conflicted
+++ resolved
@@ -3,18 +3,14 @@
 # * marketing_campaign_crm_demo
 # 
 # Translators:
+# Mateus Cerqueira Lopes <mateus1@gmail.com>, 2015
 msgid ""
 msgstr ""
 "Project-Id-Version: Odoo 9.0\n"
 "Report-Msgid-Bugs-To: \n"
 "POT-Creation-Date: 2015-09-07 14:40+0000\n"
-<<<<<<< HEAD
-"PO-Revision-Date: 2015-08-25 10:19+0000\n"
-"Last-Translator: <>\n"
-=======
 "PO-Revision-Date: 2015-11-09 20:56+0000\n"
 "Last-Translator: Mateus Cerqueira Lopes <mateus1@gmail.com>\n"
->>>>>>> b2939537
 "Language-Team: Portuguese (Brazil) (http://www.transifex.com/odoo/odoo-9/language/pt_BR/)\n"
 "MIME-Version: 1.0\n"
 "Content-Type: text/plain; charset=UTF-8\n"
@@ -43,7 +39,7 @@
 "            <p>Thanks for showing interest and buying the Odoo book.</p>\n"
 "            If any further information required kindly revert back.\n"
 "            <p>Regards,Odoo Team</p>"
-msgstr ""
+msgstr "<p>Olá</p>             <p>Obrigado por mostrar interesse e comprar o livro o que.</p>Se qualquer informação adicional necessária gentilmente escrever de volta.<p>Atenciosamente, equipe,</p>"
 
 #. module: marketing_campaign_crm_demo
 #: model:mail.template,body_html:marketing_campaign_crm_demo.email_template_8
@@ -62,7 +58,7 @@
 "            <p>Thanks for showing interest and for subscribing to the Odoo Discovery Day.</p>\n"
 "            <p>If any further information is required, do not hesitate to reply to this message.</p>\n"
 "            <p>Regards,Odoo Team</p>"
-msgstr ""
+msgstr "<p>Olá</p>             <p>Obrigado por mostrar interesse e para inscrever-se para o dia da descoberta o que.</p>             <p>Se qualquer informação for necessária, não hesite em responder a esta mensagem.</p>             <p>Atenciosamente, equipe,</p>"
 
 #. module: marketing_campaign_crm_demo
 #: model:mail.template,body_html:marketing_campaign_crm_demo.email_template_1
@@ -71,7 +67,7 @@
 "            <p>Thanks for the genuine interest you have shown in Odoo.</p>\n"
 "            <p>If any further information is required, do not hesitate to reply to this message.</p>\n"
 "            <p>Regards,Odoo Team</p>"
-msgstr ""
+msgstr "<p>Olá</p>             <p>Obrigado pelo interesse genuíno que você tem mostrado no Odoo.</p>             <p>Se qualquer informação for necessária, não hesite em responder a esta mensagem.</p>             <p>Atenciosamente, equipe,</p>"
 
 #. module: marketing_campaign_crm_demo
 #: model:mail.template,body_html:marketing_campaign_crm_demo.email_template_5
@@ -81,7 +77,7 @@
 "            For our gold partners,We are arranging free technical training on june,2015.</p>\n"
 "            <p>If any further information is required, do not hesitate to reply to this message.</p>\n"
 "            <p>Regards,Odoo Team</p>"
-msgstr ""
+msgstr "<p>Olá</p>             <p>Temos uma oferta muito boa que pode atender você.             Para nossos parceiros ouro, nós estão organizando treinamento técnico gratuito em junho de 2010.</p>             <p>Se qualquer informação for necessária, não hesite em responder a esta mensagem.</p>             <p>Atenciosamente, equipe, Odoo</p>"
 
 #. module: marketing_campaign_crm_demo
 #: model:mail.template,body_html:marketing_campaign_crm_demo.email_template_7
@@ -91,7 +87,7 @@
 "            For our silver partners, we are  offering Gold partnership.</p>\n"
 "            <p>If any further information is required, do not hesitate to reply to this message.</p>\n"
 "            <p>Regards,Odoo Team</p>"
-msgstr ""
+msgstr "<p>Olá</p>             <p>Temos uma oferta muito boa pode cuidar você.             Para nossos parceiros prateado, estamos oferecendo parceria de ouro.</p>             <p>Se qualquer informação para necessária, não hesite Respondente de em uma esta mensagem.</p>             <p>Atenciosamente, equipe,</p>"
 
 #. module: marketing_campaign_crm_demo
 #: model:mail.template,body_html:marketing_campaign_crm_demo.email_template_6
@@ -101,7 +97,7 @@
 "            For our silver partners,We are  paid technical training on june,2015.</p>\n"
 "            <p>If any further information is required, do not hesitate to reply to this message.</p>\n"
 "            <p>Regards,Odoo Team</p>"
-msgstr ""
+msgstr "<p> Olá, </ p>\n             <p> Nós temos muito boa oferta que poderia servi-lo.\n             Para os nossos parceiros de prata, Somos pagos formação técnica em junho de 2010. </ P>\n             <p> Se qualquer informação adicional é necessária, não hesite em responder a esta mensagem. </ p>\n             <p> Atenciosamente, equipe Odoo, </ p>"
 
 #. module: marketing_campaign_crm_demo
 #: model:mail.template,body_html:marketing_campaign_crm_demo.email_template_2
@@ -111,7 +107,7 @@
 "            We suggest you subscribe to the Odoo Discovery Day on May 2015.</p>\n"
 "            <p>If any further information is required, do not hesitate to reply to this message.</p>\n"
 "            <p>Regards,Odoo Team</p>"
-msgstr ""
+msgstr "<p>Olá</p>             <p>Temos uma oferta muito boa que pode atender você.             Sugerimos que você se inscrever para o dia da descoberta que em maio de 2010.</p>             <p>Se qualquer informação for necessária, não hesite em responder a esta mensagem.</p>             <p>Atenciosamente, equipe,</p>"
 
 #. module: marketing_campaign_crm_demo
 #: model:mail.template,body_html:marketing_campaign_crm_demo.email_template_10
@@ -150,7 +146,7 @@
 #. module: marketing_campaign_crm_demo
 #: model:mail.template,subject:marketing_campaign_crm_demo.email_template_2
 msgid "Propose to subscribe to the Odoo Discovery Day on May 2015"
-msgstr ""
+msgstr "Propor candidatura para Odoo Discovery Day em Maio de 2010"
 
 #. module: marketing_campaign_crm_demo
 #: model:mail.template,subject:marketing_campaign_crm_demo.email_template_4
