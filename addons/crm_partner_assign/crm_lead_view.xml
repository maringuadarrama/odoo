<?xml version="1.0"?>
<openerp>
    <data>
        <record id="view_crm_opportunity_geo_assign_form" model="ir.ui.view">
            <field name="name">crm.lead.geo_assign.inherit</field>
            <field name="model">crm.lead</field>
            <field name="inherit_id" ref="crm.crm_case_form_view_oppor"/>
            <field name="arch" type="xml">
                <data>
                    <xpath expr="//notebook/page[@string='Lead']" position="after">
                        <page string="Assigned Partner" groups="base.group_sale_manager">
                            <group name="partner_assign_group">
                                <group string="Partner Assignation" col="3" colspan="1">
                                    <label for="partner_latitude" string="Geolocation" />
                                    <div class="oe_title">
                                        <h3>
                                            <span class="oe_grey">( </span>
                                            <field name="partner_latitude" nolabel="1" readonly="1" class="oe_inline"/>
                                            <span class="oe_grey oe_inline" attrs="{'invisible':[('partner_latitude','&lt;=',0)]}">N </span>
                                            <span class="oe_grey oe_inline" attrs="{'invisible':[('partner_latitude','&gt;=',0)]}">S </span>
                                            <field name="partner_longitude"  class="oe_inline" readonly="1" nolabel="1"/>
                                            <span class="oe_grey oe_inline" attrs="{'invisible':[('partner_longitude','&lt;=',0)]}">E </span>
                                            <span class="oe_grey oe_inline" attrs="{'invisible':[('partner_longitude','&gt;=',0)]}">W </span>
                                            <span class="oe_grey">) </span>
                                        </h3>
                                    </div>
                                    <button string="Automatic Assignation" name="action_assign_partner" type="object" colspan="1"
                                        class="oe_inline"/>
                                    <field name="partner_assigned_id" class="oe_inline" on_change="onchange_assign_id(partner_assigned_id)" domain="[('grade_id','&lt;&gt;',False)]"/>
                                    <div>
                                        <button string="Send Email"
                                            attrs="{'invisible':[('partner_assigned_id','=',False)]}"
                                            name="%(crm_lead_forward_to_partner_act)d"
                                            type="action"
                                            context="{'default_composition_mode': 'forward','hide_forward_type': 1 , 'default_partner_ids': [partner_assigned_id]}"/>
                                    </div>
                                </group>
                            </group>
                        </page>
                    </xpath>
                </data>
            </field>
        </record>

        <record id="view_crm_opportunity_geo_assign_tree" model="ir.ui.view">
            <field name="name">crm.lead.geo_assign.tree.inherit</field>
            <field name="model">crm.lead</field>
            <field name="inherit_id" ref="crm.crm_case_tree_view_oppor"/>
            <field name="arch" type="xml">
                <field name="partner_id" position="after">
                    <field name="partner_assigned_id"/>
<<<<<<< HEAD
                    <field name="date_assign" invisible="1"/>
                 </field>
=======
                </field>
>>>>>>> de8272eb
            </field>
        </record>

        <record model="ir.ui.view" id="crm_opportunity_partner_filter">
            <field name="name">crm.opportunity.partner.filter.assigned</field>
            <field name="model">crm.lead</field>
            <field name="inherit_id" ref="crm.view_crm_case_opportunities_filter"/>
            <field name="arch" type="xml">
                <filter string="Team" position="after">
                    <filter string="Assigned Partner" icon="terp-personal" domain="[]" context="{'group_by':'partner_assigned_id'}"/>
                    <filter string="Assigned Month"  icon="terp-go-month"
                            domain="[]" context="{'group_by':'date_assign'}"/>

                </filter>
                <field name="partner_id" position="after">
                    <field name="partner_assigned_id"/>
                </field>
            </field>
        </record>

        <record id="view_crm_lead_geo_assign_form" model="ir.ui.view">
            <field name="name">crm.lead.lead.geo_assign.inherit</field>
            <field name="model">crm.lead</field>
            <field name="inherit_id" ref="crm.crm_case_form_view_leads"/>
            <field name="arch" type="xml">
                <data>
                    <xpath expr="//notebook/page[@string='Extra Info']" position="after">
                        <page string="Assigned Partner" groups="base.group_sale_manager">
                            <group name="partner_assign_group">
                                <group string="Partner Assignation" col="3">
                                    <label for="partner_latitude" string="Geolocation" />
                                    <div>
                                        <h3>
                                            <span class="oe_grey">( </span>
                                            <field name="partner_latitude" nolabel="1" readonly="1" class="oe_inline"/>
                                            <span class="oe_grey oe_inline" attrs="{'invisible':[('partner_latitude','&lt;=',0)]}">N </span>
                                            <span class="oe_grey oe_inline" attrs="{'invisible':[('partner_latitude','&gt;=',0)]}">S </span>
                                            <field name="partner_longitude"  class="oe_inline" readonly="1" nolabel="1"/>
                                            <span class="oe_grey oe_inline" attrs="{'invisible':[('partner_longitude','&lt;=',0)]}">E </span>
                                            <span class="oe_grey oe_inline" attrs="{'invisible':[('partner_longitude','&gt;=',0)]}">W </span>
                                            <span class="oe_grey">) </span>
                                        </h3>
                                    </div>
                                    <button string="Automatic Assignation" name="action_assign_partner" type="object" colspan="1"
                                        class="oe_inline" />
                                    <field name="partner_assigned_id" class="oe_inline" on_change="onchange_assign_id(partner_assigned_id)" domain="[('grade_id','&lt;&gt;',False)]"/>
                                    <div>
                                        <button string="Send Email"
                                            attrs="{'invisible':[('partner_assigned_id','=',False)]}"
                                            name="%(crm_lead_forward_to_partner_act)d"
                                            type="action"
                                            context="{'default_composition_mode': 'forward','hide_forward_type': 1 , 'default_partner_ids': [partner_assigned_id]}"/>
                                    </div>
                                </group>
                            </group>
                        </page>
                    </xpath>
                </data>
            </field>
        </record>

        <record id="view_crm_lead_geo_assign_tree" model="ir.ui.view">
            <field name="name">crm.lead.lead.geo_assign.tree.inherit</field>
            <field name="model">crm.lead</field>
            <field name="inherit_id" ref="crm.crm_case_tree_view_leads"/>
            <field name="arch" type="xml">
                <field name="partner_id" position="after">
                    <field name="partner_assigned_id"/>
                </field>
            </field>
        </record>

        <record model="ir.ui.view" id="crm_lead_partner_filter">
            <field name="name">crm.lead.partner.filter.assigned</field>
            <field name="model">crm.lead</field>
            <field name="inherit_id" ref="crm.view_crm_case_leads_filter"/>
            <field name="arch" type="xml">
                <filter string="Team" position="after">
                    <filter string="Assigned Partner" icon="terp-personal" domain="[]" context="{'group_by':'partner_assigned_id'}"/>
                </filter>
                <field name="partner_id" position="after">
                    <field name="partner_assigned_id"/>
                </field>
            </field>
        </record>

    </data>
</openerp><|MERGE_RESOLUTION|>--- conflicted
+++ resolved
@@ -49,12 +49,8 @@
             <field name="arch" type="xml">
                 <field name="partner_id" position="after">
                     <field name="partner_assigned_id"/>
-<<<<<<< HEAD
                     <field name="date_assign" invisible="1"/>
                  </field>
-=======
-                </field>
->>>>>>> de8272eb
             </field>
         </record>
 
