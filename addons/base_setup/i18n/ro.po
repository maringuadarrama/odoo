# Romanian translation for openobject-addons
# Copyright (c) 2014 Rosetta Contributors and Canonical Ltd 2014
# This file is distributed under the same license as the openobject-addons package.
# FIRST AUTHOR <EMAIL@ADDRESS>, 2014.
#
msgid ""
msgstr ""
<<<<<<< HEAD
"Project-Id-Version: openobject-addons\n"
"Report-Msgid-Bugs-To: FULL NAME <EMAIL@ADDRESS>\n"
"POT-Creation-Date: 2014-08-14 13:08+0000\n"
"PO-Revision-Date: 2014-08-14 16:10+0000\n"
"Last-Translator: FULL NAME <EMAIL@ADDRESS>\n"
"Language-Team: Romanian <ro@li.org>\n"
=======
"Project-Id-Version: Odoo 8.0\n"
"Report-Msgid-Bugs-To: \n"
"POT-Creation-Date: 2015-01-21 14:07+0000\n"
"PO-Revision-Date: 2016-10-23 19:03+0000\n"
"Last-Translator: Martin Trigaux\n"
"Language-Team: Romanian (http://www.transifex.com/odoo/odoo-8/language/ro/)\n"
>>>>>>> 86a9b789
"MIME-Version: 1.0\n"
"Content-Type: text/plain; charset=UTF-8\n"
"Content-Transfer-Encoding: 8bit\n"
"X-Launchpad-Export-Date: 2014-08-15 06:58+0000\n"
"X-Generator: Launchpad (build 17156)\n"

#. module: base_setup
#: view:base.config.settings:base_setup.view_general_configuration
msgid "(reload fonts)"
msgstr ""

#. module: base_setup
#: field:base.config.settings,module_portal:0
msgid "Activate the customer portal"
msgstr "Activeaza portalul clientului"

#. module: base_setup
#: field:base.config.settings,module_share:0
msgid "Allow documents sharing"
msgstr "Permite impartirea documentelor"

#. module: base_setup
#: field:base.config.settings,module_google_calendar:0
msgid "Allow the users to synchronize their calendar  with Google Calendar"
msgstr "Permite utilizatorilor să-și sincronizeze calendarul cu Google"

#. module: base_setup
#: field:base.config.settings,module_base_import:0
msgid "Allow users to import data from CSV files"
msgstr "Permite utilizatorilor sa importe date din fisiere CSV"

#. module: base_setup
#: view:base.config.settings:base_setup.view_general_configuration
#: view:sale.config.settings:base_setup.view_sale_config_settings
msgid "Apply"
msgstr "Aplica"

#. module: base_setup
#: field:base.config.settings,module_google_drive:0
msgid "Attach Google documents to any record"
msgstr ""

#. module: base_setup
#: view:base.config.settings:base_setup.view_general_configuration
msgid "Authentication"
msgstr "Autentificare"

#. module: base_setup
#: field:sale.config.settings,module_crm:0
msgid "CRM"
msgstr "MRC (Managementul Relatiei cu Clientii)"

#. module: base_setup
#: view:base.config.settings:base_setup.view_general_configuration
#: view:sale.config.settings:base_setup.view_sale_config_settings
msgid "Cancel"
msgstr "Revocare"

#. module: base_setup
#: selection:base.setup.terminology,partner:0
msgid "Client"
msgstr "Client"

#. module: base_setup
#: model:ir.actions.act_window,name:base_setup.action_sale_config
#: view:sale.config.settings:base_setup.view_sale_config_settings
msgid "Configure Sales"
msgstr "Configureaza Vanzarile"

#. module: base_setup
#: view:base.config.settings:base_setup.view_general_configuration
msgid "Configure outgoing email servers"
msgstr "Configureaza serverele de trimitere email-uri"

#. module: base_setup
#: view:base.config.settings:base_setup.view_general_configuration
msgid "Configure your company data"
msgstr "Configurati datele companiei dumneavoastra"

#. module: base_setup
#: view:sale.config.settings:base_setup.view_sale_config_settings
msgid "Contacts"
msgstr "Contacte"

#. module: base_setup
#: field:base.config.settings,create_uid:0
#: field:base.setup.terminology,create_uid:0
#: field:sale.config.settings,create_uid:0
msgid "Created by"
msgstr ""

#. module: base_setup
#: field:base.config.settings,create_date:0
#: field:base.setup.terminology,create_date:0
#: field:sale.config.settings,create_date:0
msgid "Created on"
msgstr ""

#. module: base_setup
#: selection:base.setup.terminology,partner:0
msgid "Customer"
msgstr "Client"

#. module: base_setup
#: view:sale.config.settings:base_setup.view_sale_config_settings
msgid "Customer Features"
msgstr "Caracteristici Clienti"

#. module: base_setup
#: selection:base.setup.terminology,partner:0
msgid "Donor"
msgstr "Sponsor"

#. module: base_setup
#: view:base.config.settings:base_setup.view_general_configuration
msgid "Email"
msgstr "Email"

#. module: base_setup
#: view:sale.config.settings:base_setup.view_sale_config_settings
msgid "Emails Integration"
msgstr "Integrare Email-uri"

#. module: base_setup
#: view:base.config.settings:base_setup.view_general_configuration
#: model:ir.actions.act_window,name:base_setup.action_general_configuration
#: model:ir.ui.menu,name:base_setup.menu_general_configuration
msgid "General Settings"
msgstr "Configurari Generale"

#. module: base_setup
#: help:sale.config.settings,module_mass_mailing:0
msgid "Get access to statistics with your mass mailing, manage campaigns."
msgstr ""

#. module: base_setup
#: field:sale.config.settings,module_web_linkedin:0
msgid "Get contacts automatically from linkedIn"
msgstr "Ia contactele automat din linkedIn"

#. module: base_setup
#: help:base.config.settings,module_portal:0
msgid "Give your customers access to their documents."
msgstr "Permite clientilor dumneavoastra accesul la documentele lor."

#. module: base_setup
#: view:base.config.settings:base_setup.view_general_configuration
msgid "Google Calendar"
msgstr ""

#. module: base_setup
#: view:base.config.settings:base_setup.view_general_configuration
msgid "Google Drive"
msgstr ""

#. module: base_setup
#: selection:base.setup.terminology,partner:0
msgid "Guest"
msgstr "Invitat"

#. module: base_setup
#: field:base.setup.terminology,partner:0
msgid "How do you call a Customer"
msgstr "Cum sunati un Client"

#. module: base_setup
#: field:base.config.settings,id:0
#: field:base.setup.terminology,id:0
#: field:sale.config.settings,id:0
msgid "ID"
msgstr ""

#. module: base_setup
#: view:base.config.settings:base_setup.view_general_configuration
msgid "Import / Export"
msgstr "Import / Export"

#. module: base_setup
#: field:base.config.settings,write_uid:0
#: field:base.setup.terminology,write_uid:0
#: field:sale.config.settings,write_uid:0
msgid "Last Updated by"
msgstr ""

#. module: base_setup
#: field:base.config.settings,write_date:0
#: field:base.setup.terminology,write_date:0
#: field:sale.config.settings,write_date:0
msgid "Last Updated on"
msgstr ""

#. module: base_setup
#: field:sale.config.settings,module_mass_mailing:0
msgid "Manage mass mailing campaigns"
msgstr ""

#. module: base_setup
#: field:base.config.settings,module_multi_company:0
msgid "Manage multiple companies"
msgstr "Gestioneaza companii multiple"

#. module: base_setup
#: selection:base.setup.terminology,partner:0
msgid "Member"
msgstr "Membru"

#. module: base_setup
#: view:sale.config.settings:base_setup.view_sale_config_settings
msgid ""
"Odoo allows to automatically create leads (or others documents)\n"
"                            from incoming emails. You can automatically "
"synchronize emails with Odoo\n"
"                            using regular POP/IMAP accounts, using a direct "
"email integration script for your\n"
"                            email server, or by manually pushing emails to "
"Odoo using specific\n"
"                            plugins for your preferred email application."
msgstr ""

#. module: base_setup
#: view:base.config.settings:base_setup.view_general_configuration
msgid ""
"Once installed, you can configure your API credentials for \"Google "
"calendar\""
msgstr ""

#. module: base_setup
#: view:base.config.settings:base_setup.view_general_configuration
msgid "Options"
msgstr "Optiuni"

#. module: base_setup
#: selection:base.setup.terminology,partner:0
msgid "Partner"
msgstr "Partener"

#. module: base_setup
#: selection:base.setup.terminology,partner:0
msgid "Patient"
msgstr "Rabdator"

#. module: base_setup
#: view:base.config.settings:base_setup.view_general_configuration
msgid "Portal access"
msgstr "Acces portal"

#. module: base_setup
#: view:sale.config.settings:base_setup.view_sale_config_settings
msgid "Quotations and Sales Orders"
msgstr "Cotatii si Comenzi de Vanzare"

#. module: base_setup
#: field:base.config.settings,font:0
msgid "Report Font"
msgstr ""

#. module: base_setup
#: field:sale.config.settings,module_sale:0
msgid "SALE"
msgstr "VANZARE"

#. module: base_setup
#: view:sale.config.settings:base_setup.view_sale_config_settings
msgid "Sale Features"
msgstr "Caracteristici Vanzare"

#. module: base_setup
#: help:base.config.settings,font:0
msgid ""
"Set the font into the report header, it will be used as default font in the "
"RML reports of the user company"
msgstr ""

#. module: base_setup
#: help:base.config.settings,module_share:0
msgid "Share or embbed any screen of openerp."
msgstr "Imparte sau integreaza orice ecran openerp."

#. module: base_setup
#: view:sale.config.settings:base_setup.view_sale_config_settings
msgid "Social Network Integration"
msgstr "Integrarea Retelei Sociale"

#. module: base_setup
#: view:base.setup.terminology:base_setup.base_setup_terminology_form
msgid "Specify Your Terminology"
msgstr "Specificati-va Terminologia"

#. module: base_setup
#: selection:base.setup.terminology,partner:0
msgid "Tenant"
msgstr "Chirias"

#. module: base_setup
#: help:base.config.settings,module_google_calendar:0
msgid "This installs the module google_calendar."
msgstr ""

#. module: base_setup
#: help:base.config.settings,module_google_drive:0
msgid "This installs the module google_docs."
msgstr ""

#. module: base_setup
#: model:ir.actions.act_window,name:base_setup.action_partner_terminology_config_form
msgid "Use another word to say \"Customer\""
msgstr "Folositi alt cuvant pentru a spune \"Client\""

#. module: base_setup
#: field:base.config.settings,module_auth_oauth:0
msgid ""
"Use external authentication providers, sign in with google, facebook, ..."
msgstr ""
"Folositi furnizori de autentificare externa, autentificati-va cu google, "
"facebook, ..."

#. module: base_setup
#: help:sale.config.settings,module_web_linkedin:0
msgid ""
"When you create a new contact (person or company), you will be able to load "
"all the data from LinkedIn (photos, address, etc)."
msgstr ""
"Atunci cand creati un contact nou (persoana sau companie), veti putea sa "
"incarcati toate datele din LinkedIn (fotografii, adresa, etc)."

#. module: base_setup
#: view:base.config.settings:base_setup.view_general_configuration
msgid ""
"When you send a document to a customer\n"
"                                    (quotation, invoice), your customer will "
"be\n"
"                                    able to signup to get all his "
"documents,\n"
"                                    read your company news, check his "
"projects,\n"
"                                    etc."
msgstr ""
"Atunci cand trimiteti un document unui client\n"
"                                    (cotatie, factura), clientul "
"dumneavoastra va putea\n"
"                                    sa se inregistreze ca sa primeasca toate "
"documentele,\n"
"                                    sa citeasca stirile companiei, sa isi "
"verifice proiectele,\n"
"                                    etc."

#. module: base_setup
#: help:base.config.settings,module_multi_company:0
msgid ""
"Work in multi-company environments, with appropriate security access between "
"companies.\n"
"-This installs the module multi_company."
msgstr ""

#. module: base_setup
#: view:base.setup.terminology:base_setup.base_setup_terminology_form
msgid ""
"You can use this wizard to change the terminologies for customers in the "
"whole application."
msgstr ""
"Puteti folosi acest wizard pentru a schimba terminologiile din intreaga "
"aplicatie pentru clienti."

#. module: base_setup
#: view:base.config.settings:base_setup.view_general_configuration
msgid ""
"You will find more options in your company details: address for the header "
"and footer, overdue payments texts, etc."
msgstr ""
"Veti gasi mai multe optiuni in detaliile companiei dumneavoastra: adresa "
"pentru antet si subsol, texte in legatura cu platile restante, etc."

#. module: base_setup
#: view:base.setup.terminology:base_setup.base_setup_terminology_form
msgid "res_config_contents"
msgstr "res_config_continuturi"<|MERGE_RESOLUTION|>--- conflicted
+++ resolved
@@ -1,35 +1,27 @@
-# Romanian translation for openobject-addons
-# Copyright (c) 2014 Rosetta Contributors and Canonical Ltd 2014
-# This file is distributed under the same license as the openobject-addons package.
-# FIRST AUTHOR <EMAIL@ADDRESS>, 2014.
-#
-msgid ""
-msgstr ""
-<<<<<<< HEAD
-"Project-Id-Version: openobject-addons\n"
-"Report-Msgid-Bugs-To: FULL NAME <EMAIL@ADDRESS>\n"
-"POT-Creation-Date: 2014-08-14 13:08+0000\n"
-"PO-Revision-Date: 2014-08-14 16:10+0000\n"
-"Last-Translator: FULL NAME <EMAIL@ADDRESS>\n"
-"Language-Team: Romanian <ro@li.org>\n"
-=======
+# Translation of Odoo Server.
+# This file contains the translation of the following modules:
+# * base_setup
+# 
+# Translators:
+# FIRST AUTHOR <EMAIL@ADDRESS>, 2014
+msgid ""
+msgstr ""
 "Project-Id-Version: Odoo 8.0\n"
 "Report-Msgid-Bugs-To: \n"
 "POT-Creation-Date: 2015-01-21 14:07+0000\n"
 "PO-Revision-Date: 2016-10-23 19:03+0000\n"
 "Last-Translator: Martin Trigaux\n"
 "Language-Team: Romanian (http://www.transifex.com/odoo/odoo-8/language/ro/)\n"
->>>>>>> 86a9b789
 "MIME-Version: 1.0\n"
 "Content-Type: text/plain; charset=UTF-8\n"
-"Content-Transfer-Encoding: 8bit\n"
-"X-Launchpad-Export-Date: 2014-08-15 06:58+0000\n"
-"X-Generator: Launchpad (build 17156)\n"
+"Content-Transfer-Encoding: \n"
+"Language: ro\n"
+"Plural-Forms: nplurals=3; plural=(n==1?0:(((n%100>19)||((n%100==0)&&(n!=0)))?2:1));\n"
 
 #. module: base_setup
 #: view:base.config.settings:base_setup.view_general_configuration
 msgid "(reload fonts)"
-msgstr ""
+msgstr "(reîncărcați fonturile)"
 
 #. module: base_setup
 #: field:base.config.settings,module_portal:0
@@ -55,12 +47,12 @@
 #: view:base.config.settings:base_setup.view_general_configuration
 #: view:sale.config.settings:base_setup.view_sale_config_settings
 msgid "Apply"
-msgstr "Aplica"
+msgstr "Aplică"
 
 #. module: base_setup
 #: field:base.config.settings,module_google_drive:0
 msgid "Attach Google documents to any record"
-msgstr ""
+msgstr "Atașează documente Google oricărei înregistrări"
 
 #. module: base_setup
 #: view:base.config.settings:base_setup.view_general_configuration
@@ -109,14 +101,14 @@
 #: field:base.setup.terminology,create_uid:0
 #: field:sale.config.settings,create_uid:0
 msgid "Created by"
-msgstr ""
+msgstr "Creat de"
 
 #. module: base_setup
 #: field:base.config.settings,create_date:0
 #: field:base.setup.terminology,create_date:0
 #: field:sale.config.settings,create_date:0
 msgid "Created on"
-msgstr ""
+msgstr "Creat la"
 
 #. module: base_setup
 #: selection:base.setup.terminology,partner:0
@@ -168,12 +160,12 @@
 #. module: base_setup
 #: view:base.config.settings:base_setup.view_general_configuration
 msgid "Google Calendar"
-msgstr ""
+msgstr "Calendar Google"
 
 #. module: base_setup
 #: view:base.config.settings:base_setup.view_general_configuration
 msgid "Google Drive"
-msgstr ""
+msgstr "Google Drive"
 
 #. module: base_setup
 #: selection:base.setup.terminology,partner:0
@@ -186,11 +178,10 @@
 msgstr "Cum sunati un Client"
 
 #. module: base_setup
-#: field:base.config.settings,id:0
-#: field:base.setup.terminology,id:0
+#: field:base.config.settings,id:0 field:base.setup.terminology,id:0
 #: field:sale.config.settings,id:0
 msgid "ID"
-msgstr ""
+msgstr "ID"
 
 #. module: base_setup
 #: view:base.config.settings:base_setup.view_general_configuration
@@ -202,14 +193,14 @@
 #: field:base.setup.terminology,write_uid:0
 #: field:sale.config.settings,write_uid:0
 msgid "Last Updated by"
-msgstr ""
+msgstr "Ultima actualizare făcută de"
 
 #. module: base_setup
 #: field:base.config.settings,write_date:0
 #: field:base.setup.terminology,write_date:0
 #: field:sale.config.settings,write_date:0
 msgid "Last Updated on"
-msgstr ""
+msgstr "Ultima actualizare la"
 
 #. module: base_setup
 #: field:sale.config.settings,module_mass_mailing:0
@@ -230,12 +221,9 @@
 #: view:sale.config.settings:base_setup.view_sale_config_settings
 msgid ""
 "Odoo allows to automatically create leads (or others documents)\n"
-"                            from incoming emails. You can automatically "
-"synchronize emails with Odoo\n"
-"                            using regular POP/IMAP accounts, using a direct "
-"email integration script for your\n"
-"                            email server, or by manually pushing emails to "
-"Odoo using specific\n"
+"                            from incoming emails. You can automatically synchronize emails with Odoo\n"
+"                            using regular POP/IMAP accounts, using a direct email integration script for your\n"
+"                            email server, or by manually pushing emails to Odoo using specific\n"
 "                            plugins for your preferred email application."
 msgstr ""
 
@@ -249,7 +237,7 @@
 #. module: base_setup
 #: view:base.config.settings:base_setup.view_general_configuration
 msgid "Options"
-msgstr "Optiuni"
+msgstr "Opțiuni"
 
 #. module: base_setup
 #: selection:base.setup.terminology,partner:0
@@ -295,8 +283,8 @@
 
 #. module: base_setup
 #: help:base.config.settings,module_share:0
-msgid "Share or embbed any screen of openerp."
-msgstr "Imparte sau integreaza orice ecran openerp."
+msgid "Share or embbed any screen of Odoo."
+msgstr ""
 
 #. module: base_setup
 #: view:sale.config.settings:base_setup.view_sale_config_settings
@@ -332,45 +320,29 @@
 #: field:base.config.settings,module_auth_oauth:0
 msgid ""
 "Use external authentication providers, sign in with google, facebook, ..."
-msgstr ""
-"Folositi furnizori de autentificare externa, autentificati-va cu google, "
-"facebook, ..."
+msgstr "Folositi furnizori de autentificare externa, autentificati-va cu google, facebook, ..."
 
 #. module: base_setup
 #: help:sale.config.settings,module_web_linkedin:0
 msgid ""
 "When you create a new contact (person or company), you will be able to load "
 "all the data from LinkedIn (photos, address, etc)."
-msgstr ""
-"Atunci cand creati un contact nou (persoana sau companie), veti putea sa "
-"incarcati toate datele din LinkedIn (fotografii, adresa, etc)."
+msgstr "Atunci cand creati un contact nou (persoana sau companie), veti putea sa incarcati toate datele din LinkedIn (fotografii, adresa, etc)."
 
 #. module: base_setup
 #: view:base.config.settings:base_setup.view_general_configuration
 msgid ""
 "When you send a document to a customer\n"
-"                                    (quotation, invoice), your customer will "
-"be\n"
-"                                    able to signup to get all his "
-"documents,\n"
-"                                    read your company news, check his "
-"projects,\n"
+"                                    (quotation, invoice), your customer will be\n"
+"                                    able to signup to get all his documents,\n"
+"                                    read your company news, check his projects,\n"
 "                                    etc."
-msgstr ""
-"Atunci cand trimiteti un document unui client\n"
-"                                    (cotatie, factura), clientul "
-"dumneavoastra va putea\n"
-"                                    sa se inregistreze ca sa primeasca toate "
-"documentele,\n"
-"                                    sa citeasca stirile companiei, sa isi "
-"verifice proiectele,\n"
-"                                    etc."
+msgstr "Atunci cand trimiteti un document unui client\n                                    (cotatie, factura), clientul dumneavoastra va putea\n                                    sa se inregistreze ca sa primeasca toate documentele,\n                                    sa citeasca stirile companiei, sa isi verifice proiectele,\n                                    etc."
 
 #. module: base_setup
 #: help:base.config.settings,module_multi_company:0
 msgid ""
-"Work in multi-company environments, with appropriate security access between "
-"companies.\n"
+"Work in multi-company environments, with appropriate security access between companies.\n"
 "-This installs the module multi_company."
 msgstr ""
 
@@ -379,20 +351,22 @@
 msgid ""
 "You can use this wizard to change the terminologies for customers in the "
 "whole application."
-msgstr ""
-"Puteti folosi acest wizard pentru a schimba terminologiile din intreaga "
-"aplicatie pentru clienti."
+msgstr "Puteti folosi acest wizard pentru a schimba terminologiile din intreaga aplicatie pentru clienti."
 
 #. module: base_setup
 #: view:base.config.settings:base_setup.view_general_configuration
 msgid ""
 "You will find more options in your company details: address for the header "
 "and footer, overdue payments texts, etc."
-msgstr ""
-"Veti gasi mai multe optiuni in detaliile companiei dumneavoastra: adresa "
-"pentru antet si subsol, texte in legatura cu platile restante, etc."
+msgstr "Veti gasi mai multe optiuni in detaliile companiei dumneavoastra: adresa pentru antet si subsol, texte in legatura cu platile restante, etc."
+
+#. module: base_setup
+#: view:base.config.settings:base_setup.view_general_configuration
+#: view:sale.config.settings:base_setup.view_sale_config_settings
+msgid "or"
+msgstr "sau"
 
 #. module: base_setup
 #: view:base.setup.terminology:base_setup.base_setup_terminology_form
 msgid "res_config_contents"
-msgstr "res_config_continuturi"+msgstr "res_config_contents"