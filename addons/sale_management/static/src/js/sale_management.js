odoo.define('sale_management.sale_management', function (require) {
'use strict';

var publicWidget = require('web.public.widget');

publicWidget.registry.SaleUpdateLineButton = publicWidget.Widget.extend({
    selector: '.o_portal_sale_sidebar a.js_update_line_json',
    events: {
        'click': '_onClick',
    },

<<<<<<< HEAD
    //--------------------------------------------------------------------------
    // Handlers
    //--------------------------------------------------------------------------
=======
    // Add to SO button
    var UpdateLineButton = Widget.extend({
        events: {
            'click' : 'onClick',
        },
        /**
         * @override
         */
        start: function () {
            var self = this;
            return this._super.apply(this, arguments).then(function () {
                self.elems = self._getUpdatableElements();
                self.elems.$lineQuantity.change(function (ev) {
                    var quantity = parseInt(this.value);
                    self._onChangeQuantity(quantity);
                });
            });
        },
        /**
         * Process the change in line quantity
         *
         * @private
         * @param {Int} quantity, the new quantity of the line
         *    If not present it will increment/decrement the existing quantity
         */
        _onChangeQuantity: function (quantity) {
            var href = this.$el.attr("href");
            var order_id = href.match(/my\/orders\/([0-9]+)/);
            var line_id = href.match(/update_line\/([0-9]+)/);
            var params = {
                'line_id': parseInt(line_id[1]),
                'remove': this.$el.is('[href*="remove"]'),
                'unlink': this.$el.is('[href*="unlink"]'),
                'input_quantity': quantity >= 0 ? quantity : false,
            };
            var token = href.match(/token=([\w\d-]*)/)[1];
            if (token) {
                params.access_token = token;
            }

            order_id = parseInt(order_id[1])
            this._callUpdateLineRoute(order_id, params).then(this._updateOrderValues.bind(this));
            return false;
        },
        /**
         * Reacts to the click on the -/+ buttons
         *
         * @param {Event} ev
         */
        onClick: function (ev) {
            ev.preventDefault();
            return this._onChangeQuantity();
        },
        /**
         * Calls the route to get updated values of the line and order
         * when the quantity of a product has changed
         *
         * @private
         * @param {integer} order_id
         * @param {Object} params
         * @return {Deferred}
         */
        _callUpdateLineRoute: function (order_id, params) {
            var def = new $.Deferred();
            var url = "/my/orders/" + order_id + "/update_line_dict";
            ajax.jsonRpc(url, 'call', params)
                .then(def.resolve.bind(def))
                .fail(function () {
                    // Compatibility: the server may not have been restarted
                    // So the real route may not exist
                    delete params.input_quantity;
                    ajax.jsonRpc("/my/orders/" + order_id + "/update_line", 'call', params)
                        .fail(def.reject.bind(def))
                        .then(function (data) {
                            // Data is an array, convert it to a dict
                            var actualData = data;
                            if (data) {
                                actualData = {
                                    order_amount_total: data[1],
                                    order_line_product_uom_qty: data[0],
                                };
                            }
                            def.resolve(actualData);
                        });
                });
            return def;
        },
        /**
         * Processes data from the server to update the UI
         *
         * @private
         * @param {Object} data: contains order and line updated values
         */
        _updateOrderValues: function (data) {
            if (!data) {
                window.location.reload();
            }

            var orderAmountTotal = data.order_amount_total;
            var orderAmountUntaxed = data.order_amount_untaxed;
            var orderAmountTax = data.order_amount_tax;
            var orderAmountUndiscounted = data.order_amount_undiscounted;
            var orderTotalsTable = $(data.order_totals_table);

            var lineProductUomQty = data.order_line_product_uom_qty;
            var linePriceTotal = data.order_line_price_total;
            var linePriceSubTotal = data.order_line_price_subtotal;

            this.elems.$lineQuantity.val(lineProductUomQty)

            if (this.elems.$linePriceTotal.length && linePriceTotal !== undefined) {
                this.elems.$linePriceTotal.text(linePriceTotal);
            }
            if (this.elems.$linePriceSubTotal.length && linePriceSubTotal !== undefined) {
                this.elems.$linePriceSubTotal.text(linePriceSubTotal);
            }

            if (orderAmountUntaxed !== undefined) {
                this.elems.$orderAmountUntaxed.text(orderAmountUntaxed);
            }

            if (orderAmountTotal !== undefined) {
                this.elems.$orderAmountTotal.text(orderAmountTotal);
            }

            if (orderAmountUndiscounted !== undefined) {
                this.elems.$orderAmountUndiscounted.text(orderAmountUndiscounted);
            }
            if (orderTotalsTable) {
                this.elems.$orderTotalsTable.find('table').replaceWith(orderTotalsTable);
            }
        },
        /**
         * Locate in the DOM the elements to update
         * Mostly for compatibility, when the module has not been upgraded
         * In that case, we need to fall back to some other elements
         *
         * @private
         * @return {Object}: Jquery elements to update
         */
        _getUpdatableElements: function () {
            var $parentTr = this.$el.parents('tr:first');
            var $linePriceTotal = $parentTr.find('.oe_order_line_price_total .oe_currency_value');
            var $linePriceSubTotal = $parentTr.find('.oe_order_line_price_subtotal .oe_currency_value');

            if (!$linePriceTotal.length && !$linePriceSubTotal.length) {
                $linePriceTotal = $linePriceSubTotal = $parentTr.find('.oe_currency_value').last();
            }

            var $orderAmountUntaxed = $('[data-id="total_untaxed"]').find('span, b');
            var $orderAmountTotal = $('[data-id="total_amount"]').find('span, b');
            var $orderAmountUndiscounted = $('[data-id="amount_undiscounted"]').find('span, b');

            if (!$orderAmountUntaxed.length) {
                $orderAmountUntaxed = $orderAmountTotal.eq(1);
                $orderAmountTotal = $orderAmountTotal.eq(0).add($orderAmountTotal.eq(2));
            }

            return {
                $lineQuantity: this.$el.parents('.input-group:first').find('.js_quantity'),
                $linePriceSubTotal: $linePriceSubTotal,
                $linePriceTotal: $linePriceTotal,
                $orderAmountUntaxed: $orderAmountUntaxed,
                $orderAmountTotal: $orderAmountTotal,
                $orderTotalsTable: $('#total'),
                $orderAmountUndiscounted: $orderAmountUndiscounted,
            }
        }
    });

    var update_button_list = [];
    $('a.js_update_line_json').each(function (index) {
        var button = new UpdateLineButton();
        button.setElement($(this)).start();
        update_button_list.push(button);
    });
>>>>>>> 78b3b650

    /**
     * @private
     */
    _onClick: function (ev) {
        ev.preventDefault();
        var self = this;
        var href = this.$el.attr("href");
        var orderID = href.match(/my\/orders\/([0-9]+)/);
        var lineID = href.match(/update_line\/([0-9]+)/);
        var params = {
            'line_id': lineID[1],
            'remove': self.$el.is('[href*="remove"]'),
            'unlink': self.$el.is('[href*="unlink"]'),
        };
        var token = href.match(/token=(.*)/);
        if (token) {
            params['access_token'] = token;
        }
        var url = "/my/orders/" + parseInt(orderID[1]) + "/update_line";
        this._rpc({
            route: url,
            params: params,
        }).then(function (data) {
            if (!data) {
                window.location.reload();
            }
            self.$el.closest('.input-group').find('.js_quantity').val(data[0]);
            $('[data-id="total_amount"] > span').html(data[1]);
        });
    },
});
});<|MERGE_RESOLUTION|>--- conflicted
+++ resolved
@@ -8,219 +8,149 @@
     events: {
         'click': '_onClick',
     },
-
-<<<<<<< HEAD
-    //--------------------------------------------------------------------------
-    // Handlers
-    //--------------------------------------------------------------------------
-=======
-    // Add to SO button
-    var UpdateLineButton = Widget.extend({
-        events: {
-            'click' : 'onClick',
-        },
-        /**
-         * @override
-         */
-        start: function () {
-            var self = this;
+    /**
+     * @override
+     */
+    start: function () {
+        var self = this;
             return this._super.apply(this, arguments).then(function () {
                 self.elems = self._getUpdatableElements();
-                self.elems.$lineQuantity.change(function (ev) {
+                 self.elems.$lineQuantity.change(function (ev) {
                     var quantity = parseInt(this.value);
                     self._onChangeQuantity(quantity);
                 });
             });
         },
-        /**
-         * Process the change in line quantity
-         *
-         * @private
-         * @param {Int} quantity, the new quantity of the line
-         *    If not present it will increment/decrement the existing quantity
-         */
-        _onChangeQuantity: function (quantity) {
-            var href = this.$el.attr("href");
-            var order_id = href.match(/my\/orders\/([0-9]+)/);
-            var line_id = href.match(/update_line\/([0-9]+)/);
-            var params = {
-                'line_id': parseInt(line_id[1]),
-                'remove': this.$el.is('[href*="remove"]'),
-                'unlink': this.$el.is('[href*="unlink"]'),
-                'input_quantity': quantity >= 0 ? quantity : false,
-            };
-            var token = href.match(/token=([\w\d-]*)/)[1];
-            if (token) {
-                params.access_token = token;
-            }
-
-            order_id = parseInt(order_id[1])
-            this._callUpdateLineRoute(order_id, params).then(this._updateOrderValues.bind(this));
-            return false;
-        },
-        /**
-         * Reacts to the click on the -/+ buttons
-         *
-         * @param {Event} ev
-         */
-        onClick: function (ev) {
-            ev.preventDefault();
-            return this._onChangeQuantity();
-        },
-        /**
-         * Calls the route to get updated values of the line and order
-         * when the quantity of a product has changed
-         *
-         * @private
-         * @param {integer} order_id
-         * @param {Object} params
-         * @return {Deferred}
-         */
-        _callUpdateLineRoute: function (order_id, params) {
-            var def = new $.Deferred();
-            var url = "/my/orders/" + order_id + "/update_line_dict";
-            ajax.jsonRpc(url, 'call', params)
-                .then(def.resolve.bind(def))
-                .fail(function () {
-                    // Compatibility: the server may not have been restarted
-                    // So the real route may not exist
-                    delete params.input_quantity;
-                    ajax.jsonRpc("/my/orders/" + order_id + "/update_line", 'call', params)
-                        .fail(def.reject.bind(def))
-                        .then(function (data) {
-                            // Data is an array, convert it to a dict
-                            var actualData = data;
-                            if (data) {
-                                actualData = {
-                                    order_amount_total: data[1],
-                                    order_line_product_uom_qty: data[0],
-                                };
-                            }
-                            def.resolve(actualData);
-                        });
-                });
-            return def;
-        },
-        /**
-         * Processes data from the server to update the UI
-         *
-         * @private
-         * @param {Object} data: contains order and line updated values
-         */
-        _updateOrderValues: function (data) {
-            if (!data) {
-                window.location.reload();
-            }
-
-            var orderAmountTotal = data.order_amount_total;
-            var orderAmountUntaxed = data.order_amount_untaxed;
-            var orderAmountTax = data.order_amount_tax;
-            var orderAmountUndiscounted = data.order_amount_undiscounted;
-            var orderTotalsTable = $(data.order_totals_table);
-
-            var lineProductUomQty = data.order_line_product_uom_qty;
-            var linePriceTotal = data.order_line_price_total;
-            var linePriceSubTotal = data.order_line_price_subtotal;
-
-            this.elems.$lineQuantity.val(lineProductUomQty)
-
-            if (this.elems.$linePriceTotal.length && linePriceTotal !== undefined) {
-                this.elems.$linePriceTotal.text(linePriceTotal);
-            }
-            if (this.elems.$linePriceSubTotal.length && linePriceSubTotal !== undefined) {
-                this.elems.$linePriceSubTotal.text(linePriceSubTotal);
-            }
-
-            if (orderAmountUntaxed !== undefined) {
-                this.elems.$orderAmountUntaxed.text(orderAmountUntaxed);
-            }
-
-            if (orderAmountTotal !== undefined) {
-                this.elems.$orderAmountTotal.text(orderAmountTotal);
-            }
-
-            if (orderAmountUndiscounted !== undefined) {
-                this.elems.$orderAmountUndiscounted.text(orderAmountUndiscounted);
-            }
-            if (orderTotalsTable) {
-                this.elems.$orderTotalsTable.find('table').replaceWith(orderTotalsTable);
-            }
-        },
-        /**
-         * Locate in the DOM the elements to update
-         * Mostly for compatibility, when the module has not been upgraded
-         * In that case, we need to fall back to some other elements
-         *
-         * @private
-         * @return {Object}: Jquery elements to update
-         */
-        _getUpdatableElements: function () {
-            var $parentTr = this.$el.parents('tr:first');
-            var $linePriceTotal = $parentTr.find('.oe_order_line_price_total .oe_currency_value');
-            var $linePriceSubTotal = $parentTr.find('.oe_order_line_price_subtotal .oe_currency_value');
-
-            if (!$linePriceTotal.length && !$linePriceSubTotal.length) {
-                $linePriceTotal = $linePriceSubTotal = $parentTr.find('.oe_currency_value').last();
-            }
-
-            var $orderAmountUntaxed = $('[data-id="total_untaxed"]').find('span, b');
-            var $orderAmountTotal = $('[data-id="total_amount"]').find('span, b');
-            var $orderAmountUndiscounted = $('[data-id="amount_undiscounted"]').find('span, b');
-
-            if (!$orderAmountUntaxed.length) {
-                $orderAmountUntaxed = $orderAmountTotal.eq(1);
-                $orderAmountTotal = $orderAmountTotal.eq(0).add($orderAmountTotal.eq(2));
-            }
-
-            return {
-                $lineQuantity: this.$el.parents('.input-group:first').find('.js_quantity'),
-                $linePriceSubTotal: $linePriceSubTotal,
-                $linePriceTotal: $linePriceTotal,
-                $orderAmountUntaxed: $orderAmountUntaxed,
-                $orderAmountTotal: $orderAmountTotal,
-                $orderTotalsTable: $('#total'),
-                $orderAmountUndiscounted: $orderAmountUndiscounted,
-            }
-        }
-    });
-
-    var update_button_list = [];
-    $('a.js_update_line_json').each(function (index) {
-        var button = new UpdateLineButton();
-        button.setElement($(this)).start();
-        update_button_list.push(button);
-    });
->>>>>>> 78b3b650
-
     /**
+     * Process the change in line quantity
+     *
      * @private
+     * @param {Int} quantity, the new quantity of the line
+     *    If not present it will increment/decrement the existing quantity
      */
-    _onClick: function (ev) {
-        ev.preventDefault();
-        var self = this;
+    _onChangeQuantity: function (quantity) {
         var href = this.$el.attr("href");
         var orderID = href.match(/my\/orders\/([0-9]+)/);
         var lineID = href.match(/update_line\/([0-9]+)/);
         var params = {
-            'line_id': lineID[1],
-            'remove': self.$el.is('[href*="remove"]'),
-            'unlink': self.$el.is('[href*="unlink"]'),
+                'line_id': parseInt(lineID[1]),
+                'remove': this.$el.is('[href*="remove"]'),
+                'unlink': this.$el.is('[href*="unlink"]'),
+                'input_quantity': quantity >= 0 ? quantity : false,
         };
-        var token = href.match(/token=(.*)/);
+            var token = href.match(/token=([\w\d-]*)/)[1];
         if (token) {
             params['access_token'] = token;
         }
-        var url = "/my/orders/" + parseInt(orderID[1]) + "/update_line";
-        this._rpc({
+
+        orderID = parseInt(orderID[1]);
+        this._callUpdateLineRoute(orderID, params).then(this._updateOrderValues.bind(this));
+    },
+    /**
+     * Reacts to the click on the -/+ buttons
+     *
+     * @param {Event} ev
+     */
+    _onClick: function (ev) {
+        ev.preventDefault();
+        return this._onChangeQuantity();
+    },
+    /**
+     * Calls the route to get updated values of the line and order
+     * when the quantity of a product has changed
+     *
+     * @private
+     * @param {integer} order_id
+     * @param {Object} params
+     * @return {Deferred}
+     */
+    _callUpdateLineRoute: function (order_id, params) {
+        var url = "/my/orders/" + order_id + "/update_line_dict";
+        return this._rpc({
             route: url,
             params: params,
-        }).then(function (data) {
-            if (!data) {
-                window.location.reload();
-            }
-            self.$el.closest('.input-group').find('.js_quantity').val(data[0]);
-            $('[data-id="total_amount"] > span').html(data[1]);
         });
     },
+    /**
+     * Processes data from the server to update the UI
+     *
+     * @private
+     * @param {Object} data: contains order and line updated values
+     */
+    _updateOrderValues: function (data) {
+        if (!data) {
+            window.location.reload();
+        }
+
+        var orderAmountTotal = data.order_amount_total;
+        var orderAmountUntaxed = data.order_amount_untaxed;
+        var orderAmountTax = data.order_amount_tax;
+        var orderAmountUndiscounted = data.order_amount_undiscounted;
+        var orderTotalsTable = $(data.order_totals_table);
+
+        var lineProductUomQty = data.order_line_product_uom_qty;
+        var linePriceTotal = data.order_line_price_total;
+        var linePriceSubTotal = data.order_line_price_subtotal;
+
+        this.elems.$lineQuantity.val(lineProductUomQty);
+
+        if (this.elems.$linePriceTotal.length && linePriceTotal !== undefined) {
+            this.elems.$linePriceTotal.text(linePriceTotal);
+        }
+        if (this.elems.$linePriceSubTotal.length && linePriceSubTotal !== undefined) {
+            this.elems.$linePriceSubTotal.text(linePriceSubTotal);
+        }
+
+        if (orderAmountUntaxed !== undefined) {
+            this.elems.$orderAmountUntaxed.text(orderAmountUntaxed);
+        }
+
+        if (orderAmountTotal !== undefined) {
+            this.elems.$orderAmountTotal.text(orderAmountTotal);
+        }
+
+        if (orderAmountUndiscounted !== undefined) {
+            this.elems.$orderAmountUndiscounted.text(orderAmountUndiscounted);
+        }
+        if (orderTotalsTable) {
+            this.elems.$orderTotalsTable.find('table').replaceWith(orderTotalsTable);
+        }
+    },
+    /**
+     * Locate in the DOM the elements to update
+     * Mostly for compatibility, when the module has not been upgraded
+     * In that case, we need to fall back to some other elements
+     *
+     * @private
+     * @return {Object}: Jquery elements to update
+     */
+    _getUpdatableElements: function () {
+        var $parentTr = this.$el.parents('tr:first');
+        var $linePriceTotal = $parentTr.find('.oe_order_line_price_total .oe_currency_value');
+        var $linePriceSubTotal = $parentTr.find('.oe_order_line_price_subtotal .oe_currency_value');
+
+        if (!$linePriceTotal.length && !$linePriceSubTotal.length) {
+            $linePriceTotal = $linePriceSubTotal = $parentTr.find('.oe_currency_value').last();
+        }
+
+        var $orderAmountUntaxed = $('[data-id="total_untaxed"]').find('span, b');
+        var $orderAmountTotal = $('[data-id="total_amount"]').find('span, b');
+        var $orderAmountUndiscounted = $('[data-id="amount_undiscounted"]').find('span, b');
+
+        if (!$orderAmountUntaxed.length) {
+            $orderAmountUntaxed = $orderAmountTotal.eq(1);
+            $orderAmountTotal = $orderAmountTotal.eq(0).add($orderAmountTotal.eq(2));
+        }
+
+        return {
+            $lineQuantity: this.$el.closest('.input-group').find('.js_quantity'),
+            $linePriceSubTotal: $linePriceSubTotal,
+            $linePriceTotal: $linePriceTotal,
+            $orderAmountUntaxed: $orderAmountUntaxed,
+            $orderAmountTotal: $orderAmountTotal,
+            $orderTotalsTable: $('#total'),
+            $orderAmountUndiscounted: $orderAmountUndiscounted,
+        };
+    }
 });
 });