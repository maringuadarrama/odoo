# #-#-#-#-#  he.po (Odoo 9.0)  #-#-#-#-#
# Translation of Odoo Server.
# This file contains the translation of the following modules:
# * pos_discount
#
# Translators:
# Moshe Fam <pashute@gmail.com>, 2016
# #-#-#-#-#  he.po (Odoo 9.0)  #-#-#-#-#
# Translation of Odoo Server.
# This file contains the translation of the following modules:
# * pos_discount
#
# Translators:
#, fuzzy
msgid ""
msgstr ""
"Project-Id-Version: Odoo 9.0\n"
"Report-Msgid-Bugs-To: \n"
<<<<<<< HEAD
"POT-Creation-Date: 2016-08-19 10:23+0000\n"
=======
"POT-Creation-Date: 2016-08-18 14:06+0000\n"
>>>>>>> bc1a0a32
"PO-Revision-Date: 2015-08-25 10:21+0000\n"
"Last-Translator: <>\n"
"Language-Team: Hebrew (http://www.transifex.com/odoo/odoo-9/language/he/)\n"
"Language: he\n"
"MIME-Version: 1.0\n"
"Content-Type: text/plain; charset=UTF-8\n"
"Content-Transfer-Encoding: \n"
"#-#-#-#-#  he.po (Odoo 9.0)  #-#-#-#-#\n"
"Plural-Forms: nplurals=2; plural=(n != 1);\n"
"#-#-#-#-#  he.po (Odoo 9.0)  #-#-#-#-#\n"
"Plural-Forms: nplurals=2; plural=(n != 1);\n"

#. module: pos_discount
#: model:ir.model.fields,help:pos_discount.field_pos_config_iface_discount
msgid "Allow the cashier to give discounts on the whole order."
msgstr ""

#. module: pos_discount
#. openerp-web
#: code:addons/pos_discount/static/src/xml/discount_templates.xml:6
#, python-format
msgid "Discount"
msgstr "הנחה"

#. module: pos_discount
#: model:ir.model.fields,field_description:pos_discount.field_pos_config_discount_pc
msgid "Discount Percentage"
msgstr "אחוז הנחה"

#. module: pos_discount
#: model:ir.model.fields,field_description:pos_discount.field_pos_config_discount_product_id
msgid "Discount Product"
msgstr "מוצר במבצע"

#. module: pos_discount
#: model:ir.ui.view,arch_db:pos_discount.view_pos_config_form
msgid "Discounts"
msgstr "הנחות"

#. module: pos_discount
#: model:ir.model.fields,field_description:pos_discount.field_pos_config_iface_discount
msgid "Order Discounts"
msgstr "הנחות בהזמנה"

#. module: pos_discount
#: model:ir.model.fields,help:pos_discount.field_pos_config_discount_pc
<<<<<<< HEAD
msgid "The default discount percentage"
=======
#, fuzzy
msgid "The default discount percentage."
>>>>>>> bc1a0a32
msgstr "אחוז ההנחה הראשוני"

#. module: pos_discount
#: model:ir.model.fields,help:pos_discount.field_pos_config_discount_product_id
<<<<<<< HEAD
msgid "The product used to model the discount"
msgstr "המוצר המדגים את ההנחה"
=======
msgid ""
"The product used to record the discount. The ability to discount on the "
"whole order will be disabled if this field is empty."
msgstr ""
>>>>>>> bc1a0a32

#. module: pos_discount
#: model:ir.model,name:pos_discount.model_pos_config
msgid "pos.config"
<<<<<<< HEAD
msgstr "pos.config"
=======
msgstr "pos.config"

#~ msgid "The product used to model the discount"
#~ msgstr "המוצר המדגים את ההנחה"
>>>>>>> bc1a0a32
<|MERGE_RESOLUTION|>--- conflicted
+++ resolved
@@ -16,11 +16,7 @@
 msgstr ""
 "Project-Id-Version: Odoo 9.0\n"
 "Report-Msgid-Bugs-To: \n"
-<<<<<<< HEAD
-"POT-Creation-Date: 2016-08-19 10:23+0000\n"
-=======
 "POT-Creation-Date: 2016-08-18 14:06+0000\n"
->>>>>>> bc1a0a32
 "PO-Revision-Date: 2015-08-25 10:21+0000\n"
 "Last-Translator: <>\n"
 "Language-Team: Hebrew (http://www.transifex.com/odoo/odoo-9/language/he/)\n"
@@ -40,7 +36,7 @@
 
 #. module: pos_discount
 #. openerp-web
-#: code:addons/pos_discount/static/src/xml/discount_templates.xml:6
+#: code:addons/pos_discount/static/src/xml/discount.xml:6
 #, python-format
 msgid "Discount"
 msgstr "הנחה"
@@ -67,34 +63,21 @@
 
 #. module: pos_discount
 #: model:ir.model.fields,help:pos_discount.field_pos_config_discount_pc
-<<<<<<< HEAD
-msgid "The default discount percentage"
-=======
 #, fuzzy
 msgid "The default discount percentage."
->>>>>>> bc1a0a32
 msgstr "אחוז ההנחה הראשוני"
 
 #. module: pos_discount
 #: model:ir.model.fields,help:pos_discount.field_pos_config_discount_product_id
-<<<<<<< HEAD
-msgid "The product used to model the discount"
-msgstr "המוצר המדגים את ההנחה"
-=======
 msgid ""
 "The product used to record the discount. The ability to discount on the "
 "whole order will be disabled if this field is empty."
 msgstr ""
->>>>>>> bc1a0a32
 
 #. module: pos_discount
 #: model:ir.model,name:pos_discount.model_pos_config
 msgid "pos.config"
-<<<<<<< HEAD
-msgstr "pos.config"
-=======
 msgstr "pos.config"
 
 #~ msgid "The product used to model the discount"
-#~ msgstr "המוצר המדגים את ההנחה"
->>>>>>> bc1a0a32
+#~ msgstr "המוצר המדגים את ההנחה"