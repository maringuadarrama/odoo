<?xml version="1.0" encoding="utf-8"?>
<odoo>
    <data>
        <record id="act_hr_timesheet_line_by_project" model="ir.actions.act_window">
            <field name="name">Activities</field>
            <field name="res_model">account.analytic.line</field>
            <field name="view_type">form</field>
            <field name="view_mode">tree,form</field>
            <field name="view_id" ref="hr_timesheet_line_tree"/>
            <field name="domain">[('project_id', '!=', False)]</field>
            <field name="context">{"default_project_id": active_id, "search_default_project_id": [active_id]}</field>
            <field name="search_view_id" ref="hr_timesheet_line_search"/>
            <field name="help" type="html">
              <p class="o_view_nocontent_smiling_face">
                Record a new activity
              </p><p>
                You can register and track your workings hours by project every
                day. Every time spent on a project will become a cost and can be re-invoiced to
                customers if required.
              </p>
            </field>
        </record>

        <record id="project_project_view_form_simplified_inherit_timesheet" model="ir.ui.view">
            <field name="name">project.project.view.form.simplified.inherit.timesheet</field>
            <field name="model">project.project</field>
            <field name="inherit_id" ref="project.project_project_view_form_simplified"/>
            <field name="priority">24</field>
            <field name="arch" type="xml">
                <field name="user_id" position="after">
                    <field name="allow_timesheets"/>
                </field>
            </field>
        </record>

        <record id="project_invoice_form" model="ir.ui.view">
            <field name="name">Inherit project form : Invoicing Data</field>
            <field name="model">project.project</field>
            <field name="inherit_id" ref="project.edit_project"/>
            <field name="priority">24</field>
            <field name="arch" type="xml">
                <button name="toggle_active" position="before">
                    <button class="oe_stat_button" name="%(act_hr_timesheet_line_by_project)d" type="action" icon="fa-calendar" string="Timesheets" attrs="{'invisible': [('allow_timesheets', '=', False)]}" groups="hr_timesheet.group_hr_timesheet_user"/>
                </button>
                <xpath expr="//div[@name='options_active']" position="inside">
                    <div>
                        <field name="allow_timesheets" class="oe_inline" string="Allow timesheets"/>
                        <label for="allow_timesheets"/>
                    </div>
                </xpath>
                <xpath expr="//field[@name='partner_id']" position="after">
                    <field name="analytic_account_id"/>
                </xpath>
            </field>
        </record>

        <record model="ir.ui.view" id="view_task_form2_inherited">
            <field name="name">project.task.form.inherited</field>
            <field name="model">project.task</field>
            <field name="inherit_id" ref="project.view_task_form2" />
            <field name="groups_id" eval="[(6,0, (ref('hr_timesheet.group_hr_timesheet_user'),))]"/>
            <field name="arch" type="xml">
                <xpath expr="//notebook/page[@name='description_page']" position="after">
                    <field name="analytic_account_id" invisible="1"/>
                    <field name="allow_timesheets" invisible="1"/>
                    <page string="Timesheets" attrs="{'invisible': [('analytic_account_id', '=', False)]}">
                        <group>
                            <group>
                                <field name="planned_hours" widget="float_time"/>
                                    <label for="subtask_planned_hours" groups="project.group_subtask_project" attrs="{'invisible': [('subtask_count', '=', 0)]}"/>
                                    <div class="o_row" groups="project.group_subtask_project" attrs="{'invisible': [('subtask_count', '=', 0)]}">
                                        <field name="subtask_planned_hours" widget="float_time"/><span> planned hours</span>
                                    </div>
                            </group>
                            <group>
                                <field name="progress" widget="progressbar"/>
                            </group>
                        </group>
<<<<<<< HEAD
                        <group name="timesheet_error" attrs="{'invisible': [('allow_timesheets', '!=', False)]}">
                            <div class="alert alert-warning">
                                Your project is linked to an inactive analytic account. Change it, or reactivate the current one to timesheet on the project.
                            </div>
                        </group>
                    <field name="timesheet_ids" attrs="{'invisible': [('allow_timesheets', '=', False)]}" context="{'default_project_id': project_id, 'default_name':'', 'default_analytic_account_id': analytic_account_id}">
=======
                    <field name="timesheet_ids" mode="tree,kanban" context="{'default_project_id': project_id}">
>>>>>>> 19558129
                        <tree editable="bottom" string="Timesheet Activities" default_order="date">
                            <field name="date"/>
                            <field name="user_id" invisible="1"/>
                            <field name="employee_id" required="1"/>
                            <field name="name"/>
                            <field name="unit_amount" string="Duration" widget="float_time"/>
                            <field name="project_id" invisible="1"/>
                        </tree>
                        <kanban class="o_kanban_mobile">
                            <field name="date"/>
                            <field name="user_id"/>
                            <field name="employee_id"/>
                            <field name="name"/>
                            <field name="unit_amount"/>
                            <field name="project_id"/>
                            <templates>
                                <t t-name="kanban-box">
                                    <div t-attf-class="oe_kanban_card oe_kanban_global_click">
                                        <div class="row">
                                            <div class="col-xs-6">
                                                <strong><span><t t-esc="record.employee_id.value"/></span></strong>
                                            </div>
                                            <div class="col-xs-6 pull-right text-right">
                                                <strong><t t-esc="record.date.value"/></strong>
                                            </div>
                                        </div>
                                        <div class="row">
                                            <div class="col-xs-6 text-muted">
                                                <span><t t-esc="record.name.value"/></span>
                                            </div>
                                            <div class="col-xs-6">
                                                <span class="pull-right text-right">
                                                    <field name="unit_amount" widget="float_time"/>
                                                </span>
                                            </div>
                                        </div>
                                    </div>
                                </t>
                            </templates>
                        </kanban>
                        <form  string="Timesheet Activities">
                            <sheet>
                                 <group>
                                    <field name="date"/>
                                    <field name="user_id" invisible="1"/>
                                    <field name="employee_id" required="1"/>
                                    <field name="name"/>
                                    <field name="unit_amount" string="Duration" widget="float_time"/>
                                    <field name="project_id" invisible="1"/>
                                </group>
                            </sheet>
                        </form>
                    </field>
                    <group attrs="{'invisible': [('allow_timesheets', '=', False)]}">
                        <group class="oe_subtotal_footer oe_right" name="project_hours">
                            <field name="effective_hours" widget="float_time" />
                            <field name="subtask_effective_hours" widget="float_time" attrs="{'invisible' : [('subtask_effective_hours', '=', 0.0)]}" />
                            <field name="total_hours_spent" widget="float_time" class="oe_subtotal_footer_separator" attrs="{'invisible' : [('subtask_effective_hours', '=', 0.0)]}" />
                            <field name="remaining_hours" widget="float_time" class="oe_subtotal_footer_separator"/>
                        </group>
                    </group>
                </page>
                </xpath>
            </field>
        </record>

        <record id="view_task_tree2_inherited" model="ir.ui.view">
            <field name="name">project.task.tree.inherited</field>
            <field name="model">project.task</field>
            <field name="inherit_id" ref="project.view_task_tree2" />
            <field eval="2" name="priority"/>
            <field name="arch" type="xml">
                <field name="user_id" position="after">
                    <field name="planned_hours" widget="float_time" sum="Initially Planned Hours" />
                    <field name="remaining_hours" widget="float_time" sum="Remaining Hours" readonly="1"/>
                    <field name="effective_hours" widget="float_time" sum="Spent Hours" invisible="1"/>
                </field>
                <field name="stage_id" position="after">
                    <field name="progress" widget="progressbar"/>
                </field>
            </field>
        </record>

        <record id="view_project_kanban_inherited" model="ir.ui.view">
            <field name="name">project.project.timesheet.kanban.inherited</field>
            <field name="model">project.project</field>
            <field name="inherit_id" ref="project.view_project_kanban"/>
            <field name="priority">24</field>
            <field name="arch" type="xml">
                <field name="partner_id" position="after">
                    <field name="allow_timesheets" invisible="1"/>
                </field>
                <xpath expr="//div[hasclass('o_project_kanban_boxes')]" position="inside">
                    <a t-if="record.allow_timesheets.raw_value" class="o_project_kanban_box o_project_timesheet_box" name="%(act_hr_timesheet_line_by_project)d" type="action" groups="hr_timesheet.group_hr_timesheet_user">
                        <div>
                            <span class="o_label">Timesheets</span>
                        </div>
                    </a>
                </xpath>
            </field>
        </record>

        <record id="view_task_kanban_inherited_progress" model="ir.ui.view">
            <field name="name">project.task.timesheet.kanban.inherited.progress</field>
            <field name="model">project.task</field>
            <field name="inherit_id" ref="project.view_task_kanban"/>
            <field name="arch" type="xml">
                <templates position="before">
                    <field name="progress" />
                    <field name="remaining_hours" />
                </templates>
                <div class="oe_kanban_bottom_left" position="inside">
                   <t t-if="record.progress.raw_value &gt; 80 and record.progress.raw_value &lt; 100">
                       <div t-att-class="'oe_kanban_align label label-' + (record.progress.raw_value &gt;= 99 ? 'danger': 'warning')" title="Remaining hours">
                            <field name="remaining_hours" widget="float_time" />
                       </div>
                   </t>
                </div>
             </field>
         </record>

         <act_window id="project_task_action_view_timesheet"
            name="Timesheet Entries"
            src_model="project.task"
            res_model="account.analytic.line"
            view_mode="tree"
            view_id="hr_timesheet_line_tree"
            context="{
                'search_default_task_id': [active_id],
                'default_task_id': active_id,
            }"
        />

    </data>
</odoo><|MERGE_RESOLUTION|>--- conflicted
+++ resolved
@@ -76,16 +76,12 @@
                                 <field name="progress" widget="progressbar"/>
                             </group>
                         </group>
-<<<<<<< HEAD
                         <group name="timesheet_error" attrs="{'invisible': [('allow_timesheets', '!=', False)]}">
                             <div class="alert alert-warning">
                                 Your project is linked to an inactive analytic account. Change it, or reactivate the current one to timesheet on the project.
                             </div>
                         </group>
-                    <field name="timesheet_ids" attrs="{'invisible': [('allow_timesheets', '=', False)]}" context="{'default_project_id': project_id, 'default_name':'', 'default_analytic_account_id': analytic_account_id}">
-=======
-                    <field name="timesheet_ids" mode="tree,kanban" context="{'default_project_id': project_id}">
->>>>>>> 19558129
+                    <field name="timesheet_ids" mode="tree,kanban" attrs="{'invisible': [('allow_timesheets', '=', False)]}" context="{'default_project_id': project_id, 'default_name':'', 'default_analytic_account_id': analytic_account_id}">
                         <tree editable="bottom" string="Timesheet Activities" default_order="date">
                             <field name="date"/>
                             <field name="user_id" invisible="1"/>
