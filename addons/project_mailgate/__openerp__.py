--- conflicted
+++ resolved
@@ -34,11 +34,7 @@
     """,
     "init_xml": [],
     "update_xml": ["security/ir.model.access.csv",
-<<<<<<< HEAD
-                   "project_mailgate_view.xml",
-=======
         "project_mailgate_view.xml",
->>>>>>> 3ce6888e
     ],
     'demo_xml': [
     ],
