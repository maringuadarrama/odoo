--- conflicted
+++ resolved
@@ -1,18 +1,3 @@
-<<<<<<< HEAD
-# Brazilian Portuguese translation for openobject-addons
-# Copyright (c) 2014 Rosetta Contributors and Canonical Ltd 2014
-# This file is distributed under the same license as the openobject-addons package.
-# FIRST AUTHOR <EMAIL@ADDRESS>, 2014.
-#
-msgid ""
-msgstr ""
-"Project-Id-Version: openobject-addons\n"
-"Report-Msgid-Bugs-To: FULL NAME <EMAIL@ADDRESS>\n"
-"POT-Creation-Date: 2014-09-23 16:27+0000\n"
-"PO-Revision-Date: 2014-09-19 10:56+0000\n"
-"Last-Translator: FULL NAME <EMAIL@ADDRESS>\n"
-"Language-Team: Brazilian Portuguese <pt_BR@li.org>\n"
-=======
 # Translation of Odoo Server.
 # This file contains the translation of the following modules:
 # * stock_landed_costs
@@ -29,19 +14,18 @@
 "PO-Revision-Date: 2016-07-09 16:18+0000\n"
 "Last-Translator: grazziano <g.negocios@outlook.com.br>\n"
 "Language-Team: Portuguese (Brazil) (http://www.transifex.com/odoo/odoo-8/language/pt_BR/)\n"
->>>>>>> 96502490
 "MIME-Version: 1.0\n"
 "Content-Type: text/plain; charset=UTF-8\n"
-"Content-Transfer-Encoding: 8bit\n"
-"X-Launchpad-Export-Date: 2014-09-24 09:40+0000\n"
-"X-Generator: Launchpad (build 17196)\n"
+"Content-Transfer-Encoding: \n"
+"Language: pt_BR\n"
+"Plural-Forms: nplurals=2; plural=(n > 1);\n"
 
 #. module: stock_landed_costs
 #: code:addons/stock_landed_costs/stock_landed_costs.py:142
 #: code:addons/stock_landed_costs/stock_landed_costs.py:150
 #, python-format
 msgid " already out"
-msgstr ""
+msgstr "Já saiu"
 
 #. module: stock_landed_costs
 #: model:ir.actions.act_window,help:stock_landed_costs.action_stock_landed_cost
@@ -50,7 +34,7 @@
 "                    Click to create a new landed cost.\n"
 "                </p>\n"
 "            "
-msgstr ""
+msgstr "<p class=\"oe_view_nocontent_create\">\n                    Clique para criar um novo custo adicional.\n                </p>\n            "
 
 #. module: stock_landed_costs
 #: model:ir.actions.act_window,help:stock_landed_costs.stock_landed_cost_type_action
@@ -59,130 +43,130 @@
 "                Click to define a new kind of landed cost.\n"
 "              </p>\n"
 "            "
-msgstr ""
+msgstr "<p class=\"oe_view_nocontent_create\">\n                Clique para definir um novo tipo de custo adicional.\n              </p>\n            "
 
 #. module: stock_landed_costs
 #: field:stock.landed.cost.lines,account_id:0
 msgid "Account"
-msgstr ""
+msgstr "Conta"
 
 #. module: stock_landed_costs
 #: field:stock.landed.cost,account_journal_id:0
 msgid "Account Journal"
-msgstr ""
+msgstr "Diário de Conta"
 
 #. module: stock_landed_costs
 #: field:stock.valuation.adjustment.lines,additional_landed_cost:0
 msgid "Additional Landed Cost"
-msgstr ""
+msgstr "Custo Adicional"
 
 #. module: stock_landed_costs
 #: selection:product.template,split_method:0
 #: selection:stock.landed.cost.lines,split_method:0
 msgid "By Current Cost Price"
-msgstr ""
+msgstr "Pelo Preço de Custo Atual"
 
 #. module: stock_landed_costs
 #: selection:product.template,split_method:0
 #: selection:stock.landed.cost.lines,split_method:0
 msgid "By Quantity"
-msgstr ""
+msgstr "Pela Quantidade"
 
 #. module: stock_landed_costs
 #: selection:product.template,split_method:0
 #: selection:stock.landed.cost.lines,split_method:0
 msgid "By Volume"
-msgstr ""
+msgstr "Pelo Volume"
 
 #. module: stock_landed_costs
 #: selection:product.template,split_method:0
 #: selection:stock.landed.cost.lines,split_method:0
 msgid "By Weight"
-msgstr ""
+msgstr "Pelo Peso"
 
 #. module: stock_landed_costs
 #: field:product.template,landed_cost_ok:0
 msgid "Can constitute a landed cost"
-msgstr ""
+msgstr "Pode constituir um custo adicional"
 
 #. module: stock_landed_costs
 #: view:stock.landed.cost:stock_landed_costs.view_stock_landed_cost_form
 msgid "Cancel"
-msgstr ""
+msgstr "Cancelar"
 
 #. module: stock_landed_costs
 #: selection:stock.landed.cost,state:0
 msgid "Cancelled"
-msgstr ""
+msgstr "Cancelada"
 
 #. module: stock_landed_costs
 #: view:stock.landed.cost:stock_landed_costs.view_stock_landed_cost_form
 msgid "Compute"
-msgstr ""
+msgstr "Calcular"
 
 #. module: stock_landed_costs
 #: field:stock.landed.cost.lines,price_unit:0
 msgid "Cost"
-msgstr ""
+msgstr "Custo"
 
 #. module: stock_landed_costs
 #: field:stock.valuation.adjustment.lines,cost_line_id:0
 msgid "Cost Line"
-msgstr ""
+msgstr "Linhas de Custo"
 
 #. module: stock_landed_costs
 #: view:stock.landed.cost:stock_landed_costs.view_stock_landed_cost_form
 #: field:stock.landed.cost,cost_lines:0
 msgid "Cost Lines"
-msgstr ""
+msgstr "Linhas de Custo"
 
 #. module: stock_landed_costs
 #: field:stock.landed.cost,create_uid:0
 #: field:stock.landed.cost.lines,create_uid:0
 #: field:stock.valuation.adjustment.lines,create_uid:0
 msgid "Created by"
-msgstr ""
+msgstr "Criado por"
 
 #. module: stock_landed_costs
 #: field:stock.landed.cost,create_date:0
 #: field:stock.landed.cost.lines,create_date:0
 #: field:stock.valuation.adjustment.lines,create_date:0
 msgid "Created on"
-msgstr ""
+msgstr "Criado em"
 
 #. module: stock_landed_costs
 #: field:stock.landed.cost,date:0
 msgid "Date"
-msgstr ""
+msgstr "Data"
 
 #. module: stock_landed_costs
 #: help:stock.landed.cost,message_last_post:0
 msgid "Date of the last message posted on the record."
-msgstr ""
+msgstr "Data da última mensagem para o registro."
 
 #. module: stock_landed_costs
 #: field:stock.landed.cost.lines,name:0
 #: field:stock.valuation.adjustment.lines,name:0
 msgid "Description"
-msgstr ""
+msgstr "Descrição"
 
 #. module: stock_landed_costs
 #: model:mail.message.subtype,name:stock_landed_costs.mt_stock_landed_cost_open
 #: view:stock.landed.cost:stock_landed_costs.view_stock_landed_cost_search
 msgid "Done"
-msgstr ""
+msgstr "Concluído"
 
 #. module: stock_landed_costs
 #: view:stock.landed.cost:stock_landed_costs.view_stock_landed_cost_search
 #: selection:stock.landed.cost,state:0
 msgid "Draft"
-msgstr ""
+msgstr "Provisório"
 
 #. module: stock_landed_costs
 #: selection:product.template,split_method:0
 #: selection:stock.landed.cost.lines,split_method:0
 msgid "Equal"
-msgstr ""
+msgstr "Igual"
 
 #. module: stock_landed_costs
 #: code:addons/stock_landed_costs/stock_landed_costs.py:74
@@ -190,86 +174,81 @@
 #: code:addons/stock_landed_costs/stock_landed_costs.py:192
 #, python-format
 msgid "Error!"
-msgstr ""
+msgstr "Erro!"
 
 #. module: stock_landed_costs
 #: field:stock.valuation.adjustment.lines,final_cost:0
 msgid "Final Cost"
-msgstr ""
+msgstr "Custo Final"
 
 #. module: stock_landed_costs
 #: field:stock.landed.cost,message_follower_ids:0
 msgid "Followers"
-msgstr ""
+msgstr "Seguidores"
 
 #. module: stock_landed_costs
 #: field:stock.valuation.adjustment.lines,former_cost:0
 msgid "Former Cost"
-msgstr ""
+msgstr "Custo Antigo"
 
 #. module: stock_landed_costs
 #: field:stock.valuation.adjustment.lines,former_cost_per_unit:0
 msgid "Former Cost(Per Unit)"
-msgstr ""
+msgstr "Custo Antigo(Por Unidade)"
 
 #. module: stock_landed_costs
 #: view:stock.landed.cost:stock_landed_costs.view_stock_landed_cost_search
 msgid "Group By"
-msgstr ""
+msgstr "Agrupar por"
 
 #. module: stock_landed_costs
 #: help:stock.landed.cost,message_summary:0
 msgid ""
 "Holds the Chatter summary (number of messages, ...). This summary is "
 "directly in html format in order to be inserted in kanban views."
-msgstr ""
-
-#. module: stock_landed_costs
-#: field:stock.landed.cost,id:0
-#: field:stock.landed.cost.lines,id:0
+msgstr "Contém o resumo da conversação (número de mensagens, ...). Este resumo é gerado diretamente em formato HTML para que possa ser inserido nas visões kanban."
+
+#. module: stock_landed_costs
+#: field:stock.landed.cost,id:0 field:stock.landed.cost.lines,id:0
 #: field:stock.valuation.adjustment.lines,id:0
 msgid "ID"
-msgstr ""
+msgstr "ID"
 
 #. module: stock_landed_costs
 #: help:stock.landed.cost,message_unread:0
 msgid "If checked new messages require your attention."
-<<<<<<< HEAD
-msgstr ""
-=======
 msgstr "Se marcado, novas mensagens solicitarão sua atenção."
->>>>>>> 96502490
 
 #. module: stock_landed_costs
 #: view:product.product:stock_landed_costs.view_stock_landed_cost_type_form
 msgid "Information"
-msgstr ""
+msgstr "Informação"
 
 #. module: stock_landed_costs
 #: field:stock.landed.cost,message_is_follower:0
 msgid "Is a Follower"
-msgstr ""
+msgstr "É um Seguidor"
 
 #. module: stock_landed_costs
 #: field:stock.landed.cost,description:0
 msgid "Item Description"
-msgstr ""
+msgstr "Descrição do Item"
 
 #. module: stock_landed_costs
 #: field:stock.landed.cost,account_move_id:0
 msgid "Journal Entry"
-msgstr ""
+msgstr "Lançamento de Diário"
 
 #. module: stock_landed_costs
 #: field:stock.landed.cost.lines,cost_id:0
 #: field:stock.valuation.adjustment.lines,cost_id:0
 msgid "Landed Cost"
-msgstr ""
+msgstr "Custo adicional"
 
 #. module: stock_landed_costs
 #: model:ir.ui.menu,name:stock_landed_costs.menu_stock_landed_cost_type
 msgid "Landed Cost Type"
-msgstr ""
+msgstr "Tipo de Custo Adicional"
 
 #. module: stock_landed_costs
 #: model:ir.actions.act_window,name:stock_landed_costs.action_stock_landed_cost
@@ -280,203 +259,195 @@
 #: view:stock.landed.cost:stock_landed_costs.view_stock_landed_cost_search
 #: view:stock.landed.cost:stock_landed_costs.view_stock_landed_cost_tree
 msgid "Landed Costs"
-msgstr ""
+msgstr "Custos Adicionais"
 
 #. module: stock_landed_costs
 #: model:mail.message.subtype,description:stock_landed_costs.mt_stock_landed_cost_open
 msgid "Landed cost validated"
-msgstr ""
+msgstr "Custo adicional validado"
 
 #. module: stock_landed_costs
 #: field:stock.landed.cost,message_last_post:0
 msgid "Last Message Date"
-msgstr ""
+msgstr "Data da última mensagem"
 
 #. module: stock_landed_costs
 #: field:stock.landed.cost,write_uid:0
 #: field:stock.landed.cost.lines,write_uid:0
 #: field:stock.valuation.adjustment.lines,write_uid:0
 msgid "Last Updated by"
-msgstr ""
+msgstr "Última atualização por"
 
 #. module: stock_landed_costs
 #: field:stock.landed.cost,write_date:0
 #: field:stock.landed.cost.lines,write_date:0
 #: field:stock.valuation.adjustment.lines,write_date:0
 msgid "Last Updated on"
-msgstr ""
+msgstr "Última atualização em"
 
 #. module: stock_landed_costs
 #: field:stock.landed.cost,message_ids:0
 msgid "Messages"
-msgstr ""
+msgstr "Mensagens"
 
 #. module: stock_landed_costs
 #: help:stock.landed.cost,message_ids:0
 msgid "Messages and communication history"
-msgstr ""
+msgstr "Histórico de mensagens e comunicação"
 
 #. module: stock_landed_costs
 #: view:stock.landed.cost:stock_landed_costs.view_stock_landed_cost_search
 msgid "Month"
-msgstr ""
+msgstr "Mês"
 
 #. module: stock_landed_costs
 #: view:stock.landed.cost:stock_landed_costs.view_stock_landed_cost_search
 #: field:stock.landed.cost,name:0
 msgid "Name"
-msgstr ""
+msgstr "Nome"
 
 #. module: stock_landed_costs
 #: field:stock.landed.cost,picking_ids:0
 msgid "Pickings"
-msgstr ""
+msgstr "Separações"
 
 #. module: stock_landed_costs
 #: code:addons/stock_landed_costs/stock_landed_costs.py:112
 #, python-format
 msgid "Please configure Stock Expense Account for product: %s."
-msgstr ""
+msgstr "Por favor configurar a conta de despesa para o produto: %s."
 
 #. module: stock_landed_costs
 #: selection:stock.landed.cost,state:0
 msgid "Posted"
-msgstr ""
+msgstr "Lançado"
 
 #. module: stock_landed_costs
 #: field:stock.landed.cost.lines,product_id:0
 #: field:stock.valuation.adjustment.lines,product_id:0
 msgid "Product"
-msgstr ""
+msgstr "Produto"
 
 #. module: stock_landed_costs
 #: view:product.product:stock_landed_costs.view_stock_landed_cost_type_form
 msgid "Product Name"
-msgstr ""
+msgstr "Nome do Produto"
 
 #. module: stock_landed_costs
 #: model:ir.model,name:stock_landed_costs.model_product_template
 msgid "Product Template"
-msgstr ""
+msgstr "Modelo de Produto"
 
 #. module: stock_landed_costs
 #: model:ir.actions.act_window,name:stock_landed_costs.stock_landed_cost_type_action
 #: view:product.product:stock_landed_costs.stock_landed_cost_tree_view
 msgid "Products"
-msgstr ""
+msgstr "Produtos"
 
 #. module: stock_landed_costs
 #: field:stock.valuation.adjustment.lines,quantity:0
 msgid "Quantity"
-msgstr ""
+msgstr "Quantidade"
 
 #. module: stock_landed_costs
 #: field:product.template,split_method:0
 #: field:stock.landed.cost.lines,split_method:0
 msgid "Split Method"
-msgstr ""
+msgstr "Método de Separação"
 
 #. module: stock_landed_costs
 #: field:stock.landed.cost,state:0
 msgid "State"
-msgstr ""
+msgstr "Estado"
 
 #. module: stock_landed_costs
 #: view:stock.landed.cost:stock_landed_costs.view_stock_landed_cost_search
 msgid "Status"
-msgstr ""
+msgstr "Situação"
 
 #. module: stock_landed_costs
 #: model:ir.model,name:stock_landed_costs.model_stock_landed_cost
 msgid "Stock Landed Cost"
-msgstr ""
+msgstr "Custo de Estoque Adicionais"
 
 #. module: stock_landed_costs
 #: model:ir.model,name:stock_landed_costs.model_stock_landed_cost_lines
 msgid "Stock Landed Cost Lines"
-msgstr ""
+msgstr "Linhas de Custos de Estoques Adicionais"
 
 #. module: stock_landed_costs
 #: field:stock.valuation.adjustment.lines,move_id:0
 msgid "Stock Move"
-<<<<<<< HEAD
-msgstr ""
-=======
 msgstr "Movimento de Estoque"
->>>>>>> 96502490
 
 #. module: stock_landed_costs
 #: model:ir.model,name:stock_landed_costs.model_stock_valuation_adjustment_lines
 msgid "Stock Valuation Adjustment Lines"
-msgstr ""
+msgstr "Linhas de Ajustes de Valorização de Estoques"
 
 #. module: stock_landed_costs
 #: field:stock.landed.cost,message_summary:0
 msgid "Summary"
-msgstr ""
+msgstr "Resumo"
 
 #. module: stock_landed_costs
 #: code:addons/stock_landed_costs/stock_landed_costs.py:74
 #, python-format
 msgid ""
 "The selected picking does not contain any move that would be impacted by "
-"landed costs. Landed costs are only possible for products configured in real "
-"time valuation with real price costing method. Please make sure it is the "
+"landed costs. Landed costs are only possible for products configured in real"
+" time valuation with real price costing method. Please make sure it is the "
 "case, or you selected the correct picking"
-<<<<<<< HEAD
-msgstr ""
-=======
 msgstr "A separação selecionada não contém qualquer movimento que seria impactado por despesas de importação. Despesas de importação só são possíveis para produtos configurados na avaliação em tempo real com método de custeio em preço real. Por favor, certifique-se que é o caso, ou selecione a separação correta"
->>>>>>> 96502490
 
 #. module: stock_landed_costs
 #: field:stock.landed.cost,amount_total:0
 msgid "Total"
-msgstr ""
+msgstr "Total"
 
 #. module: stock_landed_costs
 #: field:stock.landed.cost,message_unread:0
 msgid "Unread Messages"
-msgstr ""
+msgstr "Mensagens não lidas"
 
 #. module: stock_landed_costs
 #: view:stock.landed.cost:stock_landed_costs.view_stock_landed_cost_form
 msgid "Validate"
-msgstr ""
+msgstr "Validar"
 
 #. module: stock_landed_costs
 #: view:stock.landed.cost:stock_landed_costs.view_stock_landed_cost_form
 #: field:stock.landed.cost,valuation_adjustment_lines:0
 msgid "Valuation Adjustments"
-msgstr ""
+msgstr "Ajustes de Valorização"
 
 #. module: stock_landed_costs
 #: field:stock.valuation.adjustment.lines,volume:0
 msgid "Volume"
-msgstr ""
+msgstr "Volume"
 
 #. module: stock_landed_costs
 #: field:stock.landed.cost,website_message_ids:0
 msgid "Website Messages"
-msgstr ""
+msgstr "Mensagens do Site"
 
 #. module: stock_landed_costs
 #: help:stock.landed.cost,website_message_ids:0
 msgid "Website communication history"
-msgstr ""
+msgstr "Histórico de Comunicação do Site"
 
 #. module: stock_landed_costs
 #: field:stock.valuation.adjustment.lines,weight:0
 msgid "Weight"
-msgstr ""
+msgstr "Peso"
 
 #. module: stock_landed_costs
 #: code:addons/stock_landed_costs/stock_landed_costs.py:192
 #, python-format
 msgid "You cannot validate a landed cost which has no valid valuation lines."
-msgstr ""
+msgstr "Você não pode validar um custo desembarcado que não tem linhas de avaliação válidos."
 
 #. module: stock_landed_costs
 #: view:product.product:stock_landed_costs.view_stock_landed_cost_type_form
 msgid "describe the product characteristics..."
-msgstr ""+msgstr "descreva as características do produto..."