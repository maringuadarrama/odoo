# -*- coding: utf-8 -*-
##############################################################################
#
#    OpenERP, Open Source Management Solution
#    Copyright (C) 2004-2010 Tiny SPRL (<http://tiny.be>).
#
#    This program is free software: you can redistribute it and/or modify
#    it under the terms of the GNU Affero General Public License as
#    published by the Free Software Foundation, either version 3 of the
#    License, or (at your option) any later version.
#
#    This program is distributed in the hope that it will be useful,
#    but WITHOUT ANY WARRANTY; without even the implied warranty of
#    MERCHANTABILITY or FITNESS FOR A PARTICULAR PURPOSE.  See the
#    GNU Affero General Public License for more details.
#
#    You should have received a copy of the GNU Affero General Public License
#    along with this program.  If not, see <http://www.gnu.org/licenses/>.
#
##############################################################################

from crm import crm
from osv import fields, osv
from tools.translate import _
import netsvc
import pooler
import time
import tools


<<<<<<< HEAD
class event_type(osv.osv):
    
    """ Event Type """
    
=======
class event_type(osv.osv):    
    """ Event Type """    
>>>>>>> aa8e5bd2
    _name = 'event.type'
    _description = __doc__
    _columns = {
        'name': fields.char('Event type', size=64, required=True), 
    }
    
event_type()

<<<<<<< HEAD
class event(osv.osv):
    
    """Event"""
    
=======
class event_event(osv.osv):    
    """Event"""    
>>>>>>> aa8e5bd2
    _name = 'event.event'
    _description = __doc__
    _inherit = 'crm.case.section'
    _order = 'date_begin'

<<<<<<< HEAD
    def copy(self, cr, uid, id, default=None, context=None):
        
        """
        Copy record of Given id
        @param self: The object pointer
        @param cr: the current row, from the database cursor,
        @param uid: the current user’s ID for security checks,
        @param id: Id of Event Registration type record.
        @param context: A standard dictionary for contextual values
        """
        
        return super(event, self).copy(cr, uid, id, default={'code': self.pool.get('ir.sequence').get(cr, uid, 'event.event'), 'state': 'draft'})

    def button_draft(self, cr, uid, ids, context={}):
        return self.write(cr, uid, ids, {'state': 'draft'})

    def button_cancel(self, cr, uid, ids, context={}):
        return self.write(cr, uid, ids, {'state': 'cancel'})

    def button_done(self, cr, uid, ids, context={}):
        return self.write(cr, uid, ids, {'state': 'done'})

    def button_confirm(self, cr, uid, ids, context={}):
        
        for eve in self.browse(cr, uid, ids):
            if eve.mail_auto_confirm:
                #send reminder that will confirm the event for all the people that were already confirmed
                reg_ids = self.pool.get('event.registration').search(cr, uid, 
                                                                     [('event_id', '=', eve.id), 
                                                                      ('state', 'not in', ['draft', 'cancel'])])
                if reg_ids:
                    self.pool.get('event.registration').mail_user_confirm(cr, uid, reg_ids)
                    
        return self.write(cr, uid, ids, {'state': 'confirm'})

    def _get_register(self, cr, uid, ids, name, args, context=None):
        
        """
        Get Confirm or uncofirm register value. 
        @param self: The object pointer
        @param cr: the current row, from the database cursor,
        @param uid: the current user’s ID for security checks,
        @param ids: List of Event registration type's id
        @param name: List of function fields(register_current and register_prospect).
        @param context: A standard dictionary for contextual values
        @return: Dictionary of function fields value. 
        """
        
        res = {}
        for event in self.browse(cr, uid, ids, context):
            res[event.id] = {}
            state = 'draft'
            if name[0] == 'register_current':
                state = 'open'
            query = """SELECT sum(r.nb_register) 
                        from event_registration r 
                        where state=%s and event_id=%s"""

            cr.execute(query, (state, event.id,))
            res2 = cr.fetchone()
            
            if res2 and res2[0]:
                res[event.id][name[0]] = res2[0]
            else:
                res[event.id][name[0]] = 0
               
        return res

    def write(self, cr, uid, ids, vals, *args, **kwargs):
        """
        Writes values in one or several fields.
        @param cr: the current row, from the database cursor,
        @param uid: the current user’s ID for security checks,
=======
    def copy(self, cr, uid, id, default=None, context=None):        
        """ Copy record of Given id       
        @param id: Id of Event Registration type record.
        @param context: A standard dictionary for contextual values
        """
        if not default:
            default = {}
        default.update({
            'code': self.pool.get('ir.sequence').get(cr, uid, 'event.event'), 
            'state': 'draft'
        })    
        return super(event_event, self).copy(cr, uid, id, default=default, context=context)

    def button_draft(self, cr, uid, ids, context=None):
        return self.write(cr, uid, ids, {'state': 'draft'}, context=context)

    def button_cancel(self, cr, uid, ids, context=None):
        return self.write(cr, uid, ids, {'state': 'cancel'}, context=context)

    def button_done(self, cr, uid, ids, context=None):
        return self.write(cr, uid, ids, {'state': 'done'}, context=context)

    def button_confirm(self, cr, uid, ids, context=None):
        register_pool = self.pool.get('event.registration')
        for event in self.browse(cr, uid, ids, context=context):
            if event.mail_auto_confirm:
                #send reminder that will confirm the event for all the people that were already confirmed
                reg_ids = register_pool.search(cr, uid, [
                               ('event_id', '=', event.id), 
                               ('state', 'not in', ['draft', 'cancel'])])
                register_pool.mail_user_confirm(cr, uid, reg_ids)
                    
        return self.write(cr, uid, ids, {'state': 'confirm'})


    def _get_register(self, cr, uid, ids, fields, args, context=None):        
        """
        Get Confirm or uncofirm register value.       
        @param ids: List of Event registration type's id
        @param fields: List of function fields(register_current and register_prospect).
        @param context: A standard dictionary for contextual values
        @return: Dictionary of function fields value. 
        """
        register_pool = self.pool.get('event.registration')
        res = {}
        for event in self.browse(cr, uid, ids, context):
            res[event.id] = {}
            for field in fields:
                res[event.id][field] = False
            state = []
            if 'register_current' in fields:
                state.append('open')
            if 'register_prospect' in fields: 
                state.append('draft')
            
            reg_ids = register_pool.search(cr, uid, [
                       ('event_id', '=', event.id), 
                       ('state', 'in', state)])
            if 'register_current' in fields:
                res[event.id]['register_current'] = len(reg_ids)
            if 'register_prospect' in fields: 
                res[event.id]['register_prospect'] = len(reg_ids)
            
               
        return res

    def write(self, cr, uid, ids, vals, context=None):
        """
        Writes values in one or several fields.
>>>>>>> aa8e5bd2
        @param ids: List of Event registration type's IDs
        @param vals: dictionary with values to update.
        @return: True
        """
<<<<<<< HEAD
        
        res = super(event, self).write(cr, uid, ids, vals, *args, **kwargs)
        if 'date_begin' in vals and vals['date_begin']:
            for eve in self.browse(cr, uid, ids):
                #change the deadlines of the registration linked to this event
                reg_ids = self.pool.get('event.registration').search(cr, uid, 
                                                                     [('event_id', '=', eve.id)])
                if reg_ids:
                    self.pool.get('event.registration').write(cr, uid, reg_ids, 
                                                              {'date_deadline': vals['date_begin']})

        #change the description of the registration linked to this event
        if 'mail_auto_confirm' in vals:
            if vals['mail_auto_confirm']:
                if 'mail_confirm' not in vals:
                    for eve in self.browse(cr, uid, ids):
                        vals['mail_confirm'] = eve.mail_confirm
            else:
                vals['mail_confirm'] = False
        if 'mail_confirm' in vals:
            for eve in self.browse(cr, uid, ids):
                reg_ids = self.pool.get('event.registration').search(cr, uid, 
                                                                     [('event_id', '=', eve.id)])
                if reg_ids:
                    self.pool.get('event.registration').write(cr, uid, reg_ids, 
                                                              {'description': vals['mail_confirm']})
        return res

    _columns = {
        'type': fields.many2one('event.type', 'Type'), 
        'register_max': fields.integer('Maximum Registrations'), 
        'register_min': fields.integer('Minimum Registrations'), 
        'register_current': fields.function(_get_register, method=True, string='Confirmed Registrations', multi='register_current'), 
        'register_prospect': fields.function(_get_register, method=True, string='Unconfirmed Registrations', multi='register_prospect'), 
        'date_begin': fields.datetime('Beginning date', required=True), 
        'date_end': fields.datetime('Ending date', required=True), 
        'state': fields.selection([('draft', 'Draft'), ('confirm', 'Confirmed'), ('done', 'Done'), ('cancel', 'Cancelled')], 'State', readonly=True, required=True, 
                                  help='If event is created, the state is \'Draft\'.\n If event is confirmed for the particular dates the state is set to \'Confirmed\'.\
=======
        register_pool = self.pool.get('event.registration')
        res = super(event_event, self).write(cr, uid, ids, vals, context=context)
        if vals.get('date_begin', False) or vals.get('mail_auto_confirm', False) or vals.get('mail_confirm', False):
            for event in self.browse(cr, uid, ids, context=context):
                #change the deadlines of the registration linked to this event
                register_values = {}
                if vals.get('date_begin', False):
                    register_values['date_deadline'] = vals['date_begin']

                #change the description of the registration linked to this event
                if vals.get('mail_auto_confirm', False):
                    if vals['mail_auto_confirm']:
                        if 'mail_confirm' not in vals:
                            vals['mail_confirm'] = event.mail_confirm
                    else:
                        vals['mail_confirm'] = False
                if 'mail_confirm' in vals:
                    register_values['description'] = vals['mail_confirm']

                if register_values:
                    reg_ids = register_pool.search(cr, uid, [('event_id', '=', event.id)])
                    register_pool.write(cr, uid, reg_ids, register_values)
        return res

    _columns = {
        'type': fields.many2one('event.type', 'Type', help="Type of Event like Seminar, Exhibition, Conference, Training."), 
        'register_max': fields.integer('Maximum Registrations', help="Provide Maximun Number of Registrations"), 
        'register_min': fields.integer('Minimum Registrations', help="Providee Minimum Number of Registrations"), 
        'register_current': fields.function(_get_register, method=True, string='Confirmed Registrations', multi='register_current', help="Total of Open Registrations"), 
        'register_prospect': fields.function(_get_register, method=True, string='Unconfirmed Registrations', multi='register_prospect', help="Total of Prospect Registrations"), 
        'date_begin': fields.datetime('Beginning date', required=True, help="Beginning Date of Event"), 
        'date_end': fields.datetime('Closing date', required=True, help="Closing Date of Event"), 
        'state': fields.selection([('draft', 'Draft'), ('confirm', 'Confirmed'), ('done', 'Done'), ('cancel', 'Cancelled')], 'State', readonly=True, required=True, help='If event is created, the state is \'Draft\'.\n If event is confirmed for the particular dates the state is set to \'Confirmed\'.\
>>>>>>> aa8e5bd2
                                  \nIf the event is over, the state is set to \'Done\'.\n If event is cancelled the state is set to \'Cancelled\'.'), 
        'mail_auto_registr': fields.boolean('Mail Auto Register', help='Check this box if you want to use the automatic mailing for new registration'), 
        'mail_auto_confirm': fields.boolean('Mail Auto Confirm', help='Check this box if you want ot use the automatic confirmation emailing or the reminder'), 
        'mail_registr': fields.text('Registration Email', help='This email will be sent when someone subscribes to the event.'), 
        'mail_confirm': fields.text('Confirmation Email', help="This email will be sent when the event gets confimed or when someone subscribes to a confirmed event. This is also the email sent to remind someone about the event."), 
        'product_id': fields.many2one('product.product', 'Product', required=True, help="Product which is provided cost of event. Invoice of event will be created with this Product."),
        'note': fields.text('Notes', help="Description or Summary of Event")
    }

    _defaults = {
        'state': 'draft', 
        'code': lambda obj, cr, uid, context: obj.pool.get('ir.sequence').get(cr, uid, 'event.event'), 
        'user_id': lambda obj, cr, uid, context: uid, 
    }

<<<<<<< HEAD
event()

class event_registration(osv.osv):
    
    """Event Registration"""

    def check_confirm(self, cr, uid, ids, context):
        
        """
        Check confirm event register on given id.
        @param cr: the current row, from the database cursor,
        @param uid: the current user’s ID for security checks,
=======
event_event()

class event_registration(osv.osv):    
    """Event Registration"""   

    _name= 'event.registration'
    _description = __doc__
    _inherit = 'crm.meeting'

    _columns = {
        'email_cc': fields.text('CC', size=252 , help="These \
people will receive a copy of the future communication between partner \
and users by email"), 
        'nb_register': fields.integer('Number of Registration', readonly=True, states={'draft': [('readonly', False)]}), 
        'event_id': fields.many2one('event.event', 'Event Related', required=True), 
        "partner_invoice_id": fields.many2one('res.partner', 'Partner Invoiced'), 
        "contact_id": fields.many2one('res.partner.contact', 'Partner Contact'), #TODO: filter only the contacts that have a function into the selected partner_id
        "unit_price": fields.float('Unit Price'), 
        "badge_title": fields.char('Badge Title', size=128), 
        "badge_name": fields.char('Badge Name', size=128), 
        "badge_partner": fields.char('Badge Partner', size=128), 
        "event_product": fields.char("Product Name", size=128, required=True), 
        "tobe_invoiced": fields.boolean("To be Invoiced"), 
        "invoice_id": fields.many2one("account.invoice", "Invoice"), 
        'date_closed': fields.datetime('Closed', readonly=True), 
        'ref': fields.reference('Reference', selection=crm._links_get, size=128), 
        'ref2': fields.reference('Reference 2', selection=crm._links_get, size=128), 
    }
    
    _defaults = {
        'nb_register': 1, 
        'tobe_invoiced':  True, 
        'name': 'Registration', 
    }

    def _make_invoice(self, cr, uid, reg, lines, context=None):
        """ Create Invoice from Invoice lines
        @param reg : Object of event.registration
        @param lines: ids of Invoice lines 
        """
        if context is None:
            context = {}
        inv_pool = self.pool.get('account.invoice')
        inv_lines_pool = self.pool.get('account.invoice.line')
        
        val_invoice = inv_pool.onchange_partner_id(cr, uid, [], 'out_invoice', reg.partner_invoice_id.id, False, False)            
        val_invoice['value'].update({'partner_id': reg.partner_invoice_id.id})
        partner_address_id = val_invoice['value']['address_invoice_id']

        value = inv_lines_pool.product_id_change(cr, uid, [], reg.event_id.product_id.id, uom =False, partner_id=reg.partner_invoice_id.id, fposition_id=reg.partner_invoice_id.property_account_position.id)
        
        l = inv_lines_pool.read(cr, uid, lines)
        
        val_invoice['value'].update({
                'origin': reg.event_product, 
                'reference': False, 
                'invoice_line': [(6, 0, lines)], 
                'comment': "", 
            })
        inv_id = inv_pool.create(cr, uid, val_invoice['value'])   
        inv_pool.button_compute(cr, uid, [inv_id])
        self._history(cr, uid, [reg], _('Invoiced'))
        return inv_id

    def action_invoice_create(self, cr, uid, ids, grouped=False, date_inv = False, context=None):
        """ Action of Create Invoice """
        res = False
        invoices = {}
        tax_ids=[]
        
        inv_lines_pool = self.pool.get('account.invoice.line')
        inv_pool = self.pool.get('account.invoice')
        product_pool = self.pool.get('product.product')
        contact_pool = self.pool.get('res.partner.contact')
        if not context:
            context = {}
        # If date was specified, use it as date invoiced, usefull when invoices are generated this month and put the
        # last day of the last month as invoice date
        if date_inv:
            context['date_inv'] = date_inv

        for reg in self.browse(cr, uid, ids, context=context):
            
            val_invoice = inv_pool.onchange_partner_id(cr, uid, [], 'out_invoice', reg.partner_invoice_id.id, False, False)
            
            val_invoice['value'].update({'partner_id': reg.partner_invoice_id.id})
            partner_address_id = val_invoice['value']['address_invoice_id']
                
            if not partner_address_id:
               raise osv.except_osv(_('Error !'),
                        _("Registered partner doesn't have an address to make the invoice."))
                                
            value = inv_lines_pool.product_id_change(cr, uid, [], reg.event_id.product_id.id, uom =False, partner_id=reg.partner_invoice_id.id, fposition_id=reg.partner_invoice_id.property_account_position.id)
            product = product_pool.browse(cr, uid, reg.event_id.product_id.id, context=context)
            for tax in product.taxes_id:
                tax_ids.append(tax.id)

            vals = value['value']
            c_name = reg.contact_id and ('-' + contact_pool.name_get(cr, uid, [reg.contact_id.id])[0][1]) or ''
            vals.update({
                'name': reg.event_product + '-' + c_name, 
                'price_unit': reg.unit_price, 
                'quantity': reg.nb_register, 
                'product_id':reg.event_id.product_id.id, 
                'invoice_line_tax_id': [(6, 0, tax_ids)], 
            })
            inv_line_ids = self._create_invoice_lines(cr, uid, [reg.id], vals)
            invoices.setdefault(reg.partner_id.id, []).append((reg, inv_line_ids))
           
        for val in invoices.values():
            if grouped:
                res = self._make_invoice(cr, uid, val[0][0], [v for k , v in val], context=context)
                
                for k , v in val:
                    self.write(cr, uid, [k.id], {'state': 'done', 'invoice_id': res}, context=context)
                    
            else:
               for k , v in val:
                   res = self._make_invoice(cr, uid, k, [v], context=context)
                   self.write(cr, uid, [k.id], {'state': 'done', 'invoice_id': res}, context=context)
        return res

    def check_confirm(self, cr, uid, ids, context=None):
        """
        Check confirm event register on given id.
>>>>>>> aa8e5bd2
        @param ids: List of Event registration's IDs
        @param context: A standard dictionary for contextual values
        @return: Dictionary value which open Confirm registration form.
        """
<<<<<<< HEAD
        
        mod_obj = self.pool.get('ir.model.data')
        current_registration = self.browse(cr, uid, [ids[0]])[0]
        total_confirmed = current_registration.event_id.register_current + current_registration.nb_register
        if total_confirmed <= current_registration.event_id.register_max or current_registration.event_id.register_max == 0:
            self.write(cr, uid, [ids[0]], {'state': 'open'}, context=context)
            self._history(cr, uid, [ids[0]], 'Open', history=True)
            self.mail_user(cr, uid, [ids[0]])
            return True
        else:
            model_data_ids = mod_obj.search(cr, uid, [('model', '=', 'ir.ui.view'), ('name', '=', 'view_event_confirm_registration')], context=context)
            resource_id = mod_obj.read(cr, uid, model_data_ids, fields=['res_id'], context=context)[0]['res_id']
            context.update({'reg_id': ids[0]})
=======
        data_pool = self.pool.get('ir.model.data')
        unconfirmed_ids = []
        for registration in self.browse(cr, uid, ids, context=context):
            total_confirmed = registration.event_id.register_current + registration.nb_register
            if total_confirmed <= registration.event_id.register_max or registration.event_id.register_max == 0:
                self.write(cr, uid, [registration.id], {'state': 'open'}, context=context)
                self.mail_user(cr, uid, [registration.id])           
                self._history(cr, uid, [registration.id], _('Open')) 
            else:
                unconfirmed_ids.append(registration.id)
        if unconfirmed_ids:
            view_id = data_pool._get_id(cr, uid, 'event', 'view_event_confirm_registration')
            view_data = data_pool.browse(cr, uid, view_id)
            view_id = view_data.res_id
            context['registration_ids'] = unconfirmed_ids
>>>>>>> aa8e5bd2
            return {
                'name': _('Confirm Registration'), 
                'context': context, 
                'view_type': 'form', 
                'view_mode': 'tree,form', 
                'res_model': 'event.confirm.registration', 
                'views': [(view_id, 'form')],                     
                'type': 'ir.actions.act_window', 
                'target': 'new', 
                'context': context,
                'nodestroy': True
            }
        return True    

<<<<<<< HEAD
    def _history(self, cr, uid, ids, keyword, history=False, email=False, context={}):
        
        """
        Create value in mailgateway.message model.
        @param cr: the current row, from the database cursor,
        @param uid: the current user’s ID for security checks,
        @param ids: List of Event registration's IDs
        @param context: A standard dictionary for contextual values
        @return: True
        """
        
        for case in self.browse(cr, uid, ids):
            data = {
                'name': keyword, 
                'som': case.som.id, 
                'canal_id': case.canal_id.id, 
                'user_id': uid, 
            }
            obj = self.pool.get('mailgate.message')
            obj.create(cr, uid, data, context=context)
=======
    def button_reg_close(self, cr, uid, ids, *args):        
        registrations = self.browse(cr, uid, ids) 
        self._history(cr, uid, registrations, _('Done'))
        self.write(cr, uid, ids, {'state': 'done', 'date_closed': time.strftime('%Y-%m-%d %H:%M:%S')})
>>>>>>> aa8e5bd2
        return True
    
    def button_reg_cancel(self, cr, uid, ids, *args):        
        registrations = self.browse(cr, uid, ids)
        self._history(cr, uid, registrations, _('Cancel'))
        self.write(cr, uid, ids, {'state': 'cancel'})
        return True

<<<<<<< HEAD
    def create(self, cr, uid, *args, **argv):
        """ Overrides orm create method.
        @param self: The object pointer
        @param cr: the current row, from the database cursor,
        @param uid: the current user’s ID for security checks,
        @param *args: Fields value
        @return : New created record Id.
        """

        event = self.pool.get('event.event').browse(cr, uid, args[0]['event_id'], None)
        
        args[0]['date_deadline']= event.date_begin
        args[0]['description']= event.mail_confirm
        res = super(event_registration, self).create(cr, uid, *args, **argv)
        
        self._history(cr, uid, [res], 'Created', history=True)
        
        return res

    def write(self, cr, uid, *args, **argv):
    
        if 'event_id' in args[1]:
            event = self.pool.get('event.event').browse(cr, uid, args[1]['event_id'], None)
           
            args[1]['date_deadline']= event.date_begin
            args[1]['description']= event.mail_confirm
        return super(event_registration, self).write(cr, uid, *args, **argv)

    def mail_user_confirm(self, cr, uid, ids):
        """
        @param self: The object pointer
        @param cr: the current row, from the database cursor,
        @param uid: the current user’s ID for security checks,
        @param ids: List of Event Registration's Id.
        @return : False
        """
       
        reg_ids = self.browse(cr, uid, ids)
        for reg_id in reg_ids:
=======
    def create(self, cr, uid, values, context=None):
        """ Overrides orm create method.
        """
        event = self.pool.get('event.event').browse(cr, uid, values['event_id'], context=context)
        
        values['date_deadline']= event.date_begin
        values['description']= event.mail_confirm
        res = super(event_registration, self).create(cr, uid, values, context=context)
        registrations = self.browse(cr, uid, [res], context=context)
        self._history(cr, uid, registrations, _('Created'))
        return res

    def write(self, cr, uid, ids, values, context=None):    
        if 'event_id' in values:
            event = self.pool.get('event.event').browse(cr, uid, values['event_id'], context=context)
            values['date_deadline']= event.date_begin
            values['description']= event.mail_confirm
        return super(event_registration, self).write(cr, uid, ids, values, context=context)
    

    def mail_user(self, cr, uid, ids, confirm=False, context=None):
        """
        Send email to user 
        """
        if not context:
            context = {}
        
        for reg_id in self.browse(cr, uid, ids):
>>>>>>> aa8e5bd2
            src = reg_id.event_id.reply_to or False
            dest = []
            if reg_id.email_from:
                dest += [reg_id.email_from]
            if reg_id.email_cc:
                dest += [reg_id.email_cc]
            if dest and src:
                if confirm:
                   tools.email_send(src, dest, 
                        _('Auto Confirmation: [%s] %s') %(reg_id.id, reg_id.name),
                        reg_id.event_id.mail_confirm, 
                        openobject_id = reg_id.id)
                elif reg_id.event_id.mail_auto_confirm or reg_id.event_id.mail_auto_registr:
                    if reg_id.event_id.state in ['draft', 'fixed', 'open', 'confirm', 'running'] and reg_id.event_id.mail_auto_registr:
                        tools.email_send(src, dest, 
                            _('Auto Registration: [%s] %s') %(reg_id.id, reg_id.name),
                             reg_id.event_id.mail_registr, openobject_id = reg_id.id)
                    if (reg_id.event_id.state in ['confirm', 'running']) and reg_id.event_id.mail_auto_confirm:
                        tools.email_send(src, dest, 
                            _('Auto Confirmation: [%s] %s') %(reg_id.id, reg_id.name), 
                            reg_id.event_id.mail_confirm, openobject_id = reg_id.id)
                    
            if not src:
                raise osv.except_osv(_('Error!'), _('You must define a reply-to address in order to mail the participant. You can do this in the Mailing tab of your event. Note that this is also the place where you can configure your event to not send emails automaticly while registering'))

<<<<<<< HEAD
    def mail_user(self, cr, uid, ids):
        """
        @param self: The object pointer
        @param cr: the current row, from the database cursor,
        @param uid: the current user’s ID for security checks,
        @param ids: List of Event Registration's Id.
        @return : False
        """
        reg_ids = self.browse(cr, uid, ids)
        
        for reg_id in reg_ids:
            src = reg_id.event_id.reply_to or False
            dest = []
            if reg_id.email_from:
                dest += [reg_id.email_from]
            if reg_id.email_cc:
                dest += [reg_id.email_cc]
            if reg_id.event_id.mail_auto_confirm or reg_id.event_id.mail_auto_registr:
                if dest and src:
                    if reg_id.event_id.state in ['draft', 'fixed', 'open', 'confirm', 'running'] and reg_id.event_id.mail_auto_registr:
                        tools.email_send(src, dest, 'Auto Registration: '+'['+str(reg_id.id)+']'+' '+reg_id.name, reg_id.event_id.mail_registr, openobject_id = str(reg_id.id))
                    if (reg_id.event_id.state in ['confirm', 'running']) and reg_id.event_id.mail_auto_confirm:
                        tools.email_send(src, dest, 'Auto Confirmation: '+'['+str(reg_id.id)+']'+' '+reg_id.name, reg_id.event_id.mail_confirm, openobject_id = str(reg_id.id))
                if not src:
                    raise osv.except_osv(_('Error!'), _('You must define a reply-to address in order to mail the participant. You can do this in the Mailing tab of your event. Note that this is also the place where you can configure your event to not send emails automaticly while registering'))
        return False

    def _create_invoice_lines(self, cr, uid, ids, vals):
        
        """ Create account Invoice line for Registration Id.
        @param self: The object pointer
        @param cr: the current row, from the database cursor,
        @param uid: the current user’s ID for security checks,
        @param Ids: List of event registration's Id
        @param vals: Create fields value
        @return : New created record Id.
        """
        
        return self.pool.get('account.invoice.line').create(cr, uid, vals)

    _name= 'event.registration'
    _description = __doc__
    _inherit = 'crm.meeting'

    _columns = {
        'email_cc': fields.text('Watchers Emails', size=252 , help="These \
people will receive a copy of the future communication between partner \
and users by email"), 
        'nb_register': fields.integer('Number of Registration', readonly=True, states={'draft': [('readonly', False)]}), 
        'event_id': fields.many2one('event.event', 'Event Related', required=True), 
        "partner_invoice_id": fields.many2one('res.partner', 'Partner Invoiced'), 
        "contact_id": fields.many2one('res.partner.contact', 'Partner Contact'), #TODO: filter only the contacts that have a function into the selected partner_id
        "unit_price": fields.float('Unit Price'), 
        "badge_title": fields.char('Badge Title', size=128), 
        "badge_name": fields.char('Badge Name', size=128), 
        "badge_partner": fields.char('Badge Partner', size=128), 
        "invoice_label": fields.char("Label Invoice", size=128, required=True), 
        "tobe_invoiced": fields.boolean("To be Invoiced"), 
        "invoice_id": fields.many2one("account.invoice", "Invoice"), 
        'date_closed': fields.datetime('Closed', readonly=True), 
        'ref': fields.reference('Reference', selection=crm._links_get, size=128), 
        'ref2': fields.reference('Reference 2', selection=crm._links_get, size=128), 
        'canal_id': fields.many2one('res.partner.canal', 'Channel', help="The channels represent the different communication modes available with the customer." \
                                                                        " With each commercial opportunity, you can indicate the canall which is this opportunity source."), 
        'som': fields.many2one('res.partner.som', 'State of Mind', help="The minds states allow to define a value scale which represents" \
                                                                       "the partner mentality in relation to our services.The scale has" \
                                                                       "to be created with a factor for each level from 0 (Very dissatisfied) to 10 (Extremely satisfied)."), 
    }
    
    _defaults = {
        'nb_register': lambda *a: 1, 
        'tobe_invoiced': lambda *a: True, 
        'name': lambda *a: 'Registration', 
    }

=======
        return True

    def mail_user_confirm(self, cr, uid, ids, context=None):
        """
        Send email to user 
        """
        return self.mail_user(cr, uid, ids, confirm=True, context=context)

    def _create_invoice_lines(self, cr, uid, ids, vals):
        """ Create account Invoice line for Registration Id.
        """
        return self.pool.get('account.invoice.line').create(cr, uid, vals)

>>>>>>> aa8e5bd2
    def onchange_badge_name(self, cr, uid, ids, badge_name):
        
        data ={}
        if not badge_name:
            return data
        data['name'] = 'Registration: ' + badge_name
        return {'value': data}

    def onchange_contact_id(self, cr, uid, ids, contact, partner):
        
        data ={}
        if not contact:
            return data
<<<<<<< HEAD
        
=======

>>>>>>> aa8e5bd2
        contact_id = self.pool.get('res.partner.contact').browse(cr, uid, contact)
        data['badge_name'] = contact_id.name
        data['badge_title'] = contact_id.title
        if partner:
            partner_addresses = self.pool.get('res.partner.address').search(cr, uid, [('partner_id', '=', partner)])
            job_ids = self.pool.get('res.partner.job').search(cr, uid, [('contact_id', '=', contact), ('address_id', 'in', partner_addresses)])
            if job_ids:
                data['email_from'] = self.pool.get('res.partner.job').browse(cr, uid, job_ids[0]).email
        d = self.onchange_badge_name(cr, uid, ids, data['badge_name'])
        data.update(d['value'])
        return {'value': data}

    def onchange_event(self, cr, uid, ids, event_id, partner_invoice_id):
        context={}
        if not event_id:
<<<<<<< HEAD
            return {'value': {'unit_price': False, 'invoice_label': False}}
=======
            return {'value': {'unit_price': False, 'event_product': False}}
>>>>>>> aa8e5bd2
        data_event =  self.pool.get('event.event').browse(cr, uid, event_id)
        
        if data_event.product_id:
            if not partner_invoice_id:
                unit_price=self.pool.get('product.product').price_get(cr, uid, [data_event.product_id.id], context=context)[data_event.product_id.id]
<<<<<<< HEAD
                return {'value': {'unit_price': unit_price, 'invoice_label': data_event.product_id.name}}
            data_partner = self.pool.get('res.partner').browse(cr, uid, partner_invoice_id)
            context.update({'partner_id': data_partner})
            unit_price = self.pool.get('product.product')._product_price(cr, uid, [data_event.product_id.id], False, False, {'pricelist': data_partner.property_product_pricelist.id})[data_event.product_id.id]
            return {'value': {'unit_price': unit_price, 'invoice_label': data_event.product_id.name}}
        
        return {'value': {'unit_price': False, 'invoice_label': False}}

=======
                return {'value': {'unit_price': unit_price, 'event_product': data_event.product_id.name}}
            data_partner = self.pool.get('res.partner').browse(cr, uid, partner_invoice_id)
            context.update({'partner_id': data_partner})
            unit_price = self.pool.get('product.product')._product_price(cr, uid, [data_event.product_id.id], False, False, {'pricelist': data_partner.property_product_pricelist.id})[data_event.product_id.id]
            return {'value': {'unit_price': unit_price, 'event_product': data_event.product_id.name}}
        
        return {'value': {'unit_price': False, 'event_product': False}}
>>>>>>> aa8e5bd2

    def onchange_partner_id(self, cr, uid, ids, part, event_id, email=False):
        
        data={}
        data['badge_partner'] = data['contact_id'] = data['partner_invoice_id'] = data['email_from'] = data['badge_title'] = data['badge_name'] = False
        if not part:
            return {'value': data}
        data['partner_invoice_id']=part
        # this calls onchange_partner_invoice_id
        d = self.onchange_partner_invoice_id(cr, uid, ids, event_id, part)
        # this updates the dictionary
        data.update(d['value'])
        addr = self.pool.get('res.partner').address_get(cr, uid, [part])
        if addr:
            if addr.has_key('default'):
                job_ids = self.pool.get('res.partner.job').search(cr, uid, [('address_id', '=', addr['default'])])
                if job_ids:
                    data['contact_id'] = self.pool.get('res.partner.job').browse(cr, uid, job_ids[0]).contact_id.id
                    d = self.onchange_contact_id(cr, uid, ids, data['contact_id'], part)
                    data.update(d['value'])
        partner_data = self.pool.get('res.partner').browse(cr, uid, part)
        data['badge_partner'] = partner_data.name
        return {'value': data}

    def onchange_partner_invoice_id(self, cr, uid, ids, event_id, partner_invoice_id):
        
        data={}
        context={}
        data['unit_price']=False
        if not event_id:
            return {'value': data}
        data_event =  self.pool.get('event.event').browse(cr, uid, event_id)

        if data_event.product_id:
            if not partner_invoice_id:
                data['unit_price']=self.pool.get('product.product').price_get(cr, uid, [data_event.product_id.id], context=context)[data_event.product_id.id]
                return {'value': data}
            data_partner = self.pool.get('res.partner').browse(cr, uid, partner_invoice_id)
            context.update({'partner_id': data_partner})
            data['unit_price'] = self.pool.get('product.product')._product_price(cr, uid, [data_event.product_id.id], False, False, {'pricelist': data_partner.property_product_pricelist.id})[data_event.product_id.id]
            return {'value': data}
        return {'value': data}

<<<<<<< HEAD

=======
>>>>>>> aa8e5bd2
event_registration()


# vim:expandtab:smartindent:tabstop=4:softtabstop=4:shiftwidth=4:
<|MERGE_RESOLUTION|>--- conflicted
+++ resolved
@@ -28,15 +28,8 @@
 import tools
 
 
-<<<<<<< HEAD
-class event_type(osv.osv):
-    
-    """ Event Type """
-    
-=======
 class event_type(osv.osv):    
     """ Event Type """    
->>>>>>> aa8e5bd2
     _name = 'event.type'
     _description = __doc__
     _columns = {
@@ -45,95 +38,13 @@
     
 event_type()
 
-<<<<<<< HEAD
-class event(osv.osv):
-    
-    """Event"""
-    
-=======
 class event_event(osv.osv):    
     """Event"""    
->>>>>>> aa8e5bd2
     _name = 'event.event'
     _description = __doc__
     _inherit = 'crm.case.section'
     _order = 'date_begin'
 
-<<<<<<< HEAD
-    def copy(self, cr, uid, id, default=None, context=None):
-        
-        """
-        Copy record of Given id
-        @param self: The object pointer
-        @param cr: the current row, from the database cursor,
-        @param uid: the current user’s ID for security checks,
-        @param id: Id of Event Registration type record.
-        @param context: A standard dictionary for contextual values
-        """
-        
-        return super(event, self).copy(cr, uid, id, default={'code': self.pool.get('ir.sequence').get(cr, uid, 'event.event'), 'state': 'draft'})
-
-    def button_draft(self, cr, uid, ids, context={}):
-        return self.write(cr, uid, ids, {'state': 'draft'})
-
-    def button_cancel(self, cr, uid, ids, context={}):
-        return self.write(cr, uid, ids, {'state': 'cancel'})
-
-    def button_done(self, cr, uid, ids, context={}):
-        return self.write(cr, uid, ids, {'state': 'done'})
-
-    def button_confirm(self, cr, uid, ids, context={}):
-        
-        for eve in self.browse(cr, uid, ids):
-            if eve.mail_auto_confirm:
-                #send reminder that will confirm the event for all the people that were already confirmed
-                reg_ids = self.pool.get('event.registration').search(cr, uid, 
-                                                                     [('event_id', '=', eve.id), 
-                                                                      ('state', 'not in', ['draft', 'cancel'])])
-                if reg_ids:
-                    self.pool.get('event.registration').mail_user_confirm(cr, uid, reg_ids)
-                    
-        return self.write(cr, uid, ids, {'state': 'confirm'})
-
-    def _get_register(self, cr, uid, ids, name, args, context=None):
-        
-        """
-        Get Confirm or uncofirm register value. 
-        @param self: The object pointer
-        @param cr: the current row, from the database cursor,
-        @param uid: the current user’s ID for security checks,
-        @param ids: List of Event registration type's id
-        @param name: List of function fields(register_current and register_prospect).
-        @param context: A standard dictionary for contextual values
-        @return: Dictionary of function fields value. 
-        """
-        
-        res = {}
-        for event in self.browse(cr, uid, ids, context):
-            res[event.id] = {}
-            state = 'draft'
-            if name[0] == 'register_current':
-                state = 'open'
-            query = """SELECT sum(r.nb_register) 
-                        from event_registration r 
-                        where state=%s and event_id=%s"""
-
-            cr.execute(query, (state, event.id,))
-            res2 = cr.fetchone()
-            
-            if res2 and res2[0]:
-                res[event.id][name[0]] = res2[0]
-            else:
-                res[event.id][name[0]] = 0
-               
-        return res
-
-    def write(self, cr, uid, ids, vals, *args, **kwargs):
-        """
-        Writes values in one or several fields.
-        @param cr: the current row, from the database cursor,
-        @param uid: the current user’s ID for security checks,
-=======
     def copy(self, cr, uid, id, default=None, context=None):        
         """ Copy record of Given id       
         @param id: Id of Event Registration type record.
@@ -203,51 +114,10 @@
     def write(self, cr, uid, ids, vals, context=None):
         """
         Writes values in one or several fields.
->>>>>>> aa8e5bd2
         @param ids: List of Event registration type's IDs
         @param vals: dictionary with values to update.
         @return: True
         """
-<<<<<<< HEAD
-        
-        res = super(event, self).write(cr, uid, ids, vals, *args, **kwargs)
-        if 'date_begin' in vals and vals['date_begin']:
-            for eve in self.browse(cr, uid, ids):
-                #change the deadlines of the registration linked to this event
-                reg_ids = self.pool.get('event.registration').search(cr, uid, 
-                                                                     [('event_id', '=', eve.id)])
-                if reg_ids:
-                    self.pool.get('event.registration').write(cr, uid, reg_ids, 
-                                                              {'date_deadline': vals['date_begin']})
-
-        #change the description of the registration linked to this event
-        if 'mail_auto_confirm' in vals:
-            if vals['mail_auto_confirm']:
-                if 'mail_confirm' not in vals:
-                    for eve in self.browse(cr, uid, ids):
-                        vals['mail_confirm'] = eve.mail_confirm
-            else:
-                vals['mail_confirm'] = False
-        if 'mail_confirm' in vals:
-            for eve in self.browse(cr, uid, ids):
-                reg_ids = self.pool.get('event.registration').search(cr, uid, 
-                                                                     [('event_id', '=', eve.id)])
-                if reg_ids:
-                    self.pool.get('event.registration').write(cr, uid, reg_ids, 
-                                                              {'description': vals['mail_confirm']})
-        return res
-
-    _columns = {
-        'type': fields.many2one('event.type', 'Type'), 
-        'register_max': fields.integer('Maximum Registrations'), 
-        'register_min': fields.integer('Minimum Registrations'), 
-        'register_current': fields.function(_get_register, method=True, string='Confirmed Registrations', multi='register_current'), 
-        'register_prospect': fields.function(_get_register, method=True, string='Unconfirmed Registrations', multi='register_prospect'), 
-        'date_begin': fields.datetime('Beginning date', required=True), 
-        'date_end': fields.datetime('Ending date', required=True), 
-        'state': fields.selection([('draft', 'Draft'), ('confirm', 'Confirmed'), ('done', 'Done'), ('cancel', 'Cancelled')], 'State', readonly=True, required=True, 
-                                  help='If event is created, the state is \'Draft\'.\n If event is confirmed for the particular dates the state is set to \'Confirmed\'.\
-=======
         register_pool = self.pool.get('event.registration')
         res = super(event_event, self).write(cr, uid, ids, vals, context=context)
         if vals.get('date_begin', False) or vals.get('mail_auto_confirm', False) or vals.get('mail_confirm', False):
@@ -281,7 +151,6 @@
         'date_begin': fields.datetime('Beginning date', required=True, help="Beginning Date of Event"), 
         'date_end': fields.datetime('Closing date', required=True, help="Closing Date of Event"), 
         'state': fields.selection([('draft', 'Draft'), ('confirm', 'Confirmed'), ('done', 'Done'), ('cancel', 'Cancelled')], 'State', readonly=True, required=True, help='If event is created, the state is \'Draft\'.\n If event is confirmed for the particular dates the state is set to \'Confirmed\'.\
->>>>>>> aa8e5bd2
                                   \nIf the event is over, the state is set to \'Done\'.\n If event is cancelled the state is set to \'Cancelled\'.'), 
         'mail_auto_registr': fields.boolean('Mail Auto Register', help='Check this box if you want to use the automatic mailing for new registration'), 
         'mail_auto_confirm': fields.boolean('Mail Auto Confirm', help='Check this box if you want ot use the automatic confirmation emailing or the reminder'), 
@@ -297,20 +166,6 @@
         'user_id': lambda obj, cr, uid, context: uid, 
     }
 
-<<<<<<< HEAD
-event()
-
-class event_registration(osv.osv):
-    
-    """Event Registration"""
-
-    def check_confirm(self, cr, uid, ids, context):
-        
-        """
-        Check confirm event register on given id.
-        @param cr: the current row, from the database cursor,
-        @param uid: the current user’s ID for security checks,
-=======
 event_event()
 
 class event_registration(osv.osv):    
@@ -436,26 +291,10 @@
     def check_confirm(self, cr, uid, ids, context=None):
         """
         Check confirm event register on given id.
->>>>>>> aa8e5bd2
         @param ids: List of Event registration's IDs
         @param context: A standard dictionary for contextual values
         @return: Dictionary value which open Confirm registration form.
         """
-<<<<<<< HEAD
-        
-        mod_obj = self.pool.get('ir.model.data')
-        current_registration = self.browse(cr, uid, [ids[0]])[0]
-        total_confirmed = current_registration.event_id.register_current + current_registration.nb_register
-        if total_confirmed <= current_registration.event_id.register_max or current_registration.event_id.register_max == 0:
-            self.write(cr, uid, [ids[0]], {'state': 'open'}, context=context)
-            self._history(cr, uid, [ids[0]], 'Open', history=True)
-            self.mail_user(cr, uid, [ids[0]])
-            return True
-        else:
-            model_data_ids = mod_obj.search(cr, uid, [('model', '=', 'ir.ui.view'), ('name', '=', 'view_event_confirm_registration')], context=context)
-            resource_id = mod_obj.read(cr, uid, model_data_ids, fields=['res_id'], context=context)[0]['res_id']
-            context.update({'reg_id': ids[0]})
-=======
         data_pool = self.pool.get('ir.model.data')
         unconfirmed_ids = []
         for registration in self.browse(cr, uid, ids, context=context):
@@ -471,7 +310,6 @@
             view_data = data_pool.browse(cr, uid, view_id)
             view_id = view_data.res_id
             context['registration_ids'] = unconfirmed_ids
->>>>>>> aa8e5bd2
             return {
                 'name': _('Confirm Registration'), 
                 'context': context, 
@@ -486,33 +324,10 @@
             }
         return True    
 
-<<<<<<< HEAD
-    def _history(self, cr, uid, ids, keyword, history=False, email=False, context={}):
-        
-        """
-        Create value in mailgateway.message model.
-        @param cr: the current row, from the database cursor,
-        @param uid: the current user’s ID for security checks,
-        @param ids: List of Event registration's IDs
-        @param context: A standard dictionary for contextual values
-        @return: True
-        """
-        
-        for case in self.browse(cr, uid, ids):
-            data = {
-                'name': keyword, 
-                'som': case.som.id, 
-                'canal_id': case.canal_id.id, 
-                'user_id': uid, 
-            }
-            obj = self.pool.get('mailgate.message')
-            obj.create(cr, uid, data, context=context)
-=======
     def button_reg_close(self, cr, uid, ids, *args):        
         registrations = self.browse(cr, uid, ids) 
         self._history(cr, uid, registrations, _('Done'))
         self.write(cr, uid, ids, {'state': 'done', 'date_closed': time.strftime('%Y-%m-%d %H:%M:%S')})
->>>>>>> aa8e5bd2
         return True
     
     def button_reg_cancel(self, cr, uid, ids, *args):        
@@ -521,47 +336,6 @@
         self.write(cr, uid, ids, {'state': 'cancel'})
         return True
 
-<<<<<<< HEAD
-    def create(self, cr, uid, *args, **argv):
-        """ Overrides orm create method.
-        @param self: The object pointer
-        @param cr: the current row, from the database cursor,
-        @param uid: the current user’s ID for security checks,
-        @param *args: Fields value
-        @return : New created record Id.
-        """
-
-        event = self.pool.get('event.event').browse(cr, uid, args[0]['event_id'], None)
-        
-        args[0]['date_deadline']= event.date_begin
-        args[0]['description']= event.mail_confirm
-        res = super(event_registration, self).create(cr, uid, *args, **argv)
-        
-        self._history(cr, uid, [res], 'Created', history=True)
-        
-        return res
-
-    def write(self, cr, uid, *args, **argv):
-    
-        if 'event_id' in args[1]:
-            event = self.pool.get('event.event').browse(cr, uid, args[1]['event_id'], None)
-           
-            args[1]['date_deadline']= event.date_begin
-            args[1]['description']= event.mail_confirm
-        return super(event_registration, self).write(cr, uid, *args, **argv)
-
-    def mail_user_confirm(self, cr, uid, ids):
-        """
-        @param self: The object pointer
-        @param cr: the current row, from the database cursor,
-        @param uid: the current user’s ID for security checks,
-        @param ids: List of Event Registration's Id.
-        @return : False
-        """
-       
-        reg_ids = self.browse(cr, uid, ids)
-        for reg_id in reg_ids:
-=======
     def create(self, cr, uid, values, context=None):
         """ Overrides orm create method.
         """
@@ -590,7 +364,6 @@
             context = {}
         
         for reg_id in self.browse(cr, uid, ids):
->>>>>>> aa8e5bd2
             src = reg_id.event_id.reply_to or False
             dest = []
             if reg_id.email_from:
@@ -616,83 +389,6 @@
             if not src:
                 raise osv.except_osv(_('Error!'), _('You must define a reply-to address in order to mail the participant. You can do this in the Mailing tab of your event. Note that this is also the place where you can configure your event to not send emails automaticly while registering'))
 
-<<<<<<< HEAD
-    def mail_user(self, cr, uid, ids):
-        """
-        @param self: The object pointer
-        @param cr: the current row, from the database cursor,
-        @param uid: the current user’s ID for security checks,
-        @param ids: List of Event Registration's Id.
-        @return : False
-        """
-        reg_ids = self.browse(cr, uid, ids)
-        
-        for reg_id in reg_ids:
-            src = reg_id.event_id.reply_to or False
-            dest = []
-            if reg_id.email_from:
-                dest += [reg_id.email_from]
-            if reg_id.email_cc:
-                dest += [reg_id.email_cc]
-            if reg_id.event_id.mail_auto_confirm or reg_id.event_id.mail_auto_registr:
-                if dest and src:
-                    if reg_id.event_id.state in ['draft', 'fixed', 'open', 'confirm', 'running'] and reg_id.event_id.mail_auto_registr:
-                        tools.email_send(src, dest, 'Auto Registration: '+'['+str(reg_id.id)+']'+' '+reg_id.name, reg_id.event_id.mail_registr, openobject_id = str(reg_id.id))
-                    if (reg_id.event_id.state in ['confirm', 'running']) and reg_id.event_id.mail_auto_confirm:
-                        tools.email_send(src, dest, 'Auto Confirmation: '+'['+str(reg_id.id)+']'+' '+reg_id.name, reg_id.event_id.mail_confirm, openobject_id = str(reg_id.id))
-                if not src:
-                    raise osv.except_osv(_('Error!'), _('You must define a reply-to address in order to mail the participant. You can do this in the Mailing tab of your event. Note that this is also the place where you can configure your event to not send emails automaticly while registering'))
-        return False
-
-    def _create_invoice_lines(self, cr, uid, ids, vals):
-        
-        """ Create account Invoice line for Registration Id.
-        @param self: The object pointer
-        @param cr: the current row, from the database cursor,
-        @param uid: the current user’s ID for security checks,
-        @param Ids: List of event registration's Id
-        @param vals: Create fields value
-        @return : New created record Id.
-        """
-        
-        return self.pool.get('account.invoice.line').create(cr, uid, vals)
-
-    _name= 'event.registration'
-    _description = __doc__
-    _inherit = 'crm.meeting'
-
-    _columns = {
-        'email_cc': fields.text('Watchers Emails', size=252 , help="These \
-people will receive a copy of the future communication between partner \
-and users by email"), 
-        'nb_register': fields.integer('Number of Registration', readonly=True, states={'draft': [('readonly', False)]}), 
-        'event_id': fields.many2one('event.event', 'Event Related', required=True), 
-        "partner_invoice_id": fields.many2one('res.partner', 'Partner Invoiced'), 
-        "contact_id": fields.many2one('res.partner.contact', 'Partner Contact'), #TODO: filter only the contacts that have a function into the selected partner_id
-        "unit_price": fields.float('Unit Price'), 
-        "badge_title": fields.char('Badge Title', size=128), 
-        "badge_name": fields.char('Badge Name', size=128), 
-        "badge_partner": fields.char('Badge Partner', size=128), 
-        "invoice_label": fields.char("Label Invoice", size=128, required=True), 
-        "tobe_invoiced": fields.boolean("To be Invoiced"), 
-        "invoice_id": fields.many2one("account.invoice", "Invoice"), 
-        'date_closed': fields.datetime('Closed', readonly=True), 
-        'ref': fields.reference('Reference', selection=crm._links_get, size=128), 
-        'ref2': fields.reference('Reference 2', selection=crm._links_get, size=128), 
-        'canal_id': fields.many2one('res.partner.canal', 'Channel', help="The channels represent the different communication modes available with the customer." \
-                                                                        " With each commercial opportunity, you can indicate the canall which is this opportunity source."), 
-        'som': fields.many2one('res.partner.som', 'State of Mind', help="The minds states allow to define a value scale which represents" \
-                                                                       "the partner mentality in relation to our services.The scale has" \
-                                                                       "to be created with a factor for each level from 0 (Very dissatisfied) to 10 (Extremely satisfied)."), 
-    }
-    
-    _defaults = {
-        'nb_register': lambda *a: 1, 
-        'tobe_invoiced': lambda *a: True, 
-        'name': lambda *a: 'Registration', 
-    }
-
-=======
         return True
 
     def mail_user_confirm(self, cr, uid, ids, context=None):
@@ -706,7 +402,6 @@
         """
         return self.pool.get('account.invoice.line').create(cr, uid, vals)
 
->>>>>>> aa8e5bd2
     def onchange_badge_name(self, cr, uid, ids, badge_name):
         
         data ={}
@@ -720,11 +415,7 @@
         data ={}
         if not contact:
             return data
-<<<<<<< HEAD
-        
-=======
-
->>>>>>> aa8e5bd2
+
         contact_id = self.pool.get('res.partner.contact').browse(cr, uid, contact)
         data['badge_name'] = contact_id.name
         data['badge_title'] = contact_id.title
@@ -740,26 +431,12 @@
     def onchange_event(self, cr, uid, ids, event_id, partner_invoice_id):
         context={}
         if not event_id:
-<<<<<<< HEAD
-            return {'value': {'unit_price': False, 'invoice_label': False}}
-=======
             return {'value': {'unit_price': False, 'event_product': False}}
->>>>>>> aa8e5bd2
         data_event =  self.pool.get('event.event').browse(cr, uid, event_id)
         
         if data_event.product_id:
             if not partner_invoice_id:
                 unit_price=self.pool.get('product.product').price_get(cr, uid, [data_event.product_id.id], context=context)[data_event.product_id.id]
-<<<<<<< HEAD
-                return {'value': {'unit_price': unit_price, 'invoice_label': data_event.product_id.name}}
-            data_partner = self.pool.get('res.partner').browse(cr, uid, partner_invoice_id)
-            context.update({'partner_id': data_partner})
-            unit_price = self.pool.get('product.product')._product_price(cr, uid, [data_event.product_id.id], False, False, {'pricelist': data_partner.property_product_pricelist.id})[data_event.product_id.id]
-            return {'value': {'unit_price': unit_price, 'invoice_label': data_event.product_id.name}}
-        
-        return {'value': {'unit_price': False, 'invoice_label': False}}
-
-=======
                 return {'value': {'unit_price': unit_price, 'event_product': data_event.product_id.name}}
             data_partner = self.pool.get('res.partner').browse(cr, uid, partner_invoice_id)
             context.update({'partner_id': data_partner})
@@ -767,7 +444,6 @@
             return {'value': {'unit_price': unit_price, 'event_product': data_event.product_id.name}}
         
         return {'value': {'unit_price': False, 'event_product': False}}
->>>>>>> aa8e5bd2
 
     def onchange_partner_id(self, cr, uid, ids, part, event_id, email=False):
         
@@ -811,10 +487,6 @@
             return {'value': data}
         return {'value': data}
 
-<<<<<<< HEAD
-
-=======
->>>>>>> aa8e5bd2
 event_registration()
 
 
