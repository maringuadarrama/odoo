--- conflicted
+++ resolved
@@ -9,11 +9,7 @@
 msgstr ""
 "Project-Id-Version: Odoo 9.0\n"
 "Report-Msgid-Bugs-To: \n"
-<<<<<<< HEAD
-"POT-Creation-Date: 2016-08-19 10:24+0000\n"
-=======
 "POT-Creation-Date: 2016-08-18 14:07+0000\n"
->>>>>>> bc1a0a32
 "PO-Revision-Date: 2016-02-18 01:26+0000\n"
 "Last-Translator: Esteban Echeverry <tebanep@nubark.com>\n"
 "Language-Team: Spanish (Colombia) (http://www.transifex.com/odoo/odoo-9/"
@@ -62,14 +58,6 @@
 msgstr ""
 "Marque esta casilla si está usando el modo sandbox de Gengo, usado "
 "principalmente por motivos de prueba."
-<<<<<<< HEAD
-
-#. module: base_gengo
-#: model:ir.ui.view,arch_db:base_gengo.base_gengo_translation_wizard_from
-msgid "Click here to Configure Gengo Parameters"
-msgstr ""
-=======
->>>>>>> bc1a0a32
 
 #. module: base_gengo
 #: model:ir.model.fields,field_description:base_gengo.field_res_company_gengo_comment
@@ -133,11 +121,6 @@
 
 #. module: base_gengo
 #: model:ir.ui.view,arch_db:base_gengo.base_gengo_translation_wizard_from
-msgid "Gengo Public or Private keys are wrong or missing."
-msgstr ""
-
-#. module: base_gengo
-#: model:ir.ui.view,arch_db:base_gengo.base_gengo_translation_wizard_from
 msgid "Gengo Request Form"
 msgstr "Formulario de Solicitud Gengo"
 
@@ -152,7 +135,7 @@
 msgstr "Nivel de Servicio de Traducción Gengo"
 
 #. module: base_gengo
-#: code:addons/base_gengo/wizard/base_gengo_translations.py:83
+#: code:addons/base_gengo/wizard/base_gengo_translations.py:63
 #, python-format
 msgid ""
 "Gengo `Public Key` or `Private Key` are missing. Enter your Gengo "
@@ -162,7 +145,7 @@
 "parámetros de autenticación en `Ajustes > Compañías > Parámetros Gengo`."
 
 #. module: base_gengo
-#: code:addons/base_gengo/wizard/base_gengo_translations.py:94
+#: code:addons/base_gengo/wizard/base_gengo_translations.py:74
 #, python-format
 msgid ""
 "Gengo connection failed with this message:\n"
@@ -269,7 +252,7 @@
 msgstr "Tipo de Sinc"
 
 #. module: base_gengo
-#: code:addons/base_gengo/wizard/base_gengo_translations.py:115
+#: code:addons/base_gengo/wizard/base_gengo_translations.py:95
 #, python-format
 msgid ""
 "The number of terms to sync should be between 1 to 200 to work with Gengo "
@@ -277,14 +260,6 @@
 msgstr ""
 "El número de términos a sincronizar debería estar entre 1 y 200 para "
 "trabajar con los servicios de traducción de Gengo."
-<<<<<<< HEAD
-
-#. module: base_gengo
-#: model:ir.model.fields,field_description:base_gengo.field_base_gengo_translations_authorized_credentials
-msgid "The private and public keys are valid"
-msgstr ""
-=======
->>>>>>> bc1a0a32
 
 #. module: base_gengo
 #: model:ir.model.fields,help:base_gengo.field_res_company_gengo_comment
@@ -296,7 +271,7 @@
 "enviadas a Gengo"
 
 #. module: base_gengo
-#: code:addons/base_gengo/wizard/base_gengo_translations.py:110
+#: code:addons/base_gengo/wizard/base_gengo_translations.py:90
 #, python-format
 msgid "This language is not supported by the Gengo translation services."
 msgstr "Este idioma no está soportado por los servicios de traducción de Gengo"
