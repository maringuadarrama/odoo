--- conflicted
+++ resolved
@@ -120,11 +120,7 @@
             <div class="existing-attachments">
                 <t t-call="web_editor.dialog.image.existing"/>
             </div>
-<<<<<<< HEAD
-            <iframe class="d-none" name="fileframe"/>
-=======
-            <iframe class="hidden" t-att-name="iframeName"/>
->>>>>>> bab2a191
+            <iframe class="d-none" t-att-name="iframeName"/>
         </form>
     </t>
     <t t-name="web_editor.dialog.image.existing">
