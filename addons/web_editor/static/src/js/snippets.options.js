odoo.define('web_editor.snippets.options', function (require) {
    'use strict';

    var ajax = require('web.ajax');
    var Class = require('web.Class');
    var core = require('web.core');
    var Dialog = require('web.Dialog');
    var base = require('web_editor.base');
    var editor = require('web_editor.editor');
    var widget = require('web_editor.widget');

    var qweb = core.qweb;
    var _t = core._t;

    /**
     * The SnippetOption class handles one option for one snippet. The registry returned by
     * this module contains the names of the specialized SnippetOption which can be reference
     * thanks to the data-js key of the full options web_editor template.
     */
    var SnippetOption = Class.extend({
        init: function (BuildingBlock, editor, $target, option_id) {
            this.buildingBlock = BuildingBlock;
            this.editor = editor;
            this.$target = $target;

            this.option = option_id;
            var option = this.buildingBlock.templateOptions[option_id];
            this.$el = option.$el.children("li").clone();
            this.data = option.$el.data();

            this.$overlay = this.$target.data('overlay') || $();
        },

        // helper for this.$target.find
        $: function () {
            return this.$target.find.apply(this.$target, arguments);
        },

        _bind_li_menu: function () {
            this.$el.filter("li:hasData").find('a:first')
                .off('mouseenter click')
                .on('mouseenter click', _.bind(_mouse, this));

            this.$el
                .off('mouseenter click', "li:hasData a")
                .on('mouseenter click', "li:hasData a", _.bind(_mouse, this));

            this.$el.off('mouseleave')
                    .on('mouseleave', _.bind(this.reset, this));

            this.$el.off('mouseleave', "ul")
                    .on('mouseleave', "ul", _.bind(this.reset, this));

            this.methodsToReset = [];

            function _mouse(event) {
                var $next = $(event.currentTarget).parent();

                // triggers preview or apply methods if a menu item has been clicked
                this.select(event.type === "click" ? "click" : "over", $next);
                if (event.type === 'click') {
                    this.set_active();
                    this.$target.trigger("snippet-option-change", [this]);
                } else {
                    this.$target.trigger("snippet-option-preview", [this]);
                }
            }
        },

        /**
         * The set_active method tweaks the option dropdown to show the selected value
         * according to the state of the $target the option customizes.
         */
        set_active: function () {
            var self = this;
            this.$el.find('[data-toggle_class], [data-select_class]')
                .addBack('[data-toggle_class], [data-select_class]')
                .removeClass("active")
                .filter(function () {
                    var $elem = $(this);
                    var className = $elem.data("toggle_class") || $elem.data("select_class");
                    return self.$target.hasClass(className);
                })
                .addClass("active");
        },

        start: function () {
            this.set_active();
            this.$target.on('snippet-option-reset', _.bind(this.set_active, this));
            this._bind_li_menu();
        },

        on_focus : function () {
            this._bind_li_menu();
        },

        on_blur : function () {},
        on_clone: function ($clone) {},
        on_move: function () {},
        on_remove: function () {},

        drop_and_build_snippet: function () {},

        reset: function () {
            var self = this;
            var lis = this.$el.find("li.active").addBack('.active').get();
            _.each(lis.reverse(), function (li) {
                var $li = $(li);
                for (var k in self.methodsToReset) {
                    var method = self.methodsToReset[k];
                    if ($li.closest('[data-' + method + ']').length) {
                        delete self.methodsToReset[k];
                    }
                }
                self.select("reset", $li);
            });

            for (var k in this.methodsToReset) {
                var method = this.methodsToReset[k];
                if (method) {
                    this[method]("reset", null);
                }
            }
            this.methodsToReset = [];
            this.$target.trigger("snippet-option-reset", [this]);
        },

        /**
         * Handle action type on a particuler $li (sub)option of the option.
         * @param type action type to handle ("click", "over", "reset")
         * @param $li the suboption DOM element which is concerned by the action
         */
        select: function (type, $li) {
            // (sub)options can say they respond to only one action type
            if ($li.data('only') && type !== $li.data('only')) {
                return;
            }
            // If the type is click, the user selected the option for good (so reset and record action)
            if (type === "click") {
                this.reset();
                this.buildingBlock.getParent().rte.historyRecordUndo(this.$target);
            }

            // Search for methods (data-...) (i.e. data-toggle_class) on the selected (sub)option and its parents
            var el = $li[0];
            var methods = [];
            do {
                var m = _.omit(el.dataset, ["oeId", "oeModel", "oeField", "oeXpath", "oeSourceId", "only"]);
                if (_.keys(m).length) {
                    methods.push([el, m]);
                }
                el = el.parentNode;
            } while (this.$el.parent().has(el).length);

            // Call the found method in the right order (parents -> child) and save them for later reset
            var self = this;
            _.each(methods.reverse(), function (data) {
                var $el = $(data[0]);
                var methods = data[1];

                for (var k in methods) {
                    if (self[k]) {
                        if (type !== "reset" && self.methodsToReset.indexOf(k) === -1) {
                            self.methodsToReset.push(k);
                        }
                        self[k](type, methods[k], $el);
                    } else {
                        console.error("'" + self.option + "' snippet option have not method '" + k + "'");
                    }
                }
            });
        },

        /**
         * Default option methods toggle_class and selected_class handle the two behavior of having a list
         * of option classes to toggle or not and having a list of option classes where only one must be chosen.
         */
        toggle_class: function (type, value, $li) {
            var $lis = this.$el.find("[data-toggle_class]").addBack("[data-toggle_class]");

            function map($lis) {
                return $lis.map(function () {return $(this).data("toggle_class");}).get().join(" ");
            }
            var classes = map($lis);
            var active_classes = map($lis.filter('.active, :has(.active)'));

            this.$target.removeClass(classes).addClass(active_classes);
            if (type !== 'reset') {
                this.$target.toggleClass(value);
            }
        },
        select_class: function (type, value, $li) {
            var $lis = this.$el.find("[data-select_class]").addBack("[data-select_class]");

            var classes = $lis.map(function () {return $(this).data("select_class");}).get().join(" ");

            this.$target.removeClass(classes);
            if (value) {
                this.$target.addClass(value);
            }
        },

        /**
         * Helper method to evaluate the value expression directly as a function
         */
        eval: function (type, value, $li) {
            var fn = new Function("node", "type", "value", "$li", value);
            fn.call(this, this, type, value, $li);
        },

        clean_for_save: editor.dummy
    });
    var registry = {};

    /* ----- default options ---- */

    /**
     * The colorpicker option is designed to change the background color class of a snippet. This class change the
     * default background color and text color of the snippet content.
     */
    registry.colorpicker = SnippetOption.extend({
        start: function () {
            var self = this;
            var res = this._super.apply(this, arguments);

            if (!this.$el.find('.colorpicker').length) {
                var $pt = $(qweb.render('web_editor.snippet.option.colorpicker'));
                var $clpicker = $(qweb.render('web_editor.colorpicker'));

                var $toggles = $pt.find('.o_colorpicker_section_menu');
                var $tabs = $pt.find('.o_colorpicker_section_tabs');

                var $sections = $clpicker.find('.o_colorpicker_section');
                if ($sections.length) {
                    $sections.each(function () {
                        var $section = $(this);
                        var id = 'o_palette_' + $section.data('name') + _.uniqueId();

                        var $li = $('<li/>')
                                    .append($('<a/>', {href: '#' + id})
                                        .append($('<i/>', {'class': $section.data('iconClass') || '', html: $section.data('iconContent') || ''})));
                        $toggles.append($li);

                        $tabs.append($section.addClass('tab-pane').attr('id', id));
                    });
                    $toggles.find('li').first().addClass('active');
                    $tabs.find('div').first().addClass('active');

                    $toggles.on('click mouseover', '> li > a', function (e) {
                        e.preventDefault();
                        e.stopPropagation();
                        $(this).tab('show');
                    });
                } else {
                    $toggles.parent().empty().append($clpicker);
                }

                this.$el.find('li').append($pt);
            }
            if (this.$el.data('area')) {
                this.$target = this.$target.find(this.$el.data('area'));
                this.$el.removeData('area').removeAttr('area');
            }

            var classes = [];
            this.$el.find(".colorpicker button").map(function () {
                var $color = $(this);
                var className = 'bg-' + $color.data('color');

                $color.addClass(className);

                if (self.$target.hasClass(className)) {
                    self.color = className;
                    $color.addClass("selected");
                }
                classes.push(className);
            });
            this.classes = classes.join(" ");

            this.bind_events();
            return res;
        },
        bind_events: function () {
            var self = this;
            var $colors = this.$el.find(".colorpicker button");
            $colors
                .mouseenter(function (e) {
                    self.$target.removeClass(self.classes).addClass('bg-' + $(this).data("color"));
                    self.$target.trigger("background-color-event", e.type);
                })
                .mouseleave(function (e) {
                    self.$target.removeClass(self.classes);
                    var $selected = $colors.filter(".selected");
                    if ($selected.length) {
                        self.$target.addClass('bg-' + $selected.data("color"));
                    }
                    self.$target.trigger("background-color-event", e.type);
                })
                .click(function (e) {
                    $colors.removeClass("selected");
                    $(this).addClass("selected");
                    self.$target.closest(".o_editable").trigger("content_changed");
                    self.$target.trigger("background-color-event", e.type);
                });

            this.$el.find('.note-color-reset').on('click', function () {
                self.$target.removeClass(self.classes);
                $colors.removeClass("selected");
            });
        }
    });

    /**
     * The background option is designed to change the background image of a snippet.
     */
    registry.background = SnippetOption.extend({
        start: function () {
            var res = this._super.apply(this, arguments);
            this.$target.off(".background-option")
                        .on("background-color-event.background-option", (function (e, type) {
                            this.$el.find("li:first > a").trigger(type);
                        }).bind(this));
            return res;
        },

        background: function (type, value, $li) {
            if (value && value.length) {
                this.$target.css("background-image", "url(" + value + ")");
                this.$target.addClass("oe_img_bg");
            } else {
                this.$target.css("background-image", "");
                this.$target.removeClass("oe_img_bg oe_custom_bg");
            }
        },
        select_class: function (type, value, $li) {
            this.background(type, '', $li);
<<<<<<< HEAD
            this._super.apply(this, arguments);
=======
            this._super(type, value ? (value + " oe_img_bg") : value, $li);
>>>>>>> 3aea814e
        },
        choose_image: function (type, value, $li) {
            if(type !== "click") {
                return;
            }

            // Put fake image in the DOM, edit it and use it as background-image
            var $image = $("<img/>", {"class": "hidden", "src": value}).appendTo(this.$target);

            var _editor = new widget.MediaDialog(null, {}, null, $image[0]).open();
            _editor.$('[href="#editor-media-video"], [href="#editor-media-icon"]').addClass('hidden');

            _editor.on('saved', this, function () {
                var value = $image.attr("src");
                this.background(type, value, $li);
                this.$target.addClass("oe_custom_bg");
                this.set_active();
                this.$target.trigger("snippet-option-change", [this]);
            });
            _editor.on('closed', this, function () {
                $image.remove();
            });
        },
        set_active: function () {
            this._super.apply(this, arguments);

            var src = this.$target.css("background-image").replace(/url\(['"]*|['"]*\)|^none$/g, "");
            if (this.$target.hasClass('oe_custom_bg')) {
                this.$el.find('li[data-choose_image]').data("background", src).attr("data-background", src);
            }

            this.$el.find('li[data-background]')
                .removeClass("active")
                .filter(function () {
                    var bgOption = $(this).data("background");
                    return (bgOption === "" && src === "" || bgOption !== "" && src.indexOf(bgOption) >= 0);
                })
                .addClass("active");
        }
    });

    /**
     * The background_position option is designed to change the background image position of a snippet.
     */
    registry.background_position = SnippetOption.extend({
        start: function () {
            this._super.apply(this, arguments);
            this.on_focus();
            var self = this;
            this.$target.on("snippet-option-change", function () {
                self.on_focus();
            });
        },
        on_focus: function () {
            this._super.apply(this, arguments);
            this.$el.toggleClass('hidden', this.$target.css('background-image') === 'none');
        },
        background_position: function (type, value, $li) {
            if (type != 'click') { return; }
            var self = this;

            this.previous_state = [this.$target.attr('class'), this.$target.css('background-size'), this.$target.css('background-position')];

            this.bg_pos = self.$target.css('background-position').split(' ');
            this.bg_siz = self.$target.css('background-size').split(' ');

            this.modal = new Dialog(null, {
                title: _t("Background Image Options"),
                $content: $(qweb.render('web_editor.dialog.background_position')),
                buttons: [
                    {text: _t("Ok"), classes: "btn-primary", close: true, click: _.bind(this.save, this)},
                    {text: _t("Discard"), close: true, click: _.bind(this.discard, this)},
                ],
            }).open();

            this.modal.opened().then(function () {
                // Fetch data form $target
                var value = ((self.$target.hasClass('o_bg_img_opt_contain'))? 'contain' : ((self.$target.hasClass('o_bg_img_opt_custom'))? 'custom' : 'cover'));
                self.modal.$("> label > input[value=" + value + "]").prop('checked', true);

                if(self.$target.hasClass("o_bg_img_opt_repeat")) {
                    self.modal.$("#o_bg_img_opt_contain_repeat").prop('checked', true);
                    self.modal.$("#o_bg_img_opt_custom_repeat").val('o_bg_img_opt_repeat');
                } else if (self.$target.hasClass("o_bg_img_opt_repeat_x")) {
                    self.modal.$("#o_bg_img_opt_custom_repeat").val('o_bg_img_opt_repeat_x');
                } else if (self.$target.hasClass("o_bg_img_opt_repeat_y")) {
                    self.modal.$("#o_bg_img_opt_custom_repeat").val('o_bg_img_opt_repeat_y');
                }

                if(self.bg_pos.length > 1) {
                    self.bg_pos = {
                        x: self.bg_pos[0],
                        y: self.bg_pos[1],
                    };
                    self.modal.$("#o_bg_img_opt_custom_pos_x").val(self.bg_pos.x.replace('%', ''));
                    self.modal.$("#o_bg_img_opt_custom_pos_y").val(self.bg_pos.y.replace('%', ''));
                }
                if(self.bg_siz.length > 1) {
                    self.modal.$("#o_bg_img_opt_custom_size_x").val(self.bg_siz[0].replace('%', ''));
                    self.modal.$("#o_bg_img_opt_custom_size_y").val(self.bg_siz[1].replace('%', ''));
                }

                // Focus Point
                self.$focus  = self.modal.$(".o_focus_point");
                self.update_pos_information();

                var img_url = /\(['"]?([^'"]+)['"]?\)/g.exec(self.$target.css('background-image'));
                img_url = (img_url && img_url[1]) || '';
                var $img = $('<img/>', {'class': 'img img-responsive', src: img_url});
                $img.on('load', function () {
                    self.bind_img_events($img);
                });
                $img.prependTo(self.modal.$(".o_bg_img_opt_object"));

                // Bind events
                self.modal.$el.on('change', '> label > input', function (e) {
                    self.modal.$('> .o_bg_img_opt').addClass('o_hidden')
                                                   .filter("[data-value=" + e.target.value + "]")
                                                   .removeClass('o_hidden');
                });
                self.modal.$el.on('change', 'input, select', function (e) {
                    self.save();
                });
                self.modal.$("> label > input:checked").trigger('change');
            });
        },
        bind_img_events: function ($img) {
            var self = this;

            var mousedown = false;
            $img.on('mousedown', function (e) {
                mousedown = true;
            });
            $img.on('mousemove', function (e) {
                if (mousedown) {
                    _update(e);
                }
            });
            $img.on('mouseup', function (e) {
                self.$focus.addClass('o_with_transition');
                _update(e);
                setTimeout(function () {
                    self.$focus.removeClass('o_with_transition');
                }, 200);
                mousedown = false;
            });

            function _update(e) {
                var posX = e.pageX - $(e.target).offset().left;
                var posY = e.pageY - $(e.target).offset().top;
                self.bg_pos = {
                    x: clip_value(posX/$img.width()*100).toFixed(2) + '%',
                    y: clip_value(posY/$img.height()*100).toFixed(2) + '%',
                };
                self.update_pos_information();
                self.save();
            }

            function clip_value(value) {
                return Math.max(0, Math.min(value, 100));
            }
        },
        update_pos_information: function () {
            this.modal.$(".o_bg_img_opt_ui_info .o_x").text(this.bg_pos.x);
            this.modal.$(".o_bg_img_opt_ui_info .o_y").text(this.bg_pos.y);
            this.$focus.css({
                left: this.bg_pos.x,
                top: this.bg_pos.y,
            });
        },
        save: function () {
            this.clean();

            var bg_img_size = this.modal.$('> :not(label):not(.o_hidden)').data('value') || 'cover';
            switch (bg_img_size) {
                case "cover":
                    this.$target.css('background-position', this.bg_pos.x + ' ' + this.bg_pos.y);
                    break;
                case "contain":
                    this.$target.addClass('o_bg_img_opt_contain');
                    this.$target.toggleClass('o_bg_img_opt_repeat', this.modal.$("#o_bg_img_opt_contain_repeat").prop("checked"));
                    break;
                case "custom":
                    this.$target.addClass('o_bg_img_opt_custom');
                    var sizeX = this.modal.$("#o_bg_img_opt_custom_size_x").val();
                    var sizeY = this.modal.$("#o_bg_img_opt_custom_size_y").val();
                    var posX = this.modal.$("#o_bg_img_opt_custom_pos_x").val();
                    var posY = this.modal.$("#o_bg_img_opt_custom_pos_y").val();
                    this.$target.addClass(this.modal.$("#o_bg_img_opt_custom_repeat").val())
                                .css({
                                    'background-size': ((sizeX)? sizeX + '%' : 'auto') + " " + ((sizeY)? sizeY + '%' : 'auto'),
                                    'background-position': ((posX)? posX + '%' : 'auto') + " " + ((posY)? posY + '%' : 'auto'),
                                });
                    break;
            }
        },
        discard: function () {
            this.clean();
            if (this.previous_state) {
                this.$target.addClass(this.previous_state[0]).css({
                    'background-size': this.previous_state[1],
                    'background-position': this.previous_state[2],
                });
            }
        },
        clean: function () {
            this.$target.removeClass('o_bg_img_opt_contain o_bg_img_opt_custom o_bg_img_opt_repeat o_bg_img_opt_repeat_x o_bg_img_opt_repeat_y')
                        .css({
                            'background-size': '',
                            'background-position': '',
                        });
        },
    });

    /* t-field options */

    registry.many2one = SnippetOption.extend({
        start: function () {
            var self = this;

            this.Model = this.$target.data('oe-many2one-model');
            this.ID = +this.$target.data('oe-many2one-id');

            // create search button and bind search bar
            this.$btn = $(qweb.render("web_editor.many2one.button"))
                .insertAfter(this.$overlay.find('.oe_options'));

            this.$ul = this.$btn.find("ul");
            this.$search = this.$ul.find('li:first');
            this.$search.find('input').on('mousedown click mouseup keyup keydown', function (e) {
                e.stopPropagation();
            });

            // move menu item
            setTimeout(function () {
                if (self.$overlay.find('.oe_options').hasClass('hidden')) {
                    self.$btn.css('height', '0').find('> a').addClass('hidden');
                    self.$ul.show().css({
                        'top': '-24px', 'margin': '0', 'padding': '2px 0', 'position': 'relative'
                    });
                } else {
                    self.$btn.find('a').on('click', function (e) {
                        self.clear();
                    });
                }
            },0);

            // bind search input
            this.$search.find('input')
                .focus()
                .on('keyup', function (e) {
                    self.find_existing($(this).val());
                });

            // bind result
            this.$ul.on('click', "li:not(:first) a", function (e) {
                self.select_record(this);
            });
        },

        on_focus: function () {
            this.$target.attr('contentEditable', 'false');
            this.clear();
            this._super.apply(this, arguments);
        },

        clear: function () {
            var self = this;
            this.$search.siblings().remove();
            self.$search.find('input').val("");
            setTimeout(function () {
                self.$search.find('input').focus();
            },0);
        },

        find_existing: function (name) {
            var self = this;
            var domain = [];
            if (!name || !name.length) {
                self.$search.siblings().remove();
                return;
            }
            if (isNaN(+name)) {
                if (this.Model !== "res.partner") {
                    domain.push(['name', 'ilike', name]);
                } else {
                    domain.push('|', ['name', 'ilike', name], ['email', 'ilike', name]);
                }
            } else {
                domain.push(['id', '=', name]);
            }

            ajax.jsonRpc('/web/dataset/call_kw', 'call', {
                model: this.Model,
                method: 'search_read',
                args: [domain, this.Model === "res.partner" ? ['name', 'display_name', 'city', 'country_id'] : ['name', 'display_name']],
                kwargs: {
                    order: 'name DESC',
                    limit: 5,
                    context: base.get_context(),
                }
            }).then(function (result) {
                self.$search.siblings().remove();
                self.$search.after(qweb.render("web_editor.many2one.search",{contacts:result}));
            });
        },

        get_contact_rendering: function (options) {
            return ajax.jsonRpc('/web/dataset/call_kw', 'call', {
                model: 'ir.qweb.field.contact',
                method: 'get_record_to_html',
                args: [[this.ID]],
                kwargs: {
                    options: options,
                    context: base.get_context(),
                }
            });
        },

        select_record: function (li) {
            var self = this;

            this.ID = +$(li).data("id");
            this.$target.attr('data-oe-many2one-id', this.ID).data('oe-many2one-id', this.ID);

            this.buildingBlock.getParent().rte.historyRecordUndo(this.$target);
            this.$target.trigger('content_changed');

            if (self.$target.data('oe-type') === "contact") {
                $('[data-oe-contact-options]')
                    .filter('[data-oe-model="'+self.$target.data('oe-model')+'"]')
                    .filter('[data-oe-id="'+self.$target.data('oe-id')+'"]')
                    .filter('[data-oe-field="'+self.$target.data('oe-field')+'"]')
                    .filter('[data-oe-contact-options!="'+self.$target.data('oe-contact-options')+'"]')
                    .add(self.$target)
                    .attr('data-oe-many2one-id', self.ID).data('oe-many2one-id', self.ID)
                    .each(function () {
                        var $node = $(this);
                        self.get_contact_rendering($node.data('oe-contact-options'))
                            .then(function (html) {
                                $node.html(html);
                            });
                    });
            } else {
                self.$target.html($(li).data("name"));
            }

            setTimeout(function () {
                self.buildingBlock.make_active(false);
            },0);
        }
    });

    return {
        Class: SnippetOption,
        registry: registry,
    };
});<|MERGE_RESOLUTION|>--- conflicted
+++ resolved
@@ -334,11 +334,7 @@
         },
         select_class: function (type, value, $li) {
             this.background(type, '', $li);
-<<<<<<< HEAD
-            this._super.apply(this, arguments);
-=======
             this._super(type, value ? (value + " oe_img_bg") : value, $li);
->>>>>>> 3aea814e
         },
         choose_image: function (type, value, $li) {
             if(type !== "click") {
