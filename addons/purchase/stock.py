# -*- coding: utf-8 -*-
##############################################################################
#
#    OpenERP, Open Source Management Solution
#    Copyright (C) 2004-2010 Tiny SPRL (<http://tiny.be>).
#
#    This program is free software: you can redistribute it and/or modify
#    it under the terms of the GNU Affero General Public License as
#    published by the Free Software Foundation, either version 3 of the
#    License, or (at your option) any later version.
#
#    This program is distributed in the hope that it will be useful,
#    but WITHOUT ANY WARRANTY; without even the implied warranty of
#    MERCHANTABILITY or FITNESS FOR A PARTICULAR PURPOSE.  See the
#    GNU Affero General Public License for more details.
#
#    You should have received a copy of the GNU Affero General Public License
#    along with this program.  If not, see <http://www.gnu.org/licenses/>.
#
##############################################################################

from openerp.osv import fields, osv
from openerp.tools.translate import _

class stock_move(osv.osv):
    _inherit = 'stock.move'
    _columns = {
        'purchase_line_id': fields.many2one('purchase.order.line',
            'Purchase Order Line', ondelete='set null', select=True,
            readonly=True),
    }


#
# Inherit of picking to add the link to the PO
#
class stock_picking(osv.osv):
    _inherit = 'stock.picking'
    _columns = {
        'purchase_id': fields.many2one('purchase.order', 'Purchase Order',
            ondelete='set null', select=True),
    }

    _defaults = {
        'purchase_id': False,
    }

    def _get_partner_to_invoice(self, cr, uid, picking, context=None):
        """ Inherit the original function of the 'stock' module
            We select the partner of the sale order as the partner of the customer invoice
        """
        if picking.purchase_id:
            return picking.purchase_id.partner_id
        return super(stock_picking, self)._get_partner_to_invoice(cr, uid, picking, context=context)

    def _prepare_invoice(self, cr, uid, picking, partner, inv_type, journal_id, context=None):
        """ Inherit the original function of the 'stock' module in order to override some
            values if the picking has been generated by a purchase order
        """
        invoice_vals = super(stock_picking, self)._prepare_invoice(cr, uid, picking, partner, inv_type, journal_id, context=context)
        if picking.purchase_id:
            invoice_vals['fiscal_position'] = picking.purchase_id.fiscal_position.id
            invoice_vals['payment_term'] = picking.purchase_id.payment_term_id.id
            # Fill the date_due on the invoice, for usability purposes.
            # Note that when an invoice with a payment term is validated, the
            # date_due is always recomputed from the invoice date and the payment
            # term.
            if picking.purchase_id.payment_term_id and context.get('date_inv'):
                invoice_vals['date_due'] = self.pool.get('account.invoice').onchange_payment_term_date_invoice(cr, uid, [], picking.purchase_id.payment_term_id.id, context.get('date_inv'))['value'].get('date_due')
        return invoice_vals

    def get_currency_id(self, cursor, user, picking):
        if picking.purchase_id:
            return picking.purchase_id.currency_id.id
        else:
            return super(stock_picking, self).get_currency_id(cursor, user, picking)

    def _get_comment_invoice(self, cursor, user, picking):
        if picking.purchase_id and picking.purchase_id.notes:
            if picking.note:
                return picking.note + '\n' + picking.purchase_id.notes
            else:
                return picking.purchase_id.notes
        return super(stock_picking, self)._get_comment_invoice(cursor, user, picking)

    def _get_price_unit_invoice(self, cursor, user, move_line, type):
        if move_line.purchase_line_id:
            if move_line.purchase_line_id.order_id.invoice_method == 'picking':
                return move_line.price_unit
            else:
                return move_line.purchase_line_id.price_unit
        return super(stock_picking, self)._get_price_unit_invoice(cursor, user, move_line, type)

    def _get_discount_invoice(self, cursor, user, move_line):
        if move_line.purchase_line_id:
            return 0.0
        return super(stock_picking, self)._get_discount_invoice(cursor, user, move_line)

    def _get_taxes_invoice(self, cursor, user, move_line, type):
        if move_line.purchase_line_id:
            return [x.id for x in move_line.purchase_line_id.taxes_id]
        return super(stock_picking, self)._get_taxes_invoice(cursor, user, move_line, type)

    def _get_account_analytic_invoice(self, cursor, user, picking, move_line):
        if picking.purchase_id and move_line.purchase_line_id:
            return move_line.purchase_line_id.account_analytic_id.id
        return super(stock_picking, self)._get_account_analytic_invoice(cursor, user, picking, move_line)

    def _invoice_line_hook(self, cursor, user, move_line, invoice_line_id):
        if move_line.purchase_line_id:
            invoice_line_obj = self.pool.get('account.invoice.line')
            purchase_line_obj = self.pool.get('purchase.order.line') 
            purchase_line_obj.write(cursor, user, [move_line.purchase_line_id.id], {
                'invoice_lines': [(4, invoice_line_id)],
            })
        return super(stock_picking, self)._invoice_line_hook(cursor, user, move_line, invoice_line_id)

    def _invoice_hook(self, cursor, user, picking, invoice_id):
        purchase_obj = self.pool.get('purchase.order')
        if picking.purchase_id:
            purchase_obj.write(cursor, user, [picking.purchase_id.id], {'invoice_ids': [(4, invoice_id)]})
        return super(stock_picking, self)._invoice_hook(cursor, user, picking, invoice_id)

class stock_partial_picking(osv.osv_memory):
    _inherit = 'stock.partial.picking'

    # Overridden to inject the purchase price as true 'cost price' when processing
    # incoming pickings.
    def _product_cost_for_average_update(self, cr, uid, move):
<<<<<<< HEAD
        if move.picking_id.purchase_id and move.purchase_line_id:
            return {'cost': move.purchase_line_id.price_unit,
                    'currency': move.picking_id.purchase_id.currency_id.id}
=======
        if move.purchase_line_id and move.purchase_line_id and move.purchase_line_id.invoice_lines:
            cost = move.price_unit
            for inv_line in move.purchase_line_id.invoice_lines:
                if inv_line.invoice_id.state not in ('draft', 'cancel'):
                    inv_currency = inv_line.invoice_id.currency_id.id
                    company_currency = inv_line.invoice_id.company_id.currency_id.id
                    cost = self.pool.get('res.currency').compute(cr, uid, inv_currency, company_currency, inv_line.price_unit, round=False, context={'date': inv_line.invoice_id.date_invoice})
                    return {'cost': cost, 'currency': company_currency}
>>>>>>> a218a9ed
        return super(stock_partial_picking, self)._product_cost_for_average_update(cr, uid, move)

    def __get_help_text(self, cursor, user, picking_id, context=None):
        picking = self.pool.get('stock.picking').browse(cursor, user, picking_id, context=context)
        if picking.purchase_id:
            text = _("The proposed cost is made based on %s")
            value = _("Purchase Order %s") % picking.purchase_id.name
            if picking.purchase_id.pricelist_id.currency_id != picking.purchase_id.company_id.currency_id:
                value += _(" (currency rate of purchase order taken)")
            if any([x.state not in ('draft', 'cancel') for x in picking.purchase_id.invoice_ids]):
                value = _("Invoices made on Purchase Order %s") % (picking.purchase_id.name)
                if picking.purchase_id.pricelist_id.currency_id != picking.purchase_id.company_id.currency_id:
                    value += _(" (currency rate of invoices taken)")
            return text % value
        return super(stock_partial_picking, self).__get_help_text(cursor, user, picking_id, context=context)

# Redefinition of the new field in order to update the model stock.picking.in in the orm
# FIXME: this is a temporary workaround because of a framework bug (ref: lp996816). It should be removed as soon as
#        the bug is fixed
class stock_picking_in(osv.osv):
    _inherit = 'stock.picking.in'
    _columns = {
        'purchase_id': fields.many2one('purchase.order', 'Purchase Order',
            ondelete='set null', select=True),
        'warehouse_id': fields.related('purchase_id', 'warehouse_id', type='many2one', relation='stock.warehouse', string='Destination Warehouse', readonly=True),
    }
# vim:expandtab:smartindent:tabstop=4:softtabstop=4:shiftwidth=4:<|MERGE_RESOLUTION|>--- conflicted
+++ resolved
@@ -127,11 +127,6 @@
     # Overridden to inject the purchase price as true 'cost price' when processing
     # incoming pickings.
     def _product_cost_for_average_update(self, cr, uid, move):
-<<<<<<< HEAD
-        if move.picking_id.purchase_id and move.purchase_line_id:
-            return {'cost': move.purchase_line_id.price_unit,
-                    'currency': move.picking_id.purchase_id.currency_id.id}
-=======
         if move.purchase_line_id and move.purchase_line_id and move.purchase_line_id.invoice_lines:
             cost = move.price_unit
             for inv_line in move.purchase_line_id.invoice_lines:
@@ -140,7 +135,6 @@
                     company_currency = inv_line.invoice_id.company_id.currency_id.id
                     cost = self.pool.get('res.currency').compute(cr, uid, inv_currency, company_currency, inv_line.price_unit, round=False, context={'date': inv_line.invoice_id.date_invoice})
                     return {'cost': cost, 'currency': company_currency}
->>>>>>> a218a9ed
         return super(stock_partial_picking, self)._product_cost_for_average_update(cr, uid, move)
 
     def __get_help_text(self, cursor, user, picking_id, context=None):
