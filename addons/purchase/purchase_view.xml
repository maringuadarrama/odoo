--- conflicted
+++ resolved
@@ -211,13 +211,8 @@
                     <notebook>
                         <page string="Products">
                             <field name="order_line">
-<<<<<<< HEAD
-                                <tree string="Purchase Order Lines" editable="bottom" colors="grey:state=='cancel'">
+                                <tree string="Purchase Order Lines" editable="bottom">
                                     <field name="product_id" on_change="onchange_product_id(parent.pricelist_id,product_id,0,product_uom,parent.partner_id, parent.date_order,parent.fiscal_position,date_planned,name,price_unit,parent.state,context)"/>
-=======
-                                <tree string="Purchase Order Lines" editable="bottom">
-                                    <field name="product_id" on_change="onchange_product_id(parent.pricelist_id,product_id,0,False,parent.partner_id, parent.date_order,parent.fiscal_position,date_planned,name,price_unit,context)"/>
->>>>>>> c25827f8
                                     <field name="name"/>
                                     <field name="date_planned"/>
                                     <field name="company_id" groups="base.group_multi_company" widget="selection"/>
@@ -405,11 +400,7 @@
                     <sheet>
                         <group>
                             <group>
-<<<<<<< HEAD
                                 <field name="product_id" on_change="onchange_product_id(parent.pricelist_id,product_id,0,product_uom,parent.partner_id, parent.date_order,parent.fiscal_position,date_planned,name,price_unit,'draft',context)"/>
-=======
-                                <field name="product_id" on_change="onchange_product_id(parent.pricelist_id,product_id,0,False,parent.partner_id, parent.date_order,parent.fiscal_position,date_planned,name,price_unit,context)"/>
->>>>>>> c25827f8
                                 <label for="product_qty"/>
                                 <div>
                                     <field name="product_qty" on_change="onchange_product_id(parent.pricelist_id,product_id,product_qty,product_uom,parent.partner_id,parent.date_order,parent.fiscal_position,date_planned,name,price_unit,'draft',context)" class="oe_inline"/>
