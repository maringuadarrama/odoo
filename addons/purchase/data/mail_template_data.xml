<?xml version="1.0" encoding="utf-8"?>
<odoo>
    <data noupdate="1">

        <!--Email template -->
        <record id="email_template_edi_purchase" model="mail.template">
            <field name="name">RFQ - Send by Email</field>
            <field name="email_from">${(object.create_uid.email and '%s &lt;%s&gt;' % (object.create_uid.name, object.create_uid.email) or '')|safe}</field>
            <field name="subject">${object.company_id.name} Order (Ref ${object.name or 'n/a' })</field>
            <field name="partner_to">${object.partner_id.id}</field>
            <field name="model_id" ref="purchase.model_purchase_order"/>
            <field name="auto_delete" eval="True"/>
            <field name="report_template" ref="report_purchase_quotation"/>
            <field name="report_name">RFQ_${(object.name or '').replace('/','_')}</field>
            <field name="lang">${object.partner_id.lang}</field>
            <field name="body_html"><![CDATA[
<p>Dear
% if object.partner_id.is_company and object.partner_id.child_ids:
    ${object.partner_id.child_ids[0].name}
% else :
    ${object.partner_id.name}
% endif
,</p><p>
Here is, in attachment, a ${object.state in ('draft', 'sent') and 'request for quotation' or 'purchase order confirmation'} <strong>${object.name}</strong>
% if object.partner_ref:
    with reference: ${object.partner_ref}
% endif
% if object.origin:
    (RFQ origin: ${object.origin})
% endif
amounting in <strong>${object.amount_total} ${object.currency_id.name}</strong>
from ${object.company_id.name}.
</p>

<p>Do not hesitate to contact us, further you have any question.</p>
<p>Best regards,</p>
<p style="color:#888888;">
% if object.user_id and object.user_id.signature:
    ${object.user_id.signature | safe}
% endif
</p>
]]></field>
        </record>


        <!--Email template -->
        <record id="email_template_edi_purchase_done" model="mail.template">
            <field name="name">Purchase Order - Send by Email</field>
            <field name="email_from">${(object.create_uid.email and '%s &lt;%s&gt;' % (object.create_uid.name, object.create_uid.email) or '')|safe}</field>
            <field name="subject">${object.company_id.name} Order (Ref ${object.name or 'n/a' })</field>
            <field name="partner_to">${object.partner_id.id}</field>
            <field name="model_id" ref="purchase.model_purchase_order"/>
            <field name="auto_delete" eval="True"/>
            <field name="report_template" ref="action_report_purchase_order"/>
            <field name="report_name">PO_${(object.name or '').replace('/','_')}</field>
            <field name="lang">${object.partner_id.lang}</field>
            <field name="body_html"><![CDATA[
<p>Dear ${object.partner_id.name}
% if object.partner_id.parent_id:
    (<i>${object.partner_id.parent_id.name}</i>)
% endif
,</p>
<p>
Please find in attachment a <strong>${object.state in ('draft', 'sent') and 'request for quotation' or 'purchase order confirmation'} ${object.name}</strong>
% if object.partner_ref:
    with reference: ${object.partner_ref}
% endif
% if object.origin:
    (RFQ origin: ${object.origin})
% endif
amounting <strong>${object.amount_total} ${object.currency_id.name}</strong>
from ${object.company_id.name}.
</p>

<p>You can reply to this email if you have any questions.</p>
<p>Thank you,</p>
]]></field>
        </record>


        <!--Default Notification Email template for invoices-->
        <record id="purchase.mail_template_data_notification_email_purchase_order" model="mail.template">
            <field name="name">Purchase Order Notification Email</field>
            <field name="subject">${object.subject}</field>
            <field name="model_id" ref="mail.model_mail_message"/>
            <field name="auto_delete" eval="True"/>
            <field name="body_html"><![CDATA[<html>
                <head></head>
<<<<<<< HEAD
                % set company = record and record.company_id or ctx.get('company')
=======
                % set record = ctx.get('record')
                % set company = record and record.company_id or user.company_id
>>>>>>> dd18811e
                <body style="margin: 0; padding: 0;">
                <table border="0" width="100%" cellpadding="0" bgcolor="#ededed" style="padding: 20px; background-color: #ededed" summary="o_mail_notification">
                    <tbody>

                      <!-- HEADER -->
                      <tr>
                        <td align="center" style="min-width: 590px;">
                          <table width="590" border="0" cellpadding="0" bgcolor="#875A7B" style="min-width: 590px; background-color: rgb(135,90,123); padding: 20px;">
                            <tr>
                              <td valign="middle">
                                  <span style="font-size:20px; color:white; font-weight: bold;">
                                      ${object.record_name}
                                  </span>
                              </td>
                              <td valign="middle" align="right">
<<<<<<< HEAD
                                  <img src="/logo.png" style="padding: 0px; margin: 0px; height: auto; width: 80px;" alt="${company.name}">
=======
                                  <img src="/logo.png?company=${company.id}" style="padding: 0px; margin: 0px; height: auto; width: 80px;" alt="${company.name}">
>>>>>>> dd18811e
                              </td>
                            </tr>
                          </table>
                        </td>
                      </tr>

                      <!-- CONTENT -->
                      <tr>
                        <td align="center" style="min-width: 590px;">
                          <table width="590" border="0" cellpadding="0" bgcolor="#ffffff" style="min-width: 590px; background-color: rgb(255, 255, 255); padding: 20px;">
                            <tbody>
                              <td valign="top" style="font-family:Arial,Helvetica,sans-serif; color: #555; font-size: 14px;">
                                ${object.body | safe}
                              </td>
                            </tbody>
                          </table>
                        </td>
                      </tr>

                      <!-- FOOTER -->
                      <tr>
                        <td align="center" style="min-width: 590px;">
                          <table width="590" border="0" cellpadding="0" bgcolor="#875A7B" style="min-width: 590px; background-color: rgb(135,90,123); padding: 20px;">
                            <tr>
                              <td valign="middle" align="left" style="color: #fff; padding-top: 10px; padding-bottom: 10px; font-size: 12px;">
                                ${company.name}<br/>
                                ${company.phone or ''}
                              </td>
                              <td valign="middle" align="right" style="color: #fff; padding-top: 10px; padding-bottom: 10px; font-size: 12px;">
                                % if company.email:
                                <a href="mailto:${company.email}" style="text-decoration:none; color: white;">${company.email}</a><br/>
                                % endif
                                % if company.website:
                                    <a href="${company.website}" style="text-decoration:none; color: white;">
                                        ${company.website}
                                    </a>
                                % endif
                              </td>
                            </tr>
                          </table>
                        </td>
                      </tr>
                      <tr>
                        <td align="center">
                            Powered by <a href="https://www.odoo.com">Odoo</a>.
                        </td>
                      </tr>
                    </tbody>
                </table>
                </body>
                </html>
            ]]></field>
        </record>






    </data>
</odoo><|MERGE_RESOLUTION|>--- conflicted
+++ resolved
@@ -86,12 +86,7 @@
             <field name="auto_delete" eval="True"/>
             <field name="body_html"><![CDATA[<html>
                 <head></head>
-<<<<<<< HEAD
                 % set company = record and record.company_id or ctx.get('company')
-=======
-                % set record = ctx.get('record')
-                % set company = record and record.company_id or user.company_id
->>>>>>> dd18811e
                 <body style="margin: 0; padding: 0;">
                 <table border="0" width="100%" cellpadding="0" bgcolor="#ededed" style="padding: 20px; background-color: #ededed" summary="o_mail_notification">
                     <tbody>
@@ -107,11 +102,7 @@
                                   </span>
                               </td>
                               <td valign="middle" align="right">
-<<<<<<< HEAD
-                                  <img src="/logo.png" style="padding: 0px; margin: 0px; height: auto; width: 80px;" alt="${company.name}">
-=======
                                   <img src="/logo.png?company=${company.id}" style="padding: 0px; margin: 0px; height: auto; width: 80px;" alt="${company.name}">
->>>>>>> dd18811e
                               </td>
                             </tr>
                           </table>
