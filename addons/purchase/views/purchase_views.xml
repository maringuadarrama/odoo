--- conflicted
+++ resolved
@@ -411,13 +411,8 @@
             <field name="name">Requests for Quotation</field>
             <field name="type">ir.actions.act_window</field>
             <field name="res_model">purchase.order</field>
-<<<<<<< HEAD
             <field name="context">{'search_default_todo':1, 'show_purchase': False}</field>
-            <field name="domain">[('state','in',('draft','sent','bid','cancel', 'confirmed'))]</field>
-=======
-            <field name="context">{'search_default_todo':1}</field>
             <field name="domain">[('state','in',('draft','sent','cancel', 'confirmed'))]</field>
->>>>>>> c4ee2934
             <field name="view_mode">tree,kanban,form,pivot,graph,calendar</field>
             <field name="search_view_id" ref="view_purchase_order_filter"/>
             <field name="help" type="html">
