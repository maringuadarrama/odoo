# Ukrainian translation for openobject-addons
# Copyright (c) 2014 Rosetta Contributors and Canonical Ltd 2014
# This file is distributed under the same license as the openobject-addons package.
# FIRST AUTHOR <EMAIL@ADDRESS>, 2014.
#
msgid ""
msgstr ""
<<<<<<< HEAD
"Project-Id-Version: openobject-addons\n"
"Report-Msgid-Bugs-To: FULL NAME <EMAIL@ADDRESS>\n"
"POT-Creation-Date: 2014-09-23 16:28+0000\n"
"PO-Revision-Date: 2014-08-14 16:10+0000\n"
"Last-Translator: FULL NAME <EMAIL@ADDRESS>\n"
"Language-Team: Ukrainian <uk@li.org>\n"
=======
"Project-Id-Version: Odoo 8.0\n"
"Report-Msgid-Bugs-To: \n"
"POT-Creation-Date: 2015-01-21 14:08+0000\n"
"PO-Revision-Date: 2015-12-22 23:11+0000\n"
"Last-Translator: Bogdan\n"
"Language-Team: Ukrainian (http://www.transifex.com/odoo/odoo-8/language/uk/)\n"
>>>>>>> 6efc3712
"MIME-Version: 1.0\n"
"Content-Type: text/plain; charset=UTF-8\n"
"Content-Transfer-Encoding: 8bit\n"
"X-Launchpad-Export-Date: 2014-09-24 09:20+0000\n"
"X-Generator: Launchpad (build 17196)\n"

#. module: mrp_operations
#: field:mrp.workorder,nbr:0
msgid "# of Lines"
msgstr ""

#. module: mrp_operations
#: help:mrp.production.workcenter.line,state:0
msgid ""
"* When a work order is created it is set in 'Draft' status.\n"
"* When user sets work order in start mode that time it will be set in 'In "
"Progress' status.\n"
"* When work order is in running mode, during that time if user wants to stop "
"or to make changes in order then can set in 'Pending' status.\n"
"* When the user cancels the work order it will be set in 'Canceled' status.\n"
"* When order is completely processed that time it is set in 'Finished' "
"status."
msgstr ""

#. module: mrp_operations
#: model:ir.actions.act_window,help:mrp_operations.mrp_production_wc_action_planning
msgid ""
"<p class=\"oe_view_nocontent_create\">\n"
"            Click to start a new work order.\n"
"          </p><p>\n"
"            To manufacture or assemble products, and use raw materials and\n"
"            finished products you must also handle manufacturing "
"operations.\n"
"            Manufacturing operations are often called Work Orders. The "
"various\n"
"            operations will have different impacts on the costs of\n"
"            manufacturing and planning depending on the available workload.\n"
"          </p>\n"
"        "
msgstr ""

#. module: mrp_operations
#: model:ir.actions.act_window,help:mrp_operations.mrp_production_wc_action_form
msgid ""
"<p class=\"oe_view_nocontent_create\">\n"
"            Click to start a new work order. \n"
"          </p><p>\n"
"            Work Orders is the list of operations to be performed for each\n"
"            manufacturing order. Once you start the first work order of a\n"
"            manufacturing order, the manufacturing order is automatically\n"
"            marked as started. Once you finish the latest operation of a\n"
"            manufacturing order, the MO is automatically done and the "
"related\n"
"            products are produced.\n"
"          </p>\n"
"        "
msgstr ""

#. module: mrp_operations
#: view:mrp.production.workcenter.line:mrp_operations.mrp_production_workcenter_form_view_inherit
msgid "Actual Production Date"
msgstr ""

#. module: mrp_operations
#: view:mrp_operations.operation:mrp_operations.operation_calendar_view
msgid "Calendar View"
msgstr ""

#. module: mrp_operations
#: view:mrp.production.workcenter.line:mrp_operations.mrp_production_workcenter_form_view_inherit
msgid "Cancel"
msgstr ""

#. module: mrp_operations
#: view:mrp.production:mrp_operations.mrp_production_form_inherit_view
msgid "Cancel Order"
msgstr ""

#. module: mrp_operations
#: selection:mrp.production.workcenter.line,production_state:0
msgid "Canceled"
msgstr ""

#. module: mrp_operations
#: selection:mrp.production.workcenter.line,state:0
#: selection:mrp.workorder,state:0
#: selection:mrp_operations.operation.code,start_stop:0
msgid "Cancelled"
msgstr ""

#. module: mrp_operations
#: help:mrp.production,allow_reorder:0
msgid ""
"Check this to be able to move independently all production orders, without "
"moving dependent ones."
msgstr ""

#. module: mrp_operations
#: field:stock.move,move_dest_id_lines:0
msgid "Children Moves"
msgstr ""

#. module: mrp_operations
#: field:mrp_operations.operation,code_id:0
#: field:mrp_operations.operation.code,code:0
msgid "Code"
msgstr ""

#. module: mrp_operations
#: model:ir.actions.act_window,name:mrp_operations.mrp_production_wc_confirm_action
msgid "Confirmed Work Orders"
msgstr ""

#. module: mrp_operations
#: field:mrp_operations.operation,create_uid:0
#: field:mrp_operations.operation.code,create_uid:0
msgid "Created by"
msgstr ""

#. module: mrp_operations
#: field:mrp_operations.operation,create_date:0
#: field:mrp_operations.operation.code,create_date:0
msgid "Created on"
msgstr ""

#. module: mrp_operations
#: view:mrp.workorder:mrp_operations.view_report_mrp_workorder_filter
msgid "Current"
msgstr ""

#. module: mrp_operations
#: model:ir.filters,name:mrp_operations.filter_mrp_workorder_current_production
msgid "Current Production"
msgstr ""

#. module: mrp_operations
#: field:mrp.workorder,date:0
msgid "Date"
msgstr ""

#. module: mrp_operations
#: field:mrp.workorder,delay:0
msgid "Delay"
msgstr ""

#. module: mrp_operations
#: selection:mrp.production.workcenter.line,production_state:0
#: view:mrp.workorder:mrp_operations.view_report_mrp_workorder_filter
#: selection:mrp_operations.operation.code,start_stop:0
msgid "Done"
msgstr ""

#. module: mrp_operations
#: view:mrp.production.workcenter.line:mrp_operations.view_mrp_production_workcenter_form_view_filter
#: selection:mrp.production.workcenter.line,production_state:0
#: selection:mrp.production.workcenter.line,state:0
#: selection:mrp.workorder,state:0
msgid "Draft"
msgstr ""

#. module: mrp_operations
#: view:mrp.production.workcenter.line:mrp_operations.mrp_production_workcenter_form_view_inherit
msgid "Duration"
msgstr ""

#. module: mrp_operations
#: field:mrp.production.workcenter.line,date_finished:0
#: field:mrp.production.workcenter.line,date_planned_end:0
#: field:mrp_operations.operation,date_finished:0
msgid "End Date"
msgstr ""

#. module: mrp_operations
#: code:addons/mrp_operations/mrp_operations.py:122
#: code:addons/mrp_operations/mrp_operations.py:446
#: code:addons/mrp_operations/mrp_operations.py:450
#: code:addons/mrp_operations/mrp_operations.py:462
#: code:addons/mrp_operations/mrp_operations.py:465
#, python-format
msgid "Error!"
msgstr ""

#. module: mrp_operations
#: view:mrp.production:mrp_operations.mrp_production_form_inherit_view
msgid "Finish Order"
msgstr ""

#. module: mrp_operations
#: view:mrp.production:mrp_operations.mrp_production_form_inherit_view
#: view:mrp.production:mrp_operations.mrp_production_form_inherit_view2
#: view:mrp.production.workcenter.line:mrp_operations.mrp_production_workcenter_form_view_inherit
#: selection:mrp.production.workcenter.line,state:0
#: selection:mrp.workorder,state:0
msgid "Finished"
msgstr ""

#. module: mrp_operations
#: field:mrp.production,allow_reorder:0
msgid "Free Serialisation"
msgstr ""

#. module: mrp_operations
#: model:ir.actions.act_window,name:mrp_operations.mrp_production_wc_draft_action
msgid "Future Work Orders"
msgstr ""

#. module: mrp_operations
#: view:mrp.production.workcenter.line:mrp_operations.view_mrp_production_workcenter_form_view_filter
#: view:mrp.workorder:mrp_operations.view_report_mrp_workorder_filter
msgid "Group By"
msgstr ""

#. module: mrp_operations
#: view:mrp.production.workcenter.line:mrp_operations.graph_in_hrs_workcenter
msgid "Hours by Work Center"
msgstr ""

#. module: mrp_operations
#: field:mrp.workorder,id:0
#: field:mrp_operations.operation,id:0
#: field:mrp_operations.operation.code,id:0
msgid "ID"
msgstr ""

#. module: mrp_operations
#: selection:mrp.production.workcenter.line,production_state:0
msgid "In Production"
msgstr ""

#. module: mrp_operations
#: view:mrp.production.workcenter.line:mrp_operations.view_mrp_production_workcenter_form_view_filter
#: selection:mrp.production.workcenter.line,state:0
#: selection:mrp.workorder,state:0
msgid "In Progress"
msgstr ""

#. module: mrp_operations
#: code:addons/mrp_operations/mrp_operations.py:455
#, python-format
msgid ""
"In order to Finish the operation, it must be in the Start or Resume state!"
msgstr ""

#. module: mrp_operations
#: code:addons/mrp_operations/mrp_operations.py:446
#, python-format
msgid ""
"In order to Pause the operation, it must be in the Start or Resume state!"
msgstr ""

#. module: mrp_operations
#: code:addons/mrp_operations/mrp_operations.py:450
#, python-format
msgid "In order to Resume the operation, it must be in the Pause state!"
msgstr ""

#. module: mrp_operations
#: view:mrp.production.workcenter.line:mrp_operations.mrp_production_workcenter_form_view_inherit
msgid "Information"
msgstr ""

#. module: mrp_operations
#: field:mrp_operations.operation,write_uid:0
#: field:mrp_operations.operation.code,write_uid:0
msgid "Last Updated by"
msgstr ""

#. module: mrp_operations
#: field:mrp_operations.operation,write_date:0
#: field:mrp_operations.operation.code,write_date:0
msgid "Last Updated on"
msgstr ""

#. module: mrp_operations
#: view:mrp.production.workcenter.line:mrp_operations.view_mrp_production_workcenter_form_view_filter
msgid "Late"
msgstr ""

#. module: mrp_operations
#: model:ir.model,name:mrp_operations.model_mrp_production
msgid "Manufacturing Order"
msgstr ""

#. module: mrp_operations
#: code:addons/mrp_operations/mrp_operations.py:122
#, python-format
msgid "Manufacturing order cannot be started in state \"%s\"!"
msgstr ""

#. module: mrp_operations
#: view:mrp.workorder:mrp_operations.view_report_mrp_workorder_filter
msgid "Month Planned"
msgstr ""

#. module: mrp_operations
#: code:addons/mrp_operations/mrp_operations.py:462
#, python-format
msgid "No operation to cancel."
msgstr ""

#. module: mrp_operations
#: model:ir.actions.act_window,name:mrp_operations.mrp_production_code_action
msgid "Operation Codes"
msgstr ""

#. module: mrp_operations
#: field:mrp_operations.operation.code,name:0
msgid "Operation Name"
msgstr ""

#. module: mrp_operations
#: code:addons/mrp_operations/mrp_operations.py:442
#, python-format
msgid ""
"Operation has already started! You can either Pause/Finish/Cancel the "
"operation."
msgstr ""

#. module: mrp_operations
#: code:addons/mrp_operations/mrp_operations.py:458
#, python-format
msgid "Operation is Already Cancelled!"
msgstr ""

#. module: mrp_operations
#: code:addons/mrp_operations/mrp_operations.py:465
#, python-format
msgid "Operation is already finished!"
msgstr ""

#. module: mrp_operations
#: code:addons/mrp_operations/mrp_operations.py:435
#, python-format
msgid "Operation is not started yet!"
msgstr ""

#. module: mrp_operations
#: model:ir.actions.act_window,name:mrp_operations.mrp_production_operation_action
#: view:mrp.production.workcenter.line:mrp_operations.workcenter_line_calendar
#: view:mrp.production.workcenter.line:mrp_operations.workcenter_line_gantt
msgid "Operations"
msgstr ""

#. module: mrp_operations
#: field:mrp_operations.operation,order_date:0
msgid "Order Date"
msgstr ""

#. module: mrp_operations
#: selection:mrp.workorder,state:0
#: selection:mrp_operations.operation.code,start_stop:0
msgid "Pause"
msgstr ""

#. module: mrp_operations
#: view:mrp.production:mrp_operations.mrp_production_form_inherit_view
msgid "Pause Work Order"
msgstr ""

#. module: mrp_operations
#: view:mrp.production:mrp_operations.mrp_production_form_inherit_view
#: view:mrp.production:mrp_operations.mrp_production_form_inherit_view2
#: view:mrp.production.workcenter.line:mrp_operations.mrp_production_workcenter_form_view_inherit
#: view:mrp.production.workcenter.line:mrp_operations.view_mrp_production_workcenter_form_view_filter
#: selection:mrp.production.workcenter.line,state:0
msgid "Pending"
msgstr ""

#. module: mrp_operations
#: view:mrp.production.workcenter.line:mrp_operations.mrp_production_workcenter_form_view_inherit
msgid "Planned Date"
msgstr ""

#. module: mrp_operations
#: view:mrp.workorder:mrp_operations.view_report_mrp_workorder_filter
msgid "Planned Month"
msgstr ""

#. module: mrp_operations
#: field:mrp.production.workcenter.line,product:0
#: view:mrp.workorder:mrp_operations.view_report_mrp_workorder_filter
#: field:mrp.workorder,product_id:0
msgid "Product"
msgstr ""

#. module: mrp_operations
#: field:mrp.workorder,product_qty:0
msgid "Product Qty"
msgstr ""

#. module: mrp_operations
#: view:mrp.production.workcenter.line:mrp_operations.mrp_production_workcenter_form_view_inherit
msgid "Product to Produce"
msgstr ""

#. module: mrp_operations
#: view:mrp.production.workcenter.line:mrp_operations.view_mrp_production_workcenter_form_view_filter
#: view:mrp.workorder:mrp_operations.view_report_mrp_workorder_filter
#: field:mrp.workorder,production_id:0
#: field:mrp_operations.operation,production_id:0
msgid "Production"
msgstr ""

#. module: mrp_operations
#: view:mrp_operations.operation:mrp_operations.mrp_production_operation_tree_view
msgid "Production Operation"
msgstr ""

#. module: mrp_operations
#: view:mrp_operations.operation.code:mrp_operations.mrp_production_code_form_view
#: view:mrp_operations.operation.code:mrp_operations.mrp_production_code_tree_view
msgid "Production Operation Code"
msgstr ""

#. module: mrp_operations
#: field:mrp.production.workcenter.line,production_state:0
msgid "Production Status"
msgstr ""

#. module: mrp_operations
#: view:mrp.production.workcenter.line:mrp_operations.mrp_production_workcenter_form_view_inherit
msgid "Production Workcenter"
msgstr ""

#. module: mrp_operations
#: view:mrp.production.workcenter.line:mrp_operations.view_mrp_production_workcenter_form_view_filter
msgid "Production started late"
msgstr ""

#. module: mrp_operations
#: field:mrp.production.workcenter.line,qty:0
msgid "Qty"
msgstr ""

#. module: mrp_operations
#: model:ir.filters,name:mrp_operations.filter_mrp_workorder_quantity_produced
msgid "Quantity Produced"
msgstr ""

#. module: mrp_operations
#: selection:mrp.production.workcenter.line,production_state:0
msgid "Ready to Produce"
msgstr ""

#. module: mrp_operations
#: view:mrp.production:mrp_operations.mrp_production_form_inherit_view
#: view:mrp.production:mrp_operations.mrp_production_form_inherit_view2
#: view:mrp.production.workcenter.line:mrp_operations.mrp_production_workcenter_form_view_inherit
#: selection:mrp_operations.operation.code,start_stop:0
msgid "Resume"
msgstr "Резюме"

#. module: mrp_operations
#: view:mrp.production:mrp_operations.mrp_production_form_inherit_view
msgid "Resume Work Order"
msgstr ""

#. module: mrp_operations
#: field:mrp.production.workcenter.line,date_planned:0
msgid "Scheduled Date"
msgstr ""

#. module: mrp_operations
#: view:mrp.production.workcenter.line:mrp_operations.view_mrp_production_workcenter_form_view_filter
msgid "Scheduled Date by Month"
msgstr ""

#. module: mrp_operations
#: view:mrp.production.workcenter.line:mrp_operations.view_mrp_production_workcenter_form_view_filter
msgid "Scheduled Month"
msgstr ""

#. module: mrp_operations
#: view:mrp.workorder:mrp_operations.view_report_mrp_workorder_filter
msgid "Search"
msgstr ""

#. module: mrp_operations
#: view:mrp.production.workcenter.line:mrp_operations.view_mrp_production_workcenter_form_view_filter
msgid "Search Work Orders"
msgstr ""

#. module: mrp_operations
#: view:mrp.production:mrp_operations.mrp_production_form_inherit_view
#: view:mrp.production:mrp_operations.mrp_production_form_inherit_view2
#: view:mrp.production.workcenter.line:mrp_operations.mrp_production_workcenter_form_view_inherit
msgid "Set Draft"
msgstr ""

#. module: mrp_operations
#: view:mrp.production:mrp_operations.mrp_production_form_inherit_view
msgid "Set to Draft"
msgstr ""

#. module: mrp_operations
#: code:addons/mrp_operations/mrp_operations.py:435
#: code:addons/mrp_operations/mrp_operations.py:442
#: code:addons/mrp_operations/mrp_operations.py:455
#: code:addons/mrp_operations/mrp_operations.py:458
#, python-format
msgid "Sorry!"
msgstr ""

#. module: mrp_operations
#: view:mrp.production:mrp_operations.mrp_production_form_inherit_view
#: view:mrp.production:mrp_operations.mrp_production_form_inherit_view2
#: view:mrp.production.workcenter.line:mrp_operations.mrp_production_workcenter_form_view_inherit
#: selection:mrp_operations.operation.code,start_stop:0
msgid "Start"
msgstr ""

#. module: mrp_operations
#: field:mrp.production.workcenter.line,date_start:0
#: field:mrp_operations.operation,date_start:0
msgid "Start Date"
msgstr ""

#. module: mrp_operations
#: view:mrp.production:mrp_operations.mrp_production_form_inherit_view
msgid "Start Working"
msgstr ""

#. module: mrp_operations
#: model:ir.actions.report.xml,name:mrp_operations.report_code_barcode
msgid "Start/Stop Barcode"
msgstr ""

#. module: mrp_operations
#: view:mrp.workorder:mrp_operations.view_report_mrp_workorder_filter
msgid "Started"
msgstr ""

#. module: mrp_operations
#: view:mrp.production.workcenter.line:mrp_operations.view_mrp_production_workcenter_form_view_filter
#: field:mrp.production.workcenter.line,state:0
#: view:mrp.workorder:mrp_operations.view_report_mrp_workorder_filter
#: field:mrp.workorder,state:0
#: field:mrp_operations.operation.code,start_stop:0
msgid "Status"
msgstr ""

#. module: mrp_operations
#: model:ir.model,name:mrp_operations.model_stock_move
msgid "Stock Move"
msgstr ""

#. module: mrp_operations
#: help:mrp.production.workcenter.line,delay:0
msgid "The elapsed time between operation start and stop in this Work Center"
msgstr ""

#. module: mrp_operations
#: field:mrp.workorder,total_cycles:0
msgid "Total Cycles"
msgstr ""

#. module: mrp_operations
#: field:mrp.workorder,total_hours:0
msgid "Total Hours"
msgstr ""

#. module: mrp_operations
#: field:mrp.production.workcenter.line,uom:0
msgid "Unit of Measure"
msgstr ""

#. module: mrp_operations
#: selection:mrp.production.workcenter.line,production_state:0
msgid "Waiting Goods"
msgstr ""

#. module: mrp_operations
#: view:mrp.production.workcenter.line:mrp_operations.view_mrp_production_workcenter_form_view_filter
#: view:mrp.workorder:mrp_operations.view_report_mrp_workorder_filter
#: field:mrp.workorder,workcenter_id:0
#: field:mrp_operations.operation,workcenter_id:0
msgid "Work Center"
msgstr ""

#. module: mrp_operations
#: model:ir.actions.act_window,name:mrp_operations.mrp_production_wc_resource_planning
msgid "Work Centers"
msgstr ""

#. module: mrp_operations
#: model:ir.actions.report.xml,name:mrp_operations.report_wc_barcode
msgid "Work Centers Barcode"
msgstr ""

#. module: mrp_operations
#: model:ir.actions.act_window,name:mrp_operations.action_report_mrp_workorder
#: model:ir.model,name:mrp_operations.model_mrp_production_workcenter_line
msgid "Work Order"
msgstr ""

#. module: mrp_operations
#: model:ir.ui.menu,name:mrp_operations.menu_report_mrp_workorders_tree
msgid "Work Order Analysis"
msgstr ""

#. module: mrp_operations
#: model:ir.model,name:mrp_operations.model_mrp_workorder
msgid "Work Order Report"
msgstr ""

#. module: mrp_operations
#: model:ir.actions.act_window,name:mrp_operations.mrp_production_wc_action_form
#: model:ir.ui.menu,name:mrp_operations.menu_mrp_production_wc_order
#: view:mrp.production.workcenter.line:mrp_operations.mrp_production_workcenter_form_view_inherit
#: view:mrp.production.workcenter.line:mrp_operations.mrp_production_workcenter_tree_view_inherit
#: view:mrp.production.workcenter.line:mrp_operations.view_mrp_production_workcenter_form_view_filter
#: view:mrp.workorder:mrp_operations.view_report_mrp_workorder_graph
msgid "Work Orders"
msgstr ""

#. module: mrp_operations
#: model:ir.ui.menu,name:mrp_operations.menu_mrp_production_wc_action_planning
msgid "Work Orders By Resource"
msgstr ""

#. module: mrp_operations
#: model:ir.actions.act_window,name:mrp_operations.mrp_production_wc_action_planning
msgid "Work Orders Planning"
msgstr ""

#. module: mrp_operations
#: field:mrp.production.workcenter.line,delay:0
msgid "Working Hours"
msgstr ""

#. module: mrp_operations
#: model:ir.filters,name:mrp_operations.filter_mrp_workorder_workload
msgid "Workload"
msgstr ""<|MERGE_RESOLUTION|>--- conflicted
+++ resolved
@@ -1,47 +1,35 @@
-# Ukrainian translation for openobject-addons
-# Copyright (c) 2014 Rosetta Contributors and Canonical Ltd 2014
-# This file is distributed under the same license as the openobject-addons package.
-# FIRST AUTHOR <EMAIL@ADDRESS>, 2014.
-#
-msgid ""
-msgstr ""
-<<<<<<< HEAD
-"Project-Id-Version: openobject-addons\n"
-"Report-Msgid-Bugs-To: FULL NAME <EMAIL@ADDRESS>\n"
-"POT-Creation-Date: 2014-09-23 16:28+0000\n"
-"PO-Revision-Date: 2014-08-14 16:10+0000\n"
-"Last-Translator: FULL NAME <EMAIL@ADDRESS>\n"
-"Language-Team: Ukrainian <uk@li.org>\n"
-=======
+# Translation of Odoo Server.
+# This file contains the translation of the following modules:
+# * mrp_operations
+# 
+# Translators:
+msgid ""
+msgstr ""
 "Project-Id-Version: Odoo 8.0\n"
 "Report-Msgid-Bugs-To: \n"
 "POT-Creation-Date: 2015-01-21 14:08+0000\n"
 "PO-Revision-Date: 2015-12-22 23:11+0000\n"
 "Last-Translator: Bogdan\n"
 "Language-Team: Ukrainian (http://www.transifex.com/odoo/odoo-8/language/uk/)\n"
->>>>>>> 6efc3712
 "MIME-Version: 1.0\n"
 "Content-Type: text/plain; charset=UTF-8\n"
-"Content-Transfer-Encoding: 8bit\n"
-"X-Launchpad-Export-Date: 2014-09-24 09:20+0000\n"
-"X-Generator: Launchpad (build 17196)\n"
+"Content-Transfer-Encoding: \n"
+"Language: uk\n"
+"Plural-Forms: nplurals=3; plural=(n%10==1 && n%100!=11 ? 0 : n%10>=2 && n%10<=4 && (n%100<10 || n%100>=20) ? 1 : 2);\n"
 
 #. module: mrp_operations
 #: field:mrp.workorder,nbr:0
 msgid "# of Lines"
-msgstr ""
+msgstr "К-сть рядків"
 
 #. module: mrp_operations
 #: help:mrp.production.workcenter.line,state:0
 msgid ""
 "* When a work order is created it is set in 'Draft' status.\n"
-"* When user sets work order in start mode that time it will be set in 'In "
-"Progress' status.\n"
-"* When work order is in running mode, during that time if user wants to stop "
-"or to make changes in order then can set in 'Pending' status.\n"
+"* When user sets work order in start mode that time it will be set in 'In Progress' status.\n"
+"* When work order is in running mode, during that time if user wants to stop or to make changes in order then can set in 'Pending' status.\n"
 "* When the user cancels the work order it will be set in 'Canceled' status.\n"
-"* When order is completely processed that time it is set in 'Finished' "
-"status."
+"* When order is completely processed that time it is set in 'Finished' status."
 msgstr ""
 
 #. module: mrp_operations
@@ -51,10 +39,8 @@
 "            Click to start a new work order.\n"
 "          </p><p>\n"
 "            To manufacture or assemble products, and use raw materials and\n"
-"            finished products you must also handle manufacturing "
-"operations.\n"
-"            Manufacturing operations are often called Work Orders. The "
-"various\n"
+"            finished products you must also handle manufacturing operations.\n"
+"            Manufacturing operations are often called Work Orders. The various\n"
 "            operations will have different impacts on the costs of\n"
 "            manufacturing and planning depending on the available workload.\n"
 "          </p>\n"
@@ -71,8 +57,7 @@
 "            manufacturing order. Once you start the first work order of a\n"
 "            manufacturing order, the manufacturing order is automatically\n"
 "            marked as started. Once you finish the latest operation of a\n"
-"            manufacturing order, the MO is automatically done and the "
-"related\n"
+"            manufacturing order, the MO is automatically done and the related\n"
 "            products are produced.\n"
 "          </p>\n"
 "        "
@@ -86,17 +71,17 @@
 #. module: mrp_operations
 #: view:mrp_operations.operation:mrp_operations.operation_calendar_view
 msgid "Calendar View"
-msgstr ""
+msgstr "Календарний вигляд"
 
 #. module: mrp_operations
 #: view:mrp.production.workcenter.line:mrp_operations.mrp_production_workcenter_form_view_inherit
 msgid "Cancel"
-msgstr ""
+msgstr "Скасувати"
 
 #. module: mrp_operations
 #: view:mrp.production:mrp_operations.mrp_production_form_inherit_view
 msgid "Cancel Order"
-msgstr ""
+msgstr "Скасувати заявку"
 
 #. module: mrp_operations
 #: selection:mrp.production.workcenter.line,production_state:0
@@ -108,7 +93,7 @@
 #: selection:mrp.workorder,state:0
 #: selection:mrp_operations.operation.code,start_stop:0
 msgid "Cancelled"
-msgstr ""
+msgstr "Скасований"
 
 #. module: mrp_operations
 #: help:mrp.production,allow_reorder:0
@@ -126,7 +111,7 @@
 #: field:mrp_operations.operation,code_id:0
 #: field:mrp_operations.operation.code,code:0
 msgid "Code"
-msgstr ""
+msgstr "Код"
 
 #. module: mrp_operations
 #: model:ir.actions.act_window,name:mrp_operations.mrp_production_wc_confirm_action
@@ -137,13 +122,13 @@
 #: field:mrp_operations.operation,create_uid:0
 #: field:mrp_operations.operation.code,create_uid:0
 msgid "Created by"
-msgstr ""
+msgstr "Створив"
 
 #. module: mrp_operations
 #: field:mrp_operations.operation,create_date:0
 #: field:mrp_operations.operation.code,create_date:0
 msgid "Created on"
-msgstr ""
+msgstr "Створено"
 
 #. module: mrp_operations
 #: view:mrp.workorder:mrp_operations.view_report_mrp_workorder_filter
@@ -158,19 +143,19 @@
 #. module: mrp_operations
 #: field:mrp.workorder,date:0
 msgid "Date"
-msgstr ""
+msgstr "Дата"
 
 #. module: mrp_operations
 #: field:mrp.workorder,delay:0
 msgid "Delay"
-msgstr ""
+msgstr "Затримка"
 
 #. module: mrp_operations
 #: selection:mrp.production.workcenter.line,production_state:0
 #: view:mrp.workorder:mrp_operations.view_report_mrp_workorder_filter
 #: selection:mrp_operations.operation.code,start_stop:0
 msgid "Done"
-msgstr ""
+msgstr "Виконано"
 
 #. module: mrp_operations
 #: view:mrp.production.workcenter.line:mrp_operations.view_mrp_production_workcenter_form_view_filter
@@ -178,29 +163,29 @@
 #: selection:mrp.production.workcenter.line,state:0
 #: selection:mrp.workorder,state:0
 msgid "Draft"
-msgstr ""
+msgstr "Чорновик"
 
 #. module: mrp_operations
 #: view:mrp.production.workcenter.line:mrp_operations.mrp_production_workcenter_form_view_inherit
 msgid "Duration"
-msgstr ""
+msgstr "Тривалість"
 
 #. module: mrp_operations
 #: field:mrp.production.workcenter.line,date_finished:0
 #: field:mrp.production.workcenter.line,date_planned_end:0
 #: field:mrp_operations.operation,date_finished:0
 msgid "End Date"
-msgstr ""
+msgstr "Кінцева дата"
 
 #. module: mrp_operations
 #: code:addons/mrp_operations/mrp_operations.py:122
-#: code:addons/mrp_operations/mrp_operations.py:446
-#: code:addons/mrp_operations/mrp_operations.py:450
-#: code:addons/mrp_operations/mrp_operations.py:462
-#: code:addons/mrp_operations/mrp_operations.py:465
+#: code:addons/mrp_operations/mrp_operations.py:445
+#: code:addons/mrp_operations/mrp_operations.py:449
+#: code:addons/mrp_operations/mrp_operations.py:461
+#: code:addons/mrp_operations/mrp_operations.py:464
 #, python-format
 msgid "Error!"
-msgstr ""
+msgstr "Помилка!"
 
 #. module: mrp_operations
 #: view:mrp.production:mrp_operations.mrp_production_form_inherit_view
@@ -214,7 +199,7 @@
 #: selection:mrp.production.workcenter.line,state:0
 #: selection:mrp.workorder,state:0
 msgid "Finished"
-msgstr ""
+msgstr "Завершено"
 
 #. module: mrp_operations
 #: field:mrp.production,allow_reorder:0
@@ -230,7 +215,7 @@
 #: view:mrp.production.workcenter.line:mrp_operations.view_mrp_production_workcenter_form_view_filter
 #: view:mrp.workorder:mrp_operations.view_report_mrp_workorder_filter
 msgid "Group By"
-msgstr ""
+msgstr "Групувати За"
 
 #. module: mrp_operations
 #: view:mrp.production.workcenter.line:mrp_operations.graph_in_hrs_workcenter
@@ -238,40 +223,39 @@
 msgstr ""
 
 #. module: mrp_operations
-#: field:mrp.workorder,id:0
-#: field:mrp_operations.operation,id:0
+#: field:mrp.workorder,id:0 field:mrp_operations.operation,id:0
 #: field:mrp_operations.operation.code,id:0
 msgid "ID"
-msgstr ""
+msgstr "ID"
 
 #. module: mrp_operations
 #: selection:mrp.production.workcenter.line,production_state:0
 msgid "In Production"
-msgstr ""
+msgstr "У виробництві"
 
 #. module: mrp_operations
 #: view:mrp.production.workcenter.line:mrp_operations.view_mrp_production_workcenter_form_view_filter
 #: selection:mrp.production.workcenter.line,state:0
 #: selection:mrp.workorder,state:0
 msgid "In Progress"
-msgstr ""
-
-#. module: mrp_operations
-#: code:addons/mrp_operations/mrp_operations.py:455
+msgstr "В процесі"
+
+#. module: mrp_operations
+#: code:addons/mrp_operations/mrp_operations.py:454
 #, python-format
 msgid ""
 "In order to Finish the operation, it must be in the Start or Resume state!"
 msgstr ""
 
 #. module: mrp_operations
-#: code:addons/mrp_operations/mrp_operations.py:446
+#: code:addons/mrp_operations/mrp_operations.py:445
 #, python-format
 msgid ""
 "In order to Pause the operation, it must be in the Start or Resume state!"
 msgstr ""
 
 #. module: mrp_operations
-#: code:addons/mrp_operations/mrp_operations.py:450
+#: code:addons/mrp_operations/mrp_operations.py:449
 #, python-format
 msgid "In order to Resume the operation, it must be in the Pause state!"
 msgstr ""
@@ -279,29 +263,29 @@
 #. module: mrp_operations
 #: view:mrp.production.workcenter.line:mrp_operations.mrp_production_workcenter_form_view_inherit
 msgid "Information"
-msgstr ""
+msgstr "Інформація"
 
 #. module: mrp_operations
 #: field:mrp_operations.operation,write_uid:0
 #: field:mrp_operations.operation.code,write_uid:0
 msgid "Last Updated by"
-msgstr ""
+msgstr "Востаннє відредаговано"
 
 #. module: mrp_operations
 #: field:mrp_operations.operation,write_date:0
 #: field:mrp_operations.operation.code,write_date:0
 msgid "Last Updated on"
-msgstr ""
+msgstr "Дата останньої зміни"
 
 #. module: mrp_operations
 #: view:mrp.production.workcenter.line:mrp_operations.view_mrp_production_workcenter_form_view_filter
 msgid "Late"
-msgstr ""
+msgstr "Запізнено"
 
 #. module: mrp_operations
 #: model:ir.model,name:mrp_operations.model_mrp_production
 msgid "Manufacturing Order"
-msgstr ""
+msgstr "Замовлення на виробництво"
 
 #. module: mrp_operations
 #: code:addons/mrp_operations/mrp_operations.py:122
@@ -315,7 +299,7 @@
 msgstr ""
 
 #. module: mrp_operations
-#: code:addons/mrp_operations/mrp_operations.py:462
+#: code:addons/mrp_operations/mrp_operations.py:461
 #, python-format
 msgid "No operation to cancel."
 msgstr ""
@@ -331,7 +315,7 @@
 msgstr ""
 
 #. module: mrp_operations
-#: code:addons/mrp_operations/mrp_operations.py:442
+#: code:addons/mrp_operations/mrp_operations.py:441
 #, python-format
 msgid ""
 "Operation has already started! You can either Pause/Finish/Cancel the "
@@ -339,19 +323,19 @@
 msgstr ""
 
 #. module: mrp_operations
-#: code:addons/mrp_operations/mrp_operations.py:458
+#: code:addons/mrp_operations/mrp_operations.py:457
 #, python-format
 msgid "Operation is Already Cancelled!"
 msgstr ""
 
 #. module: mrp_operations
-#: code:addons/mrp_operations/mrp_operations.py:465
+#: code:addons/mrp_operations/mrp_operations.py:464
 #, python-format
 msgid "Operation is already finished!"
 msgstr ""
 
 #. module: mrp_operations
-#: code:addons/mrp_operations/mrp_operations.py:435
+#: code:addons/mrp_operations/mrp_operations.py:434
 #, python-format
 msgid "Operation is not started yet!"
 msgstr ""
@@ -366,7 +350,7 @@
 #. module: mrp_operations
 #: field:mrp_operations.operation,order_date:0
 msgid "Order Date"
-msgstr ""
+msgstr "Дата замовлення"
 
 #. module: mrp_operations
 #: selection:mrp.workorder,state:0
@@ -386,12 +370,12 @@
 #: view:mrp.production.workcenter.line:mrp_operations.view_mrp_production_workcenter_form_view_filter
 #: selection:mrp.production.workcenter.line,state:0
 msgid "Pending"
-msgstr ""
+msgstr "В очікуванні"
 
 #. module: mrp_operations
 #: view:mrp.production.workcenter.line:mrp_operations.mrp_production_workcenter_form_view_inherit
 msgid "Planned Date"
-msgstr ""
+msgstr "Очікувана дата"
 
 #. module: mrp_operations
 #: view:mrp.workorder:mrp_operations.view_report_mrp_workorder_filter
@@ -403,12 +387,12 @@
 #: view:mrp.workorder:mrp_operations.view_report_mrp_workorder_filter
 #: field:mrp.workorder,product_id:0
 msgid "Product"
-msgstr ""
+msgstr "Продукт"
 
 #. module: mrp_operations
 #: field:mrp.workorder,product_qty:0
 msgid "Product Qty"
-msgstr ""
+msgstr "К-сть"
 
 #. module: mrp_operations
 #: view:mrp.production.workcenter.line:mrp_operations.mrp_production_workcenter_form_view_inherit
@@ -421,7 +405,7 @@
 #: field:mrp.workorder,production_id:0
 #: field:mrp_operations.operation,production_id:0
 msgid "Production"
-msgstr ""
+msgstr "Виробництво"
 
 #. module: mrp_operations
 #: view:mrp_operations.operation:mrp_operations.mrp_production_operation_tree_view
@@ -452,7 +436,7 @@
 #. module: mrp_operations
 #: field:mrp.production.workcenter.line,qty:0
 msgid "Qty"
-msgstr ""
+msgstr "К-сть"
 
 #. module: mrp_operations
 #: model:ir.filters,name:mrp_operations.filter_mrp_workorder_quantity_produced
@@ -462,7 +446,7 @@
 #. module: mrp_operations
 #: selection:mrp.production.workcenter.line,production_state:0
 msgid "Ready to Produce"
-msgstr ""
+msgstr "Готовий до виробництва"
 
 #. module: mrp_operations
 #: view:mrp.production:mrp_operations.mrp_production_form_inherit_view
@@ -480,7 +464,7 @@
 #. module: mrp_operations
 #: field:mrp.production.workcenter.line,date_planned:0
 msgid "Scheduled Date"
-msgstr ""
+msgstr "Запланована дата"
 
 #. module: mrp_operations
 #: view:mrp.production.workcenter.line:mrp_operations.view_mrp_production_workcenter_form_view_filter
@@ -495,7 +479,7 @@
 #. module: mrp_operations
 #: view:mrp.workorder:mrp_operations.view_report_mrp_workorder_filter
 msgid "Search"
-msgstr ""
+msgstr "Пошук"
 
 #. module: mrp_operations
 #: view:mrp.production.workcenter.line:mrp_operations.view_mrp_production_workcenter_form_view_filter
@@ -507,18 +491,18 @@
 #: view:mrp.production:mrp_operations.mrp_production_form_inherit_view2
 #: view:mrp.production.workcenter.line:mrp_operations.mrp_production_workcenter_form_view_inherit
 msgid "Set Draft"
-msgstr ""
+msgstr "Зробити чорновим"
 
 #. module: mrp_operations
 #: view:mrp.production:mrp_operations.mrp_production_form_inherit_view
 msgid "Set to Draft"
-msgstr ""
-
-#. module: mrp_operations
-#: code:addons/mrp_operations/mrp_operations.py:435
-#: code:addons/mrp_operations/mrp_operations.py:442
-#: code:addons/mrp_operations/mrp_operations.py:455
-#: code:addons/mrp_operations/mrp_operations.py:458
+msgstr "Як чорновик"
+
+#. module: mrp_operations
+#: code:addons/mrp_operations/mrp_operations.py:434
+#: code:addons/mrp_operations/mrp_operations.py:441
+#: code:addons/mrp_operations/mrp_operations.py:454
+#: code:addons/mrp_operations/mrp_operations.py:457
 #, python-format
 msgid "Sorry!"
 msgstr ""
@@ -529,18 +513,18 @@
 #: view:mrp.production.workcenter.line:mrp_operations.mrp_production_workcenter_form_view_inherit
 #: selection:mrp_operations.operation.code,start_stop:0
 msgid "Start"
-msgstr ""
+msgstr "Початок"
 
 #. module: mrp_operations
 #: field:mrp.production.workcenter.line,date_start:0
 #: field:mrp_operations.operation,date_start:0
 msgid "Start Date"
-msgstr ""
+msgstr "Початкова дата"
 
 #. module: mrp_operations
 #: view:mrp.production:mrp_operations.mrp_production_form_inherit_view
 msgid "Start Working"
-msgstr ""
+msgstr "Початок роботи"
 
 #. module: mrp_operations
 #: model:ir.actions.report.xml,name:mrp_operations.report_code_barcode
@@ -559,12 +543,12 @@
 #: field:mrp.workorder,state:0
 #: field:mrp_operations.operation.code,start_stop:0
 msgid "Status"
-msgstr ""
+msgstr "Статус"
 
 #. module: mrp_operations
 #: model:ir.model,name:mrp_operations.model_stock_move
 msgid "Stock Move"
-msgstr ""
+msgstr "Переміщення по складу"
 
 #. module: mrp_operations
 #: help:mrp.production.workcenter.line,delay:0
@@ -584,7 +568,7 @@
 #. module: mrp_operations
 #: field:mrp.production.workcenter.line,uom:0
 msgid "Unit of Measure"
-msgstr ""
+msgstr "Одиниця виміру"
 
 #. module: mrp_operations
 #: selection:mrp.production.workcenter.line,production_state:0
