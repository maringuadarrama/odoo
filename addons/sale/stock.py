--- conflicted
+++ resolved
@@ -31,11 +31,7 @@
         res=super(stock_move, self)._create_chained_picking(cr, uid, pick_name,picking,ptype,move, context=context)
         if picking.sale_id:
             self.pool.get('stock.picking').write(cr,uid,[res],{'sale_id':picking.sale_id.id})
-<<<<<<< HEAD
-        return res    
-=======
         return res
->>>>>>> 07221353
 stock_move()
 
 class stock_picking(osv.osv):
