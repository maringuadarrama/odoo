--- conflicted
+++ resolved
@@ -1012,7 +1012,6 @@
 class account_invoice(osv.Model):
     _inherit = 'account.invoice'
 
-<<<<<<< HEAD
     def confirm_paid(self, cr, uid, ids, context=None):
         sale_order_obj = self.pool.get('sale.order')
         res = super(account_invoice, self).confirm_paid(cr, uid, ids, context=context)
@@ -1020,7 +1019,7 @@
         if so_ids:
             sale_order_obj.message_post(cr, uid, so_ids, body=_("Invoice paid"), context=context)
         return res
-=======
+
     def unlink(self, cr, uid, ids, context=None):
         """ Overwrite unlink method of account invoice to send a trigger to the sale workflow upon invoice deletion """
         invoice_ids = self.search(cr, uid, [('id', 'in', ids), ('state', 'in', ['draft', 'cancel'])], context=context)
@@ -1032,6 +1031,5 @@
             for id in ids:
                 wf_service.trg_validate(uid, 'account.invoice', id, 'invoice_cancel', cr)
         return super(account_invoice, self).unlink(cr, uid, ids, context=context)
->>>>>>> 6a2da1c2
 
 # vim:expandtab:smartindent:tabstop=4:softtabstop=4:shiftwidth=4: