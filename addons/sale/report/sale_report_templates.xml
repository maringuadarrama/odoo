<?xml version="1.0" encoding="utf-8"?>
<odoo>
<template id="report_saleorder_document">
    <t t-call="web.external_layout">
        <t t-set="doc" t-value="doc.with_context({'lang':doc.partner_id.lang})" />
        <t t-set="address">
            <div t-field="doc.partner_id"
                t-options='{"widget": "contact", "fields": ["address", "name"], "no_marker": True}' />
            <p t-if="doc.partner_id.vat"><t t-esc="doc.company_id.country_id.vat_label or 'Tax ID'"/>: <span t-field="doc.partner_id.vat"/></p>
        </t>
        <t t-if="doc.partner_shipping_id == doc.partner_invoice_id
                             and doc.partner_invoice_id != doc.partner_id
                             or doc.partner_shipping_id != doc.partner_invoice_id">
            <t t-set="information_block">
                <strong t-if="doc.partner_shipping_id == doc.partner_invoice_id">Invoicing and shipping address:</strong>
                <strong t-if="doc.partner_shipping_id != doc.partner_invoice_id">Invoicing address:</strong>
                <div t-field="doc.partner_invoice_id"
                t-options='{"widget": "contact", "fields": ["address", "name", "phone"], "no_marker": True, "phone_icons": True}'/>
                <t t-if="doc.partner_shipping_id != doc.partner_invoice_id">
                    <strong>Shipping address:</strong>
                    <div t-field="doc.partner_shipping_id"
                        t-options='{"widget": "contact", "fields": ["address", "name", "phone"], "no_marker": True, "phone_icons": True}'/>
                </t>
            </t>
        </t>
        <div class="page">
            <div class="oe_structure"/>

            <h2>
                <t t-if="not (env.context.get('proforma', False) or is_pro_forma)">
                    <span t-if="doc.state not in ['draft','sent']">Order # </span>
                    <span t-if="doc.state in ['draft','sent']">Quotation # </span>
                </t>
                <t t-if="env.context.get('proforma', False) or is_pro_forma">
                    <span>Pro-Forma Invoice # </span>
                </t>
                <span t-field="doc.name"/>
            </h2>

            <div class="row mt32 mb32" id="informations">
                <div t-if="doc.client_order_ref" class="col-3">
                    <strong>Your Reference:</strong>
                    <p t-field="doc.client_order_ref"/>
                </div>
                <div t-if="doc.confirmation_date and doc.state not in ['draft','sent']" class="col-3">
                    <strong>Date Ordered:</strong>
                    <p t-field="doc.confirmation_date"/>
                </div>
                <div t-if="doc.date_order and doc.state in ['draft','sent']" class="col-3">
                    <strong>Quotation Date:</strong>
                    <p t-field="doc.date_order"/>
                </div>
                <div t-if="doc.user_id.name" class="col-3">
                    <strong>Salesperson:</strong>
                    <p t-field="doc.user_id"/>
                </div>
                <div name="payment_term" t-if="doc.payment_term_id" class="col-3">
                    <strong>Payment Terms:</strong>
                    <p t-field="doc.payment_term_id"/>
                </div>
                <div t-if="doc.validity_date and doc.state in ['draft', 'sent']" class="col-3">
                    <strong>Expiration Date:</strong>
                    <p t-field="doc.validity_date"/>
                </div>
            </div>

            <!-- Is there a discount on at least one line? -->
            <t t-set="display_discount" t-value="any([l.discount for l in doc.order_line])"/>
<<<<<<< HEAD
            <!-- if Rounding Method is computed per line -->
            <t t-set="display_taxamount"
                t-value="doc.company_id.tax_calculation_rounding_method == 'round_per_line'"
            />
            <table class="table table-sm">
                <thead>
                    <tr>
                        <t t-set="colspan" t-value="5"/>
                        <th>Description</th>
                        <th class="text-right">Quantity</th>
                        <th class="text-right">Unit Price</th>
                        <th t-if="display_discount" class="text-right" groups="sale.group_discount_per_so_line">
                            <span>Disc.(%)</span>
                            <t t-set="colspan" t-value="colspan+1"/>
                        </th>
                        <th class="text-right">Taxes</th>
                        <th t-if="display_taxamount" class="text-right">
                            <span>Tax Amount</span>
                            <t t-set="colspan" t-value="colspan+1"/>
                        </th>
                        <th class="text-right">
                            <t groups="account.group_show_line_subtotals_tax_excluded">Amount</t>
                            <t groups="account.group_show_line_subtotals_tax_included">Total Price</t>
                        </th>
                    </tr>
                </thead>
                <tbody class="sale_tbody">

                    <t t-set="current_subtotal" t-value="0"/>
=======

            <t t-foreach="doc.order_lines_layouted()" t-as="page">
                <table class="table table-condensed">
                    <thead>
                        <tr>
                            <th>Description</th>
                            <th class="text-right">Quantity</th>
                            <th class="text-right">Unit Price</th>
                            <th t-if="display_discount" class="text-right" groups="sale.group_discount_per_so_line">Disc.(%)</th>
                            <th class="text-right">Taxes</th>
                            <th class="text-right" groups="sale.group_show_price_subtotal">Amount</th>
                            <th class="text-right price_tax_included" groups="sale.group_show_price_total">Total Price</th>
                        </tr>
                   </thead>
                   <tbody class="sale_tbody">
                        <t t-foreach="page" t-as="layout_category">

                            <t t-if="layout_category_size > 1 or page_size > 1" groups="sale.group_sale_layout">
                                <tr class="active">
                                    <td colspan="7" style="font-weight: bold; border-bottom: 1px solid black;">&amp;bull;
                                        <t t-esc="layout_category['name']"/>
                                    </td>
                                </tr>
                            </t>

                            <!-- Lines associated -->
                            <t t-foreach="layout_category['lines']" t-as="l">
                                <tr>
                                    <td><span t-field="l.name"/></td>
                                    <td class="text-right">
                                        <span t-field="l.product_uom_qty"/>
                                        <span t-field="l.product_uom" groups="uom.group_uom"/>
                                    </td>
                                    <td class="text-right">
                                        <span t-field="l.price_unit"/>
                                    </td>
                                    <td t-if="display_discount" class="text-right" groups="sale.group_discount_per_so_line">
                                        <span t-field="l.discount"/>
                                    </td>
                                    <td class="text-right">
                                        <span t-esc="', '.join(map(lambda x: (x.description or x.name), l.tax_id))"/>
                                    </td>
                                    <td class="text-right" groups="sale.group_show_price_subtotal">
                                        <span t-field="l.price_subtotal"
                                            t-options='{"widget": "monetary", "display_currency": doc.pricelist_id.currency_id}'/>
                                    </td>
                                    <td class="text-right" groups="sale.group_show_price_total">
                                        <span t-field="l.price_total"
                                            t-options='{"widget": "monetary", "display_currency": doc.pricelist_id.currency_id}'/>
                                    </td>
                                </tr>
                            </t>
>>>>>>> dabe59df

                    <t t-foreach="doc.order_line" t-as="line">

                        <t t-set="current_subtotal" t-value="current_subtotal + line.price_subtotal" groups="account.group_show_line_subtotals_tax_excluded"/>
                        <t t-set="current_subtotal" t-value="current_subtotal + line.price_total" groups="account.group_show_line_subtotals_tax_included"/>

                        <tr t-attf-class="{{ 'o_is_' + line.display_type if line.display_type else '' }}">
                            <t t-if="not line.display_type">
                                <td><span t-field="line.name"/></td>
                                <td class="text-right">
                                    <span t-field="line.product_uom_qty"/>
                                    <span t-field="line.product_uom" groups="uom.group_uom"/>
                                </td>
                                <td class="text-right">
                                    <span t-field="line.price_unit"/>
                                </td>
                                <td t-if="display_discount" class="text-right" groups="sale.group_discount_per_so_line">
                                    <span t-field="line.discount"/>
                                </td>
                                <td class="text-right">
                                    <span t-esc="', '.join(map(lambda x: (x.description or x.name), line.tax_id))"/>
                                </td>
                                <td t-if="display_taxamount" class="text-right">
                                    <span
                                        t-field="line.price_tax"
                                        t-options='{"widget": "monetary", "display_currency": doc.pricelist_id.currency_id}'
                                    />
                                </td>
                                <td class="text-right">
                                    <span
                                        t-field="line.price_subtotal"
                                        t-options='{"widget": "monetary", "display_currency": doc.pricelist_id.currency_id}'
                                        groups="account.group_show_line_subtotals_tax_excluded"
                                    />
                                    <span
                                        t-field="line.price_total"
                                        t-options='{"widget": "monetary", "display_currency": doc.pricelist_id.currency_id}'
                                        groups="account.group_show_line_subtotals_tax_included"
                                    />
                                </td>
                            </t>
                            <t t-if="line.display_type == 'line_section'">
                                <td t-att-colspan="colspan">
                                    <span t-field="line.name"/>
                                </td>
                                <t t-set="current_section" t-value="line"/>
                                <t t-set="current_subtotal" t-value="0"/>
                            </t>
                            <t t-if="line.display_type == 'line_note'">
                                <td t-att-colspan="colspan">
                                    <span t-field="line.name"/>
                                </td>
                            </t>
                        </tr>

                        <t t-if="current_section and (line_last or doc.order_line[line_index+1].display_type == 'line_section')">
                            <tr class="is-subtotal text-right">
                                <td t-att-colspan="colspan">
                                    <strong>Subtotal:</strong> <span
                                        t-esc="current_subtotal"
                                        t-options='{"widget": "monetary", "display_currency": doc.pricelist_id.currency_id}'
                                    />
                                </td>
                            </tr>
                        </t>
                    </t>
                </tbody>
            </table>

            <div class="clearfix">
                <div class="row" name="total">
                    <div class="col-4 float-right">
                        <table class="table table-sm" style="min-width: 200px;max-width: 350px;">
                            <tr class="border-black" style="border-bottom:1px solid #dddddd;">
                                <td><strong>Subtotal</strong></td>
                                <td class="text-right">
                                    <span t-field="doc.amount_untaxed"
                                        t-options='{"widget": "monetary", "display_currency": doc.pricelist_id.currency_id}'/>
                                </td>
                            </tr>
                            <t t-foreach="doc.amount_by_group" t-as="amount_by_group">
                                <tr style="border-bottom:1px solid #dddddd;">
                                    <t t-if="amount_by_group[3] == 1 and doc.amount_untaxed == amount_by_group[2]">
                                        <td>
                                            <span t-esc="amount_by_group[0]"/>
                                            <span>&amp;nbsp;<span>on</span>&amp;nbsp;<t t-esc="amount_by_group[2]" t-options='{"widget": "monetary", "display_currency": doc.pricelist_id.currency_id}'/></span>
                                        </td>
                                        <td class="text-right">
                                            <span t-esc="amount_by_group[1]"
                                                t-options='{"widget": "monetary", "display_currency": doc.pricelist_id.currency_id}'/>
                                        </td>
                                    </t>
                                    <t t-else ="">
                                        <td>
                                            <span t-esc="amount_by_group[0]"/>
                                        </td>
                                        <td class="text-right">
                                            <span t-esc="amount_by_group[1]"
                                                t-options='{"widget": "monetary", "display_currency": doc.pricelist_id.currency_id}'/>
                                        </td>
                                    </t>
                                </tr>
                            </t>
                            <tr class="border-black">
                                <td><strong>Total</strong></td>
                                <td class="text-right">
                                    <span t-field="doc.amount_total"
                                        t-options='{"widget": "monetary", "display_currency": doc.pricelist_id.currency_id}'/>
                                </td>
                            </tr>
                        </table>
                    </div>
                </div>
            </div>

            <p t-field="doc.note" />
            <p t-if="doc.payment_term_id.note">
                <span t-field="doc.payment_term_id.note"/>
            </p>
            <p id="fiscal_position_remark" t-if="doc.fiscal_position_id and doc.fiscal_position_id.note">
                <strong>Fiscal Position Remark:</strong>
                <span t-field="doc.fiscal_position_id.note"/>
            </p>

            <div t-if="doc.signature" class="row mt32" name="signature">
                <div class="offset-8 col-4">
                    <strong>Signature</strong>
                </div>
                <div class="offset-8 col-4">
                    <img t-att-src="'data:image/png;base64,%s' % to_text(doc.signature)" style="max-height: 4cm; max-width: 8cm;"/>
                </div>
                <div class="offset-8 col-4 text-center">
                    <p t-field="doc.signed_by"/>
                </div>
            </div>

            <div class="oe_structure"/>
        </div>
    </t>
</template>


<template id="report_saleorder">
    <t t-call="web.html_container">
        <t t-foreach="docs" t-as="doc">
            <t t-call="sale.report_saleorder_document" t-lang="doc.partner_id.lang"/>
        </t>
    </t>
</template>

<template id="report_saleorder_pro_forma">
    <t t-call="web.html_container">
        <t t-set="is_pro_forma" t-value="True"/>
        <t t-foreach="docs" t-as="doc">
            <t t-call="sale.report_saleorder_document" t-lang="doc.partner_id.lang"/>
        </t>
    </t>
</template>

<template id="report_quotation">
    <t t-call="web.html_container">
        <t t-set="data_report_margin_top" t-value="45"/>
        <t t-set="data_report_header_spacing" t-value="40"/>
        <t t-call="web.external_layout">
            <t t-set="o" t-value="docs[0]"/>
            <t t-foreach="docs" t-as="sale_order">
                <div class="page">
                    <t t-call="sale.sale_order_portal_content"/>
                </div>
            </t>
        </t>
    </t>
</template>

</odoo><|MERGE_RESOLUTION|>--- conflicted
+++ resolved
@@ -66,10 +66,6 @@
 
             <!-- Is there a discount on at least one line? -->
             <t t-set="display_discount" t-value="any([l.discount for l in doc.order_line])"/>
-<<<<<<< HEAD
-            <!-- if Rounding Method is computed per line -->
-            <t t-set="display_taxamount"
-                t-value="doc.company_id.tax_calculation_rounding_method == 'round_per_line'"
             />
             <table class="table table-sm">
                 <thead>
@@ -83,10 +79,6 @@
                             <t t-set="colspan" t-value="colspan+1"/>
                         </th>
                         <th class="text-right">Taxes</th>
-                        <th t-if="display_taxamount" class="text-right">
-                            <span>Tax Amount</span>
-                            <t t-set="colspan" t-value="colspan+1"/>
-                        </th>
                         <th class="text-right">
                             <t groups="account.group_show_line_subtotals_tax_excluded">Amount</t>
                             <t groups="account.group_show_line_subtotals_tax_included">Total Price</t>
@@ -96,60 +88,6 @@
                 <tbody class="sale_tbody">
 
                     <t t-set="current_subtotal" t-value="0"/>
-=======
-
-            <t t-foreach="doc.order_lines_layouted()" t-as="page">
-                <table class="table table-condensed">
-                    <thead>
-                        <tr>
-                            <th>Description</th>
-                            <th class="text-right">Quantity</th>
-                            <th class="text-right">Unit Price</th>
-                            <th t-if="display_discount" class="text-right" groups="sale.group_discount_per_so_line">Disc.(%)</th>
-                            <th class="text-right">Taxes</th>
-                            <th class="text-right" groups="sale.group_show_price_subtotal">Amount</th>
-                            <th class="text-right price_tax_included" groups="sale.group_show_price_total">Total Price</th>
-                        </tr>
-                   </thead>
-                   <tbody class="sale_tbody">
-                        <t t-foreach="page" t-as="layout_category">
-
-                            <t t-if="layout_category_size > 1 or page_size > 1" groups="sale.group_sale_layout">
-                                <tr class="active">
-                                    <td colspan="7" style="font-weight: bold; border-bottom: 1px solid black;">&amp;bull;
-                                        <t t-esc="layout_category['name']"/>
-                                    </td>
-                                </tr>
-                            </t>
-
-                            <!-- Lines associated -->
-                            <t t-foreach="layout_category['lines']" t-as="l">
-                                <tr>
-                                    <td><span t-field="l.name"/></td>
-                                    <td class="text-right">
-                                        <span t-field="l.product_uom_qty"/>
-                                        <span t-field="l.product_uom" groups="uom.group_uom"/>
-                                    </td>
-                                    <td class="text-right">
-                                        <span t-field="l.price_unit"/>
-                                    </td>
-                                    <td t-if="display_discount" class="text-right" groups="sale.group_discount_per_so_line">
-                                        <span t-field="l.discount"/>
-                                    </td>
-                                    <td class="text-right">
-                                        <span t-esc="', '.join(map(lambda x: (x.description or x.name), l.tax_id))"/>
-                                    </td>
-                                    <td class="text-right" groups="sale.group_show_price_subtotal">
-                                        <span t-field="l.price_subtotal"
-                                            t-options='{"widget": "monetary", "display_currency": doc.pricelist_id.currency_id}'/>
-                                    </td>
-                                    <td class="text-right" groups="sale.group_show_price_total">
-                                        <span t-field="l.price_total"
-                                            t-options='{"widget": "monetary", "display_currency": doc.pricelist_id.currency_id}'/>
-                                    </td>
-                                </tr>
-                            </t>
->>>>>>> dabe59df
 
                     <t t-foreach="doc.order_line" t-as="line">
 
@@ -171,12 +109,6 @@
                                 </td>
                                 <td class="text-right">
                                     <span t-esc="', '.join(map(lambda x: (x.description or x.name), line.tax_id))"/>
-                                </td>
-                                <td t-if="display_taxamount" class="text-right">
-                                    <span
-                                        t-field="line.price_tax"
-                                        t-options='{"widget": "monetary", "display_currency": doc.pricelist_id.currency_id}'
-                                    />
                                 </td>
                                 <td class="text-right">
                                     <span
