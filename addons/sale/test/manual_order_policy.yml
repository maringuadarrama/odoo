-
  I confirm the Quotation with "Deliver & invoice on demand".
-
  !workflow {model: sale.order, action: order_confirm, ref: sale_order_2}
-
  I check that Invoice should not created.
-
  !python {model: sale.order}: |
    sale_order = self.browse(cr, uid, ref("sale_order_2"))
    assert len(sale_order.invoice_ids) == False, "Invoice should not created."
-
  I create advance invoice.
-
  !python {model: sale.advance.payment.inv}: |
    ctx = context.copy()
    ctx.update({"active_model": 'sale.order', "active_ids": [ref("sale_order_2")], "active_id":ref("sale_order_2")})
    order_line = self.pool.get('sale.order.line').browse(cr, uid, ref("sale_order_line_4"), context=context)
<<<<<<< HEAD
    pay_id = self.create(cr, uid, {'product_id': order_line.product_id.id, 'amount': order_line.price_subtotal, 'qtty': order_line.product_uom_qty})
=======
    pay_id = self.create(cr, uid, {'advance_payment_method': 'fixed', 'product_id': order_line.product_id.id, 'amount': order_line.price_subtotal, 'qtty': order_line.product_uom_qty})
>>>>>>> 9be1dc63
    self.create_invoices(cr, uid, [pay_id], context=ctx)
-
  I check Invoice which made advance
-
  !python {model: sale.order}: |
    order = self.browse(cr, uid, ref('sale_order_2'))
    assert order.invoice_ids, "Invoice should be created after make advance invoice."
-
  I create Invoice from sale order line.
-
  !python {model: sale.order.line.make.invoice}: |
    ctx = context.copy()
    ctx.update({"active_model": 'sale.order.line', "active_ids": [ref("sale_order_line_5")], "active_id":ref("sale_order_line_5")})
    self.make_invoices(cr, uid, [], context=ctx)
-
  I check Invoice which made from sale order line.
-
  !python {model: sale.order.line}: |
    line = self.browse(cr, uid, ref('sale_order_line_5'))
    assert line.invoiced, "Line is not invoiced."
    assert line.invoice_lines, "Invoice line should be created."
-
  I create manual Invoice for order.
-
  !record {model: sale.make.invoice, id: sale_make_invoice_1}:
    invoice_date: !eval time.strftime('%Y-%m-%d')
-
  !python {model: sale.make.invoice}: |
    ctx = context.copy()
    ctx = ctx.update({"active_model": 'sale.order', "active_ids": [ref("sale_order_2")], "active_id":ref("sale_order_2")})
    self.make_invoices(cr, uid, [ref("sale_make_invoice_1")], context)
-
  I open the Invoice.
-
  !python {model: sale.order}: |
    import netsvc
    wf_service = netsvc.LocalService("workflow")
    so = self.browse(cr, uid, ref("sale_order_2"))
    for invoice in so.invoice_ids:
      wf_service.trg_validate(uid, 'account.invoice', invoice.id, 'invoice_open', cr)
-
  I pay the invoice
-
  !python {model: account.invoice}: |
    sale_order = self.pool.get('sale.order')
    order = sale_order.browse(cr, uid, ref("sale_order_2"))
    journal_ids = self.pool.get('account.journal').search(cr, uid, [('type', '=', 'cash'), ('company_id', '=', order.company_id.id)], limit=1)
    for invoice in order.invoice_ids:
        invoice.pay_and_reconcile(
            invoice.amount_total, ref('account.cash'), ref('account.period_8'),
            journal_ids[0], ref('account.cash'),
            ref('account.period_8'), journal_ids[0],
            name='test')
-
  I check Invoice after do manual.
-
  !python {model: sale.order}: |
    sale_order = self.browse(cr, uid, ref("sale_order_2"))
    assert sale_order.invoice_ids, "Invoice should be created."
    assert sale_order.invoiced, "Order is not invoiced."
    assert sale_order.state == 'manual', 'Order should be in Manual.'
    
-
  I set order policy "Deliver & invoice on demand" as default policy.
-
  !record {model: sale.config.settings, id: sale_configuration_0}:
    default_order_policy: 'manual'
-
  !python {model: sale.config.settings}: |
    self.execute(cr, uid, [ref("sale_configuration_0")], context=context)<|MERGE_RESOLUTION|>--- conflicted
+++ resolved
@@ -15,11 +15,7 @@
     ctx = context.copy()
     ctx.update({"active_model": 'sale.order', "active_ids": [ref("sale_order_2")], "active_id":ref("sale_order_2")})
     order_line = self.pool.get('sale.order.line').browse(cr, uid, ref("sale_order_line_4"), context=context)
-<<<<<<< HEAD
-    pay_id = self.create(cr, uid, {'product_id': order_line.product_id.id, 'amount': order_line.price_subtotal, 'qtty': order_line.product_uom_qty})
-=======
     pay_id = self.create(cr, uid, {'advance_payment_method': 'fixed', 'product_id': order_line.product_id.id, 'amount': order_line.price_subtotal, 'qtty': order_line.product_uom_qty})
->>>>>>> 9be1dc63
     self.create_invoices(cr, uid, [pay_id], context=ctx)
 -
   I check Invoice which made advance
