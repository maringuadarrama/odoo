--- conflicted
+++ resolved
@@ -1,85 +1,19 @@
 -
   In order to test the cancel sale order.
-<<<<<<< HEAD
-  
   First I confirm order.
-=======
--
-  Now I cancel Quotation.
--
-  !python {model: sale.order}: |
-    self.action_cancel(cr, uid, [ref("sale_order_8")])
--
-  I check state of Quotation after cancelled.
--
-  !assert {model: sale.order, id: sale_order_8, string: sale order should be in cancel state}:
-    - state == 'cancel'
--
-  I set cancelled quotation to draft.
--
-  !python {model: sale.order}: |
-    self.action_cancel_draft(cr, uid, [ref("sale_order_8")])
--
-  I confirm order.
->>>>>>> 36aaaf4a
 -
   !workflow {model: sale.order, action: order_confirm, ref: sale_order_8}
 -
-<<<<<<< HEAD
   I check state of order in 'Sale Order'.
 -
-  !assert {model: sale.order, id: order7, string: Sale order should be In Progress state}:
+  !assert {model: sale.order, id: sale_order_8, string: Sale order should be In Progress state}:
     - state == 'progress'
 -    
   I check that Invoice should be created.
 -
   !python {model: sale.order}: |
-    sale_order = self.browse(cr, uid, ref("order7"))
+    sale_order = self.browse(cr, uid, ref("sale_order_8"))
     assert len(sale_order.invoice_ids) == True, "Invoice should be created."
-=======
-  I send delivery in two shipments, so I am doing a partial delivery order.
--
-  !python {model: stock.picking}: |
-    delivery_orders = self.search(cr, uid, [('sale_id','=',ref("sale_order_8"))])
-    first_picking = self.browse(cr, uid, delivery_orders[0], context=context)
-    if first_picking.force_assign(cr, uid, first_picking):
-      first_move = first_picking.move_lines[0]
-      values = {'move%s'%(first_move.id): {'product_qty': 2, 'product_uom':ref('product.product_uom_unit')}}
-      first_picking.do_partial(values, context=context)
--
-  Now I cancel latest shipment.
--
-  !python {model: stock.picking}: |
-    import netsvc
-    delivery_orders = self.search(cr, uid, [('sale_id','=',ref("sale_order_8"))])
-    last_delivery_order_id = delivery_orders[0]
-    wf_service = netsvc.LocalService("workflow")
-    wf_service.trg_validate(uid, 'stock.picking', last_delivery_order_id, 'button_cancel', cr)
--
-  I run the scheduler.
--
-  !python {model: procurement.order}: |
-
-     self.run_scheduler(cr, uid)
--
-  I check order status in "Ship Exception".
--
-  !assert {model: sale.order, id: sale_order_8, string: Sale order should be in shipping exception}:
-    - state == "shipping_except"
--
-  Now I regenerate shipment.
--
-  !workflow {model: sale.order, action: ship_recreate, ref: sale_order_8}
--
-  I check state of order in 'To Invoice'.
--
-  !assert {model: sale.order, id: sale_order_8, string: Sale order should be In Progress state}:
-    - state == 'manual'
--
-  I make invoice for order.
--
-  !workflow {model: sale.order, action: manual_invoice, ref: sale_order_8}
->>>>>>> 36aaaf4a
 -
   To cancel the sale order from Invoice Exception, I have to cancel the invoice of sale order.
 -
@@ -97,14 +31,4 @@
 -
   Then I click on the Ignore Exception button.
 -
-<<<<<<< HEAD
-  !workflow {model: sale.order, action: invoice_corrected, ref: order7}
-=======
-  !workflow {model: sale.order, action: invoice_corrected, ref: sale_order_8}
-
--
-  I check state of order in 'In Progress'.
--
-  !assert {model: sale.order, id: sale_order_8, string: Sale order should be In progress state}:
-    - state == 'progress'
->>>>>>> 36aaaf4a
+  !workflow {model: sale.order, action: invoice_corrected, ref: sale_order_8}