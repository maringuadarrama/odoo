<?xml version="1.0" encoding="utf-8"?>
<odoo>

    <template id="portal_my_home_menu_sale" name="Portal layout : sales menu entries" inherit_id="portal.portal_breadcrumbs" priority="20">
        <xpath expr="//ol[hasclass('o_portal_submenu')]" position="inside">
            <li t-if="page_name == 'quote' or sale_order and sale_order.state in ('sent', 'cancel')" t-attf-class="breadcrumb-item #{'active ' if not sale_order else ''}">
                <a t-if="sale_order" t-attf-href="/my/quotes?{{ keep_query() }}">Quotations</a>
                <t t-else="">Quotations</t>
            </li>
            <li t-if="page_name == 'order' or sale_order and sale_order.state not in ('sent', 'cancel')" t-attf-class="breadcrumb-item #{'active ' if not sale_order else ''}">
                <a t-if="sale_order" t-attf-href="/my/orders?{{ keep_query() }}">Sales Orders</a>
                <t t-else="">Sales Orders</t>
            </li>
            <li t-if="sale_order" class="breadcrumb-item active">
                <span t-field="sale_order.type_name"/>
                <t t-esc="sale_order.name"/>
            </li>
        </xpath>
    </template>

    <template id="portal_my_home_sale" name="Portal My Home : sales entries" inherit_id="portal.portal_my_home" priority="20">
        <xpath expr="//div[hasclass('o_portal_docs')]" position="inside">
            <t t-if="quotation_count" t-call="portal.portal_docs_entry">
                <t t-set="title">Quotations</t>
                <t t-set="url" t-value="'/my/quotes'"/>
                <t t-set="count" t-value="quotation_count"/>
            </t>
            <t t-if="order_count" t-call="portal.portal_docs_entry">
                <t t-set="title">Sales Orders</t>
                <t t-set="url" t-value="'/my/orders'"/>
                <t t-set="count" t-value="order_count"/>
            </t>
        </xpath>
    </template>

    <template id="portal_my_quotations" name="My Quotations">
        <t t-call="portal.portal_layout">
            <t t-set="breadcrumbs_searchbar" t-value="True"/>

            <t t-call="portal.portal_searchbar">
                <t t-set="title">Quotations</t>
            </t>
            <t t-if="not quotations">
                <p>There are currently no quotations for your account.</p>
            </t>
            <t t-if="quotations" t-call="portal.portal_table">
                <thead>
                    <tr class="active">
                        <th>Quotation #</th>
                        <th class="text-right">Order Date</th>
                        <th class="text-right">Valid Until</th>
                        <th class="text-center"/>
                        <th class="text-right">Total</th>
                    </tr>
                </thead>
                <t t-foreach="quotations" t-as="quotation">
                    <tr>
                        <td><a t-att-href="quotation.get_portal_url()"><t t-esc="quotation.name"/></a></td>
                        <td class="text-right"><span t-field="quotation.date_order"/></td>
                        <td class="text-right"><span t-field="quotation.validity_date"/></td>
                        <td class="text-center">
                            <span t-if="quotation.state == 'cancel'" class="badge badge-pill badge-secondary"><i class="fa fa-fw fa-remove"/> Cancelled</span>
                            <span t-if="quotation.is_expired" class="badge badge-pill badge-secondary"><i class="fa fa-fw fa-clock-o"/> Expired</span>
                        </td>
                        <td class="text-right">
                            <span t-field="quotation.amount_total"/>
                        </td>
                    </tr>
                </t>
            </t>
        </t>
    </template>

    <template id="portal_my_orders" name="My Sales Orders">
        <t t-call="portal.portal_layout">
            <t t-set="breadcrumbs_searchbar" t-value="True"/>

            <t t-call="portal.portal_searchbar">
                <t t-set="title">Sales Orders</t>
            </t>
            <t t-if="not orders">
                <p>There are currently no orders for your account.</p>
            </t>
            <t t-if="orders" t-call="portal.portal_table">
                <thead>
                    <tr class="active">
                        <th>
                            <span class='d-none d-md-inline'>Sales Order #</span>
                            <span class='d-block d-md-none'>Ref.</span>
                        </th>
                        <th class="text-right">Order Date</th>
                        <th class="text-center"/>
                        <th class="text-right">Total</th>
                    </tr>
                </thead>
                <t t-foreach="orders" t-as="order">
                    <tr>
                        <td><a t-att-href="order.get_portal_url()"><t t-esc="order.name"/></a></td>
                        <td class="text-right">
                            <span t-field="order.date_order" t-options="{'widget': 'date'}"/>&amp;nbsp;
                            <span class='d-none d-md-inline' t-field="order.date_order" t-options="{'time_only': True}"/>
                        </td>
                        <td class="text-center">
                            <span t-if="order.state == 'done'"  class="badge badge-pill badge-success">
                                <i class="fa fa-fw fa-check" role="img" aria-label="Done" title="Done"/>Done
                            </span>
                        </td>
                        <td class="text-right"><span t-field="order.amount_total"/></td>
                    </tr>
                </t>
            </t>
        </t>
    </template>

    <!-- Complete page of the sale_order -->
    <template id="sale_order_portal_template" name="Sales Order Portal Template" inherit_id="portal.portal_sidebar" primary="True">
        <xpath expr="//div[hasclass('o_portal_sidebar')]" position="inside">
            <t t-set="o_portal_fullwidth_alert" groups="sales_team.group_sale_salesman">
                <t t-call="portal.portal_back_in_edit_mode">
                    <t t-set="backend_url" t-value="'/web#return_label=Website&amp;model=%s&amp;id=%s&amp;action=%s&amp;view_type=form' % (sale_order._name, sale_order.id, sale_order.env.ref('sale.action_quotations').id)"/>
                </t>
            </t>

            <div class="row mt16 o_portal_sale_sidebar">
                <!-- Sidebar -->
                <t t-call="portal.portal_record_sidebar">
                    <t t-set="classes" t-value="'col-lg-auto d-print-none'"/>

                    <t t-set="title">
                        <h2 class="mb-0"><b t-field="sale_order.amount_total" data-id="total_amount"/> </h2>
                    </t>
                    <t t-set="entries">
                        <ul class="list-group list-group-flush flex-wrap flex-row flex-lg-column">
                            <li class="list-group-item flex-grow-1">
                                <a t-if="sale_order.has_to_be_signed(True)" role="button" class="btn btn-primary btn-block mb8" data-toggle="modal" data-target="#modalaccept" href="#">
                                    <i class="fa fa-check"/><t t-if="sale_order.has_to_be_paid(True)"> Sign &amp; Pay</t><t t-else=""> Accept &amp; Sign</t>
                                </a>
                                <a t-elif="sale_order.has_to_be_paid(True)" role="button" id="o_sale_portal_paynow" data-toggle="modal" data-target="#modalaccept" href="#" t-att-class="'btn-block mb8 %s' % ('btn btn-light' if sale_order.transaction_ids else 'btn btn-primary')" >
                                    <i class="fa fa-check"/> <t t-if="not sale_order.signature">Accept &amp; Pay</t><t t-else="">Pay now</t>
                                </a>
                                <div class="o_download_pdf btn-toolbar flex-sm-nowrap">
                                    <div class="btn-group flex-grow-1 mr-1 mb-1">
                                        <a class="btn btn-secondary btn-block o_download_btn" t-att-href="sale_order.get_portal_url(report_type='pdf', download=True)" title="Download"><i class="fa fa-download"/> Download</a>
                                    </div>
                                    <div class="btn-group flex-grow-1 mb-1">
                                        <a class="btn btn-secondary btn-block o_print_btn o_portal_invoice_print" t-att-href="sale_order.get_portal_url(report_type='pdf')" id="print_invoice_report" title="Print" target="_blank"><i class="fa fa-print"/> Print</a>
                                    </div>
                                </div>
                            </li>

                            <li class="navspy list-group-item pl-0 flex-grow-1" t-ignore="true" role="complementary">
                                <ul class="nav flex-column bs-sidenav"></ul>
                            </li>

                            <t t-if="not sale_order.is_expired and sale_order.state in ['draft', 'sent']">
                                <li t-if="sale_order.remaining_validity_days &gt; 0" class="list-group-item">
                                    <small><b class="text-muted">This offer expires in</b></small>
                                    <div class="day_counter">
                                        <i class="fa fa-clock-o" aria-title="Dates" title="Dates"></i>
                                        <t t-esc="sale_order.remaining_validity_days"/>
                                        <t t-if="sale_order.remaining_validity_days &gt; 1">days</t><t t-else="">day</t>
                                    </div>
                                </li>
                                <li t-if="sale_order.amount_undiscounted - sale_order.amount_untaxed &gt; 0.01" class="list-group-item flex-grow-1">
                                    <small><b class="text-muted">Your advantage</b></small>
                                    <small>
                                        <b t-field="sale_order.amount_undiscounted"
                                            t-options='{"widget": "monetary", "display_currency": sale_order.pricelist_id.currency_id}'
                                            style="text-decoration: line-through"
                                            class="d-block mt-1"
                                            data-id="amount_undiscounted" />
                                    </small>
                                    <t t-if="sale_order.amount_untaxed == sale_order.amount_total">
                                        <h4 t-field="sale_order.amount_total" class="text-success" data-id="total_amount"/>
                                    </t>
                                    <t t-else="">
                                        <h4 t-field="sale_order.amount_untaxed" class="text-success mb-0" data-id="total_untaxed"/>
                                        <small>(<span t-field="sale_order.amount_total" data-id="total_amount"/> Incl. tax)</small>
                                    </t>
                                </li>
                            </t>

                            <li t-if="sale_order.user_id" class="list-group-item flex-grow-1">
                                <div class="small mb-1"><strong class="text-muted">Salesperson</strong></div>
                                <div class="row flex-nowrap">
                                    <div class="col flex-grow-0 pr-2">
                                        <img class="rounded-circle mr4 float-left o_portal_contact_img" t-if="sale_order.user_id.image" t-att-src="image_data_uri(sale_order.user_id.image)" alt="Contact"/>
                                        <img class="rounded-circle mr4 float-left o_portal_contact_img" t-if="not sale_order.user_id.image" src="/web/static/src/img/placeholder.png" alt="Contact"/>
                                    </div>
                                    <div class="col pl-0" style="min-width: 150px">
                                        <span t-field="sale_order.user_id" t-options='{"widget": "contact", "fields": ["name", "phone"], "no_marker": True}'/>
                                        <a href="#discussion" class="small"><i class="fa fa-comment"></i> Send message</a>
                                    </div>
                                </div>
                            </li>
                        </ul>
                    </t>
                </t>

                <!-- Page content -->
                <div id="quote_content" class="col-12 col-lg justify-content-end">

                    <!-- modal relative to the actions sign and pay -->
                    <div role="dialog" class="modal fade" id="modalaccept">
                        <div class="modal-dialog" t-if="sale_order.has_to_be_signed(True)">
                            <form id="accept" method="POST" t-att-data-order-id="sale_order.id" t-att-data-token="sale_order.access_token" class="js_accept_json modal-content js_website_submit_form">
                                <input type="hidden" name="csrf_token" t-att-value="request.csrf_token()"/>
                                <header class="modal-header">
                                    <h4 class="modal-title">Validate Order</h4>
                                    <button type="button" class="close" data-dismiss="modal" aria-label="Close">&amp;times;</button>
                                </header>
                                <main class="modal-body" id="sign-dialog">
                                    <p>
                                        <span>By signing this proposal, I agree to the following terms:</span>
                                        <ul>
                                            <li><span>Accepted on the behalf of:</span> <b t-field="sale_order.partner_id.commercial_partner_id"/></li>
                                            <li><span>For an amount of:</span> <b data-id="total_amount" t-field="sale_order.amount_total"/></li>
                                            <li t-if="sale_order.payment_term_id"><span>With payment terms:</span> <b t-field="sale_order.payment_term_id"/></li>
                                        </ul>
                                    </p>
                                    <t t-call="portal.signature_form">
                                        <t t-set="call_url" t-value="sale_order.get_portal_url(suffix='/accept')"/>
                                        <t t-set="default_name" t-value="sale_order.partner_id.name"/>
                                    </t>
                                </main>
                            </form>
                        </div>

                        <div class="modal-dialog" t-if="not sale_order.has_to_be_signed(True) and sale_order.has_to_be_paid(True)">
                            <div class="modal-content">
                                <header class="modal-header">
                                    <h4 class="modal-title">Validate Order</h4>
                                    <button type="button" class="close" data-dismiss="modal" aria-label="Close">&amp;times;</button>
                                </header>
                                <main class="modal-body" id="sign-dialog">
                                    <p>
                                        <span>By paying this proposal, I agree to the following terms:</span>
                                        <ul>
                                            <li><span>Accepted on the behalf of:</span> <b t-field="sale_order.partner_id.commercial_partner_id"/></li>
                                            <li><span>For an amount of:</span> <b data-id="total_amount" t-field="sale_order.amount_total"/></li>
                                            <li t-if="sale_order.payment_term_id"><span>With payment terms:</span> <b t-field="sale_order.payment_term_id"/></li>
                                        </ul>
                                    </p>
                                    <div t-if="pms or acquirers" id="payment_method" class="text-left">
                                        <h3 class="mb24">Pay with</h3>
                                        <t t-call="payment.payment_tokens_list">
                                            <t t-set="mode" t-value="'payment'"/>
                                            <t t-set="submit_txt">Pay &amp; Confirm</t>
                                            <t t-set="icon_class" t-value="'fa-lock'"/>
                                            <t t-set="form_action" t-value="sale_order.get_portal_url(suffix='/transaction/token')"/>
                                            <t t-set="prepare_tx_url" t-value="sale_order.get_portal_url(suffix='/transaction/')"/>
                                            <t t-set="access_token" t-value="sale_order.access_token"/>
                                        </t>
                                    </div>
                                </main>
                            </div>
                        </div>
                    </div>

                    <!-- modal relative to the action reject -->
                    <div role="dialog" class="modal fade" id="modaldecline">
                        <div class="modal-dialog">
                            <form id="decline" method="POST" t-attf-action="/my/orders/#{sale_order.id}/decline?access_token=#{sale_order.access_token}" class="modal-content">
                                <input type="hidden" name="csrf_token" t-att-value="request.csrf_token()"/>
                                <header class="modal-header">
                                    <h4 class="modal-title">Reject This Quotation</h4>
                                    <button type="button" class="close" data-dismiss="modal" aria-label="Close">&amp;times;</button>
                                </header>
                                <main class="modal-body">
                                    <p>
                                        Tell us why you are refusing this quotation, this will help us improve our services.
                                    </p>
                                    <textarea rows="4" name="decline_message" required="" placeholder="Your feedback..." class="form-control" />
                                </main>
                                <footer class="modal-footer">
                                    <button type="submit" t-att-id="sale_order.id" class="btn btn-danger"><i class="fa fa-times"></i> Reject</button>
                                    <button type="button" class="btn btn-primary" data-dismiss="modal">Cancel</button>
                                </footer>
                            </form>
                        </div>
                    </div>

                    <!-- status messages -->
                    <div t-if="message == 'sign_ok'" class="alert alert-success alert-dismissable d-print-none" role="status">
                        <button type="button" class="close" data-dismiss="alert" aria-label="Close">&amp;times;</button>
                        <strong>Thank You!</strong><br/>
                        <t t-if="message == 'sign_ok' and sale_order.state in ['sale', 'done']">Your order has been confirmed.</t>
                        <t t-elif="message == 'sign_ok' and sale_order.has_to_be_paid()">Your order has been signed but still needs to be paid to be confirmed.</t>
                        <t t-else="">Your order has been signed.</t>
                    </div>

                    <div t-if="message == 'cant_reject' and sale_order.has_to_be_signed()" class="alert alert-danger alert-dismissable d-print-none" role="alert">
                        <button type="button" class="close" data-dismiss="alert" aria-label="Close">&amp;times;</button>
                        Your order is not in a state to be rejected.
                    </div>

                    <t t-if="sale_order.transaction_ids">
                        <t t-call="payment.payment_confirmation_status">
                            <t t-set="payment_tx_id" t-value="sale_order.get_portal_last_transaction()"/>
                            <t t-set="reference" t-value="sale_order.reference"/>
                        </t>
                    </t>

                    <div t-if="sale_order.state == 'cancel'" class="alert alert-danger alert-dismissable d-print-none" role="alert">
                        <button type="button" class="close" data-dismiss="alert" aria-label="close">&amp;times;</button>
                        <strong>This quotation has been canceled.</strong> <a role="button" href="#discussion"><i class="fa fa-comment"/> Contact us to get a new quotation.</a>
                    </div>

                    <div t-if="sale_order.is_expired" class="alert alert-warning alert-dismissable d-print-none" role="alert">
                        <button type="button" class="close" data-dismiss="alert" aria-label="close">&amp;times;</button>
                        <strong>This offer expired!</strong> <a role="button" href="#discussion"><i class="fa fa-comment"/> Contact us to get a new quotation.</a>
                    </div>

                    <!-- main content -->
                    <div t-attf-class="card #{'pb-5' if report_type == 'html' else ''}">
                        <div t-call="sale.sale_order_portal_content"/>
                    </div>

                    <!-- bottom actions -->
                    <div t-if="sale_order.has_to_be_signed(True) or sale_order.has_to_be_paid(True)" class="row justify-content-center text-center d-print-none pt-1 pb-4">

                        <t t-if="sale_order.has_to_be_signed(True)">
                            <div class="col-sm-auto mt8">
                                <a role="button" class="btn btn-primary" data-toggle="modal" data-target="#modalaccept" href="#"><i class="fa fa-check"/><t t-if="sale_order.has_to_be_paid(True)"> Sign &amp; Pay</t><t t-else=""> Accept &amp; Sign</t></a>
                            </div>
                            <div class="col-sm-auto mt8">
                                <a role="button" class="btn btn-secondary" href="#discussion"><i class="fa fa-comment"/> Feedback</a>
                            </div>
                            <div class="col-sm-auto mt8">
                                <a role="button" class="btn btn-danger" data-toggle="modal" data-target="#modaldecline" href="#"> <i class="fa fa-times"/> Reject</a>
                            </div>
                        </t>
                        <div t-elif="sale_order.has_to_be_paid(True)" class="col-sm-auto mt8">
                            <a role="button" data-toggle="modal" data-target="#modalaccept" href="#" t-att-class="'%s' % ('btn btn-light' if sale_order.transaction_ids else 'btn btn-primary')">
                                <i class="fa fa-check"/> <t t-if="not sale_order.signature">Accept &amp; Pay</t><t t-else="">Pay now</t>
                            </a>
                        </div>
                    </div>

                    <!-- chatter -->
                    <div id="sale_order_communication" class="mt-4">
                        <h2>History</h2>
                        <t t-call="portal.message_thread">
                            <t t-set="object" t-value="sale_order"/>
                        </t>
                    </div>
                </div><!-- // #quote_content -->
            </div>
        </xpath>
    </template>

    <!--
    Sales Order content : intro, informations, order lines, remarks, descriptions ....
    This template should contains all the printable element of the SO. This is the
    template rendered in PDF with the report engine.
    -->
    <template id="sale_order_portal_content" name="Sales Order Portal Content">
        <!-- Intro -->
        <div id="introduction" t-attf-class="pb-2 pt-3 #{'card-header bg-white' if report_type == 'html' else ''}">
          <h2 class="my-0">
                <t t-esc="sale_order.type_name"/>
                <em t-esc="sale_order.name"/>
            </h2>
        </div>

        <div t-attf-class="#{'card-body' if report_type == 'html' else ''}">
            <!-- Informations -->
            <div id="informations">
                <div t-if="sale_order.transaction_ids and not invoices and sale_order.state in ('sent', 'sale') and portal_confirmation == 'pay' and not success and not error" t-att-data-order-id="sale_order.id">
                    <t t-if="sale_order.transaction_ids">
                        <t t-call="payment.payment_confirmation_status">
                            <t t-set="payment_tx_id" t-value="sale_order.get_portal_last_transaction()"/>
                            <t t-set="reference" t-value="sale_order.reference"/>
                        </t>
                    </t>
                </div>
<<<<<<< HEAD
                <div class="row" id="so_date">
                    <div class="mb-3 col-6">
                        <strong>Date:</strong> <span t-field="sale_order.create_date" t-options='{"widget": "date"}'/>
                    </div>
                    <div class="mb-3 col-6" t-if="sale_order.validity_date">
                        <strong>Expiration Date:</strong> <span t-field="sale_order.validity_date" t-options='{"widget": "date"}'/>
                    </div>
=======
                <div class="mb-3">
                    <strong>Date:</strong> <span t-field="sale_order.date_order" t-options='{"widget": "date"}'/>
                </div>
                <div class="mb-3" t-if="sale_order.validity_date">
                    <strong>Expiration Date:</strong> <span t-field="sale_order.validity_date" t-options='{"widget": "date"}'/>
>>>>>>> 60e71302
                </div>
                <div class="row">
                    <div class="col-lg-6">
                        <strong t-if="sale_order.partner_shipping_id == sale_order.partner_invoice_id" class="d-block mb-1">Invoicing and Shipping Address:</strong>
                        <strong t-if="sale_order.partner_shipping_id != sale_order.partner_invoice_id" class="d-block mb-1">Invoicing Address:</strong>
                        <address t-field="sale_order.partner_invoice_id" t-options='{"widget": "contact", "fields": ["address", "name"], "no_marker": True}'/>
                    </div>
                     <t t-if="sale_order.partner_shipping_id != sale_order.partner_invoice_id">
                        <div id="shipping_address" class="col-lg-6">
                            <strong class="d-block mb-1">Shipping Address:</strong>
                            <address t-field="sale_order.partner_shipping_id" t-options='{"widget": "contact", "fields": ["address", "name"], "no_marker": True}'/>
                        </div>
                    </t>
                </div>

                <t t-set="invoices" t-value="[i for i in sale_order.invoice_ids if i.state not in ['draft', 'cancel']]"/>
                <div t-if="invoices" class="row">
                    <div class="col">
                        <strong class="d-block mb-1">Invoices</strong>
                        <ul class="list-group mb-4">
                            <t t-foreach="invoices" t-as="i">
                                <t t-set="report_url" t-value="i.get_portal_url(report_type='pdf', download=True)"/>
                                <div class="d-flex flex-wrap align-items-center justify-content-between">
                                    <div>
                                        <a t-att-href="report_url">
                                            <span t-esc="i.number"/>
                                        </a>
                                        <div class="small d-lg-inline-block">Date: <span class="text-muted" t-field="i.date_invoice"/></div>
                                    </div>
                                    <span t-if="i.state == 'paid'" class="small badge badge-success orders_label_text_align"><i class="fa fa-fw fa-check"/> <b>Paid</b></span>
                                    <span t-else="" class="small badge badge-info orders_label_text_align"><i class="fa fa-fw fa-clock-o"/> <b>Waiting Payment</b></span>
                                </div>
                            </t>
                        </ul>
                    </div>
                </div>
            </div>

            <section id="details" style="page-break-inside: auto;" class="mt32">
                <h3 id="details">Pricing</h3>

                <t t-set="display_discount" t-value="True in [line.discount > 0 for line in sale_order.order_line]"/>

                <table class="table table-sm" id="sales_order_table">
                    <thead class="bg-100">
                        <tr>
                            <!-- TODO: remove in master -->
                            <t t-set="colspan" t-value="6"/>
                            <th class="text-left">Products</th>
                            <th class="text-right">Quantity</th>
                            <th t-attf-class="text-right {{ 'd-none d-sm-table-cell' if report_type == 'html' else '' }}">Unit Price</th>
                            <th t-if="display_discount" t-attf-class="text-right {{ 'd-none d-sm-table-cell' if report_type == 'html' else '' }}">
                                <span>Disc.%</span>
                                <!-- TODO: remove in master -->
                                <t t-set="colspan" t-value="colspan+1"/>
                            </th>
                            <th t-attf-class="text-right {{ 'd-none d-md-table-cell' if report_type == 'html' else '' }}">Taxes</th>
                            <th class="text-right" >
                                <span groups="account.group_show_line_subtotals_tax_excluded">Amount</span>
                                <span groups="account.group_show_line_subtotals_tax_included">Total Price</span>
                            </th>
                        </tr>
                    </thead>
                    <tbody class="sale_tbody">

                        <t t-set="current_subtotal" t-value="0"/>

                        <t t-foreach="sale_order.order_line" t-as="line">

                            <t t-set="current_subtotal" t-value="current_subtotal + line.price_subtotal" groups="account.group_show_line_subtotals_tax_excluded"/>
                            <t t-set="current_subtotal" t-value="current_subtotal + line.price_total" groups="account.group_show_line_subtotals_tax_included"/>

                            <tr t-att-class="'bg-200 font-weight-bold o_line_section' if line.display_type == 'line_section' else 'font-italic o_line_note' if line.display_type == 'line_note' else ''">
                                <t t-if="not line.display_type">
                                    <td id="product_name"><span t-field="line.name"/></td>
                                    <td class="text-right">
                                        <div id="quote_qty">
                                            <span t-field="line.product_uom_qty"/>
                                            <span t-field="line.product_uom" groups="uom.group_uom"/>
                                        </div>
                                    </td>
                                    <td t-attf-class="text-right {{ 'd-none d-sm-table-cell' if report_type == 'html' else '' }}">
                                        <div
                                            t-if="line.discount &gt;= 0"
                                            t-field="line.price_unit"
                                            t-options='{"widget": "monetary", "display_currency": sale_order.pricelist_id.currency_id}'
                                            t-att-style="line.discount and 'text-decoration: line-through' or None"
                                            t-att-class="(line.discount and 'text-danger' or '') + ' text-right'"
                                        />
                                        <div t-if="line.discount">
                                            <t t-esc="(1-line.discount / 100.0) * line.price_unit" t-options='{"widget": "monetary", "display_currency": sale_order.pricelist_id.currency_id}'/>
                                        </div>
                                    </td>
                                    <td t-if="display_discount" t-attf-class="text-right {{ 'd-none d-sm-table-cell' if report_type == 'html' else '' }}">
                                        <strong t-if="line.discount &gt; 0" class="text-info">
                                            <t t-esc="((line.discount % 1) and '%s' or '%d') % line.discount"/>%
                                        </strong>
                                    </td>
                                    <td t-attf-class="text-right {{ 'd-none d-md-table-cell' if report_type == 'html' else '' }}">
                                        <span t-esc="', '.join(map(lambda x: (x.description or x.name), line.tax_id))"/>
                                    </td>
                                    <td class="text-right">
                                        <span class="oe_order_line_price_subtotal" t-field="line.price_subtotal" groups="account.group_show_line_subtotals_tax_excluded"/>
                                        <span class="oe_order_line_price_total" t-field="line.price_total" groups="account.group_show_line_subtotals_tax_included"/>
                                    </td>
                                </t>
                                <t t-if="line.display_type == 'line_section'">
                                    <td colspan="99">
                                        <span t-field="line.name"/>
                                    </td>
                                    <t t-set="current_section" t-value="line"/>
                                    <t t-set="current_subtotal" t-value="0"/>
                                </t>
                                <t t-if="line.display_type == 'line_note'">
                                    <td colspan="99">
                                        <span t-field="line.name"/>
                                    </td>
                                </t>
                            </tr>

                            <t t-if="current_section and (line_last or sale_order.order_line[line_index+1].display_type == 'line_section')">
                                <tr class="is-subtotal text-right">
                                    <td colspan="99">
                                        <strong class="mr16">Subtotal</strong>
                                        <span
                                            t-esc="current_subtotal"
                                            t-options='{"widget": "monetary", "display_currency": sale_order.pricelist_id.currency_id}'
                                        />
                                    </td>
                                </tr>
                            </t>
                        </t>
                    </tbody>
                </table>

                <div id="total" class="row" name="total" style="page-break-inside: avoid;">
                    <div t-attf-class="#{'col-4' if report_type != 'html' else 'col-sm-7 col-md-5'} ml-auto">
                        <!-- Should be replaced in master by t-call="sale.sale_order_portal_content_totals_table" -->
                        <table class="table table-sm">
                            <tr class="border-black" style="border-bottom:1px solid #dddddd;">
                                <td><strong>Subtotal</strong></td>
                                <td class="text-right">
                                    <span
                                        data-id="total_untaxed"
                                        t-field="sale_order.amount_untaxed"
                                        t-options='{"widget": "monetary","display_currency": sale_order.pricelist_id.currency_id}'
                                    />
                                </td>
                            </tr>
                            <t t-foreach="sale_order.amount_by_group" t-as="amount_by_group">
                                <tr style="border-bottom:1px solid #dddddd;">
                                    <t t-if="amount_by_group[3] == 1 and sale_order.amount_untaxed == amount_by_group[2]">
                                        <td>
                                            <span t-esc="amount_by_group[0]"/>
                                            <span>&amp;nbsp;<span>on</span>&amp;nbsp;<t t-esc="amount_by_group[2]" t-options='{"widget": "monetary", "display_currency": sale_order.pricelist_id.currency_id}'/></span>
                                        </td>
                                        <td class="text-right">
                                            <span t-esc="amount_by_group[1]"
                                                t-options='{"widget": "monetary", "display_currency": sale_order.pricelist_id.currency_id}'/>
                                        </td>
                                    </t>
                                    <t t-else ="">
                                        <td>
                                            <span t-esc="amount_by_group[0]"/>
                                        </td>
                                        <td class="text-right">
                                            <span t-esc="amount_by_group[1]"
                                                t-options='{"widget": "monetary", "display_currency": sale_order.pricelist_id.currency_id}'/>
                                        </td>
                                    </t>
                                </tr>
                            </t>
                            <tr class="border-black">
                                <td><strong>Total</strong></td>
                                <td class="text-right">
                                    <span data-id="total_amount" t-field="sale_order.amount_total" t-options='{"widget": "monetary", "display_currency": sale_order.pricelist_id.currency_id}'/>
                                </td>
                            </tr>
                        </table>
                    </div>
                </div>
            </section>

            <section t-if="sale_order.signature" id="signature" name="Signature">
                <div class="row mt-4" name="signature">
                    <div t-attf-class="#{'col-3' if report_type != 'html' else 'col-sm-7 col-md-4'} ml-auto text-center">
                        <h5>Signature</h5>
                        <img t-att-src="image_data_uri(sale_order.signature)" style="max-height: 6rem; max-width: 100%;"/>
                        <p t-field="sale_order.signed_by"/>
                    </div>
                </div>
            </section>

            <section id="terms" class="mt-5" t-if="sale_order.note">
                <h3 class="">Terms &amp; Conditions</h3>
                <hr class="mt-0 mb-1"/>
                <em t-field="sale_order.note"/>
            </section>

            <section class="mt-5" t-if="sale_order.payment_term_id">
                <h3 class="">Payment terms</h3>
                <hr class="mt-0 mb-1"/>
                <span t-field="sale_order.payment_term_id"/>
            </section>
        </div>
    </template>

    <template id="sale_order_portal_content_totals_table">
        <table class="table table-sm">
            <tr class="border-black">
                <td><strong>Subtotal</strong></td>
                <td class="text-right">
                    <span
                        data-id="total_untaxed"
                        t-field="sale_order.amount_untaxed"
                        t-options='{"widget": "monetary","display_currency": sale_order.pricelist_id.currency_id}'
                    />
                </td>
            </tr>
            <t t-foreach="sale_order.amount_by_group" t-as="amount_by_group">
                <tr>
                    <t t-if="amount_by_group[3] == 1 and sale_order.amount_untaxed == amount_by_group[2]">
                        <td>
                            <span t-esc="amount_by_group[0]"/>
                            <span>&amp;nbsp;<span>on</span>&amp;nbsp;<t t-esc="amount_by_group[2]" t-options='{"widget": "monetary", "display_currency": sale_order.pricelist_id.currency_id}'/></span>
                        </td>
                        <td class="text-right">
                            <span t-esc="amount_by_group[1]"
                                t-options='{"widget": "monetary", "display_currency": sale_order.pricelist_id.currency_id}'/>
                        </td>
                    </t>
                    <t t-else ="">
                        <td>
                            <span t-esc="amount_by_group[0]"/>
                        </td>
                        <td class="text-right">
                            <span t-esc="amount_by_group[1]"
                                t-options='{"widget": "monetary", "display_currency": sale_order.pricelist_id.currency_id}'/>
                        </td>
                    </t>
                </tr>
            </t>
            <tr class="border-black">
                <td><strong>Total</strong></td>
                <td class="text-right">
                    <span data-id="total_amount" t-field="sale_order.amount_total" t-options='{"widget": "monetary", "display_currency": sale_order.pricelist_id.currency_id}'/>
                </td>
            </tr>
        </table>
    </template>
</odoo><|MERGE_RESOLUTION|>--- conflicted
+++ resolved
@@ -374,21 +374,13 @@
                         </t>
                     </t>
                 </div>
-<<<<<<< HEAD
                 <div class="row" id="so_date">
                     <div class="mb-3 col-6">
-                        <strong>Date:</strong> <span t-field="sale_order.create_date" t-options='{"widget": "date"}'/>
+                      <strong>Date:</strong> <span t-field="sale_order.date_order" t-options='{"widget": "date"}'/>
                     </div>
                     <div class="mb-3 col-6" t-if="sale_order.validity_date">
                         <strong>Expiration Date:</strong> <span t-field="sale_order.validity_date" t-options='{"widget": "date"}'/>
                     </div>
-=======
-                <div class="mb-3">
-                    <strong>Date:</strong> <span t-field="sale_order.date_order" t-options='{"widget": "date"}'/>
-                </div>
-                <div class="mb-3" t-if="sale_order.validity_date">
-                    <strong>Expiration Date:</strong> <span t-field="sale_order.validity_date" t-options='{"widget": "date"}'/>
->>>>>>> 60e71302
                 </div>
                 <div class="row">
                     <div class="col-lg-6">
