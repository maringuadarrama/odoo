--- conflicted
+++ resolved
@@ -140,12 +140,7 @@
 
     _columns = {
         'access_token': fields.char('Security Token', required=True, copy=False),
-<<<<<<< HEAD
         'template_id': fields.many2one('sale.quote.template', 'Quotation Template', readonly=True, states={'draft': [('readonly', False)], 'sent': [('readonly', False)]}),
-=======
-        'template_id': fields.many2one('sale.quote.template', 'Quote Template', readonly=True,
-            states={'draft': [('readonly', False)], 'sent': [('readonly', False)]}),
->>>>>>> 2b192bef
         'website_description': fields.html('Description'),
         'options' : fields.one2many('sale.order.option', 'order_id', 'Optional Products Lines', readonly=True, states={'draft': [('readonly', False)], 'sent': [('readonly', False)]}, copy=True),
         'amount_undiscounted': fields.function(_get_total, string='Amount Before Discount', type="float",
