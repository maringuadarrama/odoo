--- conflicted
+++ resolved
@@ -11,7 +11,6 @@
                     <field name="name" select="1" colspan="4"/>
                     <field name="user_id"/>
                     <field name="parent_id"/>
-<<<<<<< HEAD
 		    <field name="calendar_collection" invisible="1"/>
                     <field name="calendar_ids" colspan="4" nolabel="1">
 			<form string="Calendar">
@@ -69,12 +68,6 @@
 	                    <field name="write_date"/>
                 	</tree>
 		   </field>
-=======
-                    <field name="type"/>
-                    <field name="calendar_collection"/>
-                    <field name="storage_id"/>
-                    <field name="calendar_ids" colspan="4" nolabel="1"/>
->>>>>>> 53a4f802
                 </form>
             </field>
         </record>
