--- conflicted
+++ resolved
@@ -25,13 +25,8 @@
     "description": """
     Indian Accounting : chart of Account
     """,
-<<<<<<< HEAD
     "author": ['OpenERP SA', 'Axelor'],
-    "category": "Localisation/Account Charts",
-=======
-    "author": 'OpenERP SA & Axelor',
     "category": "Finance",
->>>>>>> e2b95177
     "depends": [
         "account",
         "account_chart"
