# -*- coding: utf-8 -*-
##############################################################################
#
#    OpenERP, Open Source Management Solution
#    Copyright (C) 2009 Sharoon Thomas
#    Copyright (C) 2010-Today OpenERP SA (<http://www.openerp.com>)
#
#    This program is free software: you can redistribute it and/or modify
#    it under the terms of the GNU General Public License as published by
#    the Free Software Foundation, either version 3 of the License, or
#    (at your option) any later version.
#
#    This program is distributed in the hope that it will be useful,
#    but WITHOUT ANY WARRANTY; without even the implied warranty of
#    MERCHANTABILITY or FITNESS FOR A PARTICULAR PURPOSE.  See the
#    GNU General Public License for more details.
#
#    You should have received a copy of the GNU General Public License
#    along with this program.  If not, see <http://www.gnu.org/licenses/>
#
##############################################################################

import base64
import logging

import openerp
from openerp.osv import osv, fields
from openerp import tools
from openerp.tools.translate import _
from urllib import urlencode, quote as quote

_logger = logging.getLogger(__name__)

try:
    # We use a jinja2 sandboxed environment to render mako templates.
    # Note that the rendering does not cover all the mako syntax, in particular
    # arbitrary Python statements are not accepted, and not all expressions are
    # allowed: only "public" attributes (not starting with '_') of objects may
    # be accessed.
    # This is done on purpose: it prevents incidental or malicious execution of
    # Python code that may break the security of the server.
    from jinja2.sandbox import SandboxedEnvironment
    mako_template_env = SandboxedEnvironment(
        block_start_string="<%",
        block_end_string="%>",
        variable_start_string="${",
        variable_end_string="}",
        comment_start_string="<%doc>",
        comment_end_string="</%doc>",
        line_statement_prefix="%",
        line_comment_prefix="##",
        trim_blocks=True,               # do not output newline after blocks
        autoescape=True,                # XML/HTML automatic escaping
    )
    mako_template_env.globals.update({
        'str': str,
        'quote': quote,
        'urlencode': urlencode,
    })
except ImportError:
    _logger.warning("jinja2 not available, templating features will not work!")

class email_template(osv.osv):
    "Templates for sending email"
    _name = "email.template"
    _description = 'Email Templates'
    _order = 'name'

    def render_template(self, cr, uid, template, model, res_id, context=None):
        """Render the given template text, replace mako expressions ``${expr}``
           with the result of evaluating these expressions with
           an evaluation context containing:

                * ``user``: browse_record of the current user
                * ``object``: browse_record of the document record this mail is
                              related to
                * ``context``: the context passed to the mail composition wizard

           :param str template: the template text to render
           :param str model: model name of the document record this mail is related to.
           :param int res_id: id of the document record this mail is related to.
        """
        if not template:
            return u""
        if context is None:
            context = {}
        try:
            template = tools.ustr(template)
            record = None
            if res_id:
                record = self.pool[model].browse(cr, uid, res_id, context=context)
            user = self.pool.get('res.users').browse(cr, uid, uid, context=context)
            variables = {
                'object': record,
                'user': user,
                'ctx': context,     # context kw would clash with mako internals
            }
            result = mako_template_env.from_string(template).render(variables)
            if result == u"False":
                result = u""
            return result
        except Exception:
            _logger.exception("failed to render mako template value %r", template)
            return u""

    def get_email_template(self, cr, uid, template_id=False, record_id=None, context=None):
        if context is None:
            context = {}
        if not template_id:
            return False
        template = self.browse(cr, uid, template_id, context)
        lang = self.render_template(cr, uid, template.lang, template.model, record_id, context)
        if lang:
            # Use translated template if necessary
            ctx = context.copy()
            ctx['lang'] = lang
            template = self.browse(cr, uid, template.id, ctx)
        else:
            template = self.browse(cr, uid, int(template_id), context)
        return template

    def onchange_model_id(self, cr, uid, ids, model_id, context=None):
        mod_name = False
        if model_id:
            mod_name = self.pool.get('ir.model').browse(cr, uid, model_id, context).model
        return {'value': {'model': mod_name}}

    _columns = {
        'name': fields.char('Name'),
        'model_id': fields.many2one('ir.model', 'Applies to', help="The kind of document with with this template can be used"),
        'model': fields.related('model_id', 'model', type='char', string='Related Document Model',
                                size=128, select=True, store=True, readonly=True),
        'lang': fields.char('Language',
                            help="Optional translation language (ISO code) to select when sending out an email. "
                                 "If not set, the english version will be used. "
                                 "This should usually be a placeholder expression "
                                 "that provides the appropriate language code, e.g. "
                                 "${object.partner_id.lang.code}.",
                            placeholder="${object.partner_id.lang.code}"),
        'user_signature': fields.boolean('Add Signature',
                                         help="If checked, the user's signature will be appended to the text version "
                                              "of the message"),
        'subject': fields.char('Subject', translate=True, help="Subject (placeholders may be used here)",),
        'email_from': fields.char('From',
            help="Sender address (placeholders may be used here). If not set, the default "
                    "value will be the author's email alias if configured, or email address."),
        'email_to': fields.char('To (Emails)', help="Comma-separated recipient addresses (placeholders may be used here)"),
        'partner_to': fields.char('To (Partners)',
            help="Comma-separated ids of recipient partners (placeholders may be used here)",
            oldname='email_recipients'),
        'email_cc': fields.char('Cc', help="Carbon copy recipients (placeholders may be used here)"),
        'reply_to': fields.char('Reply-To', help="Preferred response address (placeholders may be used here)"),
        'mail_server_id': fields.many2one('ir.mail_server', 'Outgoing Mail Server', readonly=False,
                                          help="Optional preferred server for outgoing mails. If not set, the highest "
                                               "priority one will be used."),
        'body_html': fields.text('Body', translate=True, help="Rich-text/HTML version of the message (placeholders may be used here)"),
        'report_name': fields.char('Report Filename', translate=True,
                                   help="Name to use for the generated report file (may contain placeholders)\n"
                                        "The extension can be omitted and will then come from the report type."),
        'report_template': fields.many2one('ir.actions.report.xml', 'Optional report to print and attach'),
        'ref_ir_act_window': fields.many2one('ir.actions.act_window', 'Sidebar action', readonly=True,
                                            help="Sidebar action to make this template available on records "
                                                 "of the related document model"),
        'ref_ir_value': fields.many2one('ir.values', 'Sidebar Button', readonly=True,
                                       help="Sidebar button to open the sidebar action"),
        'attachment_ids': fields.many2many('ir.attachment', 'email_template_attachment_rel', 'email_template_id',
                                           'attachment_id', 'Attachments',
                                           help="You may attach files to this template, to be added to all "
                                                "emails created from this template"),
        'auto_delete': fields.boolean('Auto Delete', help="Permanently delete this email after sending it, to save space"),

        # Fake fields used to implement the placeholder assistant
        'model_object_field': fields.many2one('ir.model.fields', string="Field",
                                              help="Select target field from the related document model.\n"
                                                   "If it is a relationship field you will be able to select "
                                                   "a target field at the destination of the relationship."),
        'sub_object': fields.many2one('ir.model', 'Sub-model', readonly=True,
                                      help="When a relationship field is selected as first field, "
                                           "this field shows the document model the relationship goes to."),
        'sub_model_object_field': fields.many2one('ir.model.fields', 'Sub-field',
                                                  help="When a relationship field is selected as first field, "
                                                       "this field lets you select the target field within the "
                                                       "destination document model (sub-model)."),
        'null_value': fields.char('Default Value', help="Optional value to use if the target field is empty"),
        'copyvalue': fields.char('Placeholder Expression', help="Final placeholder expression, to be copy-pasted in the desired template field."),
    }

    _defaults = {
        'auto_delete': True,
    }

    def create_action(self, cr, uid, ids, context=None):
        action_obj = self.pool.get('ir.actions.act_window')
        data_obj = self.pool.get('ir.model.data')
        for template in self.browse(cr, uid, ids, context=context):
            src_obj = template.model_id.model
            model_data_id = data_obj._get_id(cr, uid, 'mail', 'email_compose_message_wizard_form')
            res_id = data_obj.browse(cr, uid, model_data_id, context=context).res_id
            button_name = _('Send Mail (%s)') % template.name
<<<<<<< HEAD
            vals['ref_ir_act_window'] = action_obj.create(cr, uid, {
=======
            act_id = action_obj.create(cr, SUPERUSER_ID, {
>>>>>>> 6a9adbca
                 'name': button_name,
                 'type': 'ir.actions.act_window',
                 'res_model': 'mail.compose.message',
                 'src_model': src_obj,
                 'view_type': 'form',
                 'context': "{'default_composition_mode': 'mass_mail', 'default_template_id' : %d, 'default_use_template': True}" % (template.id),
                 'view_mode':'form,tree',
                 'view_id': res_id,
                 'target': 'new',
                 'auto_refresh':1
            }, context)
<<<<<<< HEAD
            vals['ref_ir_value'] = self.pool.get('ir.values').create(cr, uid, {
=======
            ir_values_id = self.pool.get('ir.values').create(cr, SUPERUSER_ID, {
>>>>>>> 6a9adbca
                 'name': button_name,
                 'model': src_obj,
                 'key2': 'client_action_multi',
                 'value': "ir.actions.act_window,%s" % act_id,
                 'object': True,
             }, context)

            template.write({
                'ref_ir_act_window': act_id,
                'ref_ir_value': ir_values_id,
            })

        return True

    def unlink_action(self, cr, uid, ids, context=None):
        for template in self.browse(cr, uid, ids, context=context):
            try:
                if template.ref_ir_act_window:
                    self.pool.get('ir.actions.act_window').unlink(cr, SUPERUSER_ID, template.ref_ir_act_window.id, context)
                if template.ref_ir_value:
                    ir_values_obj = self.pool.get('ir.values')
                    ir_values_obj.unlink(cr, SUPERUSER_ID, template.ref_ir_value.id, context)
            except Exception:
                raise osv.except_osv(_("Warning"), _("Deletion of the action record failed."))
        return True

    def unlink(self, cr, uid, ids, context=None):
        self.unlink_action(cr, uid, ids, context=context)
        return super(email_template, self).unlink(cr, uid, ids, context=context)

    def copy(self, cr, uid, id, default=None, context=None):
        template = self.browse(cr, uid, id, context=context)
        if default is None:
            default = {}
        default = default.copy()
        default.update(
            name=_("%s (copy)") % (template.name),
            ref_ir_act_window=False,
            ref_ir_value=False)
        return super(email_template, self).copy(cr, uid, id, default, context)

    def build_expression(self, field_name, sub_field_name, null_value):
        """Returns a placeholder expression for use in a template field,
           based on the values provided in the placeholder assistant.

          :param field_name: main field name
          :param sub_field_name: sub field name (M2O)
          :param null_value: default value if the target value is empty
          :return: final placeholder expression
        """
        expression = ''
        if field_name:
            expression = "${object." + field_name
            if sub_field_name:
                expression += "." + sub_field_name
            if null_value:
                expression += " or '''%s'''" % null_value
            expression += "}"
        return expression

    def onchange_sub_model_object_value_field(self, cr, uid, ids, model_object_field, sub_model_object_field=False, null_value=None, context=None):
        result = {
            'sub_object': False,
            'copyvalue': False,
            'sub_model_object_field': False,
            'null_value': False
            }
        if model_object_field:
            fields_obj = self.pool.get('ir.model.fields')
            field_value = fields_obj.browse(cr, uid, model_object_field, context)
            if field_value.ttype in ['many2one', 'one2many', 'many2many']:
                res_ids = self.pool.get('ir.model').search(cr, uid, [('model', '=', field_value.relation)], context=context)
                sub_field_value = False
                if sub_model_object_field:
                    sub_field_value = fields_obj.browse(cr, uid, sub_model_object_field, context)
                if res_ids:
                    result.update({
                        'sub_object': res_ids[0],
                        'copyvalue': self.build_expression(field_value.name, sub_field_value and sub_field_value.name or False, null_value or False),
                        'sub_model_object_field': sub_model_object_field or False,
                        'null_value': null_value or False
                        })
            else:
                result.update({
                        'copyvalue': self.build_expression(field_value.name, False, null_value or False),
                        'null_value': null_value or False
                        })
        return {'value': result}

    def generate_email(self, cr, uid, template_id, res_id, context=None):
        """Generates an email from the template for given (model, res_id) pair.

           :param template_id: id of the template to render.
           :param res_id: id of the record to use for rendering the template (model
                          is taken from template definition)
           :returns: a dict containing all relevant fields for creating a new
                     mail.mail entry, with one extra key ``attachments``, in the
                     format expected by :py:meth:`mail_thread.message_post`.
        """
        if context is None:
            context = {}
        report_xml_pool = self.pool.get('ir.actions.report.xml')
        template = self.get_email_template(cr, uid, template_id, res_id, context)
        values = {}
        for field in ['subject', 'body_html', 'email_from',
                      'email_to', 'partner_to', 'email_cc', 'reply_to']:
            values[field] = self.render_template(cr, uid, getattr(template, field),
                                                 template.model, res_id, context=context) \
                                                 or False
        if template.user_signature:
            signature = self.pool.get('res.users').browse(cr, uid, uid, context).signature
            values['body_html'] = tools.append_content_to_html(values['body_html'], signature)

        if values['body_html']:
            values['body'] = tools.html_sanitize(values['body_html'])

        values.update(mail_server_id=template.mail_server_id.id or False,
                      auto_delete=template.auto_delete,
                      model=template.model,
                      res_id=res_id or False)

        attachments = []
        # Add report in attachments
        if template.report_template:
            report_name = self.render_template(cr, uid, template.report_name, template.model, res_id, context=context)
            report_service = report_xml_pool.browse(cr, uid, template.report_template.id, context).report_name
            # Ensure report is rendered using template's language
            ctx = context.copy()
            if template.lang:
                ctx['lang'] = self.render_template(cr, uid, template.lang, template.model, res_id, context)
            result, format = openerp.report.render_report(cr, uid, [res_id], report_service, {'model': template.model}, ctx)
            result = base64.b64encode(result)
            if not report_name:
                report_name = 'report.' + report_service
            ext = "." + format
            if not report_name.endswith(ext):
                report_name += ext
            attachments.append((report_name, result))

        attachment_ids = []
        # Add template attachments
        for attach in template.attachment_ids:
            attachment_ids.append(attach.id)

        values['attachments'] = attachments
        values['attachment_ids'] = attachment_ids
        return values

    def send_mail(self, cr, uid, template_id, res_id, force_send=False, raise_exception=False, context=None):
        """Generates a new mail message for the given template and record,
           and schedules it for delivery through the ``mail`` module's scheduler.

           :param int template_id: id of the template to render
           :param int res_id: id of the record to render the template with
                              (model is taken from the template)
           :param bool force_send: if True, the generated mail.message is
                immediately sent after being created, as if the scheduler
                was executed for this message only.
           :returns: id of the mail.message that was created
        """
        if context is None:
            context = {}
        mail_mail = self.pool.get('mail.mail')
        ir_attachment = self.pool.get('ir.attachment')

        # create a mail_mail based on values, without attachments
        values = self.generate_email(cr, uid, template_id, res_id, context=context)
        assert values.get('email_from'), 'email_from is missing or empty after template rendering, send_mail() cannot proceed'
        del values['partner_to']  # TODO Properly use them.
        attachment_ids = values.pop('attachment_ids', [])
        attachments = values.pop('attachments', [])
        msg_id = mail_mail.create(cr, uid, values, context=context)
        mail = mail_mail.browse(cr, uid, msg_id, context=context)

        # manage attachments
        for attachment in attachments:
            attachment_data = {
                    'name': attachment[0],
                    'datas_fname': attachment[0],
                    'datas': attachment[1],
                    'res_model': 'mail.message',
                    'res_id': mail.mail_message_id.id,
            }
            context.pop('default_type', None)
            attachment_ids.append(ir_attachment.create(cr, uid, attachment_data, context=context))
        if attachment_ids:
            values['attachment_ids'] = [(6, 0, attachment_ids)]
            mail_mail.write(cr, uid, msg_id, {'attachment_ids': [(6, 0, attachment_ids)]}, context=context)

        if force_send:
            mail_mail.send(cr, uid, [msg_id], raise_exception=raise_exception, context=context)
        return msg_id

# vim:expandtab:smartindent:tabstop=4:softtabstop=4:shiftwidth=4:<|MERGE_RESOLUTION|>--- conflicted
+++ resolved
@@ -24,6 +24,7 @@
 import logging
 
 import openerp
+from openerp import SUPERUSER_ID
 from openerp.osv import osv, fields
 from openerp import tools
 from openerp.tools.translate import _
@@ -197,11 +198,7 @@
             model_data_id = data_obj._get_id(cr, uid, 'mail', 'email_compose_message_wizard_form')
             res_id = data_obj.browse(cr, uid, model_data_id, context=context).res_id
             button_name = _('Send Mail (%s)') % template.name
-<<<<<<< HEAD
-            vals['ref_ir_act_window'] = action_obj.create(cr, uid, {
-=======
             act_id = action_obj.create(cr, SUPERUSER_ID, {
->>>>>>> 6a9adbca
                  'name': button_name,
                  'type': 'ir.actions.act_window',
                  'res_model': 'mail.compose.message',
@@ -213,11 +210,7 @@
                  'target': 'new',
                  'auto_refresh':1
             }, context)
-<<<<<<< HEAD
-            vals['ref_ir_value'] = self.pool.get('ir.values').create(cr, uid, {
-=======
             ir_values_id = self.pool.get('ir.values').create(cr, SUPERUSER_ID, {
->>>>>>> 6a9adbca
                  'name': button_name,
                  'model': src_obj,
                  'key2': 'client_action_multi',
